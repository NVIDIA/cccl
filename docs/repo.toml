--- conflicted
+++ resolved
@@ -159,18 +159,10 @@
     "_CCCL_DIAG_SUPPRESS_ICC(x)=",
     "_CCCL_DIAG_SUPPRESS_MSVC(x)=",
     "_CCCL_DIAG_SUPPRESS_NVHPC(x)=",
-<<<<<<< HEAD
-    "_CCCL_REQUIRES(x)= ::cuda::std::enable_if_t<x, int> = 0>",
-    "_CCCL_TEMPLATE(x)=template<x, ",
-    "_CCCL_TRAILING_REQUIRES(x)=-> x _CCCL_EAT_REST",
-    "DOXYGEN_SHOULD_SKIP_THIS",
-    "DOXYGEN_ACTIVE",
-=======
     "_CCCL_DOXYGEN_INVOKED",
     "_CCCL_REQUIRES(x)= ::cuda::std::enable_if_t<x, int> = 0>",
     "_CCCL_TEMPLATE(x)=template<x, ",
     "_CCCL_TRAILING_REQUIRES(x)=-> x _CCCL_EAT_REST",
->>>>>>> 07220449
     "__device__",
     "__host__",
     "__forceinline__",
