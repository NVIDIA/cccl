--- conflicted
+++ resolved
@@ -9,8 +9,5 @@
    :glob:
    :maxdepth: 1
 
-<<<<<<< HEAD
-=======
    ${repo_docs_api_path}/*struct*pair*
->>>>>>> 8863d7e7
    ${repo_docs_api_path}/*function_group__pair*