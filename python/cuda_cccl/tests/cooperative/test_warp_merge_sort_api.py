--- conflicted
+++ resolved
@@ -7,14 +7,6 @@
 from numba import cuda
 
 import cuda.cccl.cooperative.experimental as coop
-
-<<<<<<< HEAD
-# example-begin imports
-numba.config.CUDA_ENABLE_PYNVJITLINK = 1
-# example-end imports
-
-=======
->>>>>>> 7b3d8c58
 
 def test_warp_merge_sort():
     # example-begin merge-sort
