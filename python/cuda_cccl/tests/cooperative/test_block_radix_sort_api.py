# Copyright (c) 2024, NVIDIA CORPORATION & AFFILIATES. ALL RIGHTS RESERVED.
#
# SPDX-License-Identifier: Apache-2.0 WITH LLVM-exception

import numba
import numpy as np
from numba import cuda

import cuda.cccl.cooperative.experimental as coop

<<<<<<< HEAD
numba.config.CUDA_LOW_OCCUPANCY_WARNINGS = 0
numba.config.CUDA_ENABLE_PYNVJITLINK = 1

# example-begin imports

=======
# example-begin imports
numba.config.CUDA_LOW_OCCUPANCY_WARNINGS = 0
>>>>>>> 7b3d8c58
# example-end imports


def test_block_radix_sort():
    # example-begin radix-sort
    # Specialize radix sort for a 1D block of 128 threads owning 4 integer items each
    items_per_thread = 4
    threads_per_block = 128
    block_radix_sort = coop.block.radix_sort_keys(
        numba.int32, threads_per_block, items_per_thread
    )

    # Link the radix sort to a CUDA kernel
    @cuda.jit(link=block_radix_sort.files)
    def kernel(keys):
        # Obtain a segment of consecutive items that are blocked across threads
        thread_keys = cuda.local.array(shape=items_per_thread, dtype=numba.int32)

        for i in range(items_per_thread):
            thread_keys[i] = keys[cuda.threadIdx.x * items_per_thread + i]

        # Collectively sort the keys
        block_radix_sort(thread_keys)

        # Copy the sorted keys back to the output
        for i in range(items_per_thread):
            keys[cuda.threadIdx.x * items_per_thread + i] = thread_keys[i]

    # example-end radix-sort

    tile_size = threads_per_block * items_per_thread

    h_keys = np.arange(tile_size - 1, -1, -1, dtype=np.int32)
    d_keys = cuda.to_device(h_keys)
    kernel[1, threads_per_block](d_keys)
    h_keys = d_keys.copy_to_host()
    for i in range(tile_size):
        assert h_keys[i] == i


def test_block_radix_sort_descending():
    # example-begin radix-sort-descending
    # Specialize radix sort for a 1D block of 128 threads owning 4 integer items each
    items_per_thread = 4
    threads_per_block = 128
    block_radix_sort = coop.block.radix_sort_keys_descending(
        numba.int32, threads_per_block, items_per_thread
    )

    # Link the radix sort to a CUDA kernel
    @cuda.jit(link=block_radix_sort.files)
    def kernel(keys):
        # Obtain a segment of consecutive items that are blocked across threads
        thread_keys = cuda.local.array(shape=items_per_thread, dtype=numba.int32)

        for i in range(items_per_thread):
            thread_keys[i] = keys[cuda.threadIdx.x * items_per_thread + i]

        # Collectively sort the keys
        block_radix_sort(thread_keys)

        # Copy the sorted keys back to the output
        for i in range(items_per_thread):
            keys[cuda.threadIdx.x * items_per_thread + i] = thread_keys[i]

    # example-end radix-sort-descending

    tile_size = threads_per_block * items_per_thread

    h_keys = np.arange(0, tile_size, dtype=np.int32)
    d_keys = cuda.to_device(h_keys)
    kernel[1, threads_per_block](d_keys)
    h_keys = d_keys.copy_to_host()
    for i in range(tile_size):
        assert h_keys[i] == tile_size - 1 - i<|MERGE_RESOLUTION|>--- conflicted
+++ resolved
@@ -8,16 +8,8 @@
 
 import cuda.cccl.cooperative.experimental as coop
 
-<<<<<<< HEAD
-numba.config.CUDA_LOW_OCCUPANCY_WARNINGS = 0
-numba.config.CUDA_ENABLE_PYNVJITLINK = 1
-
-# example-begin imports
-
-=======
 # example-begin imports
 numba.config.CUDA_LOW_OCCUPANCY_WARNINGS = 0
->>>>>>> 7b3d8c58
 # example-end imports
 
 
