# Copyright (c) 2024-2025, NVIDIA CORPORATION & AFFILIATES. ALL RIGHTS RESERVED.
#
#
# SPDX-License-Identifier: Apache-2.0 WITH LLVM-exception

from typing import Callable

import numpy as np

from .. import _bindings
from .. import _cccl_interop as cccl
from .._caching import cache_with_key
from .._cccl_interop import (
    call_build,
    get_value_type,
    set_cccl_iterator_state,
    to_cccl_value_state,
)
from .._utils import protocols
from .._utils.protocols import get_data_pointer, validate_and_get_stream
from .._utils.temp_storage_buffer import TempStorageBuffer
from ..determinism import Determinism
from ..iterators._iterators import IteratorBase
from ..op import OpAdapter, OpKind, make_op_adapter
from ..typing import DeviceArrayLike, GpuStruct


class _Reduce:
    __slots__ = [
        "d_in_cccl",
        "d_out_cccl",
        "h_init_cccl",
        "op",
        "op_cccl",
        "build_result",
        "device_reduce_fn",
    ]

    # TODO: constructor shouldn't require concrete `d_in`, `d_out`:
    def __init__(
        self,
        d_in: DeviceArrayLike | IteratorBase,
        d_out: DeviceArrayLike | IteratorBase,
        op: OpAdapter,
        h_init: np.ndarray | GpuStruct,
        determinism: Determinism,
    ):
        self.d_in_cccl = cccl.to_cccl_input_iter(d_in)
        self.d_out_cccl = cccl.to_cccl_output_iter(d_out)
        self.h_init_cccl = cccl.to_cccl_value(h_init)

        # Compile the op with value types
        value_type = get_value_type(h_init)
        self.op_cccl = op.compile((value_type, value_type), value_type)

        self.build_result = call_build(
            _bindings.DeviceReduceBuildResult,
            self.d_in_cccl,
            self.d_out_cccl,
            self.op_cccl,
            self.h_init_cccl,
            determinism,
        )

        match determinism:
            case Determinism.RUN_TO_RUN:
                self.device_reduce_fn = self.build_result.compute
            case Determinism.NOT_GUARANTEED:
                self.device_reduce_fn = (
                    self.build_result.compute_not_guaranteed_determinism
                )
            case _:
                raise ValueError(f"Invalid determinism: {determinism}")

    def __call__(
        self,
        temp_storage,
        d_in,
        d_out,
        num_items: int,
        h_init: np.ndarray | GpuStruct,
        stream=None,
    ):
        set_cccl_iterator_state(self.d_in_cccl, d_in)
        set_cccl_iterator_state(self.d_out_cccl, d_out)

        self.h_init_cccl.state = to_cccl_value_state(h_init)

        stream_handle = validate_and_get_stream(stream)

        if temp_storage is None:
            temp_storage_bytes = 0
            d_temp_storage = 0
        else:
            temp_storage_bytes = temp_storage.nbytes
            d_temp_storage = get_data_pointer(temp_storage)

        temp_storage_bytes = self.device_reduce_fn(
            d_temp_storage,
            temp_storage_bytes,
            self.d_in_cccl,
            self.d_out_cccl,
            num_items,
            self.op_cccl,
            self.h_init_cccl,
            stream_handle,
        )
        return temp_storage_bytes


def _make_cache_key(
    d_in: DeviceArrayLike | IteratorBase,
    d_out: DeviceArrayLike | IteratorBase,
<<<<<<< HEAD
    op: Callable | OpKind,
    h_init: np.ndarray,
    **kwargs,
=======
    op: OpAdapter,
    h_init: np.ndarray | GpuStruct,
>>>>>>> efee570e
):
    d_in_key = (
        d_in.kind if isinstance(d_in, IteratorBase) else protocols.get_dtype(d_in)
    )
    d_out_key = (
        d_out.kind if isinstance(d_out, IteratorBase) else protocols.get_dtype(d_out)
    )
    h_init_key = h_init.dtype
<<<<<<< HEAD
    determinism = kwargs.get("determinism", Determinism.RUN_TO_RUN)
    return (d_in_key, d_out_key, op_key, h_init_key, determinism)
=======
    return (d_in_key, d_out_key, op.get_cache_key(), h_init_key)


@cache_with_key(_make_cache_key)
def _make_reduce_into_cached(
    d_in: DeviceArrayLike | IteratorBase,
    d_out: DeviceArrayLike | IteratorBase,
    op: OpAdapter,
    h_init: np.ndarray | GpuStruct,
):
    """Internal cached factory for _Reduce."""
    return _Reduce(d_in, d_out, op, h_init)
>>>>>>> efee570e


# TODO Figure out `sum` without operator and initial value
# TODO Accept stream
def make_reduce_into(
    d_in: DeviceArrayLike | IteratorBase,
    d_out: DeviceArrayLike | IteratorBase,
    op: Callable | OpKind,
<<<<<<< HEAD
    h_init: np.ndarray,
    **kwargs,
=======
    h_init: np.ndarray | GpuStruct,
>>>>>>> efee570e
):
    """Computes a device-wide reduction using the specified binary ``op`` and initial value ``init``.

    Example:
        Below, ``make_reduce_into`` is used to create a reduction object that can be reused.

        .. literalinclude:: ../../python/cuda_cccl/tests/compute/examples/reduction/reduce_object.py
            :language: python
            :start-after: # example-begin


    Args:
        d_in: Device array or iterator containing the input sequence of data items
        d_out: Device array (of size 1) that will store the result of the reduction
        op: Callable or OpKind representing the binary operator to apply
        init: Numpy array storing initial value of the reduction

    Returns:
        A callable object that can be used to perform the reduction
    """
<<<<<<< HEAD
    return _Reduce(
        d_in, d_out, op, h_init, kwargs.get("determinism", Determinism.RUN_TO_RUN)
    )
=======
    op_adapter = make_op_adapter(op)
    return _make_reduce_into_cached(d_in, d_out, op_adapter, h_init)
>>>>>>> efee570e


def reduce_into(
    d_in: DeviceArrayLike | IteratorBase,
    d_out: DeviceArrayLike | IteratorBase,
    op: Callable | OpKind,
    num_items: int,
    h_init: np.ndarray | GpuStruct,
    stream=None,
    **kwargs,
):
    """
    Performs device-wide reduction.

    This function automatically handles temporary storage allocation and execution.

    Example:
        Below, ``reduce_into`` is used to compute the sum of a sequence of integers.

        .. literalinclude:: ../../python/cuda_cccl/tests/compute/examples/reduction/sum_reduction.py
            :language: python
            :start-after: # example-begin

    Args:
        d_in: Device array or iterator containing the input sequence of data items
        d_out: Device array to store the result of the reduction
        op: Binary reduction operator
        num_items: Number of items to reduce
        h_init: Initial value for the reduction
        stream: CUDA stream for the operation (optional)
    """
    reducer = make_reduce_into(d_in, d_out, op, h_init, **kwargs)
    tmp_storage_bytes = reducer(None, d_in, d_out, num_items, h_init, stream)
    tmp_storage = TempStorageBuffer(tmp_storage_bytes, stream)
    reducer(tmp_storage, d_in, d_out, num_items, h_init, stream)<|MERGE_RESOLUTION|>--- conflicted
+++ resolved
@@ -111,14 +111,9 @@
 def _make_cache_key(
     d_in: DeviceArrayLike | IteratorBase,
     d_out: DeviceArrayLike | IteratorBase,
-<<<<<<< HEAD
-    op: Callable | OpKind,
-    h_init: np.ndarray,
-    **kwargs,
-=======
     op: OpAdapter,
     h_init: np.ndarray | GpuStruct,
->>>>>>> efee570e
+    **kwargs,
 ):
     d_in_key = (
         d_in.kind if isinstance(d_in, IteratorBase) else protocols.get_dtype(d_in)
@@ -127,11 +122,8 @@
         d_out.kind if isinstance(d_out, IteratorBase) else protocols.get_dtype(d_out)
     )
     h_init_key = h_init.dtype
-<<<<<<< HEAD
     determinism = kwargs.get("determinism", Determinism.RUN_TO_RUN)
-    return (d_in_key, d_out_key, op_key, h_init_key, determinism)
-=======
-    return (d_in_key, d_out_key, op.get_cache_key(), h_init_key)
+    return (d_in_key, d_out_key, op.get_cache_key(), h_init_key, determinism)
 
 
 @cache_with_key(_make_cache_key)
@@ -140,10 +132,12 @@
     d_out: DeviceArrayLike | IteratorBase,
     op: OpAdapter,
     h_init: np.ndarray | GpuStruct,
+    **kwargs,
 ):
     """Internal cached factory for _Reduce."""
-    return _Reduce(d_in, d_out, op, h_init)
->>>>>>> efee570e
+    return _Reduce(
+        d_in, d_out, op, h_init, kwargs.get("determinism", Determinism.RUN_TO_RUN)
+    )
 
 
 # TODO Figure out `sum` without operator and initial value
@@ -152,12 +146,8 @@
     d_in: DeviceArrayLike | IteratorBase,
     d_out: DeviceArrayLike | IteratorBase,
     op: Callable | OpKind,
-<<<<<<< HEAD
-    h_init: np.ndarray,
-    **kwargs,
-=======
-    h_init: np.ndarray | GpuStruct,
->>>>>>> efee570e
+    h_init: np.ndarray | GpuStruct,
+    **kwargs,
 ):
     """Computes a device-wide reduction using the specified binary ``op`` and initial value ``init``.
 
@@ -178,14 +168,8 @@
     Returns:
         A callable object that can be used to perform the reduction
     """
-<<<<<<< HEAD
-    return _Reduce(
-        d_in, d_out, op, h_init, kwargs.get("determinism", Determinism.RUN_TO_RUN)
-    )
-=======
     op_adapter = make_op_adapter(op)
-    return _make_reduce_into_cached(d_in, d_out, op_adapter, h_init)
->>>>>>> efee570e
+    return _make_reduce_into_cached(d_in, d_out, op_adapter, h_init, **kwargs)
 
 
 def reduce_into(
