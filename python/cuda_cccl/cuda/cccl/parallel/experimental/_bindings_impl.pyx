--- conflicted
+++ resolved
@@ -1978,8 +1978,151 @@
 
 
     def _get_cubin(self):
-<<<<<<< HEAD
-        return self.build_data.cubin[:self.build_data.cubin_size]
+        return PyBytes_FromStringAndSize(
+            <const char*>self.build_data.cubin,
+            self.build_data.cubin_size
+        )
+
+
+# ----------------------------------
+# DeviceThreeWayPartitionBuildResult
+# ----------------------------------
+cdef extern from "cccl/c/three_way_partition.h":
+    cdef struct cccl_device_three_way_partition_build_result_t 'cccl_device_three_way_partition_build_result_t':
+        const char* cubin
+        size_t cubin_size
+
+    cdef CUresult cccl_device_three_way_partition_build(
+        cccl_device_three_way_partition_build_result_t *build_ptr,
+        cccl_iterator_t d_in,
+        cccl_iterator_t d_first_part_out,
+        cccl_iterator_t d_second_part_out,
+        cccl_iterator_t d_unselected_out,
+        cccl_iterator_t d_num_selected_out,
+        cccl_op_t select_first_part_op,
+        cccl_op_t select_second_part_op,
+        int, int, const char *, const char *, const char *, const char *
+    ) nogil
+
+    CUresult cccl_device_three_way_partition(
+        cccl_device_three_way_partition_build_result_t build,
+        void* d_temp_storage,
+        size_t* temp_storage_bytes,
+        cccl_iterator_t d_in,
+        cccl_iterator_t d_first_part_out,
+        cccl_iterator_t d_second_part_out,
+        cccl_iterator_t d_unselected_out,
+        cccl_iterator_t d_num_selected_out,
+        cccl_op_t select_first_part_op,
+        cccl_op_t select_second_part_op,
+        int64_t num_items,
+        CUstream stream
+    ) nogil
+
+    cdef CUresult cccl_device_three_way_partition_cleanup(
+        cccl_device_three_way_partition_build_result_t *build_ptr
+    ) nogil
+
+
+cdef class DeviceThreeWayPartitionBuildResult:
+    cdef cccl_device_three_way_partition_build_result_t build_data
+
+    def __dealloc__(DeviceThreeWayPartitionBuildResult self):
+        cdef CUresult status = -1
+        with nogil:
+            status = cccl_device_three_way_partition_cleanup(&self.build_data)
+        if (status != 0):
+            print(f"Return code {status} encountered during three_way_partition result cleanup")
+
+
+    def __cinit__(
+        DeviceThreeWayPartitionBuildResult self,
+        Iterator d_in,
+        Iterator d_first_part_out,
+        Iterator d_second_part_out,
+        Iterator d_unselected_out,
+        Iterator d_num_selected_out,
+        Op select_first_part_op,
+        Op select_second_part_op,
+        CommonData common_data
+    ):
+        cdef CUresult status = -1
+        cdef int cc_major = common_data.get_cc_major()
+        cdef int cc_minor = common_data.get_cc_minor()
+        cdef const char *cub_path = common_data.cub_path_get_c_str()
+        cdef const char *thrust_path = common_data.thrust_path_get_c_str()
+        cdef const char *libcudacxx_path = common_data.libcudacxx_path_get_c_str()
+        cdef const char *ctk_path = common_data.ctk_path_get_c_str()
+
+        memset(&self.build_data, 0, sizeof(cccl_device_three_way_partition_build_result_t))
+        with nogil:
+            status = cccl_device_three_way_partition_build(
+                &self.build_data,
+                d_in.iter_data,
+                d_first_part_out.iter_data,
+                d_second_part_out.iter_data,
+                d_unselected_out.iter_data,
+                d_num_selected_out.iter_data,
+                select_first_part_op.op_data,
+                select_second_part_op.op_data,
+                cc_major,
+                cc_minor,
+                cub_path,
+                thrust_path,
+                libcudacxx_path,
+                ctk_path,
+            )
+        if status != 0:
+            raise RuntimeError(
+                f"Failed building three_way_partition, error code: {status}"
+            )
+
+    cpdef int compute(
+        DeviceThreeWayPartitionBuildResult self,
+        temp_storage_ptr,
+        temp_storage_bytes,
+        Iterator d_in,
+        Iterator d_first_part_out,
+        Iterator d_second_part_out,
+        Iterator d_unselected_out,
+        Iterator d_num_selected_out,
+        Op select_first_part_op,
+        Op select_second_part_op,
+        size_t num_items,
+        stream
+    ):
+        cdef CUresult status = -1
+        cdef void *storage_ptr = (<void *><uintptr_t>temp_storage_ptr) if temp_storage_ptr else NULL
+        cdef size_t storage_sz = <size_t>temp_storage_bytes
+        cdef CUstream c_stream = <CUstream><uintptr_t>(stream) if stream else NULL
+
+        with nogil:
+            status = cccl_device_three_way_partition(
+                self.build_data,
+                storage_ptr,
+                &storage_sz,
+                d_in.iter_data,
+                d_first_part_out.iter_data,
+                d_second_part_out.iter_data,
+                d_unselected_out.iter_data,
+                d_num_selected_out.iter_data,
+                select_first_part_op.op_data,
+                select_second_part_op.op_data,
+                <uint64_t>num_items,
+                c_stream
+            )
+        if status != 0:
+            raise RuntimeError(
+                f"Failed executing three_way_partition, error code: {status}"
+            )
+        return storage_sz
+
+    def _get_cubin(self):
+        return PyBytes_FromStringAndSize(
+            <const char*>self.build_data.cubin,
+            self.build_data.cubin_size
+        )
+
 
 # -------------------
 # DeviceSegmentedSort
@@ -2044,75 +2187,6 @@
         Iterator begin_offset_in,
         Iterator end_offset_in,
         CommonData common_data,
-=======
-        return PyBytes_FromStringAndSize(
-            <const char*>self.build_data.cubin,
-            self.build_data.cubin_size
-        )
-
-
-# ----------------------------------
-# DeviceThreeWayPartitionBuildResult
-# ----------------------------------
-cdef extern from "cccl/c/three_way_partition.h":
-    cdef struct cccl_device_three_way_partition_build_result_t 'cccl_device_three_way_partition_build_result_t':
-        const char* cubin
-        size_t cubin_size
-
-    cdef CUresult cccl_device_three_way_partition_build(
-        cccl_device_three_way_partition_build_result_t *build_ptr,
-        cccl_iterator_t d_in,
-        cccl_iterator_t d_first_part_out,
-        cccl_iterator_t d_second_part_out,
-        cccl_iterator_t d_unselected_out,
-        cccl_iterator_t d_num_selected_out,
-        cccl_op_t select_first_part_op,
-        cccl_op_t select_second_part_op,
-        int, int, const char *, const char *, const char *, const char *
-    ) nogil
-
-    CUresult cccl_device_three_way_partition(
-        cccl_device_three_way_partition_build_result_t build,
-        void* d_temp_storage,
-        size_t* temp_storage_bytes,
-        cccl_iterator_t d_in,
-        cccl_iterator_t d_first_part_out,
-        cccl_iterator_t d_second_part_out,
-        cccl_iterator_t d_unselected_out,
-        cccl_iterator_t d_num_selected_out,
-        cccl_op_t select_first_part_op,
-        cccl_op_t select_second_part_op,
-        int64_t num_items,
-        CUstream stream
-    ) nogil
-
-    cdef CUresult cccl_device_three_way_partition_cleanup(
-        cccl_device_three_way_partition_build_result_t *build_ptr
-    ) nogil
-
-
-cdef class DeviceThreeWayPartitionBuildResult:
-    cdef cccl_device_three_way_partition_build_result_t build_data
-
-    def __dealloc__(DeviceThreeWayPartitionBuildResult self):
-        cdef CUresult status = -1
-        with nogil:
-            status = cccl_device_three_way_partition_cleanup(&self.build_data)
-        if (status != 0):
-            print(f"Return code {status} encountered during three_way_partition result cleanup")
-
-
-    def __cinit__(
-        DeviceThreeWayPartitionBuildResult self,
-        Iterator d_in,
-        Iterator d_first_part_out,
-        Iterator d_second_part_out,
-        Iterator d_unselected_out,
-        Iterator d_num_selected_out,
-        Op select_first_part_op,
-        Op select_second_part_op,
-        CommonData common_data
->>>>>>> fac34037
     ):
         cdef CUresult status = -1
         cdef int cc_major = common_data.get_cc_major()
@@ -2122,7 +2196,6 @@
         cdef const char *libcudacxx_path = common_data.libcudacxx_path_get_c_str()
         cdef const char *ctk_path = common_data.ctk_path_get_c_str()
 
-<<<<<<< HEAD
         memset(&self.build_data, 0, sizeof(cccl_device_segmented_sort_build_result_t))
         with nogil:
             status = cccl_device_segmented_sort_build(
@@ -2132,19 +2205,6 @@
                 d_values_in.iter_data,
                 begin_offset_in.iter_data,
                 end_offset_in.iter_data,
-=======
-        memset(&self.build_data, 0, sizeof(cccl_device_three_way_partition_build_result_t))
-        with nogil:
-            status = cccl_device_three_way_partition_build(
-                &self.build_data,
-                d_in.iter_data,
-                d_first_part_out.iter_data,
-                d_second_part_out.iter_data,
-                d_unselected_out.iter_data,
-                d_num_selected_out.iter_data,
-                select_first_part_op.op_data,
-                select_second_part_op.op_data,
->>>>>>> fac34037
                 cc_major,
                 cc_minor,
                 cub_path,
@@ -2154,7 +2214,6 @@
             )
         if status != 0:
             raise RuntimeError(
-<<<<<<< HEAD
                 f"Failed building segmented_sort, error code: {status}"
             )
 
@@ -2206,54 +2265,7 @@
 
 
     def _get_cubin(self):
-        return self.build_data.cubin[:self.build_data.cubin_size]
-=======
-                f"Failed building three_way_partition, error code: {status}"
-            )
-
-    cpdef int compute(
-        DeviceThreeWayPartitionBuildResult self,
-        temp_storage_ptr,
-        temp_storage_bytes,
-        Iterator d_in,
-        Iterator d_first_part_out,
-        Iterator d_second_part_out,
-        Iterator d_unselected_out,
-        Iterator d_num_selected_out,
-        Op select_first_part_op,
-        Op select_second_part_op,
-        size_t num_items,
-        stream
-    ):
-        cdef CUresult status = -1
-        cdef void *storage_ptr = (<void *><uintptr_t>temp_storage_ptr) if temp_storage_ptr else NULL
-        cdef size_t storage_sz = <size_t>temp_storage_bytes
-        cdef CUstream c_stream = <CUstream><uintptr_t>(stream) if stream else NULL
-
-        with nogil:
-            status = cccl_device_three_way_partition(
-                self.build_data,
-                storage_ptr,
-                &storage_sz,
-                d_in.iter_data,
-                d_first_part_out.iter_data,
-                d_second_part_out.iter_data,
-                d_unselected_out.iter_data,
-                d_num_selected_out.iter_data,
-                select_first_part_op.op_data,
-                select_second_part_op.op_data,
-                <uint64_t>num_items,
-                c_stream
-            )
-        if status != 0:
-            raise RuntimeError(
-                f"Failed executing three_way_partition, error code: {status}"
-            )
-        return storage_sz
-
-    def _get_cubin(self):
         return PyBytes_FromStringAndSize(
             <const char*>self.build_data.cubin,
             self.build_data.cubin_size
-        )
->>>>>>> fac34037
+        )