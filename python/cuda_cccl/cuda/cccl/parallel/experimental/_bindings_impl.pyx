--- conflicted
+++ resolved
@@ -1978,8 +1978,10 @@
 
 
     def _get_cubin(self):
-<<<<<<< HEAD
-        return self.build_data.cubin[:self.build_data.cubin_size]
+        return PyBytes_FromStringAndSize(
+            <const char*>self.build_data.cubin,
+            self.build_data.cubin_size
+        )
 
 
 # ----------------------------------
@@ -2116,10 +2118,7 @@
         return storage_sz
 
     def _get_cubin(self):
-        return self.build_data.cubin[:self.build_data.cubin_size]
-=======
         return PyBytes_FromStringAndSize(
             <const char*>self.build_data.cubin,
             self.build_data.cubin_size
-        )
->>>>>>> 8c815d34
+        )