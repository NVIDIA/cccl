--- conflicted
+++ resolved
@@ -22,12 +22,8 @@
   "numpy",
   "cuda-pathfinder>=1.2.3",
   "cuda-core",
-<<<<<<< HEAD
   "numba-cuda @ git+https://github.com/caugonnet/numba-cuda.git@cuda_graph_future_memory",
-=======
-  "numba-cuda>=0.18.0",
   "llvmlite==0.44",         # TODO: remove this once numba-cuda 0.19.2 is released
->>>>>>> 21847df7
 ]
 
 dynamic = ["version"]
