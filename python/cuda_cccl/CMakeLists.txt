# Copyright (c) 2025, NVIDIA CORPORATION & AFFILIATES. ALL RIGHTS RESERVED.
#
# SPDX-License-Identifier: Apache-2.0 WITH LLVM-exception

cmake_minimum_required(VERSION 3.21...3.31 FATAL_ERROR)

project(
    cuda_cccl
    DESCRIPTION "Python package cuda_cccl"
    LANGUAGES CUDA CXX C
)

find_package(CUDAToolkit)

set(CUDA_VERSION_MAJOR ${CUDAToolkit_VERSION_MAJOR})
set(CUDA_VERSION_DIR "cu${CUDA_VERSION_MAJOR}")
message(STATUS "Building for CUDA ${CUDA_VERSION_MAJOR}, output directory: ${CUDA_VERSION_DIR}")

set(_cccl_root ../..)

include(${_cccl_root}/cmake/AppendOptionIfAvailable.cmake)
include(${_cccl_root}/cmake/CCCLConfigureTarget.cmake)
include(${_cccl_root}/cmake/CCCLBuildCompilerTargets.cmake)
include(${_cccl_root}/cmake/CCCLGetDependencies.cmake)
cccl_build_compiler_targets()

# Build and install C++ library first
<<<<<<< HEAD
set(CCCL_ENABLE_C_PARALLEL OFF)            # Not needed for STF Python bindings
set(CCCL_ENABLE_C_EXPERIMENTAL_STF ON)     # Enable C experimental STF library (triggers c/ directory)
set(CCCL_C_PARALLEL_ENABLE_TESTING OFF)    # Testing belongs in CI, not Python build
set(CCCL_C_EXPERIMENTAL_STF_ENABLE_TESTING OFF)  # Testing belongs in CI, not Python build
set(CCCL_ENABLE_UNSTABLE ON)               # Enable unstable features
set(CCCL_C_EXPERIMENTAL_STF_LIBRARY_OUTPUT_DIRECTORY ${SKBUILD_PROJECT_NAME})
=======
set(CCCL_ENABLE_C_PARALLEL ON)
set(CCCL_C_PARALLEL_LIBRARY_OUTPUT_DIRECTORY ${SKBUILD_PROJECT_NAME})
>>>>>>> a590528b
add_subdirectory(${_cccl_root} _parent_cccl)

# Now we can find CUB and other components
find_package(CUB REQUIRED)
find_package(Thrust REQUIRED)
find_package(libcudacxx REQUIRED)
find_package(cudax REQUIRED)

# Install headers
set(_dest_incl_dir cuda/cccl/headers/include)

# No end slash: create ${_dest_inc_dir}/cub
install(
    DIRECTORY ${CUB_SOURCE_DIR}/cub
    DESTINATION ${_dest_incl_dir}
)
# No end slash: create ${_dest_inc_dir}/thrust
install(
    DIRECTORY ${Thrust_SOURCE_DIR}/thrust
    DESTINATION ${_dest_incl_dir}
)
# Slash at the end: copy content of
#                   include/ into ${_dest_inc_dir}/
install(
    DIRECTORY ${libcudacxx_SOURCE_DIR}/include/
    DESTINATION ${_dest_incl_dir}
)

# ensure the destination directory exists
file(MAKE_DIRECTORY "cuda/cccl/experimental/stf/${CUDA_VERSION_DIR}/cccl")

install(
    TARGETS cccl.c.experimental.stf
    DESTINATION cuda/cccl/experimental/stf/${CUDA_VERSION_DIR}/cccl
)

# Build and install Cython extension
find_package(Python3 COMPONENTS Interpreter Development.Module REQUIRED)

get_filename_component(_python_path "${Python3_EXECUTABLE}" PATH)

set(CYTHON_version_command "${Python3_EXECUTABLE}" -m cython --version)
execute_process(COMMAND ${CYTHON_version_command}
    OUTPUT_VARIABLE CYTHON_version_output
    ERROR_VARIABLE CYTHON_version_error
    RESULT_VARIABLE CYTHON_version_result
    OUTPUT_STRIP_TRAILING_WHITESPACE
    ERROR_STRIP_TRAILING_WHITESPACE
)

if(NOT ${CYTHON_version_result} EQUAL 0)
    set(_error_msg "Command \"${CYTHON_version_command}\" failed with")
    set(_error_msg "${_error_msg} output:\n${CYTHON_version_error}")
    message(FATAL_ERROR "${_error_msg}")
else()
    if("${CYTHON_version_output}" MATCHES "^[Cc]ython version ([^,]+)")
        set(CYTHON_VERSION "${CMAKE_MATCH_1}")
    else()
        if("${CYTHON_version_error}" MATCHES "^[Cc]ython version ([^,]+)")
            set(CYTHON_VERSION "${CMAKE_MATCH_1}")
        endif()
    endif()
endif()

# -3 generates source for Python 3
# -M generates depfile
# -t cythonizes if PYX is newer than preexisting output
# -w sets working directory
set(CYTHON_FLAGS "-3 -M -t -w \"${cuda_cccl_SOURCE_DIR}\"")
string(REGEX REPLACE " " ";" CYTHON_FLAGS_LIST "${CYTHON_FLAGS}")

# Only building STF bindings - parallel bindings not needed

message(STATUS "STF Using Cython ${CYTHON_VERSION}")
set(stf_pyx_source_file "${cuda_cccl_SOURCE_DIR}/cuda/cccl/experimental/stf/_stf_bindings_impl.pyx")
set(_stf_generated_extension_src "${cuda_cccl_BINARY_DIR}/_stf_bindings_impl.c")
set(_stf_depfile "${cuda_cccl_BINARY_DIR}/_stf_bindings_impl.c.dep")
add_custom_command(
    OUTPUT "${_stf_generated_extension_src}"
    COMMAND "${Python3_EXECUTABLE}" -m cython
    ARGS ${CYTHON_FLAGS_LIST} "${stf_pyx_source_file}" --output-file ${_stf_generated_extension_src}
    DEPENDS "${stf_pyx_source_file}"
    DEPFILE "${_stf_depfile}"
    COMMENT "Cythonizing ${pyx_source_file} for CUDA ${CUDA_VERSION_MAJOR}"
)
set_source_files_properties("${_stf_generated_extension_src}" PROPERTIES GENERATED TRUE)
add_custom_target(cythonize_stf_bindings_impl ALL
    DEPENDS "${_stf_generated_extension_src}"
)

Python3_add_library(_stf_bindings_impl MODULE WITH_SOABI "${_stf_generated_extension_src}")
add_dependencies(_stf_bindings_impl cythonize_stf_bindings_impl)
target_link_libraries(_stf_bindings_impl PRIVATE cccl.c.experimental.stf CUDA::cuda_driver)
set_target_properties(_stf_bindings_impl PROPERTIES INSTALL_RPATH "$ORIGIN/cccl")

install(TARGETS _stf_bindings_impl DESTINATION cuda/cccl/experimental/stf/${CUDA_VERSION_DIR})<|MERGE_RESOLUTION|>--- conflicted
+++ resolved
@@ -25,17 +25,14 @@
 cccl_build_compiler_targets()
 
 # Build and install C++ library first
-<<<<<<< HEAD
-set(CCCL_ENABLE_C_PARALLEL OFF)            # Not needed for STF Python bindings
+set(CCCL_ENABLE_C_PARALLEL ON)
 set(CCCL_ENABLE_C_EXPERIMENTAL_STF ON)     # Enable C experimental STF library (triggers c/ directory)
 set(CCCL_C_PARALLEL_ENABLE_TESTING OFF)    # Testing belongs in CI, not Python build
 set(CCCL_C_EXPERIMENTAL_STF_ENABLE_TESTING OFF)  # Testing belongs in CI, not Python build
 set(CCCL_ENABLE_UNSTABLE ON)               # Enable unstable features
+set(CCCL_C_PARALLEL_LIBRARY_OUTPUT_DIRECTORY ${SKBUILD_PROJECT_NAME})
 set(CCCL_C_EXPERIMENTAL_STF_LIBRARY_OUTPUT_DIRECTORY ${SKBUILD_PROJECT_NAME})
-=======
-set(CCCL_ENABLE_C_PARALLEL ON)
-set(CCCL_C_PARALLEL_LIBRARY_OUTPUT_DIRECTORY ${SKBUILD_PROJECT_NAME})
->>>>>>> a590528b
+
 add_subdirectory(${_cccl_root} _parent_cccl)
 
 # Now we can find CUB and other components
