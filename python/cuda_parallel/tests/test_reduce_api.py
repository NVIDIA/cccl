--- conflicted
+++ resolved
@@ -16,18 +16,10 @@
     def min_op(a, b):
         return a if a < b else b
 
-<<<<<<< HEAD
     dtype = np.int32
     h_init = np.array([42], dtype=dtype)
     d_input = cp.array([8, 6, 7, 5, 3, 0, 9], dtype=dtype)
     d_output = cp.empty(1, dtype=dtype)
-=======
-    dtype = numpy.int32
-    h_init = numpy.array([42], dtype)
-    h_input = numpy.array([8, 6, 7, 5, 3, 0, 9], dtype)
-    d_output = cuda.device_array(1, dtype)
-    d_input = cuda.to_device(h_input)
->>>>>>> 70a2872b
 
     # Instantiate reduction for the given operator and initial value
     reduce_into = cudax.reduce_into(d_output, d_output, min_op, h_init)
