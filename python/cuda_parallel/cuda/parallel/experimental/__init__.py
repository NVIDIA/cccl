# Copyright (c) 2024, NVIDIA CORPORATION & AFFILIATES. ALL RIGHTS RESERVED.
#
# SPDX-License-Identifier: Apache-2.0 WITH LLVM-exception

import importlib
import ctypes
import shutil
import numba
import os

from numba import cuda, types
from numba.cuda.cudadrv import enums


# MUST match `cccl_type_enum` in c/include/cccl/c/types.h
class _TypeEnum(ctypes.c_int):
    INT8 = 0
    INT16 = 1
    INT32 = 2
    INT64 = 3
    UINT8 = 4
    UINT16 = 5
    UINT32 = 6
    UINT64 = 7
    FLOAT32 = 8
    FLOAT64 = 9
    STORAGE = 10


# MUST match `cccl_op_kind_t` in c/include/cccl/c/types.h
class _CCCLOpKindEnum(ctypes.c_int):
    STATELESS = 0
    STATEFUL = 1


# MUST match `cccl_iterator_kind_t` in c/include/cccl/c/types.h
class _CCCLIteratorKindEnum(ctypes.c_int):
    POINTER = 0
    ITERATOR = 1


def _type_to_enum(numba_type):
    mapping = {
        types.int8: _TypeEnum.INT8,
        types.int16: _TypeEnum.INT16,
        types.int32: _TypeEnum.INT32,
        types.int64: _TypeEnum.INT64,
        types.uint8: _TypeEnum.UINT8,
        types.uint16: _TypeEnum.UINT16,
        types.uint32: _TypeEnum.UINT32,
        types.uint64: _TypeEnum.UINT64,
        types.float32: _TypeEnum.FLOAT32,
        types.float64: _TypeEnum.FLOAT64,
    }
    if numba_type in mapping:
        return mapping[numba_type]
    return _TypeEnum.STORAGE


# MUST match `cccl_type_info` in c/include/cccl/c/types.h
class _TypeInfo(ctypes.Structure):
    _fields_ = [("size", ctypes.c_int),
                ("alignment", ctypes.c_int),
                ("type", _TypeEnum)]


# MUST match `cccl_op_t` in c/include/cccl/c/types.h
class _CCCLOp(ctypes.Structure):
    _fields_ = [("type", _CCCLOpKindEnum),
                ("name", ctypes.c_char_p),
                ("ltoir", ctypes.c_char_p),
                ("ltoir_size", ctypes.c_int),
                ("size", ctypes.c_int),
                ("alignment", ctypes.c_int),
                ("state", ctypes.c_void_p)]


# MUST match `cccl_iterator_t` in c/include/cccl/c/types.h
class _CCCLIterator(ctypes.Structure):
    _fields_ = [("size", ctypes.c_int),
                ("alignment", ctypes.c_int),
                ("type", _CCCLIteratorKindEnum),
                ("advance", _CCCLOp),
                ("dereference", _CCCLOp),
                ("value_type", _TypeInfo),
                ("state", ctypes.c_void_p)]


# MUST match `cccl_value_t` in c/include/cccl/c/types.h
class _CCCLValue(ctypes.Structure):
    _fields_ = [("type", _TypeInfo),
                ("state", ctypes.c_void_p)]


def _type_to_info_from_numba_type(numba_type):
    context = cuda.descriptor.cuda_target.target_context
    size = context.get_value_type(numba_type).get_abi_size(context.target_data)
    alignment = context.get_value_type(
        numba_type).get_abi_alignment(context.target_data)
    return _TypeInfo(size, alignment, _type_to_enum(numba_type))


def _type_to_info(numpy_type):
    numba_type = numba.from_dtype(numpy_type)
    return _type_to_info_from_numba_type(numba_type)


def _device_array_to_pointer(array):
    dtype = array.dtype
    info = _type_to_info(dtype)
    # Note: this is slightly slower, but supports all ndarray-like objects as long as they support CAI
    # TODO: switch to use gpumemoryview once it's ready
    return _CCCLIterator(1, 1, _CCCLIteratorKindEnum.POINTER, _CCCLOp(), _CCCLOp(), info, array.__cuda_array_interface__["data"][0])


def _host_array_to_value(array):
    dtype = array.dtype
    info = _type_to_info(dtype)
    return _CCCLValue(info, array.ctypes.data)


class _ReductionOp:
    def __init__(self, dtype, op):
        value_type = numba.from_dtype(dtype)
        self.ltoir, _ = cuda.compile(op, sig=value_type(
            value_type, value_type), output='ltoir')
        self.name = op.__name__.encode('utf-8')

    def handle(self):
        return _CCCLOp(_CCCLOpKindEnum.STATELESS, self.name, ctypes.c_char_p(self.ltoir), len(self.ltoir), 1, 1, None)


class _TransformRAIUnaryOp:
    def __init__(self, result_numba_dtype, arg_numba_dtype, unary_op):
        self.ltoir, _ = cuda.compile(unary_op, sig=result_numba_dtype(arg_numba_dtype), output='ltoir')
        self.name = unary_op.__name__.encode('utf-8')
        print(f"{self.name=}", flush=True)

    def handle(self):
        return _CCCLOp(_CCCLOpKindEnum.STATELESS, self.name, ctypes.c_char_p(self.ltoir), len(self.ltoir), 1, 1, None)


def _itertools_iter_as_cccl_iter(result_numba_dtype, d_in):
    d_in_jitted = _TransformRAIUnaryOp(result_numba_dtype, numba.uint64, d_in).handle()
    info = _type_to_info_from_numba_type(numba.int32)
    return _CCCLIterator(1, 1, _CCCLIteratorKindEnum.ITERATOR, d_in_jitted, _CCCLOp(), info, 0)


def _get_cuda_path():
    cuda_path = os.environ.get('CUDA_PATH', '')
    if os.path.exists(cuda_path):
        return cuda_path

    nvcc_path = shutil.which('nvcc')
    if nvcc_path is not None:
        return os.path.dirname(os.path.dirname(nvcc_path))

    default_path = '/usr/local/cuda'
    if os.path.exists(default_path):
        return default_path

    return None


_bindings = None
_paths = None


def _get_bindings():
    global _bindings
    if _bindings is None:
        include_path = importlib.resources.files(
            'cuda.parallel.experimental').joinpath('cccl')
        cccl_c_path = os.path.join(include_path, 'libcccl.c.parallel.so')
        _bindings = ctypes.CDLL(cccl_c_path)
        _bindings.cccl_device_reduce.restype = ctypes.c_int
        _bindings.cccl_device_reduce.restype = ctypes.c_int
        _bindings.cccl_device_reduce.argtypes = [_CCCLDeviceReduceBuildResult, ctypes.c_void_p, ctypes.POINTER(
            ctypes.c_ulonglong), _CCCLIterator, _CCCLIterator, ctypes.c_ulonglong, _CCCLOp, _CCCLValue, ctypes.c_void_p]
        _bindings.cccl_device_reduce_cleanup.restype = ctypes.c_int
    return _bindings


def _get_paths():
    global _paths
    if _paths is None:
        include_path = importlib.resources.files('cuda').joinpath('_include')
        include_path_str = str(include_path)
        include_option = '-I' + include_path_str
        cub_path = include_option.encode('utf-8')
        thrust_path = cub_path
        libcudacxx_path_str = str(os.path.join(include_path, 'libcudacxx'))
        libcudacxx_option = '-I' + libcudacxx_path_str
        libcudacxx_path = libcudacxx_option.encode('utf-8')
        cuda_include_str = os.path.join(_get_cuda_path(), 'include')
        cuda_include_option = '-I' + cuda_include_str
        cuda_include_path = cuda_include_option.encode('utf-8')
        _paths = cub_path, thrust_path, libcudacxx_path, cuda_include_path
    return _paths


# MUST match `cccl_device_reduce_build_result_t` in c/include/cccl/c/reduce.h
class _CCCLDeviceReduceBuildResult(ctypes.Structure):
    _fields_ = [("cc", ctypes.c_int),
                ("cubin", ctypes.c_void_p),
                ("cubin_size", ctypes.c_size_t),
                ("library", ctypes.c_void_p),
                ("single_tile_kernel", ctypes.c_void_p),
                ("single_tile_second_kernel", ctypes.c_void_p),
                ("reduction_kernel", ctypes.c_void_p)]


def _dtype_validation(dt1, dt2):
    if dt1 != dt2:
        raise TypeError(f"dtype mismatch: __init__={dt1}, __call__={dt2}")


class _Reduce:
    def __init__(self, d_in, d_out, op, init):
        print("__init__ ENTRY", flush=True)
        self._ctor_d_in = d_in
        _, d_in_cccl = self.__handle_d_in(None, d_in)
        self._ctor_d_out_dtype = d_out.dtype
        self._ctor_init_dtype = init.dtype
        cc_major, cc_minor = cuda.get_current_device().compute_capability
        cub_path, thrust_path, libcudacxx_path, cuda_include_path = _get_paths()
        bindings = _get_bindings()
        accum_t = init.dtype
        self.op_wrapper = _ReductionOp(accum_t, op)
        d_out_ptr = _device_array_to_pointer(d_out)
        self.build_result = _CCCLDeviceReduceBuildResult()

        # TODO Figure out caching
        error = bindings.cccl_device_reduce_build(ctypes.byref(self.build_result),
                                                  d_in_cccl,
                                                  d_out_ptr,
                                                  self.op_wrapper.handle(),
                                                  _host_array_to_value(init),
                                                  cc_major,
                                                  cc_minor,
                                                  ctypes.c_char_p(cub_path),
                                                  ctypes.c_char_p(thrust_path),
                                                  ctypes.c_char_p(
                                                      libcudacxx_path),
                                                  ctypes.c_char_p(cuda_include_path))
        if error != enums.CUDA_SUCCESS:
            raise ValueError('Error building reduce')
        print("__init__ DONE", flush=True)

    def __call__(self, temp_storage, num_items, d_in, d_out, init):
        print("__call__ ENTRY", flush=True)
        num_items, d_in_cccl = self.__handle_d_in(num_items, d_in)
        assert num_items is not None
        _dtype_validation(self._ctor_d_out_dtype, d_out.dtype)
        _dtype_validation(self._ctor_init_dtype, init.dtype)
        bindings = _get_bindings()
        if temp_storage is None:
            temp_storage_bytes = ctypes.c_size_t()
            d_temp_storage = None
        else:
            temp_storage_bytes = ctypes.c_size_t(temp_storage.nbytes)
<<<<<<< HEAD
            d_temp_storage = temp_storage.device_ctypes_pointer.value
=======
            # Note: this is slightly slower, but supports all ndarray-like objects as long as they support CAI
            # TODO: switch to use gpumemoryview once it's ready
            d_temp_storage = temp_storage.__cuda_array_interface__["data"][0]
        d_in_ptr = _device_array_to_pointer(d_in)
>>>>>>> 09a879c0
        d_out_ptr = _device_array_to_pointer(d_out)
        print("BEFORE cccl_device_reduce() CALL", flush=True)
        error = bindings.cccl_device_reduce(self.build_result,
                                            d_temp_storage,
                                            ctypes.byref(temp_storage_bytes),
                                            d_in_cccl,
                                            d_out_ptr,
                                            ctypes.c_ulonglong(num_items),
                                            self.op_wrapper.handle(),
                                            _host_array_to_value(init),
                                            None)
        print(" AFTER cccl_device_reduce() CALL", flush=True)
        if error != enums.CUDA_SUCCESS:
            print("__call__ ValueError('Error reducing')", flush=True)
            raise ValueError('Error reducing')

        print("__call__ DONE", flush=True)
        return temp_storage_bytes.value

    def __del__(self):
        bindings = _get_bindings()
        bindings.cccl_device_reduce_cleanup(ctypes.byref(self.build_result))

    def __handle_d_in(self, num_items, d_in):
        if hasattr(d_in, "dtype"):
            assert hasattr(self._ctor_d_in, "dtype")
            _dtype_validation(self._ctor_d_in.dtype, d_in.dtype)
            if num_items is None:
                num_items = d_in.size
            else:
                assert d_in.size == num_items
            return num_items, _device_array_to_pointer(d_in)
        assert not hasattr(self._ctor_d_in, "dtype")
        return num_items, _itertools_iter_as_cccl_iter(numba.int32, d_in) # TODO pass numba dtype


# TODO Figure out iterators
# TODO Figure out `sum` without operator and initial value
# TODO Accept stream
def reduce_into(d_in, d_out, op, init):
    """Computes a device-wide reduction using the specified binary ``op`` functor and initial value ``init``.

    Example:
        The code snippet below illustrates a user-defined min-reduction of a
        device vector of ``int`` data elements.

        .. literalinclude:: ../../python/cuda_parallel/tests/test_reduce_api.py
            :language: python
            :dedent:
            :start-after: example-begin imports
            :end-before: example-end imports

        Below is the code snippet that demonstrates the usage of the ``reduce_into`` API:

        .. literalinclude:: ../../python/cuda_parallel/tests/test_reduce_api.py
            :language: python
            :dedent:
            :start-after: example-begin reduce-min
            :end-before: example-end reduce-min

    Args:
        d_in: CUDA device array storing the input sequence of data items
        d_out: CUDA device array storing the output aggregate
        op: Binary reduction
        init: Numpy array storing initial value of the reduction

    Returns:
        A callable object that can be used to perform the reduction
    """
    return _Reduce(d_in, d_out, op, init)<|MERGE_RESOLUTION|>--- conflicted
+++ resolved
@@ -259,14 +259,9 @@
             d_temp_storage = None
         else:
             temp_storage_bytes = ctypes.c_size_t(temp_storage.nbytes)
-<<<<<<< HEAD
-            d_temp_storage = temp_storage.device_ctypes_pointer.value
-=======
             # Note: this is slightly slower, but supports all ndarray-like objects as long as they support CAI
             # TODO: switch to use gpumemoryview once it's ready
             d_temp_storage = temp_storage.__cuda_array_interface__["data"][0]
-        d_in_ptr = _device_array_to_pointer(d_in)
->>>>>>> 09a879c0
         d_out_ptr = _device_array_to_pointer(d_out)
         print("BEFORE cccl_device_reduce() CALL", flush=True)
         error = bindings.cccl_device_reduce(self.build_result,
