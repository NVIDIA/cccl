--- conflicted
+++ resolved
@@ -55,27 +55,17 @@
 
 @lru_cache()
 def get_paths() -> List[bytes]:
-<<<<<<< HEAD
-    with as_file(files("cuda._include")) as f:
-        cub_include_path = str(f)
-=======
     # TODO: once docs env supports Python >= 3.9, we
     # can move this to a module-level import.
     from importlib.resources import as_file, files
 
-    with as_file(files("cuda.parallel")) as f:
-        # Using `.parent` for compatibility with pip install --editable:
-        cub_include_path = str(f.parent / "_include")
->>>>>>> 86b91186
+    with as_file(files("cuda._include")) as f:
+        cub_include_path = str(f)
     thrust_include_path = cub_include_path
     libcudacxx_include_path = str(os.path.join(cub_include_path, "libcudacxx"))
     cuda_include_path = None
     cuda_path = _get_cuda_path()
-<<<<<<< HEAD
-    if cuda_path:
-=======
     if cuda_path is not None:
->>>>>>> 86b91186
         cuda_include_path = str(os.path.join(cuda_path, "include"))
     paths = [
         f"-I{path}".encode()
