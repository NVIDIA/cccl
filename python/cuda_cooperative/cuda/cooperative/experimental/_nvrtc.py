# Copyright (c) 2024, NVIDIA CORPORATION & AFFILIATES. ALL RIGHTS RESERVED.
#
# SPDX-License-Identifier: Apache-2.0 WITH LLVM-exception

import os
import shutil
from cuda.bindings import nvrtc
from cuda.cooperative.experimental._caching import disk_cache
from cuda.cooperative.experimental._common import check_in, version
import importlib
import functools

def CHECK_NVRTC(err, prog):
    if err != nvrtc.nvrtcResult.NVRTC_SUCCESS:
        err, logsize = nvrtc.nvrtcGetProgramLogSize(prog)
        log = b" " * logsize
        err = nvrtc.nvrtcGetProgramLog(prog, log)
        raise RuntimeError(f"NVRTC error: {log.decode('ascii')}")


def get_cuda_path():
    cuda_path = os.environ.get('CUDA_PATH', '')
    if os.path.exists(cuda_path):
        return cuda_path

    nvcc_path = shutil.which('nvcc')
    if nvcc_path is not None:
        return os.path.dirname(os.path.dirname(nvcc_path))

    default_path = '/usr/local/cuda'
    if os.path.exists(default_path):
        return default_path

    return None


# cpp is the C++ source code
# cc = 800 for Ampere, 900 Hopper, etc
# rdc is true or false
# code is lto or ptx
# @cache
@functools.lru_cache(maxsize=32) # Always enabled
@disk_cache # Optional, see caching.py
def compile_impl(cpp, cc, rdc, code, nvrtc_path, nvrtc_version):
    check_in('rdc', rdc, [True, False])
    check_in('code', code, ['lto', 'ptx'])

<<<<<<< HEAD
    include_path = importlib.resources.files('cuda').joinpath('_include')
    cub_path = str(include_path)
    thrust_path = cub_path
    libcudacxx_path = str(os.path.join(include_path, 'libcudacxx'))
=======
    # Using `.parent` for compatibility with pip install --editable:
    include_path = pkg_resources.files(
        'cuda.cooperative').parent.joinpath('_include')
    cub_path = include_path
    thrust_path = include_path
    libcudacxx_path = os.path.join(include_path, 'libcudacxx')
>>>>>>> c5c20d27
    cuda_include_path = os.path.join(get_cuda_path(), 'include')

    opts = [b"--std=c++17", \
            bytes(f"--include-path={cub_path}", encoding='ascii'), \
            bytes(f"--include-path={thrust_path}", encoding='ascii'), \
            bytes(f"--include-path={libcudacxx_path}", encoding='ascii'), \
            bytes(f"--include-path={cuda_include_path}", encoding='ascii'), \
            bytes(f"--gpu-architecture=compute_{cc}", encoding='ascii')]
    if rdc:
        opts += [b"--relocatable-device-code=true"]

    if code == 'lto':
        opts += [b"-dlto"]

    # Some strange linking issues
    opts += [b"-DCCCL_DISABLE_BF16_SUPPORT"]

    # Create program
    err, prog = nvrtc.nvrtcCreateProgram(str.encode(cpp), b"code.cu", 0, [], [])
    if err != nvrtc.nvrtcResult.NVRTC_SUCCESS:
        raise RuntimeError(f"nvrtcCreateProgram error: {err}")

    err, = nvrtc.nvrtcCompileProgram(prog, len(opts), opts)
    CHECK_NVRTC(err, prog)

    if code == 'lto':
        err, ltoSize = nvrtc.nvrtcGetLTOIRSize(prog)
        CHECK_NVRTC(err, prog)

        lto = b" " * ltoSize
        err, = nvrtc.nvrtcGetLTOIR(prog, lto)
        CHECK_NVRTC(err, prog)

        err, = nvrtc.nvrtcDestroyProgram(prog)
        CHECK_NVRTC(err, prog)

        return lto

    elif code == 'ptx':
        err, ptxSize = nvrtc.nvrtcGetPTXSize(prog)
        CHECK_NVRTC(err, prog)

        ptx = b" " * ptxSize
        err, = nvrtc.nvrtcGetPTX(prog, ptx)
        CHECK_NVRTC(err, prog)

        err, = nvrtc.nvrtcDestroyProgram(prog)
        CHECK_NVRTC(err, prog)

        return ptx.decode('ascii')

def compile(**kwargs):

    err, major, minor = nvrtc.nvrtcVersion()
    if err != nvrtc.nvrtcResult.NVRTC_SUCCESS:
        raise RuntimeError(f"nvrtcVersion error: {err}")
    nvrtc_version = version(major, minor)
    return nvrtc_version, compile_impl(**kwargs, \
                        nvrtc_path=nvrtc.__file__, \
                        nvrtc_version=nvrtc_version)<|MERGE_RESOLUTION|>--- conflicted
+++ resolved
@@ -7,7 +7,7 @@
 from cuda.bindings import nvrtc
 from cuda.cooperative.experimental._caching import disk_cache
 from cuda.cooperative.experimental._common import check_in, version
-import importlib
+import importlib.resources as pkg_resources
 import functools
 
 def CHECK_NVRTC(err, prog):
@@ -45,20 +45,14 @@
     check_in('rdc', rdc, [True, False])
     check_in('code', code, ['lto', 'ptx'])
 
-<<<<<<< HEAD
-    include_path = importlib.resources.files('cuda').joinpath('_include')
-    cub_path = str(include_path)
-    thrust_path = cub_path
-    libcudacxx_path = str(os.path.join(include_path, 'libcudacxx'))
-=======
-    # Using `.parent` for compatibility with pip install --editable:
-    include_path = pkg_resources.files(
-        'cuda.cooperative').parent.joinpath('_include')
-    cub_path = include_path
-    thrust_path = include_path
-    libcudacxx_path = os.path.join(include_path, 'libcudacxx')
->>>>>>> c5c20d27
-    cuda_include_path = os.path.join(get_cuda_path(), 'include')
+    with pkg_resources.path('cuda', '_include') as include_path:
+        # Using `.parent` for compatibility with pip install --editable:
+        include_path = pkg_resources.files(
+            'cuda.cooperative').parent.joinpath('_include')
+        cub_path = include_path
+        thrust_path = include_path
+        libcudacxx_path = os.path.join(include_path, 'libcudacxx')
+        cuda_include_path = os.path.join(get_cuda_path(), 'include')
 
     opts = [b"--std=c++17", \
             bytes(f"--include-path={cub_path}", encoding='ascii'), \
