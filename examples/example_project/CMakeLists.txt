--- conflicted
+++ resolved
@@ -15,13 +15,8 @@
 # This will automatically clone CCCL from GitHub and make the exported cmake targets available
 CPMAddPackage(
     NAME CCCL
-<<<<<<< HEAD
-    GITHUB_REPOSITORY nvidia/cccl
-    GIT_TAG main
-=======
     GITHUB_REPOSITORY ${CCCL_REPOSITORY}
     GIT_TAG ${CCCL_TAG}
->>>>>>> fbd9317d
 )
 
 # Default to building for the GPU on the current system
