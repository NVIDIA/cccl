--- conflicted
+++ resolved
@@ -27,21 +27,18 @@
   CPMAddPackage("gh:nlohmann/json@3.12.0")
 endmacro()
 
-<<<<<<< HEAD
 macro(cccl_get_dlpack)
   include("${_cccl_cpm_file}")
   CPMAddPackage("gh:dmlc/dlpack#v1.2")
 endmacro()
 
 set(CCCL_NVBENCH_SHA "0c24f0250bf4414ab5ad19709090c6396e76516b" CACHE STRING "SHA/tag to use for CCCL's NVBench.")
-=======
 set(
   CCCL_NVBENCH_SHA
   "0c24f0250bf4414ab5ad19709090c6396e76516b"
   CACHE STRING
   "SHA/tag to use for CCCL's NVBench."
 )
->>>>>>> a8679ef3
 mark_as_advanced(CCCL_NVBENCH_SHA)
 macro(cccl_get_nvbench)
   include("${_cccl_cpm_file}")
