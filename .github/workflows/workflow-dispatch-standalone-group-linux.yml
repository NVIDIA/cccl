name: "Workflow/Dispatch/StandaloneGroup/Linux"

defaults:
  run:
    shell: bash --noprofile --norc -euo pipefail {0}

on:
  workflow_call:
    inputs:
      job-array:
        description: "The dispatch.json's linux_standalone.jobs.<name> array of dispatch jobs."
        type: string
        required: true

jobs:
  run-jobs:
    name: "${{ matrix.name }}"
    strategy:
      fail-fast: false
      matrix:
        include: ${{ fromJSON(inputs.job-array) }}
    permissions:
      id-token: write
      contents: read
    runs-on: ${{ github.repository == 'NVIDIA/cccl' && matrix.runner || 'ubuntu-latest' }}
    steps:
      - name: Checkout repo
        uses: actions/checkout@v4
        with:
          persist-credentials: false
      - name: Run job
        uses: ./.github/actions/workflow-run-job-linux
        with:
          id:      ${{ matrix.id }}
          command: ${{ matrix.command }}
          image:   ${{ matrix.image }}
          runner:  ${{ matrix.runner }}
          cuda:    ${{ matrix.cuda }}
<<<<<<< HEAD
          host:    ${{ matrix.host }}
          dist-token: "${{ secrets.SCCACHE_DIST_TOKEN }}"
          github_token: ${{ github.repository != 'NVIDIA/cccl' && secrets.SCCACHE_AUTH_TOKEN || '' }}
=======
          host:    ${{ matrix.host }}
>>>>>>> 708e14bd
<|MERGE_RESOLUTION|>--- conflicted
+++ resolved
@@ -36,10 +36,5 @@
           image:   ${{ matrix.image }}
           runner:  ${{ matrix.runner }}
           cuda:    ${{ matrix.cuda }}
-<<<<<<< HEAD
           host:    ${{ matrix.host }}
-          dist-token: "${{ secrets.SCCACHE_DIST_TOKEN }}"
-          github_token: ${{ github.repository != 'NVIDIA/cccl' && secrets.SCCACHE_AUTH_TOKEN || '' }}
-=======
-          host:    ${{ matrix.host }}
->>>>>>> 708e14bd
+          dist-token: "${{ secrets.SCCACHE_DIST_TOKEN }}"