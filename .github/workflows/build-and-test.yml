--- conflicted
+++ resolved
@@ -33,9 +33,7 @@
     steps:
       - name: Checkout repo
         uses: actions/checkout@v3
-<<<<<<< HEAD
         with:
-          fetch-depth: 0
           path: cccl
       # In order for sccache to be shared between CI and lcaal devcontainers, code needs to be in the same absolute path
       # This ensures the code is in the same path as it is within the devcontainer
@@ -43,8 +41,6 @@
         run: |
           cp -R cccl /home/coder/cccl
           chown -R coder:coder /home/coder/
-=======
->>>>>>> 1a4c76ee
       - name: Configure credentials and environment variables for sccache
         uses: ./.github/actions/configure_cccl_sccache
       - name: Run build script
@@ -85,16 +81,12 @@
     steps:
       - name: Checkout repo
         uses: actions/checkout@v3
-<<<<<<< HEAD
         with:
-          fetch-depth: 0
           path: cccl
       - name: Move files to coder user home directory
         run: |
           cp -R cccl /home/coder/cccl
           chown -R coder:coder /home/coder/
-=======
->>>>>>> 1a4c76ee
       - name: Configure credentials and environment variables for sccache
         uses: ./.github/actions/configure_cccl_sccache
       - name: Run test script
