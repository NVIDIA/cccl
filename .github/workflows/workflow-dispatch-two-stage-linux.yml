--- conflicted
+++ resolved
@@ -33,23 +33,14 @@
       - name: Run job
         uses: ./.github/actions/workflow-run-job-linux
         with:
-<<<<<<< HEAD
-          id:         "${{ fromJSON(inputs.producers)[0].id }}"
-          command:    "${{ fromJSON(inputs.producers)[0].command }}"
-          image:      "${{ fromJSON(inputs.producers)[0].image }}"
-          runner:     "${{ fromJSON(inputs.producers)[0].runner }}"
-          cuda:       "${{ fromJSON(inputs.producers)[0].cuda }}"
-          host:       "${{ fromJSON(inputs.producers)[0].host }}"
-          dist-token: "${{ secrets.SCCACHE_DIST_TOKEN }}"
-=======
           id:      ${{ fromJSON(inputs.producers)[0].id }}
           command: ${{ fromJSON(inputs.producers)[0].command }}
           image:   ${{ fromJSON(inputs.producers)[0].image }}
           runner:  ${{ fromJSON(inputs.producers)[0].runner }}
           cuda:    ${{ fromJSON(inputs.producers)[0].cuda }}
           host:    ${{ fromJSON(inputs.producers)[0].host }}
+          dist-token: "${{ secrets.SCCACHE_DIST_TOKEN }}"
           github_token: ${{ github.repository != 'NVIDIA/cccl' && secrets.SCCACHE_AUTH_TOKEN || '' }}
->>>>>>> b32cc41e
 
   consumers:
     name: "${{ matrix.name }}"
@@ -70,20 +61,11 @@
       - name: Run job
         uses: ./.github/actions/workflow-run-job-linux
         with:
-<<<<<<< HEAD
-          id:          ${{ matrix.id }}
-          command:     ${{ matrix.command }}
-          image:       ${{ matrix.image }}
-          runner:      ${{ matrix.runner }}
-          cuda:        ${{ matrix.cuda }}
-          host:        ${{ matrix.host }}
-          dist-token:  ${{ secrets.SCCACHE_DIST_TOKEN }}
-=======
           id:      ${{ matrix.id }}
           command: ${{ matrix.command }}
           image:   ${{ matrix.image }}
           runner:  ${{ matrix.runner }}
           cuda:    ${{ matrix.cuda }}
           host:    ${{ matrix.host }}
-          github_token: ${{ github.repository != 'NVIDIA/cccl' && secrets.SCCACHE_AUTH_TOKEN || '' }}
->>>>>>> b32cc41e
+          dist-token:  ${{ secrets.SCCACHE_DIST_TOKEN }}
+          github_token: ${{ github.repository != 'NVIDIA/cccl' && secrets.SCCACHE_AUTH_TOKEN || '' }}