--- conflicted
+++ resolved
@@ -52,12 +52,8 @@
       
   nvrtc:
     name: NVRTC CUDA${{matrix.cuda}} C++${{matrix.std}}
-<<<<<<< HEAD
     needs: compute-matrix
-=======
     if: ${{ !contains(github.event.head_commit.message, 'skip-tests') }}
-    needs: [compute-nvrtc-matrix, get-devcontainer-version]
->>>>>>> c7e75811
     uses: ./.github/workflows/run-as-coder.yml
     strategy:
       fail-fast: false
@@ -117,12 +113,8 @@
 
   examples:
     name: CCCL Examples
-<<<<<<< HEAD
     needs: compute-matrix
-=======
     if: ${{ !contains(github.event.head_commit.message, 'skip-tests') }}
-    needs: [compute-nvcc-matrix, get-devcontainer-version]
->>>>>>> c7e75811
     strategy:
       fail-fast: false
       matrix:
