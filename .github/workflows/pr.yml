# SPDX-FileCopyrightText: Copyright (c) 2023 NVIDIA CORPORATION & AFFILIATES. All rights reserved.
# SPDX-License-Identifier: Apache-2.0
#
# Licensed under the Apache License, Version 2.0 (the "License");
# you may not use this file except in compliance with the License.
# You may obtain a copy of the License at
#
# http://www.apache.org/licenses/LICENSE-2.0
#
# Unless required by applicable law or agreed to in writing, software
# distributed under the License is distributed on an "AS IS" BASIS,
# WITHOUT WARRANTIES OR CONDITIONS OF ANY KIND, either express or implied.
# See the License for the specific language governing permissions and
# limitations under the License.

# This is the main workflow that runs on every PR and push to main
name: pr

defaults:
  run:
    shell: bash -euo pipefail {0}

on:
  push:
    branches:
      - "pull-request/[0-9]+"

# Only runs one instance of this workflow at a time for a given PR and cancels any in-progress runs when a new one starts.
concurrency:
  group: ${{ github.workflow }}-on-${{ github.event_name }}-from-${{ github.ref_name }}
  cancel-in-progress: true

permissions:
  contents: read
  pull-requests: read

jobs:
  compute-matrix:
    name: Compute matrix
    runs-on: ubuntu-latest
    outputs:
      DEVCONTAINER_VERSION: ${{steps.set-outputs.outputs.DEVCONTAINER_VERSION}}
<<<<<<< HEAD
      LINUX_PER_CUDA_COMPILER_MATRIX: ${{steps.set-outputs.outputs.LINUX_PER_CUDA_COMPILER_MATRIX}}
      LINUX_PER_CUDA_COMPILER_KEYS: ${{steps.set-outputs.outputs.LINUX_PER_CUDA_COMPILER_KEYS}}
      WINDOWS_PER_CUDA_COMPILER_MATRIX: ${{steps.set-outputs.outputs.WINDOWS_PER_CUDA_COMPILER_MATRIX}}
      WINDOWS_PER_CUDA_COMPILER_KEYS: ${{steps.set-outputs.outputs.WINDOWS_PER_CUDA_COMPILER_KEYS}}
=======
      PER_CUDA_COMPILER_MATRIX: ${{steps.set-outputs.outputs.PER_CUDA_COMPILER_MATRIX}}
      PER_CUDA_COMPILER_KEYS: ${{steps.set-outputs.outputs.PER_CUDA_COMPILER_KEYS}}
>>>>>>> fddf2fea
      NVRTC_MATRIX: ${{steps.set-outputs.outputs.NVRTC_MATRIX}}
      CLANG_CUDA_MATRIX: ${{steps.set-outputs.outputs.CLANG_CUDA_MATRIX}}
      CCCL_INFRA_MATRIX: ${{steps.set-outputs.outputs.CCCL_INFRA_MATRIX}}
    steps:
      - name: Checkout repo
        uses: actions/checkout@v3
      - name: Compute matrix outputs
        id: set-outputs
        run: |
          .github/actions/compute-matrix/compute-matrix.sh ci/matrix.yaml pull_request

  nvrtc:
    name: NVRTC CUDA${{matrix.cuda}}
    permissions:
      id-token: write
      contents: read
    needs: compute-matrix
    if: ${{ !contains(github.event.head_commit.message, 'skip-tests') }}
    uses: ./.github/workflows/run-as-coder.yml
    strategy:
      fail-fast: false
      matrix:
        include: ${{ fromJSON(needs.compute-matrix.outputs.NVRTC_MATRIX) }}
    with:
      name: Build and Test libcudacxx CUDA${{matrix.cuda}} C++${{matrix.std}}
      runner: linux-${{matrix.cpu}}-gpu-v100-latest-1
      image: rapidsai/devcontainers:${{needs.compute-matrix.outputs.DEVCONTAINER_VERSION}}-cpp-gcc12-cuda${{matrix.cuda}}-${{matrix.os}}
      command: |
        ./ci/nvrtc_libcudacxx.sh -cxx g++ -std ${{matrix.std}}

  thrust:
    name: Thrust CUDA${{ matrix.cuda_host_combination }}
    permissions:
      id-token: write
      contents: read
    needs: compute-matrix
    uses: ./.github/workflows/dispatch-build-and-test.yml
    strategy:
      fail-fast: false
      matrix:
<<<<<<< HEAD
        cuda_host_combination: ${{ fromJSON(needs.compute-matrix.outputs.LINUX_PER_CUDA_COMPILER_KEYS) }}
    with:
      project_name: "thrust"
      per_cuda_compiler_matrix: ${{ toJSON(fromJSON(needs.compute-matrix.outputs.LINUX_PER_CUDA_COMPILER_MATRIX)[ matrix.cuda_host_combination ]) }}
=======
        cuda_host_combination: ${{ fromJSON(needs.compute-matrix.outputs.PER_CUDA_COMPILER_KEYS) }}
    with:
      project_name: "thrust"
      per_cuda_compiler_matrix: ${{ toJSON(fromJSON(needs.compute-matrix.outputs.PER_CUDA_COMPILER_MATRIX)[ matrix.cuda_host_combination ]) }}
>>>>>>> fddf2fea
      devcontainer_version: ${{ needs.compute-matrix.outputs.DEVCONTAINER_VERSION }}
      is_windows: ${{ contains(matrix.cuda_host_combination, 'cl') }}

  cub:
    name: CUB CUDA${{ matrix.cuda_host_combination }}
    permissions:
      id-token: write
      contents: read
    needs: compute-matrix
    uses: ./.github/workflows/dispatch-build-and-test.yml
    strategy:
      fail-fast: false
      matrix:
<<<<<<< HEAD
        cuda_host_combination: ${{ fromJSON(needs.compute-matrix.outputs.LINUX_PER_CUDA_COMPILER_KEYS) }}
    with:
      project_name: "cub"
      per_cuda_compiler_matrix: ${{ toJSON(fromJSON(needs.compute-matrix.outputs.LINUX_PER_CUDA_COMPILER_MATRIX)[ matrix.cuda_host_combination ]) }}
=======
        cuda_host_combination: ${{ fromJSON(needs.compute-matrix.outputs.PER_CUDA_COMPILER_KEYS) }}
    with:
      project_name: "cub"
      per_cuda_compiler_matrix: ${{ toJSON(fromJSON(needs.compute-matrix.outputs.PER_CUDA_COMPILER_MATRIX)[ matrix.cuda_host_combination ]) }}
>>>>>>> fddf2fea
      devcontainer_version: ${{ needs.compute-matrix.outputs.DEVCONTAINER_VERSION }}
      is_windows: ${{ contains(matrix.cuda_host_combination, 'cl') }}

  libcudacxx:
    name: libcudacxx CUDA${{ matrix.cuda_host_combination }}
    permissions:
      id-token: write
      contents: read
    needs: compute-matrix
    uses: ./.github/workflows/dispatch-build-and-test.yml
    strategy:
      fail-fast: false
      matrix:
<<<<<<< HEAD
        cuda_host_combination: ${{ fromJSON(needs.compute-matrix.outputs.LINUX_PER_CUDA_COMPILER_KEYS) }}
    with:
      project_name: "libcudacxx"
      per_cuda_compiler_matrix: ${{ toJSON(fromJSON(needs.compute-matrix.outputs.LINUX_PER_CUDA_COMPILER_MATRIX)[ matrix.cuda_host_combination ]) }}
=======
        cuda_host_combination: ${{ fromJSON(needs.compute-matrix.outputs.PER_CUDA_COMPILER_KEYS) }}
    with:
      project_name: "libcudacxx"
      per_cuda_compiler_matrix: ${{ toJSON(fromJSON(needs.compute-matrix.outputs.PER_CUDA_COMPILER_MATRIX)[ matrix.cuda_host_combination ]) }}
>>>>>>> fddf2fea
      devcontainer_version: ${{ needs.compute-matrix.outputs.DEVCONTAINER_VERSION }}
      is_windows: ${{ contains(matrix.cuda_host_combination, 'cl') }}

  clang-cuda:
    name: ${{matrix.lib}} Clang CUDA
    permissions:
      id-token: write
      contents: read
    needs: compute-matrix
    strategy:
      fail-fast: false
      matrix:
        include: ${{ fromJSON(needs.compute-matrix.outputs.CLANG_CUDA_MATRIX) }}
    uses: ./.github/workflows/run-as-coder.yml
    with:
      name: Build ${{matrix.lib}} ${{matrix.cpu}}/clang-cuda${{matrix.compiler.version}}/C++${{matrix.std}}
      runner: linux-${{matrix.cpu}}-cpu16
      image: rapidsai/devcontainers:${{needs.compute-matrix.outputs.DEVCONTAINER_VERSION}}-cpp-${{matrix.compiler.name}}${{matrix.compiler.version}}-cuda${{matrix.cuda}}-${{matrix.os}}
      command: |
        ./ci/build_${{matrix.lib}}.sh -cxx "${{matrix.compiler.exe}}" -cuda "${{matrix.compiler.exe}}" -std "${{matrix.std}}"

  cccl-infra:
    name: CCCL Infrastructure
    permissions:
      id-token: write
      contents: read
    needs: compute-matrix
    if: ${{ !contains(github.event.head_commit.message, 'skip-tests') }}
    strategy:
      fail-fast: false
      matrix:
        include: ${{ fromJSON(needs.compute-matrix.outputs.CCCL_INFRA_MATRIX) }}
    uses: ./.github/workflows/run-as-coder.yml
    with:
      name: CCCL Examples CUDA${{matrix.cuda}} ${{matrix.compiler.name}}${{matrix.compiler.version}}
      runner: linux-${{matrix.cpu}}-gpu-v100-latest-1
      image: rapidsai/devcontainers:${{needs.compute-matrix.outputs.DEVCONTAINER_VERSION}}-cpp-${{matrix.compiler.name}}${{matrix.compiler.version}}-cuda${{matrix.cuda}}-${{matrix.os}}
      command: |
        cmake -S . --preset=cccl-infra -DCCCL_EXAMPLE_CPM_TAG=${GITHUB_SHA}
        ctest --preset=cccl-infra

  verify-devcontainers:
    name: Verify Dev Containers
    permissions:
      id-token: write
      contents: read
    uses: ./.github/workflows/verify-devcontainers.yml

  # This job is the final job that runs after all other jobs and is used for branch protection status checks.
  # See: https://docs.github.com/en/pull-requests/collaborating-with-pull-requests/collaborating-on-repositories-with-code-quality-features/about-status-checks
  # https://github.com/orgs/community/discussions/26822#discussioncomment-5122101
  ci:
    runs-on: ubuntu-latest
    name: CI
    if: ${{ always() }} # need to use always() instead of !cancelled() because skipped jobs count as success
    needs:
      - clang-cuda
      - cub
      - libcudacxx
      - nvrtc
      - thrust
      - cccl-infra
      - verify-devcontainers
    steps:
      - name: Check status of all precursor jobs
        if: >-
          ${{
               contains(needs.*.result, 'failure')
            || contains(needs.*.result, 'cancelled')
            || contains(needs.*.result, 'skipped')
          }}
        run: exit 1<|MERGE_RESOLUTION|>--- conflicted
+++ resolved
@@ -40,15 +40,10 @@
     runs-on: ubuntu-latest
     outputs:
       DEVCONTAINER_VERSION: ${{steps.set-outputs.outputs.DEVCONTAINER_VERSION}}
-<<<<<<< HEAD
       LINUX_PER_CUDA_COMPILER_MATRIX: ${{steps.set-outputs.outputs.LINUX_PER_CUDA_COMPILER_MATRIX}}
       LINUX_PER_CUDA_COMPILER_KEYS: ${{steps.set-outputs.outputs.LINUX_PER_CUDA_COMPILER_KEYS}}
       WINDOWS_PER_CUDA_COMPILER_MATRIX: ${{steps.set-outputs.outputs.WINDOWS_PER_CUDA_COMPILER_MATRIX}}
       WINDOWS_PER_CUDA_COMPILER_KEYS: ${{steps.set-outputs.outputs.WINDOWS_PER_CUDA_COMPILER_KEYS}}
-=======
-      PER_CUDA_COMPILER_MATRIX: ${{steps.set-outputs.outputs.PER_CUDA_COMPILER_MATRIX}}
-      PER_CUDA_COMPILER_KEYS: ${{steps.set-outputs.outputs.PER_CUDA_COMPILER_KEYS}}
->>>>>>> fddf2fea
       NVRTC_MATRIX: ${{steps.set-outputs.outputs.NVRTC_MATRIX}}
       CLANG_CUDA_MATRIX: ${{steps.set-outputs.outputs.CLANG_CUDA_MATRIX}}
       CCCL_INFRA_MATRIX: ${{steps.set-outputs.outputs.CCCL_INFRA_MATRIX}}
@@ -89,17 +84,10 @@
     strategy:
       fail-fast: false
       matrix:
-<<<<<<< HEAD
         cuda_host_combination: ${{ fromJSON(needs.compute-matrix.outputs.LINUX_PER_CUDA_COMPILER_KEYS) }}
     with:
       project_name: "thrust"
       per_cuda_compiler_matrix: ${{ toJSON(fromJSON(needs.compute-matrix.outputs.LINUX_PER_CUDA_COMPILER_MATRIX)[ matrix.cuda_host_combination ]) }}
-=======
-        cuda_host_combination: ${{ fromJSON(needs.compute-matrix.outputs.PER_CUDA_COMPILER_KEYS) }}
-    with:
-      project_name: "thrust"
-      per_cuda_compiler_matrix: ${{ toJSON(fromJSON(needs.compute-matrix.outputs.PER_CUDA_COMPILER_MATRIX)[ matrix.cuda_host_combination ]) }}
->>>>>>> fddf2fea
       devcontainer_version: ${{ needs.compute-matrix.outputs.DEVCONTAINER_VERSION }}
       is_windows: ${{ contains(matrix.cuda_host_combination, 'cl') }}
 
@@ -113,17 +101,10 @@
     strategy:
       fail-fast: false
       matrix:
-<<<<<<< HEAD
         cuda_host_combination: ${{ fromJSON(needs.compute-matrix.outputs.LINUX_PER_CUDA_COMPILER_KEYS) }}
     with:
       project_name: "cub"
       per_cuda_compiler_matrix: ${{ toJSON(fromJSON(needs.compute-matrix.outputs.LINUX_PER_CUDA_COMPILER_MATRIX)[ matrix.cuda_host_combination ]) }}
-=======
-        cuda_host_combination: ${{ fromJSON(needs.compute-matrix.outputs.PER_CUDA_COMPILER_KEYS) }}
-    with:
-      project_name: "cub"
-      per_cuda_compiler_matrix: ${{ toJSON(fromJSON(needs.compute-matrix.outputs.PER_CUDA_COMPILER_MATRIX)[ matrix.cuda_host_combination ]) }}
->>>>>>> fddf2fea
       devcontainer_version: ${{ needs.compute-matrix.outputs.DEVCONTAINER_VERSION }}
       is_windows: ${{ contains(matrix.cuda_host_combination, 'cl') }}
 
@@ -137,17 +118,10 @@
     strategy:
       fail-fast: false
       matrix:
-<<<<<<< HEAD
         cuda_host_combination: ${{ fromJSON(needs.compute-matrix.outputs.LINUX_PER_CUDA_COMPILER_KEYS) }}
     with:
       project_name: "libcudacxx"
       per_cuda_compiler_matrix: ${{ toJSON(fromJSON(needs.compute-matrix.outputs.LINUX_PER_CUDA_COMPILER_MATRIX)[ matrix.cuda_host_combination ]) }}
-=======
-        cuda_host_combination: ${{ fromJSON(needs.compute-matrix.outputs.PER_CUDA_COMPILER_KEYS) }}
-    with:
-      project_name: "libcudacxx"
-      per_cuda_compiler_matrix: ${{ toJSON(fromJSON(needs.compute-matrix.outputs.PER_CUDA_COMPILER_MATRIX)[ matrix.cuda_host_combination ]) }}
->>>>>>> fddf2fea
       devcontainer_version: ${{ needs.compute-matrix.outputs.DEVCONTAINER_VERSION }}
       is_windows: ${{ contains(matrix.cuda_host_combination, 'cl') }}
 
