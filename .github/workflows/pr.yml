--- conflicted
+++ resolved
@@ -106,8 +106,6 @@
       build_script: "./ci/build_libcudacxx.sh"
       test_script: "./ci/test_libcudacxx.sh" 
       devcontainer_version: ${{ needs.get-devcontainer-version.outputs.DEVCONTAINER_VERSION }}
-<<<<<<< HEAD
-=======
   
   examples:
     name: CCCL Examples
@@ -125,9 +123,7 @@
         cd examples
         cmake -S . -B build -DCCCL_TAG="$GITHUB_SHA" 
         cmake --build build/
-        ctest
-
->>>>>>> fbd9317d
+        ctest --test-dir build/ --output-on-failure
 
   # This job is the final job that runs after all other jobs and is used for branch protection status checks.
   # See: https://docs.github.com/en/pull-requests/collaborating-with-pull-requests/collaborating-on-repositories-with-code-quality-features/about-status-checks
