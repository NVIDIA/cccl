
# This is the main workflow that runs on every PR and push to main
name: pr

defaults:
  run:
    shell: bash -euo pipefail {0}

on:
  push:
    branches:
      - main
      - "pull-request/[0-9]+"

# Only runs one instance of this workflow at a time for a given PR and cancels any in-progress runs when a new one starts.
concurrency:
  group: ${{ github.workflow }}-on-${{ github.event_name }}-from-${{ github.ref_name }}
  cancel-in-progress: true

jobs:
  
  get-devcontainer-version:
    name: Get devcontainer version
    runs-on: ubuntu-latest
    outputs:
      DEVCONTAINER_VERSION: ${{ steps.set-outputs.outputs.DEVCONTAINER_VERSION }}
    steps:
      - name: Checkout repo
        uses: actions/checkout@v3
      - name: Get devcontainer version
        id: set-outputs
        run: |
          DEVCONTAINER_VERSION=$(yq -o json ci/matrix.yaml | jq -r '.devcontainer_version')
          echo "DEVCONTAINER_VERSION=$DEVCONTAINER_VERSION" | tee -a "$GITHUB_OUTPUT"

  compute-nvcc-matrix:
    name: Compute NVCC matrix
    runs-on: ubuntu-latest
    outputs:
      FULL_MATRIX: ${{ steps.set-outputs.outputs.FULL_MATRIX }}
      CUDA_VERSIONS: ${{ steps.set-outputs.outputs.CUDA_VERSIONS }}
      HOST_COMPILERS: ${{ steps.set-outputs.outputs.HOST_COMPILERS }}
      PER_CUDA_COMPILER_MATRIX: ${{ steps.set-outputs.outputs.PER_CUDA_COMPILER_MATRIX }}
    steps:
      - name: Checkout repo
        uses: actions/checkout@v3
      - name: Get full nvcc matrix
        id: compute-nvcc-matrix
        uses: ./.github/actions/compute-matrix
        with:
          matrix_file: './ci/matrix.yaml'
          matrix_query: '.pull_request.nvcc'
      - name: Set outputs
        id: set-outputs
        run: |
          FULL_MATRIX='${{steps.compute-nvcc-matrix.outputs.matrix}}'
          echo "FULL_MATRIX=$FULL_MATRIX" | tee -a "$GITHUB_OUTPUT"
          CUDA_VERSIONS=$(echo $FULL_MATRIX | jq -c '[.[] | .cuda] | unique')
          echo "CUDA_VERSIONS=$CUDA_VERSIONS" | tee -a "$GITHUB_OUTPUT"
          HOST_COMPILERS=$(echo $FULL_MATRIX | jq -c '[.[] | .compiler.name] | unique')
          echo "HOST_COMPILERS=$HOST_COMPILERS" | tee -a "$GITHUB_OUTPUT"
          PER_CUDA_COMPILER_MATRIX=$(echo $FULL_MATRIX | jq -c ' group_by(.cuda + .compiler.name) | map({(.[0].cuda + "-" + .[0].compiler.name): .}) | add')
          echo "PER_CUDA_COMPILER_MATRIX=$PER_CUDA_COMPILER_MATRIX" | tee -a "$GITHUB_OUTPUT"

  thrust:
    name: Thrust CUDA${{ matrix.cuda_version }} ${{ matrix.compiler }}
    needs: [compute-nvcc-matrix, get-devcontainer-version]
    uses: ./.github/workflows/dispatch-build-and-test.yml
    strategy:
      fail-fast: false
      matrix: 
        cuda_version: ${{ fromJSON(needs.compute-nvcc-matrix.outputs.CUDA_VERSIONS) }} 
        compiler: ${{ fromJSON(needs.compute-nvcc-matrix.outputs.HOST_COMPILERS) }}
    with:
      per_cuda_compiler_matrix: ${{ toJSON(fromJSON(needs.compute-nvcc-matrix.outputs.PER_CUDA_COMPILER_MATRIX)[ format('{0}-{1}', matrix.cuda_version, matrix.compiler) ]) }}
      build_script: "./ci/build_thrust.sh"
      test_script: "./ci/test_thrust.sh"
      devcontainer_version: ${{ needs.get-devcontainer-version.outputs.DEVCONTAINER_VERSION }}

  cub:
    name: CUB CUDA${{ matrix.cuda_version }} ${{ matrix.compiler }}
    needs: [compute-nvcc-matrix, get-devcontainer-version]
    uses: ./.github/workflows/dispatch-build-and-test.yml
    strategy:
      fail-fast: false
      matrix: 
        cuda_version: ${{ fromJSON(needs.compute-nvcc-matrix.outputs.CUDA_VERSIONS) }} 
        compiler: ${{ fromJSON(needs.compute-nvcc-matrix.outputs.HOST_COMPILERS) }}
    with:
      per_cuda_compiler_matrix: ${{ toJSON(fromJSON(needs.compute-nvcc-matrix.outputs.PER_CUDA_COMPILER_MATRIX)[ format('{0}-{1}', matrix.cuda_version, matrix.compiler) ]) }}
      build_script: "./ci/build_cub.sh"
      test_script: "./ci/test_cub.sh"
      devcontainer_version: ${{ needs.get-devcontainer-version.outputs.DEVCONTAINER_VERSION }}
  
  libcudacxx:
    name: libcudacxx CUDA${{ matrix.cuda_version }} ${{ matrix.compiler }}
    needs: [compute-nvcc-matrix, get-devcontainer-version]
    uses: ./.github/workflows/dispatch-build-and-test.yml
    strategy:
      fail-fast: false
      matrix: 
        cuda_version: ${{ fromJSON(needs.compute-nvcc-matrix.outputs.CUDA_VERSIONS) }} 
        compiler: ${{ fromJSON(needs.compute-nvcc-matrix.outputs.HOST_COMPILERS) }}
    with:
      per_cuda_compiler_matrix: ${{ toJSON(fromJSON(needs.compute-nvcc-matrix.outputs.PER_CUDA_COMPILER_MATRIX)[ format('{0}-{1}', matrix.cuda_version, matrix.compiler) ]) }}
      build_script: "./ci/build_libcudacxx.sh"
      test_script: "./ci/test_libcudacxx.sh" 
<<<<<<< HEAD
  
  examples:
    name: CCCL Examples
    needs: compute-nvcc-matrix
    strategy:
      fail-fast: false
      matrix: 
        include: ${{ fromJSON(needs.compute-nvcc-matrix.outputs.FULL_MATRIX) }}
    uses: ./.github/workflows/run-as-coder.yml
    with:
      name: CCCL Examples CUDA${{matrix.cuda}} ${{matrix.compiler.name}}${{matrix.compiler.version}}
      runner: linux-${{matrix.cpu}}-gpu-v100-latest-1
      image: rapidsai/devcontainers:23.06-cpp-${{matrix.compiler.name}}${{matrix.compiler.version}}-cuda${{matrix.cuda}}-${{matrix.os}}
      command: |
        cd examples
        cmake -S . -B build -DCCCL_TAG="$GITHUB_SHA" 
        cmake --build build/
        ctest

=======
      devcontainer_version: ${{ needs.get-devcontainer-version.outputs.DEVCONTAINER_VERSION }}
>>>>>>> 1a20d54e

  # This job is the final job that runs after all other jobs and is used for branch protection status checks.
  # See: https://docs.github.com/en/pull-requests/collaborating-with-pull-requests/collaborating-on-repositories-with-code-quality-features/about-status-checks
  ci:
    runs-on: ubuntu-latest
    name: CI
    needs:
      - libcudacxx
      - cub
      - thrust
      - examples
    steps:
      - run: echo "CI success"<|MERGE_RESOLUTION|>--- conflicted
+++ resolved
@@ -105,7 +105,7 @@
       per_cuda_compiler_matrix: ${{ toJSON(fromJSON(needs.compute-nvcc-matrix.outputs.PER_CUDA_COMPILER_MATRIX)[ format('{0}-{1}', matrix.cuda_version, matrix.compiler) ]) }}
       build_script: "./ci/build_libcudacxx.sh"
       test_script: "./ci/test_libcudacxx.sh" 
-<<<<<<< HEAD
+      devcontainer_version: ${{ needs.get-devcontainer-version.outputs.DEVCONTAINER_VERSION }}
   
   examples:
     name: CCCL Examples
@@ -125,9 +125,6 @@
         cmake --build build/
         ctest
 
-=======
-      devcontainer_version: ${{ needs.get-devcontainer-version.outputs.DEVCONTAINER_VERSION }}
->>>>>>> 1a20d54e
 
   # This job is the final job that runs after all other jobs and is used for branch protection status checks.
   # See: https://docs.github.com/en/pull-requests/collaborating-with-pull-requests/collaborating-on-repositories-with-code-quality-features/about-status-checks
