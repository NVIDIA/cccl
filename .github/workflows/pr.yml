# SPDX-FileCopyrightText: Copyright (c) 2023 NVIDIA CORPORATION & AFFILIATES. All rights reserved.
# SPDX-License-Identifier: Apache-2.0
#
# Licensed under the Apache License, Version 2.0 (the "License");
# you may not use this file except in compliance with the License.
# You may obtain a copy of the License at
#
# http://www.apache.org/licenses/LICENSE-2.0
#
# Unless required by applicable law or agreed to in writing, software
# distributed under the License is distributed on an "AS IS" BASIS,
# WITHOUT WARRANTIES OR CONDITIONS OF ANY KIND, either express or implied.
# See the License for the specific language governing permissions and
# limitations under the License.

# This is the main workflow that runs on every PR and push to main
name: pr

defaults:
  run:
    shell: bash -euo pipefail {0}

on:
  push:
    branches:
      - main
      - "pull-request/[0-9]+"

# Only runs one instance of this workflow at a time for a given PR and cancels any in-progress runs when a new one starts.
concurrency:
  group: ${{ github.workflow }}-on-${{ github.event_name }}-from-${{ github.ref_name }}
  cancel-in-progress: true

jobs:
  compute-matrix:
    name: Compute matrix
    runs-on: ubuntu-latest
    outputs:
      DEVCONTAINER_VERSION: ${{steps.set-outputs.outputs.DEVCONTAINER_VERSION}}
      NVCC_FULL_MATRIX: ${{steps.set-outputs.outputs.NVCC_FULL_MATRIX}}
      CUDA_VERSIONS: ${{steps.set-outputs.outputs.CUDA_VERSIONS}}
      HOST_COMPILERS: ${{steps.set-outputs.outputs.HOST_COMPILERS}}
      PER_CUDA_COMPILER_MATRIX: ${{steps.set-outputs.outputs.PER_CUDA_COMPILER_MATRIX}}
      NVRTC_MATRIX: ${{steps.set-outputs.outputs.NVRTC_MATRIX}}
    steps:
      - name: Checkout repo
        uses: actions/checkout@v3
      - name: Compute matrix outputs
        id: set-outputs
        run: |
          .github/actions/compute-matrix/compute-matrix.sh ci/matrix.yaml pull_request

  nvrtc:
    name: NVRTC CUDA${{matrix.cuda}} C++${{matrix.std}}
    needs: compute-matrix
    if: ${{ !contains(github.event.head_commit.message, 'skip-tests') }}
    uses: ./.github/workflows/run-as-coder.yml
    strategy:
      fail-fast: false
      matrix:
        include: ${{ fromJSON(needs.compute-matrix.outputs.NVRTC_MATRIX) }}
    with:
      name: NVRTC CUDA${{matrix.cuda}} C++${{matrix.std}}
      runner: linux-${{matrix.cpu}}-gpu-v100-latest-1
      image: rapidsai/devcontainers:${{needs.compute-matrix.outputs.DEVCONTAINER_VERSION}}-cpp-gcc12-cuda${{matrix.cuda}}-${{matrix.os}}
      command: |
        ./ci/nvrtc_libcudacxx.sh g++ ${{matrix.std}}

  thrust:
    name: Thrust CUDA${{ matrix.cuda_version }} ${{ matrix.compiler }}
    needs: compute-matrix
    uses: ./.github/workflows/dispatch-build-and-test.yml
    strategy:
      fail-fast: false
      matrix:
        cuda_version: ${{ fromJSON(needs.compute-matrix.outputs.CUDA_VERSIONS) }}
        compiler: ${{ fromJSON(needs.compute-matrix.outputs.HOST_COMPILERS) }}
    with:
      project_name: "thrust"
      per_cuda_compiler_matrix: ${{ toJSON(fromJSON(needs.compute-matrix.outputs.PER_CUDA_COMPILER_MATRIX)[ format('{0}-{1}', matrix.cuda_version, matrix.compiler) ]) }}
      devcontainer_version: ${{ needs.compute-matrix.outputs.DEVCONTAINER_VERSION }}
      is_windows: ${{ contains(matrix.compiler, 'cl') }}

  cub:
    name: CUB CUDA${{ matrix.cuda_version }} ${{ matrix.compiler }}
    needs: compute-matrix
    uses: ./.github/workflows/dispatch-build-and-test.yml
    strategy:
      fail-fast: false
      matrix:
        cuda_version: ${{ fromJSON(needs.compute-matrix.outputs.CUDA_VERSIONS) }}
        compiler: ${{ fromJSON(needs.compute-matrix.outputs.HOST_COMPILERS) }}
    with:
      project_name: "cub"
      per_cuda_compiler_matrix: ${{ toJSON(fromJSON(needs.compute-matrix.outputs.PER_CUDA_COMPILER_MATRIX)[ format('{0}-{1}', matrix.cuda_version, matrix.compiler) ]) }}
      devcontainer_version: ${{ needs.compute-matrix.outputs.DEVCONTAINER_VERSION }}
      is_windows: ${{ contains(matrix.compiler, 'cl') }}

  libcudacxx:
    name: libcudacxx CUDA${{ matrix.cuda_version }} ${{ matrix.compiler }}
    needs: compute-matrix
    uses: ./.github/workflows/dispatch-build-and-test.yml
    strategy:
      fail-fast: false
      matrix:
        cuda_version: ${{ fromJSON(needs.compute-matrix.outputs.CUDA_VERSIONS) }}
        compiler: ${{ fromJSON(needs.compute-matrix.outputs.HOST_COMPILERS) }}
    with:
      project_name: "libcudacxx"
      per_cuda_compiler_matrix: ${{ toJSON(fromJSON(needs.compute-matrix.outputs.PER_CUDA_COMPILER_MATRIX)[ format('{0}-{1}', matrix.cuda_version, matrix.compiler) ]) }}
      devcontainer_version: ${{ needs.compute-matrix.outputs.DEVCONTAINER_VERSION }}
      is_windows: ${{ contains(matrix.compiler, 'cl') }}

<<<<<<< HEAD
  cccl:
    name: CCCL Infrastructure
    if: ${{ !contains(github.event.head_commit.message, 'skip-tests') }}
    needs: [compute-nvcc-matrix, get-devcontainer-version]
=======
  examples:
    name: CCCL Examples
    needs: compute-matrix
    uses: ./.github/workflows/build-examples.yml
>>>>>>> 94b358bf
    strategy:
      fail-fast: false
      matrix:
        cuda_version: ${{ fromJSON(needs.compute-matrix.outputs.CUDA_VERSIONS) }}
        compiler: ${{ fromJSON(needs.compute-matrix.outputs.HOST_COMPILERS) }}
    with:
<<<<<<< HEAD
      name: CCCL Infra CUDA${{matrix.cuda}} ${{matrix.compiler.name}}${{matrix.compiler.version}}
      runner: linux-${{matrix.cpu}}-gpu-v100-latest-1
      image: rapidsai/devcontainers:${{needs.get-devcontainer-version.outputs.DEVCONTAINER_VERSION}}-cpp-${{matrix.compiler.name}}${{matrix.compiler.version}}-cuda${{matrix.cuda}}-${{matrix.os}}
      command: |
        cmake -S . --preset=cccl -DCCCL_EXAMPLE_CPM_TAG=${GITHUB_SHA}
        ctest --preset=cccl
=======
      per_cuda_compiler_matrix: ${{ toJSON(fromJSON(needs.compute-matrix.outputs.PER_CUDA_COMPILER_MATRIX)[ format('{0}-{1}', matrix.cuda_version, matrix.compiler) ]) }}
      devcontainer_version: ${{ needs.compute-matrix.outputs.DEVCONTAINER_VERSION }}
      is_windows: ${{ contains(matrix.compiler, 'cl') }}
>>>>>>> 94b358bf

  # This job is the final job that runs after all other jobs and is used for branch protection status checks.
  # See: https://docs.github.com/en/pull-requests/collaborating-with-pull-requests/collaborating-on-repositories-with-code-quality-features/about-status-checks
  ci:
    runs-on: ubuntu-latest
    name: CI
    needs:
      - cub
      - libcudacxx
      - nvrtc
      - thrust
      - cccl
    steps:
      - run: echo "CI success"<|MERGE_RESOLUTION|>--- conflicted
+++ resolved
@@ -64,7 +64,7 @@
       runner: linux-${{matrix.cpu}}-gpu-v100-latest-1
       image: rapidsai/devcontainers:${{needs.compute-matrix.outputs.DEVCONTAINER_VERSION}}-cpp-gcc12-cuda${{matrix.cuda}}-${{matrix.os}}
       command: |
-        ./ci/nvrtc_libcudacxx.sh g++ ${{matrix.std}}
+        ./ci/nvrtc_libcudacxx.sh g++ ${{matrix.std}} ${{matrix.gpu_build_archs}}
 
   thrust:
     name: Thrust CUDA${{ matrix.cuda_version }} ${{ matrix.compiler }}
@@ -111,35 +111,19 @@
       devcontainer_version: ${{ needs.compute-matrix.outputs.DEVCONTAINER_VERSION }}
       is_windows: ${{ contains(matrix.compiler, 'cl') }}
 
-<<<<<<< HEAD
   cccl:
     name: CCCL Infrastructure
-    if: ${{ !contains(github.event.head_commit.message, 'skip-tests') }}
-    needs: [compute-nvcc-matrix, get-devcontainer-version]
-=======
-  examples:
-    name: CCCL Examples
     needs: compute-matrix
-    uses: ./.github/workflows/build-examples.yml
->>>>>>> 94b358bf
+    uses: ./.github/workflows/build-cccl-infra.yml
     strategy:
       fail-fast: false
       matrix:
         cuda_version: ${{ fromJSON(needs.compute-matrix.outputs.CUDA_VERSIONS) }}
         compiler: ${{ fromJSON(needs.compute-matrix.outputs.HOST_COMPILERS) }}
     with:
-<<<<<<< HEAD
-      name: CCCL Infra CUDA${{matrix.cuda}} ${{matrix.compiler.name}}${{matrix.compiler.version}}
-      runner: linux-${{matrix.cpu}}-gpu-v100-latest-1
-      image: rapidsai/devcontainers:${{needs.get-devcontainer-version.outputs.DEVCONTAINER_VERSION}}-cpp-${{matrix.compiler.name}}${{matrix.compiler.version}}-cuda${{matrix.cuda}}-${{matrix.os}}
-      command: |
-        cmake -S . --preset=cccl -DCCCL_EXAMPLE_CPM_TAG=${GITHUB_SHA}
-        ctest --preset=cccl
-=======
       per_cuda_compiler_matrix: ${{ toJSON(fromJSON(needs.compute-matrix.outputs.PER_CUDA_COMPILER_MATRIX)[ format('{0}-{1}', matrix.cuda_version, matrix.compiler) ]) }}
       devcontainer_version: ${{ needs.compute-matrix.outputs.DEVCONTAINER_VERSION }}
       is_windows: ${{ contains(matrix.compiler, 'cl') }}
->>>>>>> 94b358bf
 
   # This job is the final job that runs after all other jobs and is used for branch protection status checks.
   # See: https://docs.github.com/en/pull-requests/collaborating-with-pull-requests/collaborating-on-repositories-with-code-quality-features/about-status-checks
