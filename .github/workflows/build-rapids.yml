name: Build all RAPIDS repositories

on:
  workflow_dispatch:
    inputs:
      override_cccl_tag:
        description: "If set, override the tag used when pulling the CCCL repository into RAPIDS."
        required: false
        default: ""
        type: string
      override_cccl_version:
        description: "If set, override the version used by rapids-cmake to patch CCCL."
        required: false
        default: ""
        type: string
      enable_slack_alerts:
        description: "If true, a message will be posted to the CCCL GHA CI Alert channel if the workflow fails."
        required: false
        default: false
        type: boolean
  workflow_call:
    inputs:
      override_cccl_tag:
        description: "If set, override the tag used when pulling the CCCL repository into RAPIDS."
        required: false
        default: ""
        type: string
      override_cccl_version:
        description: "If set, override the version used by rapids-cmake to patch CCCL."
        required: false
        default: ""
        type: string
      enable_slack_alerts:
        description: "If true, a message will be posted to the CCCL GHA CI Alert channel if the workflow fails."
        required: false
        default: false
        type: boolean

jobs:
  check-event:
    name: Check GH Event
    runs-on: ubuntu-latest
    outputs:
      ok: ${{ steps.check_gh_event.outputs.ok }}
    steps:
      - id: check_gh_event
        name: Check GH Event
        shell: bash
        run: |
          [[ '${{ github.event_name }}' == 'push' && '${{ github.repository }}' == 'NVIDIA/cccl' ]] || \
          [[ '${{ github.event_name }}' == 'schedule' && '${{ github.repository }}' == 'NVIDIA/cccl' ]] || \
          [[ '${{ github.event_name }}' == 'workflow_dispatch' && '${{ github.repository }}' == 'NVIDIA/cccl' ]] || \
          [[ '${{ github.event_name }}' == 'pull_request' && '${{ github.repository }}' != 'NVIDIA/cccl' ]] \
          && echo "ok=true"  | tee -a $GITHUB_OUTPUT \
          || echo "ok=false" | tee -a $GITHUB_OUTPUT;

  build-rapids:
    name: "${{ matrix.libs }}"
    if: needs.check-event.outputs.ok == 'true'
    needs: check-event
    runs-on: ${{ fromJSON(github.repository != 'NVIDIA/cccl' && '"ubuntu-latest"' || '"linux-amd64-cpu32"') }}
    strategy:
      fail-fast: false
      matrix:
        include:
          - { cuda: '12.9', libs: 'rmm kvikio cudf cudf_kafka' }
          - { cuda: '12.9', libs: 'rmm ucxx raft cuvs cumlprims_mg cuml' }
          - { cuda: '12.9', libs: 'rmm ucxx raft cugraph'                }
    permissions:
      id-token: write
      contents: read
    steps:
      - name: Checkout repo
        uses: actions/checkout@v4
        with:
          fetch-depth: 0
          persist-credentials: false
      - name: Add NVCC problem matcher
        run: echo "::add-matcher::$(pwd)/.github/problem-matchers/problem-matcher.json"
      - uses: aws-actions/configure-aws-credentials@v4
        if: ${{ github.repository == 'NVIDIA/cccl' }}
        with:
          role-to-assume: arn:aws:iam::279114543810:role/gha-oidc-NVIDIA
          aws-region: us-east-2
          role-duration-seconds: 43200 # 12h
      - name: Run command # Do not change this step's name, it is checked in parse-job-times.py
        env:
          CCCL_TAG: ${{ inputs.override_cccl_tag }}
          CCCL_VERSION: ${{ inputs.override_cccl_version }}
          CI: true
          CONDA_ENV_CREATE_QUIET: true
          RAPIDS_LIBS: ${{ matrix.libs }}
          # Build cluster auth
          SCCACHE_DIST_TOKEN: "${{ secrets.SCCACHE_DIST_TOKEN }}"
          SCCACHE_DIST_AUTH_TOKEN_VAR: "SCCACHE_DIST_TOKEN"
          # Retry intermittent failures
          SCCACHE_DIST_MAX_RETRIES: "inf"
          # Never fallback to building locally, fail instead
          SCCACHE_DIST_FALLBACK_TO_LOCAL_COMPILE: "false"
          SCCACHE_IDLE_TIMEOUT: 0
          # Uncomment any of these to customize the git repo and branch for a RAPIDS lib:
          # RAPIDS_cmake_GIT_REPO: '{"upstream": "rapidsai", "tag": "branch-25.10"}'
          # RAPIDS_cudf_GIT_REPO: '{"upstream": "rapidsai", "tag": "branch-25.10"}'
          # RAPIDS_cudf_kafka_GIT_REPO: '{"upstream": "rapidsai", "tag": "branch-25.10"}'
          # RAPIDS_cugraph_GIT_REPO: '{"upstream": "rapidsai", "tag": "branch-25.10"}'
          # RAPIDS_cugraph_gnn_GIT_REPO: '{"upstream": "rapidsai", "tag": "branch-25.10"}'
          # RAPIDS_cuml_GIT_REPO: '{"upstream": "rapidsai", "tag": "branch-25.10"}'
          # RAPIDS_cumlprims_mg_GIT_REPO: '{"upstream": "rapidsai", "tag": "branch-25.10"}'
          # RAPIDS_cuvs_GIT_REPO: '{"upstream": "rapidsai", "tag": "branch-25.10"}'
          # RAPIDS_kvikio_GIT_REPO: '{"upstream": "rapidsai", "tag": "branch-25.10"}'
          # RAPIDS_raft_GIT_REPO: '{"upstream": "rapidsai", "tag": "branch-25.10"}'
          # RAPIDS_rmm_GIT_REPO: '{"upstream": "rapidsai", "tag": "branch-25.10"}'
<<<<<<< HEAD
          # RAPIDS_ucxx_GIT_REPO: '{"upstream": "rapidsai", "tag": "branch-0.45"}'
=======
          # RAPIDS_ucxx_GIT_REPO: '{"upstream": "rapidsai", "tag": "branch-0.46"}'
>>>>>>> b06b4c83
        run: |
          cat <<"EOF" > "$RUNNER_TEMP/ci-entrypoint.sh"
          #! /usr/bin/env bash
          # Start the ssh-agent and add the repo deploy keys
          if ! pgrep ssh-agent >/dev/null 2>&1; then eval "$(ssh-agent -s)"; fi
          devcontainer-utils-init-ssh-deploy-keys || true
          exec "$@"
          EOF

          cat <<"EOF" > "$RUNNER_TEMP/ci.sh"
          #! /usr/bin/env bash
          set -eo pipefail

          declare -a failures
          declare -A failures_map

          _print_err_exit_msg() {
            local code=$?
            if test $code -ne 0; then
              echo "::error:: Failures: ${failures[*]}"
              echo -e "::group::️❗ \e[1;31mInstructions to Reproduce CI Failure Locally\e[0m"
              echo "::error:: To replicate this failure locally, follow the steps below:"
              echo "1. Clone the repository, and navigate to the correct branch and commit:"
              echo "   git clone --branch $GITHUB_REF_NAME --single-branch https://github.com/$GITHUB_REPOSITORY.git && cd $(echo $GITHUB_REPOSITORY | cut -d'/' -f2) && git checkout $GITHUB_SHA"
              echo ""
              echo "2. Run the failed command inside the same Docker container used by this CI job:"
              cat <<____EOF
             RAPIDS_LIBS='${RAPIDS_LIBS}'$(for lib in cmake ${RAPIDS_LIBS}; do var=RAPIDS_${lib//-/_}_GIT_REPO; if test -v "$var" && test -n "${!var}"; then echo -n " $var='${!var}'"; fi; done) \\
               .devcontainer/launch.sh -d -c ${{matrix.cuda}} -H rapids-conda -- ./ci/rapids/rapids-entrypoint.sh \\
               /bin/bash -li -c 'uninstall-all -j -qqq && clean-all -j && build-all -j0 -v || exec /bin/bash -li'
          ____EOF
              echo ""
              echo "For additional information, see:"
              echo "   - DevContainer Documentation: https://github.com/NVIDIA/cccl/blob/main/.devcontainer/README.md"
              echo "   - Continuous Integration (CI) Overview: https://github.com/NVIDIA/cccl/blob/main/ci-overview.md"
            fi
            exit $code
          }

          # Print failures and exit
          trap '_print_err_exit_msg' EXIT;

          . ~/cccl/ci/rapids/post-create-command.sh;

          # Configure and build each lib with -DBUILD_TESTS=OFF, then again with -DBUILD_TESTS=ON
          for RAPIDS_ENABLE_TESTS in OFF ON; do
            _apply_manifest_modifications;
            for lib in ${RAPIDS_LIBS}; do
              sccache -z
              if ! configure-${lib}-cpp || ! build-${lib}-cpp -j0; then
                if ! test -v failures_map["${lib}"]; then
                  failures+=("${lib}")
                  failures_map["${lib}"]=1
                fi
                break
              fi
              sccache --show-adv-stats
            done
          done

          # Exit with error if any failures occurred
          if test ${#failures[@]} -ne 0; then
            exit 1
          fi

          EOF

          chmod +x "$RUNNER_TEMP"/ci{,-entrypoint}.sh

          .devcontainer/launch.sh \
            --docker \
            --cuda ${{matrix.cuda}} \
            --host rapids-conda \
            --env "CCCL_TAG=${CCCL_TAG}" \
            --env "CCCL_VERSION=${CCCL_VERSION}" \
            --env "AWS_ROLE_ARN=" \
            --env "AWS_REGION=${AWS_REGION:-}" \
            --env "SCCACHE_BUCKET=${SCCACHE_BUCKET:-}" \
            --env "SCCACHE_REGION=${SCCACHE_REGION:-}" \
            --env "SCCACHE_S3_NO_CREDENTIALS=${SCCACHE_S3_NO_CREDENTIALS:-}" \
            --env "AWS_ACCESS_KEY_ID=${AWS_ACCESS_KEY_ID:-}" \
            --env "AWS_SESSION_TOKEN=${AWS_SESSION_TOKEN:-}" \
            --env "AWS_SECRET_ACCESS_KEY=${AWS_SECRET_ACCESS_KEY:-}" \
            --env "GITHUB_ACTIONS=$GITHUB_ACTIONS" \
            --env "GITHUB_SHA=$GITHUB_SHA" \
            --env "GITHUB_REF_NAME=$GITHUB_REF_NAME" \
            --env "GITHUB_REPOSITORY=$GITHUB_REPOSITORY" \
            --volume "$RUNNER_TEMP/ci.sh:/ci.sh" \
            --volume "$RUNNER_TEMP/ci-entrypoint.sh:/ci-entrypoint.sh" \
            -- /ci-entrypoint.sh ./ci/rapids/rapids-entrypoint.sh /ci.sh

  notify-failure:
    name: Notify Slack of RAPIDS failure
    if: ${{ failure() && inputs.enable_slack_alerts }}
    needs: build-rapids
    runs-on: ubuntu-latest
    steps:
      - name: Notify
        uses: slackapi/slack-github-action@v1.26.0
        env:
          SLACK_BOT_TOKEN: ${{ secrets.SLACK_NOTIFIER_BOT_TOKEN }}
          WORKFLOW_TYPE: ${{ github.workflow }}
          SUMMARY_URL: https://github.com/${{github.repository}}/actions/runs/${{github.run_id}}
        with:
          channel-id: ${{ secrets.SLACK_CHANNEL_RAPIDS_CI_ALERT }}
          slack-message: |
            RAPIDS build in workflow '${{ env.WORKFLOW_TYPE }}' failed.

            Details: ${{ env.SUMMARY_URL }}<|MERGE_RESOLUTION|>--- conflicted
+++ resolved
@@ -110,11 +110,7 @@
           # RAPIDS_kvikio_GIT_REPO: '{"upstream": "rapidsai", "tag": "branch-25.10"}'
           # RAPIDS_raft_GIT_REPO: '{"upstream": "rapidsai", "tag": "branch-25.10"}'
           # RAPIDS_rmm_GIT_REPO: '{"upstream": "rapidsai", "tag": "branch-25.10"}'
-<<<<<<< HEAD
-          # RAPIDS_ucxx_GIT_REPO: '{"upstream": "rapidsai", "tag": "branch-0.45"}'
-=======
           # RAPIDS_ucxx_GIT_REPO: '{"upstream": "rapidsai", "tag": "branch-0.46"}'
->>>>>>> b06b4c83
         run: |
           cat <<"EOF" > "$RUNNER_TEMP/ci-entrypoint.sh"
           #! /usr/bin/env bash
