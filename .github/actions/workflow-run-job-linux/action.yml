name: "Run Linux Job"
description: "Run a job on a Linux runner."

inputs:
  id:
    description: "A unique identifier."
    required: true
  command:
    description: "The command to run."
    required: true
  image:
    description: "The Docker image to use."
    required: true
  runner:
    description: "The GHA runs-on value."
    required: true
  cuda:
    description: "The CUDA version to use when selecting a devcontainer."
    required: true
  host:
    description: "The host compiler to use when selecting a devcontainer."
    required: true
<<<<<<< HEAD
  # This token must have the "read:enterprise" scope
  dist-token:
    description: "The token used to authenticate with the sccache-dist build cluster."
  producer_id:
    description: "The producer job's ID, if downloading a wheelhouse from a producer."
    required: false
=======
>>>>>>> aac401d5

runs:
  using: "composite"
  steps:
<<<<<<< HEAD
    - name: Install dependencies
      shell: sh
      env:
        COMMAND: "${{inputs.command}}"
      run: |
        # Install script dependencies
        alias retry="${{github.workspace}}/ci/util/retry.sh 5 30"
        retry sudo apt update
        retry sudo apt install -y --no-install-recommends tree git
        if echo "$COMMAND" | grep -Eq '"./ci/.*_python.sh"'; then
          echo "is_python=true" >> "$GITHUB_ENV"
        fi
=======
    - name: Define and log job details
      shell: bash --noprofile --norc -euo pipefail {0}
      env:
        # Dereferencing the command from an env var instead of a GHA input avoids issues with escaping
        # semicolons and other special characters (e.g. `-arch "60;70;80"`).
        COMMAND: "${{inputs.command}}"
      run: |
        echo -e "\e[1;34mMock with: ci/util/create_mock_job_env.sh $GITHUB_RUN_ID ${{inputs.id}}\e[0m"

        echo "::group::️🔍 Job Inputs"
        # Define the job input parameters as JOB_* environment variables that are visible in all steps:
        echo "JOB_ID=${{inputs.id}}"               | tee -a $GITHUB_ENV
        echo "JOB_RUNNER=${{inputs.runner}}"       | tee -a $GITHUB_ENV
        echo "JOB_IMAGE=${{inputs.image}}"         | tee -a $GITHUB_ENV
        echo "JOB_CUDA=${{inputs.cuda}}"           | tee -a $GITHUB_ENV
        echo "JOB_HOST=${{inputs.host}}"           | tee -a $GITHUB_ENV
        echo
        echo "Job command: ${COMMAND}" # Intentionally not passing to GITUB_ENV, arg handling is fragile.
        echo "::endgroup::"

>>>>>>> aac401d5
    - name: Add NVCC problem matcher
      shell: bash --noprofile --norc -euo pipefail {0}
      run: |
        echo "::add-matcher::${{github.workspace}}/.github/problem-matchers/problem-matcher.json"
    - name: Get AWS credentials for sccache bucket
      uses: aws-actions/configure-aws-credentials@v4
      with:
        role-to-assume: arn:aws:iam::279114543810:role/gha-oidc-NVIDIA
        aws-region: us-east-2
        role-duration-seconds: 43200 # 12 hours
<<<<<<< HEAD
    - if: ${{ env.is_python == 'true' }}
      name: Download wheelhouse artifact if it exists
      uses: actions/download-artifact@v4
      with:
        name: wheelhouse-${{ inputs.producer_id || inputs.id }}
        path: wheelhouse/
      continue-on-error: true
=======
>>>>>>> aac401d5
    - name: Run command # Do not change this step's name, it is checked in parse-job-times.py
      id: run
      shell: bash --noprofile --norc -euo pipefail {0}
      env:
        GH_TOKEN: ${{ github.token }}
        CI: true
        # Dereferencing the command from an env var instead of a GHA input avoids issues with escaping
        # semicolons and other special characters (e.g. `-arch "60;70;80"`).
        COMMAND: "${{inputs.command}}"
        DIST_TOKEN: "${{inputs.dist-token}}"
        AWS_ACCESS_KEY_ID: "${{env.AWS_ACCESS_KEY_ID}}"
        AWS_SESSION_TOKEN: "${{env.AWS_SESSION_TOKEN}}"
        AWS_SECRET_ACCESS_KEY: "${{env.AWS_SECRET_ACCESS_KEY}}"
      run: |
<<<<<<< HEAD
        cat <<"EOF" > ci.sh
=======
        cat <<'EOF' > ci.sh
>>>>>>> aac401d5
        #! /usr/bin/env bash

        set -euo pipefail
<<<<<<< HEAD
        ulimit -n $(ulimit -Hn)
        sccache --stop-server >/dev/null 2>&1
        echo -e "\e[1;34mRunning as '$(whoami)' user in $(pwd):\e[0m"
        # Print current dist status to verify we're connected
        echo -e "::group::️⚙️ \e[1;34mBuild cluster status:\e[0m"
        ./ci/sccache_dist_status.sh | sed 's/\"//g' | column -t -s,
        echo -e "::endgroup::"
=======

        echo -e "\e[1;34mRunning as '$(whoami)' user in $(pwd):\e[0m"
        echo -e "\e[1;34mMock with: ci/util/create_mock_job_env.sh $GITHUB_RUN_ID $JOB_ID\e[0m"
>>>>>>> aac401d5
        echo -e "\e[1;34m${COMMAND}\e[0m"
        exit_code=0
        eval "${COMMAND}" || exit_code=$?
        if [[ "$exit_code" -ne 0 ]]; then
          echo -e "::group::️❗ \e[1;31mInstructions to Reproduce CI Failure Locally\e[0m"
          echo "::error:: To replicate this failure locally, follow the steps below:"
          echo "1. Clone the repository, and navigate to the correct branch and commit:"
          echo "   git clone --branch $GITHUB_REF_NAME --single-branch https://github.com/$GITHUB_REPOSITORY.git && cd $(echo $GITHUB_REPOSITORY | cut -d'/' -f2) && git checkout $GITHUB_SHA"
          echo ""
          echo "2. Run the failed command inside the same Docker container used by this CI job:"
          echo "   .devcontainer/launch.sh -d -c ${{inputs.cuda}} -H ${{inputs.host}} -- ${COMMAND}"
          echo ""
          echo "For additional information, see:"
          echo "   - DevContainer Documentation: https://github.com/NVIDIA/cccl/blob/main/.devcontainer/README.md"
          echo "   - Continuous Integration (CI) Overview: https://github.com/NVIDIA/cccl/blob/main/ci-overview.md"
<<<<<<< HEAD
          echo -e "::endgroup::"
          exit $exit_code
        fi
=======
        fi

        ci/upload_job_result_artifacts.sh "${{inputs.id}}" $exit_code > /dev/null

        exit $exit_code
>>>>>>> aac401d5
        EOF

        chmod +x ci.sh

        # The devcontainer will mount this path to the home directory:
        readonly aws_dir="${{github.workspace}}/.aws"
        readonly cfg_dir="${{github.workspace}}/.config"
        mkdir -p "${aws_dir}" "${cfg_dir}/sccache";

        cat <<EOF > "${aws_dir}/config"
        [default]
        bucket=rapids-sccache-devs
        region=us-east-2
        EOF

        cat <<EOF > "${aws_dir}/credentials"
        [default]
        aws_access_key_id=$AWS_ACCESS_KEY_ID
        aws_session_token=$AWS_SESSION_TOKEN
        aws_secret_access_key=$AWS_SECRET_ACCESS_KEY
        EOF

        # Configure the sccache client
        cat <<EOF > "${cfg_dir}/sccache/config"
        server_startup_timeout_ms = $((5 * 60 * 1000))
        [cache.disk]
        size = 0
        [cache.disk.preprocessor_cache_mode]
        use_preprocessor_cache_mode = false
        EOF

        chmod 0600 "${aws_dir}/credentials"
        chmod 0664 "${aws_dir}/config"
        chmod 0664 "${cfg_dir}/sccache/config"

        # Download new sccache binary
        mkdir -p "${{runner.temp}}/bin"
        curl -fsSL \
          "https://github.com/rapidsai/sccache/releases/download/v0.10.0-rapids.35/sccache-v0.10.0-rapids.35-$(uname -m)-unknown-linux-musl.tar.gz" \
        | tar -C "${{runner.temp}}/bin" -zf - --wildcards --strip-components=1 -x '*/sccache'

        declare -a extra_launch_args=(
          # Write debug logs to a file we can upload
          --env "SCCACHE_SERVER_LOG=sccache=debug"
          --env "SCCACHE_ERROR_LOG=/home/coder/cccl/sccache.log"
          # Cache in a separate S3 bucket prefix
          --env "SCCACHE_S3_KEY_PREFIX=cccl-test-sccache-dist"
          # Mount in new sccache binary
          --volume "${{runner.temp}}/bin/sccache:/usr/bin/sccache:ro"
        )

        OS="$(uname -s)"
        CPUS="$(nproc --all)"
        ARCH="$(dpkg --print-architecture)"

        # Use the build cluster
        if test -n "${DIST_TOKEN+x}"; then

          # Configure sccache client to talk to the build cluster
          cat <<EOF >> "${cfg_dir}/sccache/config"
        [dist]
        # Infinitely retry all retryable dist-compilation errors
        max_retries = inf
        # Never fallback to building locally, fail instead
        fallback_to_local_compile = false
        # Build cluster URL
        scheduler_url = "https://${ARCH}.${OS,,}.sccache.rapids.nvidia.com"

        # Build cluster auth
        [dist.auth]
        type = "token"
        token = "$DIST_TOKEN"

        # Build cluster network config
        [dist.net]
        connect_timeout = 30
        request_timeout = 4000

        [dist.net.keepalive]
        enabled = true
        interval = 20
        timeout = 600
        EOF

          if grep -q '"./ci/build_' <<< "$COMMAND"; then
            extra_launch_args+=(
              # Repopulate the cache
              # --env "SCCACHE_RECACHE=1"
              # Do not cache build products
              # --env "SCCACHE_NO_CACHE=1"
            )
          fi

          # Over-subscribe -j to keep the build cluster busy if _not_ ClangCUDA.
          # ClangCUDA can use the build cluster for C++ files, but _not_ CUDA,
          # and we'll OOM if we try to compile too many at once.
          if ! grep -q '\-cuda "clang' <<< "$COMMAND"; then
            if ! grep -q '_python.sh' <<< "$COMMAND"; then
              extra_launch_args+=(
                --env "PARALLEL_LEVEL=$((CPUS < 32 ? 32 : CPUS))"
                --ulimit "nofile=$(ulimit -Hn):$(ulimit -Hn)"
              )
            else
              extra_launch_args+=(
                --env "PARALLEL_LEVEL=${CPUS}"
              )
            fi
          fi

          if ! grep -q '11.1' <<< "${{inputs.cuda}}"; then
            # Compile device objects in parallel
            extra_launch_args+=(
              --env "NVCC_APPEND_FLAGS=-t=100"
            )
          fi
        fi

        # Explicitly pass which GPU to use if on a GPU runner
<<<<<<< HEAD
        if [[ "${RUNNER}" = *"-gpu-"* ]]; then
          extra_launch_args+=(--gpus "device=${NVIDIA_VISIBLE_DEVICES}")
        fi

        # If the image contains "cudaXX.Yext"...
        if [[ "${IMAGE}" =~ cuda[0-9.]+ext ]]; then
          extra_launch_args+=(--cuda-ext)
        fi

        # Launch this container using the host's docker daemon
        set -x

        ${{github.workspace}}/.devcontainer/launch.sh \
          --docker \
          --cuda ${{inputs.cuda}} \
          --host ${{inputs.host}} \
          "${extra_launch_args[@]}" \
          --env "CI=$CI" \
          --env "AWS_ROLE_ARN=" \
          --env "COMMAND=$COMMAND" \
          --env "SCCACHE_IDLE_TIMEOUT=0" \
          --env "GITHUB_ENV=$GITHUB_ENV" \
          --env "GITHUB_SHA=$GITHUB_SHA" \
          --env "GITHUB_PATH=$GITHUB_PATH" \
          --env "GITHUB_OUTPUT=$GITHUB_OUTPUT" \
          --env "GITHUB_ACTIONS=$GITHUB_ACTIONS" \
          --env "GITHUB_REF_NAME=$GITHUB_REF_NAME" \
          --env "GITHUB_WORKSPACE=$GITHUB_WORKSPACE" \
          --env "GITHUB_REPOSITORY=$GITHUB_REPOSITORY" \
          --env "GITHUB_STEP_SUMMARY=$GITHUB_STEP_SUMMARY" \
          --env "HOST_WORKSPACE=${{github.workspace}}" \
          --env "NVIDIA_VISIBLE_DEVICES=$NVIDIA_VISIBLE_DEVICES" \
          --volume "${{github.workspace}}/ci.sh:/ci.sh" \
          -- /ci.sh

    - if: ${{ always() }}
      name: Create job artifact dir
      shell: bash --noprofile --norc -euo pipefail {0}
      run: |
        result_dir="jobs/${{inputs.id}}"
        mkdir -p "$result_dir"
        echo "result_dir=$result_dir" >> "$GITHUB_ENV"

    - if: ${{ success() }}
      name: Record job success
      shell: bash --noprofile --norc -euo pipefail {0}
      run: |
        touch "$result_dir/success"

    - if: ${{ always() }}
      name: Prepare job artifacts
      shell: bash --noprofile --norc -euo pipefail {0}
      run: |
        echo "Prepare job artifacts"

        # chmod all temp contents 777 so the runner can delete them
        find "${{runner.temp}}/" -exec chmod 0777 {} \;

        # Finds a matching file in the repo directory and copies it to the results directory.
        find_and_copy() {
          find . -maxdepth 4 -type f -name "$1" -print0 | xargs -0 -I% cp -v % "$result_dir/"
        }

        # Copy any artifacts we want to preserve out of the container
        find_and_copy "sccache.log" || :
        find_and_copy ".ninja_log" || :
        find_and_copy "build.ninja" || :
        find_and_copy "rules.ninja" || :
        find_and_copy "sccache_stats.json" || :

        echo "::group::Job artifacts"
        tree "$result_dir"
        echo "::endgroup::"

    - if: ${{ always() }}
      name: Upload job artifacts
      uses: actions/upload-artifact@v4
      with:
        name: jobs-${{inputs.id}}
        path: jobs
        compression-level: 0
        include-hidden-files: true

    - if: ${{ env.is_python == 'true' }}
      name: Upload wheelhouse
      uses: actions/upload-artifact@v4
=======
        if [[ "${JOB_RUNNER}" = *"-gpu-"* ]]; then
          gpu_request+=(--gpus "device=${NVIDIA_VISIBLE_DEVICES}")
        fi

        # If the image contains "cudaXX.Yext"...
        if [[ "${JOB_IMAGE}" =~ cuda[0-9.]+ext ]]; then
          cuda_ext_request="--cuda-ext"
        fi

        # Initialize artifact paths, vars, etc shared with the devcontainer:
        source ci/util/artifacts/common.sh
        source ci/util/workflow/common.sh

        # Launch this container using the host's docker daemon
        ( # Subshell to contain the set -x log
          set -x
          .devcontainer/launch.sh \
            --docker \
            --cuda $JOB_CUDA \
            --host $JOB_HOST \
            ${cuda_ext_request:-} \
            "${gpu_request[@]}" \
            --env "AWS_ROLE_ARN=" \
            --env "COMMAND=$COMMAND" \
            --env "SCCACHE_IDLE_TIMEOUT=0" \
            --env "GITHUB_ENV=$GITHUB_ENV" \
            --env "GITHUB_SHA=$GITHUB_SHA" \
            --env "GITHUB_PATH=$GITHUB_PATH" \
            --env "GITHUB_OUTPUT=$GITHUB_OUTPUT" \
            --env "GITHUB_ACTIONS=$GITHUB_ACTIONS" \
            --env "GITHUB_REF_NAME=$GITHUB_REF_NAME" \
            --env "GITHUB_RUN_ID=$GITHUB_RUN_ID" \
            --env "GITHUB_WORKSPACE=$GITHUB_WORKSPACE" \
            --env "GITHUB_REPOSITORY=$GITHUB_REPOSITORY" \
            --env "GITHUB_STEP_SUMMARY=$GITHUB_STEP_SUMMARY" \
            --env "GH_TOKEN=${{ github.token }}" \
            --env "HOST_WORKSPACE=${{github.workspace}}" \
            --env "NVIDIA_VISIBLE_DEVICES=$NVIDIA_VISIBLE_DEVICES" \
            --env "JOB_ID=$JOB_ID" \
            --volume "${ARTIFACT_ARCHIVES}:${ARTIFACT_ARCHIVES}" \
            --volume "${ARTIFACT_UPLOAD_STAGE}:${ARTIFACT_UPLOAD_STAGE}" \
            --volume "${WORKFLOW_DIR}:${WORKFLOW_DIR}" \
            -- ./ci.sh
        )

        # Dump artifact matrix for upload step:
        printf "ARTIFACTS=%s\n" "$(ci/util/artifacts/upload/print_matrix.sh)" >> "${GITHUB_OUTPUT}"

    - name: Upload job artifacts
      if: ${{ always() && steps.run.outputs.ARTIFACTS != '' && fromJson(steps.run.outputs.ARTIFACTS)[0] != null }}
      uses: ./.github/actions/upload-artifacts
>>>>>>> aac401d5
      with:
        artifacts: ${{ steps.run.outputs.ARTIFACTS }}<|MERGE_RESOLUTION|>--- conflicted
+++ resolved
@@ -20,33 +20,13 @@
   host:
     description: "The host compiler to use when selecting a devcontainer."
     required: true
-<<<<<<< HEAD
   # This token must have the "read:enterprise" scope
   dist-token:
     description: "The token used to authenticate with the sccache-dist build cluster."
-  producer_id:
-    description: "The producer job's ID, if downloading a wheelhouse from a producer."
-    required: false
-=======
->>>>>>> aac401d5
 
 runs:
   using: "composite"
   steps:
-<<<<<<< HEAD
-    - name: Install dependencies
-      shell: sh
-      env:
-        COMMAND: "${{inputs.command}}"
-      run: |
-        # Install script dependencies
-        alias retry="${{github.workspace}}/ci/util/retry.sh 5 30"
-        retry sudo apt update
-        retry sudo apt install -y --no-install-recommends tree git
-        if echo "$COMMAND" | grep -Eq '"./ci/.*_python.sh"'; then
-          echo "is_python=true" >> "$GITHUB_ENV"
-        fi
-=======
     - name: Define and log job details
       shell: bash --noprofile --norc -euo pipefail {0}
       env:
@@ -67,7 +47,6 @@
         echo "Job command: ${COMMAND}" # Intentionally not passing to GITUB_ENV, arg handling is fragile.
         echo "::endgroup::"
 
->>>>>>> aac401d5
     - name: Add NVCC problem matcher
       shell: bash --noprofile --norc -euo pipefail {0}
       run: |
@@ -78,16 +57,6 @@
         role-to-assume: arn:aws:iam::279114543810:role/gha-oidc-NVIDIA
         aws-region: us-east-2
         role-duration-seconds: 43200 # 12 hours
-<<<<<<< HEAD
-    - if: ${{ env.is_python == 'true' }}
-      name: Download wheelhouse artifact if it exists
-      uses: actions/download-artifact@v4
-      with:
-        name: wheelhouse-${{ inputs.producer_id || inputs.id }}
-        path: wheelhouse/
-      continue-on-error: true
-=======
->>>>>>> aac401d5
     - name: Run command # Do not change this step's name, it is checked in parse-job-times.py
       id: run
       shell: bash --noprofile --norc -euo pipefail {0}
@@ -102,15 +71,11 @@
         AWS_SESSION_TOKEN: "${{env.AWS_SESSION_TOKEN}}"
         AWS_SECRET_ACCESS_KEY: "${{env.AWS_SECRET_ACCESS_KEY}}"
       run: |
-<<<<<<< HEAD
-        cat <<"EOF" > ci.sh
-=======
         cat <<'EOF' > ci.sh
->>>>>>> aac401d5
         #! /usr/bin/env bash
 
         set -euo pipefail
-<<<<<<< HEAD
+
         ulimit -n $(ulimit -Hn)
         sccache --stop-server >/dev/null 2>&1
         echo -e "\e[1;34mRunning as '$(whoami)' user in $(pwd):\e[0m"
@@ -118,11 +83,7 @@
         echo -e "::group::️⚙️ \e[1;34mBuild cluster status:\e[0m"
         ./ci/sccache_dist_status.sh | sed 's/\"//g' | column -t -s,
         echo -e "::endgroup::"
-=======
-
-        echo -e "\e[1;34mRunning as '$(whoami)' user in $(pwd):\e[0m"
         echo -e "\e[1;34mMock with: ci/util/create_mock_job_env.sh $GITHUB_RUN_ID $JOB_ID\e[0m"
->>>>>>> aac401d5
         echo -e "\e[1;34m${COMMAND}\e[0m"
         exit_code=0
         eval "${COMMAND}" || exit_code=$?
@@ -138,17 +99,12 @@
           echo "For additional information, see:"
           echo "   - DevContainer Documentation: https://github.com/NVIDIA/cccl/blob/main/.devcontainer/README.md"
           echo "   - Continuous Integration (CI) Overview: https://github.com/NVIDIA/cccl/blob/main/ci-overview.md"
-<<<<<<< HEAD
           echo -e "::endgroup::"
-          exit $exit_code
-        fi
-=======
         fi
 
         ci/upload_job_result_artifacts.sh "${{inputs.id}}" $exit_code > /dev/null
 
         exit $exit_code
->>>>>>> aac401d5
         EOF
 
         chmod +x ci.sh
@@ -267,101 +223,13 @@
         fi
 
         # Explicitly pass which GPU to use if on a GPU runner
-<<<<<<< HEAD
-        if [[ "${RUNNER}" = *"-gpu-"* ]]; then
+        if [[ "${JOB_RUNNER}" = *"-gpu-"* ]]; then
           extra_launch_args+=(--gpus "device=${NVIDIA_VISIBLE_DEVICES}")
-        fi
-
-        # If the image contains "cudaXX.Yext"...
-        if [[ "${IMAGE}" =~ cuda[0-9.]+ext ]]; then
-          extra_launch_args+=(--cuda-ext)
-        fi
-
-        # Launch this container using the host's docker daemon
-        set -x
-
-        ${{github.workspace}}/.devcontainer/launch.sh \
-          --docker \
-          --cuda ${{inputs.cuda}} \
-          --host ${{inputs.host}} \
-          "${extra_launch_args[@]}" \
-          --env "CI=$CI" \
-          --env "AWS_ROLE_ARN=" \
-          --env "COMMAND=$COMMAND" \
-          --env "SCCACHE_IDLE_TIMEOUT=0" \
-          --env "GITHUB_ENV=$GITHUB_ENV" \
-          --env "GITHUB_SHA=$GITHUB_SHA" \
-          --env "GITHUB_PATH=$GITHUB_PATH" \
-          --env "GITHUB_OUTPUT=$GITHUB_OUTPUT" \
-          --env "GITHUB_ACTIONS=$GITHUB_ACTIONS" \
-          --env "GITHUB_REF_NAME=$GITHUB_REF_NAME" \
-          --env "GITHUB_WORKSPACE=$GITHUB_WORKSPACE" \
-          --env "GITHUB_REPOSITORY=$GITHUB_REPOSITORY" \
-          --env "GITHUB_STEP_SUMMARY=$GITHUB_STEP_SUMMARY" \
-          --env "HOST_WORKSPACE=${{github.workspace}}" \
-          --env "NVIDIA_VISIBLE_DEVICES=$NVIDIA_VISIBLE_DEVICES" \
-          --volume "${{github.workspace}}/ci.sh:/ci.sh" \
-          -- /ci.sh
-
-    - if: ${{ always() }}
-      name: Create job artifact dir
-      shell: bash --noprofile --norc -euo pipefail {0}
-      run: |
-        result_dir="jobs/${{inputs.id}}"
-        mkdir -p "$result_dir"
-        echo "result_dir=$result_dir" >> "$GITHUB_ENV"
-
-    - if: ${{ success() }}
-      name: Record job success
-      shell: bash --noprofile --norc -euo pipefail {0}
-      run: |
-        touch "$result_dir/success"
-
-    - if: ${{ always() }}
-      name: Prepare job artifacts
-      shell: bash --noprofile --norc -euo pipefail {0}
-      run: |
-        echo "Prepare job artifacts"
-
-        # chmod all temp contents 777 so the runner can delete them
-        find "${{runner.temp}}/" -exec chmod 0777 {} \;
-
-        # Finds a matching file in the repo directory and copies it to the results directory.
-        find_and_copy() {
-          find . -maxdepth 4 -type f -name "$1" -print0 | xargs -0 -I% cp -v % "$result_dir/"
-        }
-
-        # Copy any artifacts we want to preserve out of the container
-        find_and_copy "sccache.log" || :
-        find_and_copy ".ninja_log" || :
-        find_and_copy "build.ninja" || :
-        find_and_copy "rules.ninja" || :
-        find_and_copy "sccache_stats.json" || :
-
-        echo "::group::Job artifacts"
-        tree "$result_dir"
-        echo "::endgroup::"
-
-    - if: ${{ always() }}
-      name: Upload job artifacts
-      uses: actions/upload-artifact@v4
-      with:
-        name: jobs-${{inputs.id}}
-        path: jobs
-        compression-level: 0
-        include-hidden-files: true
-
-    - if: ${{ env.is_python == 'true' }}
-      name: Upload wheelhouse
-      uses: actions/upload-artifact@v4
-=======
-        if [[ "${JOB_RUNNER}" = *"-gpu-"* ]]; then
-          gpu_request+=(--gpus "device=${NVIDIA_VISIBLE_DEVICES}")
         fi
 
         # If the image contains "cudaXX.Yext"...
         if [[ "${JOB_IMAGE}" =~ cuda[0-9.]+ext ]]; then
-          cuda_ext_request="--cuda-ext"
+          extra_launch_args+=(--cuda-ext)
         fi
 
         # Initialize artifact paths, vars, etc shared with the devcontainer:
@@ -375,9 +243,9 @@
             --docker \
             --cuda $JOB_CUDA \
             --host $JOB_HOST \
-            ${cuda_ext_request:-} \
-            "${gpu_request[@]}" \
+            "${extra_launch_args[@]}" \
             --env "AWS_ROLE_ARN=" \
+            --env "CI=$CI" \
             --env "COMMAND=$COMMAND" \
             --env "SCCACHE_IDLE_TIMEOUT=0" \
             --env "GITHUB_ENV=$GITHUB_ENV" \
@@ -406,6 +274,5 @@
     - name: Upload job artifacts
       if: ${{ always() && steps.run.outputs.ARTIFACTS != '' && fromJson(steps.run.outputs.ARTIFACTS)[0] != null }}
       uses: ./.github/actions/upload-artifacts
->>>>>>> aac401d5
       with:
         artifacts: ${{ steps.run.outputs.ARTIFACTS }}