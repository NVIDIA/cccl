name: "Run Linux Job"
description: "Run a job on a Linux runner."

inputs:
  id:
    description: "A unique identifier."
    required: true
  command:
    description: "The command to run."
    required: true
  image:
    description: "The Docker image to use."
    required: true
  runner:
    description: "The GHA runs-on value."
    required: true
  cuda:
    description: "The CUDA version to use when selecting a devcontainer."
    required: true
  host:
    description: "The host compiler to use when selecting a devcontainer."
    required: true

runs:
  using: "composite"
  steps:
    - name: Define and log job details
      shell: bash --noprofile --norc -euo pipefail {0}
      env:
        # Dereferencing the command from an env var instead of a GHA input avoids issues with escaping
        # semicolons and other special characters (e.g. `-arch "60;70;80"`).
        COMMAND: "${{inputs.command}}"
      run: |
        echo -e "\e[1;34mMock with: ci/util/create_mock_job_env.sh $GITHUB_RUN_ID ${{inputs.id}}\e[0m"

        echo "::group::️🔍 Job Inputs"
        # Define the job input parameters as JOB_* environment variables that are visible in all steps:
        echo "JOB_ID=${{inputs.id}}"               | tee -a $GITHUB_ENV
        echo "JOB_RUNNER=${{inputs.runner}}"       | tee -a $GITHUB_ENV
        echo "JOB_IMAGE=${{inputs.image}}"         | tee -a $GITHUB_ENV
        echo "JOB_CUDA=${{inputs.cuda}}"           | tee -a $GITHUB_ENV
        echo "JOB_HOST=${{inputs.host}}"           | tee -a $GITHUB_ENV
        echo
        echo "Job command: ${COMMAND}" # Intentionally not passing to GITUB_ENV, arg handling is fragile.
        echo "::endgroup::"

    - name: Add NVCC problem matcher
      shell: bash --noprofile --norc -euo pipefail {0}
      run: |
        echo "::add-matcher::${{github.workspace}}/.github/problem-matchers/problem-matcher.json"
    - name: Get AWS credentials for sccache bucket
      uses: aws-actions/configure-aws-credentials@v4
      with:
        role-to-assume: arn:aws:iam::279114543810:role/gha-oidc-NVIDIA
        aws-region: us-east-2
        role-duration-seconds: 43200 # 12 hours
    - name: Run command # Do not change this step's name, it is checked in parse-job-times.py
      id: run
      shell: bash --noprofile --norc -euo pipefail {0}
      env:
        GH_TOKEN: ${{ github.token }}
        CI: true
        # Dereferencing the command from an env var instead of a GHA input avoids issues with escaping
        # semicolons and other special characters (e.g. `-arch "60;70;80"`).
        COMMAND: "${{inputs.command}}"
        AWS_ACCESS_KEY_ID: "${{env.AWS_ACCESS_KEY_ID}}"
        AWS_SESSION_TOKEN: "${{env.AWS_SESSION_TOKEN}}"
        AWS_SECRET_ACCESS_KEY: "${{env.AWS_SECRET_ACCESS_KEY}}"
      run: |
        cat <<'EOF' > ci.sh
        #! /usr/bin/env bash

        set -euo pipefail

        echo -e "\e[1;34mRunning as '$(whoami)' user in $(pwd):\e[0m"
        echo -e "\e[1;34mMock with: ci/util/create_mock_job_env.sh $GITHUB_RUN_ID $JOB_ID\e[0m"
        echo -e "\e[1;34m${COMMAND}\e[0m"
<<<<<<< HEAD

        eval "${COMMAND}"
        exit_code=$?

=======
        exit_code=0
        eval "${COMMAND}" || exit_code=$?
>>>>>>> ff263922
        if [[ "$exit_code" -ne 0 ]]; then
          echo -e "::group::️❗ \e[1;31mInstructions to Reproduce CI Failure Locally\e[0m"
          echo "::error:: To replicate this failure locally, follow the steps below:"
          echo "1. Clone the repository, and navigate to the correct branch and commit:"
          echo "   git clone --branch $GITHUB_REF_NAME --single-branch https://github.com/$GITHUB_REPOSITORY.git && cd $(echo $GITHUB_REPOSITORY | cut -d'/' -f2) && git checkout $GITHUB_SHA"
          echo ""
          echo "2. Run the failed command inside the same Docker container used by this CI job:"
          echo "   .devcontainer/launch.sh -d -c ${{inputs.cuda}} -H ${{inputs.host}} -- ${COMMAND}"
          echo ""
          echo "For additional information, see:"
          echo "   - DevContainer Documentation: https://github.com/NVIDIA/cccl/blob/main/.devcontainer/README.md"
          echo "   - Continuous Integration (CI) Overview: https://github.com/NVIDIA/cccl/blob/main/ci-overview.md"
        fi

        ci/upload_job_result_artifacts.sh "${{inputs.id}}" $exit_code > /dev/null

        exit $exit_code
        EOF

        chmod +x ci.sh

        # The devcontainer will mount this path to the home directory:
        readonly aws_dir="${{github.workspace}}/.aws"
        mkdir "${aws_dir}";

        cat <<EOF > "${aws_dir}/config"
        [default]
        bucket=rapids-sccache-devs
        region=us-east-2
        EOF

        cat <<EOF > "${aws_dir}/credentials"
        [default]
        aws_access_key_id=$AWS_ACCESS_KEY_ID
        aws_session_token=$AWS_SESSION_TOKEN
        aws_secret_access_key=$AWS_SECRET_ACCESS_KEY
        EOF

        chmod 0600 "${aws_dir}/credentials"
        chmod 0664 "${aws_dir}/config"

        declare -a gpu_request=()

        # Explicitly pass which GPU to use if on a GPU runner
        if [[ "${JOB_RUNNER}" = *"-gpu-"* ]]; then
          gpu_request+=(--gpus "device=${NVIDIA_VISIBLE_DEVICES}")
        fi

        # If the image contains "cudaXX.Yext"...
        if [[ "${JOB_IMAGE}" =~ cuda[0-9.]+ext ]]; then
          cuda_ext_request="--cuda-ext"
        fi

        # Initialize artifact paths, vars, etc shared with the devcontainer:
        source ci/util/artifacts/common.sh
        source ci/util/workflow/common.sh

        # Launch this container using the host's docker daemon
        ( # Subshell to contain the set -x log
          set -x
          .devcontainer/launch.sh \
            --docker \
            --cuda $JOB_CUDA \
            --host $JOB_HOST \
            ${cuda_ext_request:-} \
            "${gpu_request[@]}" \
            --env "AWS_ROLE_ARN=" \
            --env "COMMAND=$COMMAND" \
            --env "SCCACHE_IDLE_TIMEOUT=0" \
            --env "GITHUB_ENV=$GITHUB_ENV" \
            --env "GITHUB_SHA=$GITHUB_SHA" \
            --env "GITHUB_PATH=$GITHUB_PATH" \
            --env "GITHUB_OUTPUT=$GITHUB_OUTPUT" \
            --env "GITHUB_ACTIONS=$GITHUB_ACTIONS" \
            --env "GITHUB_REF_NAME=$GITHUB_REF_NAME" \
            --env "GITHUB_RUN_ID=$GITHUB_RUN_ID" \
            --env "GITHUB_WORKSPACE=$GITHUB_WORKSPACE" \
            --env "GITHUB_REPOSITORY=$GITHUB_REPOSITORY" \
            --env "GITHUB_STEP_SUMMARY=$GITHUB_STEP_SUMMARY" \
            --env "GH_TOKEN=${{ github.token }}" \
            --env "HOST_WORKSPACE=${{github.workspace}}" \
            --env "NVIDIA_VISIBLE_DEVICES=$NVIDIA_VISIBLE_DEVICES" \
            --env "JOB_ID=$JOB_ID" \
            --volume "${ARTIFACT_ARCHIVES}:${ARTIFACT_ARCHIVES}" \
            --volume "${ARTIFACT_UPLOAD_STAGE}:${ARTIFACT_UPLOAD_STAGE}" \
            --volume "${WORKFLOW_DIR}:${WORKFLOW_DIR}" \
            -- ./ci.sh
        )

        # Dump artifact matrix for upload step:
        printf "ARTIFACTS=%s\n" "$(ci/util/artifacts/upload/print_matrix.sh)" >> "${GITHUB_OUTPUT}"

    - name: Upload job artifacts
      if: ${{ always() && steps.run.outputs.ARTIFACTS != '' && fromJson(steps.run.outputs.ARTIFACTS)[0] != null }}
      uses: ./.github/actions/upload-artifacts
      with:
        artifacts: ${{ steps.run.outputs.ARTIFACTS }}<|MERGE_RESOLUTION|>--- conflicted
+++ resolved
@@ -75,15 +75,8 @@
         echo -e "\e[1;34mRunning as '$(whoami)' user in $(pwd):\e[0m"
         echo -e "\e[1;34mMock with: ci/util/create_mock_job_env.sh $GITHUB_RUN_ID $JOB_ID\e[0m"
         echo -e "\e[1;34m${COMMAND}\e[0m"
-<<<<<<< HEAD
-
-        eval "${COMMAND}"
-        exit_code=$?
-
-=======
         exit_code=0
         eval "${COMMAND}" || exit_code=$?
->>>>>>> ff263922
         if [[ "$exit_code" -ne 0 ]]; then
           echo -e "::group::️❗ \e[1;31mInstructions to Reproduce CI Failure Locally\e[0m"
           echo "::error:: To replicate this failure locally, follow the steps below:"
