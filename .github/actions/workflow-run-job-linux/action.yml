--- conflicted
+++ resolved
@@ -20,19 +20,9 @@
   host:
     description: "The host compiler to use when selecting a devcontainer."
     required: true
-<<<<<<< HEAD
   # This token must have the "read:enterprise" scope
   dist-token:
     description: "The token used to authenticate with the sccache-dist build cluster."
-  github_token:
-    description: >-
-      Optional GitHub PAT with at least gist, repo (read), and read:org scopes
-      to enable sccache S3 auth on forks. Typically supplied via the
-      'SCCACHE_AUTH_TOKEN' repository secret in forks.
-    required: false
-    default: ""
-=======
->>>>>>> 708e14bd
 
 runs:
   using: "composite"
