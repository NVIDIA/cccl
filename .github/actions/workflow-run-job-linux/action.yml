--- conflicted
+++ resolved
@@ -47,39 +47,8 @@
         echo "JOB_CUDA=${{inputs.cuda}}"           | tee -a $GITHUB_ENV
         echo "JOB_HOST=${{inputs.host}}"           | tee -a $GITHUB_ENV
 
-<<<<<<< HEAD
-        # Used to locate an appropriate existing cache:
-        echo "TOOLCHAIN_SLUG=${{inputs.cuda}}-${{inputs.host}}" | tee -a "${GITHUB_ENV}"
-        echo "PROJECT_SLUG=$job_project" | tee -a "${GITHUB_ENV}"
-        echo "JOB_SLUG=$job_hash" | tee -a "${GITHUB_ENV}"
-
-        # The new cache won't be uploaded unless the cache key is unique:
-        echo "UNIQUE_SLUG=${{github.run_id}}-${{github.run_attempt}}-$RANDOM" | tee -a "${GITHUB_ENV}"
         echo "::endgroup::"
 
-    - name: Setup sccache preprocessor cache
-      id: sccache-preprocessor-cache
-      uses: actions/cache@v4
-      with:
-        path: .cache/sccache/preprocessor
-        key: sccache-preprocessor-cache-${{runner.os}}-${{env.TOOLCHAIN_SLUG}}-${{env.PROJECT_SLUG}}-${{env.JOB_SLUG}}-${{env.UNIQUE_SLUG}}
-        restore-keys: |
-          sccache-preprocessor-cache-${{runner.os}}-${{env.TOOLCHAIN_SLUG}}-${{env.PROJECT_SLUG}}-${{env.JOB_SLUG}}
-          sccache-preprocessor-cache-${{runner.os}}-${{env.TOOLCHAIN_SLUG}}-${{env.PROJECT_SLUG}}
-    - name: Setup sccache-dist client toolchains cache
-      id: sccache-dist-toolchains-cache
-      uses: actions/cache@v4
-      with:
-        path: .cache/sccache-dist-client
-        key: sccache-toolchains-cache-${{runner.os}}-${{env.TOOLCHAIN_SLUG}}-${{env.PROJECT_SLUG}}-${{env.JOB_SLUG}}-${{env.UNIQUE_SLUG}}
-        restore-keys: |
-          sccache-toolchains-cache-${{runner.os}}-${{env.TOOLCHAIN_SLUG}}-${{env.PROJECT_SLUG}}-${{env.JOB_SLUG}}
-          sccache-toolchains-cache-${{runner.os}}-${{env.TOOLCHAIN_SLUG}}-${{env.PROJECT_SLUG}}
-
-=======
-        echo "::endgroup::"
-
->>>>>>> 6f1829da
     - name: Add NVCC problem matcher
       continue-on-error: true
       shell: bash --noprofile --norc -euo pipefail {0}
@@ -176,12 +145,8 @@
 
         # The devcontainer will mount this path to the home directory:
         readonly aws_dir="${{github.workspace}}/.aws"
-<<<<<<< HEAD
         readonly cfg_dir="${{github.workspace}}/.config"
         mkdir -p "${aws_dir}" "${cfg_dir}/sccache";
-=======
-        mkdir -p "${aws_dir}"
->>>>>>> 6f1829da
 
         cat <<EOF > "${aws_dir}/config"
         [default]
