name: "Run Linux Job"
description: "Run a job on a Linux runner."

inputs:
  id:
    description: "A unique identifier."
    required: true
  command:
    description: "The command to run."
    required: true
  image:
    description: "The Docker image to use."
    required: true
  runner:
    description: "The GHA runs-on value."
    required: true
  cuda:
    description: "The CUDA version to use when selecting a devcontainer."
    required: true
  host:
    description: "The host compiler to use when selecting a devcontainer."
    required: true
  # This token must have the "read:enterprise" scope
  dist-token:
    description: "The token used to authenticate with the sccache-dist build cluster."

runs:
  using: "composite"
  steps:
    - name: Define and log job details
      shell: bash --noprofile --norc -euo pipefail {0}
      env:
        # Dereferencing the command from an env var instead of a GHA input avoids issues with escaping
        # semicolons and other special characters (e.g. `-arch "60;70;80"`).
        COMMAND: "${{inputs.command}}"
      run: |
        echo -e "\e[1;34mMock with: ci/util/create_mock_job_env.sh $GITHUB_RUN_ID ${{inputs.id}}\e[0m"

        echo "::group::️🔍 Job Inputs"
        # Define the job input parameters as JOB_* environment variables that are visible in all steps:
        echo "JOB_ID=${{inputs.id}}"               | tee -a $GITHUB_ENV
        echo "JOB_RUNNER=${{inputs.runner}}"       | tee -a $GITHUB_ENV
        echo "JOB_IMAGE=${{inputs.image}}"         | tee -a $GITHUB_ENV
        echo "JOB_CUDA=${{inputs.cuda}}"           | tee -a $GITHUB_ENV
        echo "JOB_HOST=${{inputs.host}}"           | tee -a $GITHUB_ENV
        echo
        echo "Job command: ${COMMAND}" # Intentionally not passing to GITUB_ENV, arg handling is fragile.
        echo "::endgroup::"

        echo "ARTIFACT_SLUG=${{github.run_id}}-${{github.run_attempt}}-$RANDOM" >> "${GITHUB_ENV}"

    - name: Add NVCC problem matcher
      continue-on-error: true
      shell: bash --noprofile --norc -euo pipefail {0}
      run: |
        echo "::add-matcher::${{github.workspace}}/.github/problem-matchers/problem-matcher.json"
    - name: Get AWS credentials for sccache bucket
      uses: aws-actions/configure-aws-credentials@v4
      with:
        role-to-assume: arn:aws:iam::279114543810:role/gha-oidc-NVIDIA
        aws-region: us-east-2
        role-duration-seconds: 43200 # 12 hours
<<<<<<< HEAD
    - id: sccache-preprocessor-cache
      name: Setup sccache preprocessor cache
      uses: actions/cache@v4
      with:
        path: .cache/sccache/preprocessor
        restore-keys: sccache-preprocessor-cache-${{runner.os}}-${{inputs.id}}
        key: sccache-preprocessor-cache-${{runner.os}}-${{inputs.id}}-${{env.ARTIFACT_SLUG}}
    - id: sccache-dist-toolchains-cache
      name: Setup sccache-dist client toolchains cache
      uses: actions/cache@v4
      with:
        path: .cache/sccache-dist-client
        restore-keys: sccache-toolchains-cache-${{runner.os}}-${{inputs.id}}
        key: sccache-toolchains-cache-${{runner.os}}-${{inputs.id}}-${{env.ARTIFACT_SLUG}}
=======
    - name: Print CI override matrix job def
      env:
        GH_TOKEN: ${{ github.token }}
      continue-on-error: true
      shell: bash --noprofile --norc -euo pipefail {0}
      run: |
        # Get the origin matrix job definition embedded in thw workflow artifact:
        matrix_job=$(ci/util/workflow/get_job_def.sh | jq -c '.origin.matrix_job')

        # Delete the cxx_family and cudacxx_family fields
        matrix_job=$(echo "$matrix_job" | jq 'del(.cxx_family, .cudacxx_family)')

        # Convert to a single line of YAML, with unquoted keys:
        matrix_job=$(
          echo "- $matrix_job" |
            yq -o=yaml |
            sed -E 's/"([[:alnum:]_]+)"([[:space:]]*):/\1\2:/g' |
            tr '"' "'"
        )

        echo -e "\e[1;34mOverride matrix entry:\e[0m"
        echo -e ""
        echo -e "\e[1;34m    $matrix_job\e[0m"
        echo -e ""
>>>>>>> fde35c56
    - name: Run command # Do not change this step's name, it is checked in parse-job-times.py
      id: run
      shell: bash --noprofile --norc -euo pipefail {0}
      env:
        GH_TOKEN: ${{ github.token }}
        CI: true
        # Dereferencing the command from an env var instead of a GHA input avoids issues with escaping
        # semicolons and other special characters (e.g. `-arch "60;70;80"`).
        COMMAND: "${{inputs.command}}"
        AWS_ACCESS_KEY_ID: "${{env.AWS_ACCESS_KEY_ID}}"
        AWS_SESSION_TOKEN: "${{env.AWS_SESSION_TOKEN}}"
        AWS_SECRET_ACCESS_KEY: "${{env.AWS_SECRET_ACCESS_KEY}}"
        # Build cluster auth
        SCCACHE_DIST_TOKEN: "${{inputs.dist-token}}"
        SCCACHE_DIST_AUTH_TOKEN_VAR: "SCCACHE_DIST_TOKEN"
        # Retry intermittent failures
        SCCACHE_DIST_MAX_RETRIES: "9"
        # Never fallback to building locally, fail instead
        SCCACHE_DIST_FALLBACK_TO_LOCAL_COMPILE: "false"
        SCCACHE_IDLE_TIMEOUT: 0
      run: |
        cat <<'EOF' > ci.sh
        #! /usr/bin/env bash

        set -euo pipefail

        ulimit -n $(ulimit -Hn)
        sccache --stop-server >/dev/null 2>&1
        echo -e "\e[1;34mRunning as '$(whoami)' user in $(pwd):\e[0m"
        echo -e "\e[1;34mMock with: ci/util/create_mock_job_env.sh $GITHUB_RUN_ID $JOB_ID\e[0m"
        echo -e "\e[1;34m${COMMAND}\e[0m"
        exit_code=0
        eval "${COMMAND}" || exit_code=$?
        if [[ "$exit_code" -ne 0 ]]; then
          echo -e "::group::️❗ \e[1;31mInstructions to Reproduce CI Failure Locally\e[0m"
          echo "::error:: To replicate this failure locally, follow the steps below:"
          echo "1. Clone the repository, and navigate to the correct branch and commit:"
          echo "   git clone --branch $GITHUB_REF_NAME --single-branch https://github.com/$GITHUB_REPOSITORY.git && cd $(echo $GITHUB_REPOSITORY | cut -d'/' -f2) && git checkout $GITHUB_SHA"
          echo ""
          echo "2. Run the failed command inside the same Docker container used by this CI job:"
          echo "   .devcontainer/launch.sh -d -c ${{inputs.cuda}} -H ${{inputs.host}} -- ${COMMAND}"
          echo ""
          echo "For additional information, see:"
          echo "   - DevContainer Documentation: https://github.com/NVIDIA/cccl/blob/main/.devcontainer/README.md"
          echo "   - Continuous Integration (CI) Overview: https://github.com/NVIDIA/cccl/blob/main/ci-overview.md"
          echo -e "::endgroup::"
        fi

        ci/upload_job_result_artifacts.sh "${{inputs.id}}" $exit_code > /dev/null

        exit $exit_code
        EOF

        chmod +x ci.sh

        # The devcontainer will mount this path to the home directory:
        readonly aws_dir="${{github.workspace}}/.aws"
        readonly cfg_dir="${{github.workspace}}/.config"
        mkdir -p "${aws_dir}" "${cfg_dir}/sccache";

        cat <<EOF > "${aws_dir}/config"
        [default]
        bucket=rapids-sccache-devs
        region=us-east-2
        EOF

        cat <<EOF > "${aws_dir}/credentials"
        [default]
        aws_access_key_id=$AWS_ACCESS_KEY_ID
        aws_session_token=$AWS_SESSION_TOKEN
        aws_secret_access_key=$AWS_SECRET_ACCESS_KEY
        EOF

        chmod 0600 "${aws_dir}/credentials"
        chmod 0664 "${aws_dir}/config"

        declare -a extra_launch_args=()

        # Configure the sccache client to use the build cluster
        if test -n "${SCCACHE_DIST_TOKEN+x}"; then
          extra_launch_args+=(
            --ulimit "nofile=$(ulimit -Hn):$(ulimit -Hn)"
          )

          if grep -q '"./ci/build_' <<< "$COMMAND"; then
            extra_launch_args+=(
              # Repopulate the cache
              # --env "SCCACHE_RECACHE=1"
              # Do not cache build products
              # --env "SCCACHE_NO_CACHE=1"
            )
          fi

          # Over-subscribe -j to keep the build cluster busy if _not_ ClangCUDA.
          # ClangCUDA can use the build cluster for C++ files, but _not_ CUDA,
          # and we'll OOM if we try to compile too many at once.
          if ! grep -q '\-cuda "clang' <<< "$COMMAND"; then
            if ! grep -q '_python.sh' <<< "$COMMAND"; then
              extra_launch_args+=(
                --env "PARALLEL_LEVEL=256"
              )
            else
              extra_launch_args+=(
                --env "PARALLEL_LEVEL=$(nproc --all)"
              )
            fi
          fi
        fi

        # Explicitly pass which GPU to use if on a GPU runner
        if [[ "${JOB_RUNNER}" = *"-gpu-"* ]]; then
          extra_launch_args+=(--gpus "device=${NVIDIA_VISIBLE_DEVICES}")
        fi

        # If the image contains "cudaXX.Yext"...
        if [[ "${JOB_IMAGE}" =~ cuda[0-9.]+ext ]]; then
          extra_launch_args+=(--cuda-ext)
        fi

        # Initialize artifact paths, vars, etc shared with the devcontainer:
        source ci/util/artifacts/common.sh
        source ci/util/workflow/common.sh

        exit_code=0

        # Launch this container using the host's docker daemon
        ( # Subshell to contain the set -x log
          set -x
          .devcontainer/launch.sh \
            --docker \
            --cuda $JOB_CUDA \
            --host $JOB_HOST \
            "${extra_launch_args[@]}" \
            --env "AWS_ROLE_ARN=" \
            --env "COMMAND=$COMMAND" \
            --env "GITHUB_ENV=$GITHUB_ENV" \
            --env "GITHUB_SHA=$GITHUB_SHA" \
            --env "GITHUB_PATH=$GITHUB_PATH" \
            --env "GITHUB_OUTPUT=$GITHUB_OUTPUT" \
            --env "GITHUB_ACTIONS=$GITHUB_ACTIONS" \
            --env "GITHUB_REF_NAME=$GITHUB_REF_NAME" \
            --env "GITHUB_RUN_ID=$GITHUB_RUN_ID" \
            --env "GITHUB_WORKSPACE=$GITHUB_WORKSPACE" \
            --env "GITHUB_REPOSITORY=$GITHUB_REPOSITORY" \
            --env "GITHUB_STEP_SUMMARY=$GITHUB_STEP_SUMMARY" \
            --env "GH_TOKEN=${{ github.token }}" \
            --env "HOST_WORKSPACE=${{github.workspace}}" \
            --env "NVIDIA_VISIBLE_DEVICES=$NVIDIA_VISIBLE_DEVICES" \
            --env SCCACHE_ERROR_LOG=/home/coder/cccl/.cache/sccache.log \
            --env "JOB_ID=$JOB_ID" \
            --volume "${ARTIFACT_ARCHIVES}:${ARTIFACT_ARCHIVES}" \
            --volume "${ARTIFACT_UPLOAD_STAGE}:${ARTIFACT_UPLOAD_STAGE}" \
            --volume "${WORKFLOW_DIR}:${WORKFLOW_DIR}" \
            -- ./ci.sh
        ) || exit_code=$?

        # Dump artifact matrix for upload step:
        printf "ARTIFACTS=%s\n" "$(ci/util/artifacts/upload/print_matrix.sh)" >> "${GITHUB_OUTPUT}"

        exit $exit_code

    - name: Upload job artifacts
      if: ${{ always() && steps.run.outputs.ARTIFACTS != '' && fromJson(steps.run.outputs.ARTIFACTS)[0] != null }}
      uses: ./.github/actions/upload-artifacts
      with:
        artifacts: ${{ steps.run.outputs.ARTIFACTS }}<|MERGE_RESOLUTION|>--- conflicted
+++ resolved
@@ -60,7 +60,6 @@
         role-to-assume: arn:aws:iam::279114543810:role/gha-oidc-NVIDIA
         aws-region: us-east-2
         role-duration-seconds: 43200 # 12 hours
-<<<<<<< HEAD
     - id: sccache-preprocessor-cache
       name: Setup sccache preprocessor cache
       uses: actions/cache@v4
@@ -75,7 +74,6 @@
         path: .cache/sccache-dist-client
         restore-keys: sccache-toolchains-cache-${{runner.os}}-${{inputs.id}}
         key: sccache-toolchains-cache-${{runner.os}}-${{inputs.id}}-${{env.ARTIFACT_SLUG}}
-=======
     - name: Print CI override matrix job def
       env:
         GH_TOKEN: ${{ github.token }}
@@ -100,7 +98,6 @@
         echo -e ""
         echo -e "\e[1;34m    $matrix_job\e[0m"
         echo -e ""
->>>>>>> fde35c56
     - name: Run command # Do not change this step's name, it is checked in parse-job-times.py
       id: run
       shell: bash --noprofile --norc -euo pipefail {0}
