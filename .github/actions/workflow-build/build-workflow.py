--- conflicted
+++ resolved
@@ -945,13 +945,7 @@
     matrix_jobs = preprocess_matrix_jobs(matrix_jobs, is_exclusion_matrix)
 
     if args:
-<<<<<<< HEAD
-        if args.dirty_projects:
-=======
-        if args.skip_tests:
-            matrix_jobs = remove_skip_test_jobs(matrix_jobs)
         if args.dirty_projects != None:  # Explicitly check for None, as an empty list is valid:
->>>>>>> 41beb0e5
             matrix_jobs = [job for job in matrix_jobs if job['project'] in args.dirty_projects]
 
     # Don't remove excluded jobs if we're currently parsing them:
