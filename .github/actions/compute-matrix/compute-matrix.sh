--- conflicted
+++ resolved
@@ -27,12 +27,9 @@
   write_output "HOST_COMPILERS" "$(echo "$nvcc_full_matrix" | jq -cr '[.[] | .compiler.name] | unique')"
   write_output "PER_CUDA_COMPILER_MATRIX" "$(echo "$nvcc_full_matrix" | jq -cr ' group_by(.cuda + .compiler.name) | map({(.[0].cuda + "-" + .[0].compiler.name): .}) | add')"
   write_output "NVRTC_MATRIX" "$(echo "$matrix" | jq '.nvrtc' | explode_std_versions)"
-<<<<<<< HEAD
   local clang_cuda_matrix="$(echo "$matrix" | jq -cr '.["clang-cuda"]' | explode_std_versions | explode_libs)"
   write_output "CLANG_CUDA_MATRIX" "$clang_cuda_matrix"
-=======
   write_output "EXAMPLES_MATRIX" "$(echo "$matrix" | jq -cr '.examples' )"
->>>>>>> de3623a4
 }
 
 main() {
