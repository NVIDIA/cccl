//===----------------------------------------------------------------------===//
//
// Part of CUDASTF in CUDA C++ Core Libraries,
// under the Apache License v2.0 with LLVM Exceptions.
// See https://llvm.org/LICENSE.txt for license information.
// SPDX-License-Identifier: Apache-2.0 WITH LLVM-exception
// SPDX-FileCopyrightText: Copyright (c) 2022-2024 NVIDIA CORPORATION & AFFILIATES.
//
//===----------------------------------------------------------------------===//

/**
 * @file
 *
 * @brief This example implements the POTRI matrix inversion algorithm over multiple devices
 *
 *
 */
#include <cuda/experimental/stf.cuh>

#include <cublas_v2.h>
#include <cusolverDn.h>
#include <nvtx3/nvToolsExt.h>

#define TILED

using namespace cuda::experimental::stf;

stream_ctx ctx;

static std::unordered_map<int, cublasHandle_t> cublas_handles;
static std::unordered_map<int, cusolverDnHandle_t> cusolver_handles;

/* Get a CUBLAS handle valid on the current device, or initialize it lazily */
cublasHandle_t& get_cublas_handle()
{
  int dev = cuda_try<cudaGetDevice>();

  auto& result = cublas_handles[dev];
  if (result == cublasHandle_t())
  { // not found, default value inserted
    // Lazy initialization, and save the handle for future use
    cuda_try(cublasCreate(&result));
  }
  return result;
}

/* Get a CUSOLVER handle valid on the current device, or initialize it lazily */
cusolverDnHandle_t& get_cusolver_handle()
{
  int dev;
  cuda_try(cudaGetDevice(&dev));

  auto& result = cusolver_handles[dev];
  if (result == cusolverDnHandle_t())
  { // not found, default value inserted
    // Lazy initialization, and save the handle for future use
    cuda_try(cusolverDnCreate(&result));
  }
  return result;
}

template <typename T>
class matrix
{
public:
  matrix(int NROWS, int NCOLS, int BLOCKSIZE_ROWS, int BLOCKSIZE_COLS, bool is_sym, const char* _symbol = "matrix")
  {
    symbol = _symbol;

    sym_matrix = is_sym;

    m  = NROWS;
    mb = BLOCKSIZE_ROWS;

    n  = NCOLS;
    nb = BLOCKSIZE_COLS;

    assert(m % mb == 0);
    assert(n % nb == 0);

    size_t s = m * n * sizeof(T);
    // cuda_try(cudaMallocHost(&h_array, m*n*sizeof(T)));
    // fprintf(stderr, "Allocating %ld x %ld x %ld = %ld bytes (%f GB) on host for %s\n", m, n, sizeof(T), s,
    //        s / (1024.0 * 1024.0 * 1024.0), _symbol);
    h_array = (T*) malloc(s);
    assert(h_array);
    cuda_try(cudaHostRegister(h_array, s, cudaHostRegisterPortable));
    // cuda_try(cudaMalloc(&d_array, m*n*sizeof(T)));

    // Compute the number of blocks
    mt = m / mb;
    nt = n / nb;

    handles.resize(mt * nt);

    for (size_t colb = 0; colb < nt; colb++)
    {
<<<<<<< HEAD
      int low_rowb = sym_matrix ? colb : 0;
=======
      size_t low_rowb = sym_matrix ? colb : 0;
>>>>>>> 81b1af6b
      for (size_t rowb = low_rowb; rowb < mt; rowb++)
      {
        T* addr_h = get_block_h(rowb, colb);
        auto& h   = get_handle(rowb, colb);

#ifdef TILED
        // tiles are stored contiguously
        size_t ld = mb;
#else
        size_t ld = m;
#endif
        std::ignore = ld; // work around compiler bug
        h           = ctx.logical_data(make_slice(addr_h, std::tuple{mb, nb}, ld));
        h.set_symbol(std::string(symbol) + "_" + std::to_string(rowb) + "_" + std::to_string(colb));
        h.set_write_back(false);
      }
    }

    cuda_try(cudaGetDeviceCount(&ndevs));
    for (int a = 1; a * a <= ndevs; a++)
    {
      if (ndevs % a == 0)
      {
        grid_p = a;
        grid_q = ndevs / a;
      }
    }

    assert(grid_p * grid_q == ndevs);

    // std::cout << "FOUND " << ndevs << " DEVICES "
    //          << "p=" << grid_p << " q=" << grid_q << std::endl;
  }

  int get_preferred_devid(int row, int col)
  {
    return (row % grid_p) + (col % grid_q) * grid_p;
  }

  auto& get_handle(int row, int col)
  {
    return handles[row + col * mt];
  }

  size_t get_index(size_t row, size_t col)
  {
#ifdef TILED
    // Find which tile contains this element
    int tile_row = row / mb;
    int tile_col = col / nb;

    size_t tile_size = mb * nb;

    // Look for the index of the beginning of the tile
    size_t tile_start = (tile_row + mt * tile_col) * tile_size;

    // Offset within the tile
    size_t offset = (row % mb) + (col % nb) * mb;

    return tile_start + offset;
#else
    return row + col * m;
#endif
  }

  T* get_block_h(int brow, int bcol)
  {
    size_t index = get_index(brow * mb, bcol * nb);
    return &h_array[index];
  }

  // Fill with func(Matrix*,row, col)
  template <typename Fun>
  void fill(Fun&& fun)
  {
    nvtxRangePushA("FILL");
    // Fill blocks by blocks
    for (size_t colb = 0; colb < nt; colb++)
    {
      int low_rowb = sym_matrix ? colb : 0;
      for (size_t rowb = low_rowb; rowb < mt; rowb++)
      {
        // Each task fills a block
        auto& h   = get_handle(rowb, colb);
        int devid = get_preferred_devid(rowb, colb);

        ctx.parallel_for(exec_place::device(devid), h.shape(), h.write()).set_symbol("INIT")->*
          [=] _CCCL_DEVICE(size_t lrow, size_t lcol, auto sA) {
            size_t row     = lrow + rowb * sA.extent(0);
            size_t col     = lcol + colb * sA.extent(1);
            sA(lrow, lcol) = fun(row, col);
          };
      }
    }
    nvtxRangePop();
  }

  // Print blocks
  void print()
  {
    // print blocks by blocks
    for (size_t colb = 0; colb < nt; colb++)
    {
      int low_rowb = sym_matrix ? colb : 0;
      for (size_t rowb = low_rowb; rowb < mt; rowb++)
      {
        // Each task fills a block
        ctx.host_launch(get_handle(rowb, colb).read())->*[=](auto sA) {
          for (size_t lcol = 0; lcol < sA.extent(1); lcol++)
          {
            size_t col = lcol + colb * sA.extent(1);
            for (size_t lrow = 0; lrow < sA.extent(0); lrow++)
            {
              size_t row = lrow + rowb * sA.extent(0);

              fprintf(stderr, "%d,%d : %le\n", row, col, sA(lrow, lcol));
            }
          }
        };
      }
    }
  }

  T* h_array;
  T* d_array;
  size_t m; // nrows
  size_t n; // ncols

  // Is this a sym matrix ? (lower assumed)
  bool sym_matrix;

  size_t mb; // block size (rows)
  size_t nb; // block size (cols)

  size_t mt; // number of column blocks
  size_t nt; // number of row blocks

  // abstract data handles
  std::vector<logical_data<slice<double, 2>>> handles;

  const char* symbol;

  // for the mapping
  int ndevs;
  int grid_p, grid_q;
};

void DPOTRF(cublasFillMode_t uplo, matrix<double>& A, int A_row, int A_col)
{
  auto& Akk    = A.get_handle(A_row, A_col);
  size_t m_akk = Akk.shape().extent(0);
  // Note that the handle may be different from the actual handle...
  int Lwork_expected;
  cuda_safe_call(cusolverDnDpotrf_bufferSize(get_cusolver_handle(), uplo, m_akk, nullptr, 0, &Lwork_expected));

  auto potrf_buffer = ctx.logical_data(shape_of<slice<double>>(Lwork_expected));
  potrf_buffer.set_allocator(ctx.get_default_allocator());

  auto devInfo = ctx.logical_data(shape_of<slice<int>>(1));

  auto t = ctx.task(Akk.rw(), potrf_buffer.write(), devInfo.write());
  t.set_symbol("DPOTRF");
  t->*[&](auto s, auto sAkk, auto buffer, auto info) {
    auto& h = get_cusolver_handle();
    cuda_try(cusolverDnSetStream(h, s));

    cuda_try(cusolverDnDpotrf(
      h,
      uplo,
      sAkk.extent(0),
      sAkk.data_handle(),
      sAkk.stride(1),
      buffer.data_handle(),
      buffer.extent(0),
      info.data_handle()));
  };
}

void DTRTRI(cublasFillMode_t uplo, cublasDiagType_t diag, matrix<double>& A, int A_row, int A_col)
{
  // Preallocate a buffer used by CUSOLVER
  size_t workspaceInBytesOnDevice, workspaceInBytesOnHost;
  int64_t m_a00 = A.mb;
  assert(A.mb == A.nb);

  cuda_try(cusolverDnXtrtri_bufferSize(
    get_cusolver_handle(),
    uplo,
    diag,
    m_a00,
    CUDA_R_64F /* DTRTRI */,
    nullptr,
    m_a00,
    &workspaceInBytesOnDevice,
    &workspaceInBytesOnHost));

  // We don't support allocating buffers of 0 bytes ... XXX
  if (workspaceInBytesOnHost == 0)
  {
    workspaceInBytesOnHost = 8;
  }

  auto d_buffer = ctx.logical_data(shape_of<slice<char>>(workspaceInBytesOnDevice));
  auto h_buffer = ctx.logical_data(shape_of<slice<char>>(workspaceInBytesOnHost));
  d_buffer.set_allocator(ctx.get_default_allocator());
  h_buffer.set_allocator(ctx.get_default_allocator());

  auto devInfo = ctx.logical_data(shape_of<slice<int>>(1));

  auto t =
    ctx.task(A.get_handle(A_row, A_col).rw(), d_buffer.write(), h_buffer.write(data_place::managed), devInfo.write());
  t.set_symbol("DTRTRI");
  t->*[&](auto s, auto sA, auto dbuffer, auto hbuffer, auto info) {
    auto& h = get_cusolver_handle();
    cuda_try(cusolverDnSetStream(h, s));

    // DTRTRI(...)
    cuda_try(cusolverDnXtrtri(
      h,
      uplo,
      diag,
      sA.extent(0),
      CUDA_R_64F /* DTRTRI */,
      sA.data_handle(),
      sA.stride(1),
      (double*) dbuffer.data_handle(),
      workspaceInBytesOnDevice,
      (double*) hbuffer.data_handle(),
      workspaceInBytesOnHost,
      info.data_handle()));
  };
}

/*
 * Note: this code was taken from CUSOLVER
 *
 * SLACPY copies all or part of a two-dimensional matrix A to another matrix B.
 *
 *  up     up_and_lo
 *  1          0          upper triangle, including diagonal
 *  0          0          lower triangle, including diagonal
 *  ?          1          whole matrix
 *
 * configuration:
 *   dim3 grids( m/VEC, m/BY )
 *   dim3 threads(VEC,BY)
 */
template <typename T_ELEM_SRC, typename T_ELEM_DST, int VEC_LOG, int BY_LOG>
__global__ void __launch_bounds__(1 << (VEC_LOG + BY_LOG))
  lacpy_kernel(int m, int n, const T_ELEM_SRC* A, size_t lda, T_ELEM_DST* B, size_t ldb, int up, int up_and_lo)
{
  const int VEC = (1 << VEC_LOG);
  const int BY  = (1 << BY_LOG);

  const int inx = threadIdx.x;
  const int iny = threadIdx.y;

  const int ibx = blockIdx.x * VEC;
  const int iby = blockIdx.y * BY;

  const int i = ibx + inx;
  const int j = iby + iny;

  if (ibx >= m)
  {
    return;
  }
  if (iby >= n)
  {
    return;
  }

  T_ELEM_SRC Areg = T_ELEM_SRC(0);

  if (up_and_lo)
  {
    /*
     * copy whole matrix
             DO 60 J = 1, N
                DO 50 I = 1, M
                   B( I, J ) = A( I, J )
       50       CONTINUE
       60    CONTINUE
    */
    if ((i < m) && (j < n))
    {
      Areg           = A[i + j * lda];
      B[i + j * ldb] = T_ELEM_DST(Areg);
    }
    return;
  }

  // only lower or upper triangle is copied.
  if (up)
  {
    /*
     * copy upper triangle, including diagonal
             DO 20 J = 1, N
                DO 10 I = 1, MIN( J, M )
                   B( I, J ) = A( I, J )
       10       CONTINUE
       20    CONTINUE
     */
    if ((i <= min(j, m - 1)) && (j < n))
    {
      Areg           = A[i + j * lda];
      B[i + j * ldb] = T_ELEM_DST(Areg);
    }
  }
  else
  {
    /*
     * copy lower triangle, including diagonal
             DO 40 J = 1, N
                DO 30 I = J, M
                   B( I, J ) = A( I, J )
       30       CONTINUE
       40    CONTINUE

     */
    if (((j <= i) && (i < m)) && (j < n))
    {
      Areg           = A[i + j * lda];
      B[i + j * ldb] = T_ELEM_DST(Areg);
    }
  }
}

/*
 * SLACPY copies all or part of a two-dimensional matrix A to another
 * matrix B.
 *
 * Input
 * -------
 *          UPLO is CHARACTER*1
 *          Specifies the part of the matrix A to be copied to B.
 *          = 'U':      Upper triangular part
 *          = 'L':      Lower triangular part
 *          Otherwise:  All of the matrix A
 *
 *          M is INTEGER
 *          The number of rows of the matrix A.
 *          M >= 0.
 *
 *          N is INTEGER
 *          The number of columns of the matrix A.
 *          N >= 0.
 *
 *          A is REAL array, dimension (LDA,N)
 *          The m by n matrix A.  If UPLO = 'U', only the upper triangle
 *          or trapezoid is accessed; if UPLO = 'L', only the lower
 *          triangle or trapezoid is accessed.
 *
 *          LDA is INTEGER
 *          The first dimension of the array A. LDA >= max(1,M).
 *
 *          B is REAL array, dimension (LDB,N)
 *          On exit, B = A in the locations specified by UPLO.
 *
 *          LDB is INTEGER
 *          The leading dimension of the array B.  LDB >= max(1,M).
 *
 */
template <typename T_ELEM_SRC, typename T_ELEM_DST>
cusolverStatus_t cusolverDnXlacpy(
  cublasFillMode_t uplo, // "UPPER", B = upper(A)
                         // "LOWER", B = lower(A)
                         // otherwise, B = A
  int m,
  int n,
  const T_ELEM_SRC* A,
  int lda,
  T_ELEM_DST* B,
  int ldb,
  cudaStream_t stream)
{
  cusolverStatus_t status = CUSOLVER_STATUS_SUCCESS;
  cudaError_t cudaStat1   = cudaSuccess;

  int up        = 0;
  int up_and_lo = 0;

  //  Quick return if possible
  if ((0 >= m) || (0 >= n))
  {
    return status;
  }

  /*
   *  up     up_and_lo
   *  1          0          upper triangle, including diagonal
   *  0          0          lower triangle, including diagonal
   *  ?          1          whole matrix
   */
  if (CUBLAS_FILL_MODE_LOWER == uplo)
  {
    // Lower triangular part
    up = 0;
  }
  else if (CUBLAS_FILL_MODE_UPPER == uplo)
  {
    // upper triangular part
    up = 1;
  }
  else
  {
    up_and_lo = 1; // Otherwise:  All of the matrix A
  }

  const int VEC_LOG = 5;
  const int BY_LOG  = 3;
  const int VEC     = (1 << VEC_LOG);
  const int BY      = (1 << BY_LOG);
  dim3 grids((m + VEC - 1) / VEC, (n + BY - 1) / BY);
  dim3 threads(VEC, BY);

  lacpy_kernel<T_ELEM_SRC, T_ELEM_DST, VEC_LOG, BY_LOG>
    <<<grids, threads, 0, stream>>>(m, n, A, (size_t) lda, B, (size_t) ldb, up, up_and_lo);

  cudaStat1 = cudaGetLastError(); /* launch error */
  if (cudaSuccess != cudaStat1)
  {
    fprintf(stderr, "Error (lacpy): %d\n", cudaStat1);
    status = CUSOLVER_STATUS_EXECUTION_FAILED;
  }

  return status;
}

cusolverStatus_t cusolverDnDlacpy(
  cublasFillMode_t uplo, // "UPPER", B = upper(A)
                         // "LOWER", B = lower(A)
                         // otherwise, B = A
  int m,
  int n,
  const double* A,
  int lda,
  double* B,
  int ldb,
  cudaStream_t stream)
{
  return cusolverDnXlacpy<double, double>(uplo, m, n, A, lda, B, ldb, stream);
}

// Pretend there is a CUBLAS interface for DLAAUM
void cublasDnDlaaum_bufferSize(cublasHandle_t /*unused*/, int m, int n, size_t* Workspace_size)
{
  assert(Workspace_size);
  *Workspace_size = m * n * sizeof(double);
}

// Pretend there is a CUBLAS interface for DLAAUM
// A triangular
// Lower : A = A^T * A
// Upper : A = A A^T
void cublasDnDlaaum(
  cublasHandle_t cublas_handle,
  cublasFillMode_t uplo,
  int m,
  int n,
  double* A,
  int ldA,
  double* Workspace_d,
  size_t Workspace_size)
{
  cudaStream_t stream;
  cuda_safe_call(cublasGetStream(cublas_handle, &stream));

  // "Hand coded"
  // We use a full copy of A !
  // fprintf(stderr, "GOT Workspace_size %ld ... expected %d\n", Workspace_size, m * n * sizeof(double));
  std::ignore = Workspace_size;
  assert(Workspace_size >= m * n * sizeof(double));

  double* B = Workspace_d;
  int ldB   = m;

  // Blank the buffer
  cuda_safe_call(cudaMemsetAsync(B, 0, m * n * sizeof(double), stream));

  // Copy A (with upper or lower 0 untouched)
  cusolverDnDlacpy(uplo, m, n, A, ldA, B, ldB, stream);

  cublasDiagType_t diag = CUBLAS_DIAG_NON_UNIT;
  const double one      = 1.0;

  auto side = (uplo == CUBLAS_FILL_MODE_LOWER) ? CUBLAS_SIDE_LEFT : CUBLAS_SIDE_RIGHT;

  // LOWER: TRMM(A,B) : B = op(A) * B = A^T * B with A triangular (B = C in CUBLAS), CUBLAS_OP_T, CUBLAS_SIDE_RIGHT
  // UPPER: TRMM(A,B) : B = B * op(A) = B A^T with A triangular (B = C in CUBLAS), CUBLAS_OP_T, CUBLAS_SIDE_RIGHT
  cuda_safe_call(cublasDtrmm(cublas_handle, side, uplo, CUBLAS_OP_T, diag, m, n, &one, A, ldA, B, ldB, B, ldB));

  // Copy B=AA^T back into A (with upper or lower 0 untouched)
  cusolverDnDlacpy(uplo, m, n, B, ldB, A, ldA, stream);
}

void DLAAUM(cublasFillMode_t uplo, matrix<double>& A, int A_row, int A_col)
{
  int NB = A.mb;
  size_t Lwork;
  cublasDnDlaaum_bufferSize(get_cublas_handle(), NB, NB, &Lwork);

  auto d_buffer = ctx.logical_data(shape_of<slice<char>>(Lwork));

  auto t = ctx.task(A.get_handle(A_row, A_col).rw(), d_buffer.write());
  t.set_symbol("DLAAUM");
  t->*[&](auto s, auto sA, auto buffer) {
    auto& h = get_cublas_handle();
    cuda_try(cublasSetStream(h, s));

    cublasDnDlaaum(
      h, uplo, sA.extent(0), sA.extent(1), sA.data_handle(), sA.stride(1), (double*) buffer.data_handle(), Lwork);
  };
}

void DGEMM(
  cublasOperation_t transa,
  cublasOperation_t transb,
  double alpha,
  matrix<double>& A,
  int A_row,
  int A_col,
  matrix<double>& B,
  int B_row,
  int B_col,
  double beta,
  matrix<double>& C,
  int C_row,
  int C_col)
{
  auto ignored = get_cublas_handle();
  auto t =
    ctx.task(A.get_handle(A_row, A_col).read(), B.get_handle(B_row, B_col).read(), C.get_handle(C_row, C_col).rw());
  t.set_symbol("DGEMM");
  t->*[&](auto s, auto sA, auto sB, auto sC) {
    auto& h = get_cublas_handle();
    cuda_try(cublasSetStream(h, s));

    int k = (transa == CUBLAS_OP_N) ? sA.extent(1) : sA.extent(0);
    cuda_try(cublasDgemm(
      h,
      transa,
      transb,
      sC.extent(0),
      sC.extent(1),
      k,
      &alpha,
      sA.data_handle(),
      sA.stride(1),
      sB.data_handle(),
      sB.stride(1),
      &beta,
      sC.data_handle(),
      sC.stride(1)));
  };
}

void DSYMM(
  cublasSideMode_t side,
  cublasFillMode_t uplo,
  double alpha,
  matrix<double>& A,
  int A_row,
  int A_col,
  matrix<double>& B,
  int B_row,
  int B_col,
  double beta,
  matrix<double>& C,
  int C_row,
  int C_col)
{
  auto ignored = get_cublas_handle();
  auto t =
    ctx.task(A.get_handle(A_row, A_col).read(), B.get_handle(B_row, B_col).read(), C.get_handle(C_row, C_col).rw());
  t.set_symbol("DSYMM");
  t->*[&](auto s, auto sA, auto sB, auto sC) {
    auto& h = get_cublas_handle();
    cuda_try(cublasSetStream(h, s));

    cuda_try(cublasDsymm(
      h,
      side,
      uplo,
      sC.extent(0),
      sC.extent(1),
      &alpha,
      sA.data_handle(),
      sA.stride(1),
      sB.data_handle(),
      sB.stride(1),
      &beta,
      sC.data_handle(),
      sC.stride(1)));
  };
}

void DSYRK(
  cublasFillMode_t uplo,
  cublasOperation_t trans,
  double alpha,
  matrix<double>& A,
  int A_row,
  int A_col,
  double beta,
  matrix<double>& C,
  int C_row,
  int C_col)
{
  auto ignored = get_cublas_handle();
  auto t       = ctx.task(A.get_handle(A_row, A_col).read(), C.get_handle(C_row, C_col).rw());
  t.set_symbol("DSYRK");
  t->*[&](auto s, auto sA, auto sC) {
    auto& h = get_cublas_handle();
    cuda_try(cublasSetStream(h, s));

    // number of rows of matrix op(A) and C
    int n = sC.extent(0);

    // number of columns of matrix op(A)
    int k = (trans == CUBLAS_OP_N) ? sA.extent(1) : sA.extent(0);

    cuda_try(
      cublasDsyrk(h, uplo, trans, n, k, &alpha, sA.data_handle(), sA.stride(1), &beta, sC.data_handle(), sC.stride(1)));
  };
}

void DTRSM(
  cublasSideMode_t side,
  cublasFillMode_t uplo,
  cublasOperation_t transa,
  cublasDiagType_t diag,
  double alpha,
  matrix<double>& A,
  int A_row,
  int A_col,
  matrix<double>& B,
  int B_row,
  int B_col)
{
  auto ignored = get_cublas_handle();
  auto t       = ctx.task(A.get_handle(A_row, A_col).read(), B.get_handle(B_row, B_col).rw());
  t.set_symbol("DTRSM");
  t->*[&](auto s, auto sA, auto sB) {
    auto& h = get_cublas_handle();
    cuda_try(cublasSetStream(h, s));

    cuda_try(cublasDtrsm(
      h,
      side,
      uplo,
      transa,
      diag,
      sB.extent(0),
      sB.extent(1),
      &alpha,
      sA.data_handle(),
      sA.stride(1),
      sB.data_handle(),
      sB.stride(1)));
  };
}

void DTRMM(
  cublasSideMode_t side,
  cublasFillMode_t uplo,
  cublasOperation_t transa,
  cublasDiagType_t diag,
  double alpha,
  matrix<double>& A,
  int A_row,
  int A_col,
  matrix<double>& B,
  int B_row,
  int B_col)
{
  auto ignored = get_cublas_handle();
  auto t       = ctx.task(A.get_handle(A_row, A_col).read(), B.get_handle(B_row, B_col).rw());
  t.set_symbol("DTRMM");
  t->*[&](auto s, auto sA, auto sB) {
    auto& h = get_cublas_handle();
    cuda_try(cublasSetStream(h, s));

    // Note : CUBLAS DTRMM implementation is out of place but supports in place by using the same buffer B and C
    cuda_try(cublasDtrmm(
      get_cublas_handle(),
      side,
      uplo,
      transa,
      diag,
      sB.extent(0),
      sB.extent(1),
      &alpha,
      sA.data_handle(),
      sA.stride(1),
      sB.data_handle(),
      sB.stride(1),
      sB.data_handle(),
      sB.stride(1) /* same as B*/));
  };
}

void PDNRM2_HOST(matrix<double>* A, double* result)
{
#ifdef HAVE_DOT
  ctx.get_dot()->set_current_color("red");
#endif

  for (size_t rowb = 0; rowb < A->mt; rowb++)
  {
    for (size_t colb = 0; colb < A->nt; colb++)
    {
      ctx.host_launch(A->get_handle(rowb, colb).read())->*[=](auto sA) {
        double res2 = 0.0;
        for (size_t col = 0; col < sA.extent(1); col++)
        {
          for (size_t row = 0; row < sA.extent(0); row++)
          {
            double v = sA(row, col);
            res2 += v * v;
          }
        }
        *result += res2;
      };
    }
  }
}

void PDPOTRF(matrix<double>& A)
{
#ifdef HAVE_DOT
  ctx.get_dot()->set_current_color("yellow");
#endif

  assert(A.m == A.n);
  assert(A.mt == A.nt);

  int NBLOCKS = A.mt;
  assert(A.mb == A.nb);

  nvtxRangePushA("SUBMIT_PDPOTRF");
  for (int K = 0; K < NBLOCKS; K++)
  {
    cuda_try(cudaSetDevice(A.get_preferred_devid(K, K)));
    DPOTRF(CUBLAS_FILL_MODE_LOWER, A, K, K);

    for (int row = K + 1; row < NBLOCKS; row++)
    {
      cuda_try(cudaSetDevice(A.get_preferred_devid(row, K)));
      DTRSM(CUBLAS_SIDE_RIGHT, CUBLAS_FILL_MODE_LOWER, CUBLAS_OP_T, CUBLAS_DIAG_NON_UNIT, 1.0, A, K, K, A, row, K);

      for (int col = K + 1; col < row; col++)
      {
        cuda_try(cudaSetDevice(A.get_preferred_devid(row, col)));
        DGEMM(CUBLAS_OP_N, CUBLAS_OP_T, -1.0, A, row, K, A, col, K, 1.0, A, row, col);
      }

      cuda_try(cudaSetDevice(A.get_preferred_devid(row, row)));
      DSYRK(CUBLAS_FILL_MODE_LOWER, CUBLAS_OP_N, -1.0, A, row, K, 1.0, A, row, row);
    }
  }

  nvtxRangePop();
}

// Algorithm from PLASMA
void PDTRSM(cublasSideMode_t side,
            cublasFillMode_t uplo,
            cublasOperation_t trans,
            cublasDiagType_t diag,
            double alpha,
            matrix<double>& A,
            matrix<double>& B)
{
  //    std::cout << "[PDTRSM] START B MT " << B.mt << " NT " << B.nt << std::endl;

  nvtxRangePushA("SUBMIT_PDTRSM");

  if (side == CUBLAS_SIDE_LEFT)
  {
    if (uplo == CUBLAS_FILL_MODE_UPPER)
    {
      // TODO
      abort();
    }
    else
    {
      //===========================================
      // CUBLAS_SIDE_LEFT / CUBLAS_FILL_MODE_LOWER / CUBLAS_OP_N
      //===========================================
      if (trans == CUBLAS_OP_N)
      {
        for (size_t k = 0; k < B.mt; k++)
        {
          double lalpha = k == 0 ? alpha : 1.0;
          for (size_t n = 0; n < B.nt; n++)
          {
            cuda_try(cudaSetDevice(A.get_preferred_devid(k, k)));
            DTRSM(side, uplo, trans, diag, lalpha, A, k, k, B, k, n);
          }
          for (size_t m = k + 1; m < B.mt; m++)
          {
            for (size_t n = 0; n < B.nt; n++)
            {
              cuda_try(cudaSetDevice(A.get_preferred_devid(m, k)));
              DGEMM(CUBLAS_OP_N, CUBLAS_OP_N, -1.0, A, m, k, B, k, n, lalpha, B, m, n);
            }
          }
        }
      }
      //================================================
      // CUBLAS_SIDE_LEFT / CUBLAS_FILL_MODE_LOWER / CUBLAS_OP_[C|T]
      //================================================
      else
      {
        for (size_t k = 0; k < B.mt; k++)
        {
          double lalpha = k == 0 ? alpha : 1.0;
          for (size_t n = 0; n < B.nt; n++)
          {
            cuda_try(cudaSetDevice(A.get_preferred_devid(B.mt - k - 1, B.mt - k - 1)));
            DTRSM(side, uplo, trans, diag, lalpha, A, B.mt - k - 1, B.mt - k - 1, B, B.mt - k - 1, n);
          }
          for (size_t m = k + 1; m < B.mt; m++)
          {
            for (size_t n = 0; n < B.nt; n++)
            {
              cuda_try(cudaSetDevice(A.get_preferred_devid(B.mt - k - 1, B.mt - 1 - m)));
              DGEMM(
                trans, CUBLAS_OP_N, -1.0, A, B.mt - k - 1, B.mt - 1 - m, B, B.mt - k - 1, n, lalpha, B, B.mt - 1 - m, n);
            }
          }
        }
      }
    }
  }
  else
  {
    // TODO
    abort();
  }
  //    std::cout << "[PDTRSM] END" << std::endl;

  nvtxRangePop();
}

void PDPOTRS(matrix<double>& A, matrix<double>& B, cublasFillMode_t uplo)
{
  nvtxRangePushA("SUBMIT_PDPOTRS");

#ifdef HAVE_DOT
  ctx.get_dot()->set_current_color("green");
#endif

  //    std::cout << "[PDPOTRS] START" << std::endl;
  // Call the parallel functions.
  PDTRSM(
    CUBLAS_SIDE_LEFT, uplo, uplo == CUBLAS_FILL_MODE_UPPER ? CUBLAS_OP_T : CUBLAS_OP_N, CUBLAS_DIAG_NON_UNIT, 1.0, A, B);

#ifdef HAVE_DOT
  ctx.get_dot()->set_current_color("darkgreen");
#endif

  PDTRSM(
    CUBLAS_SIDE_LEFT, uplo, uplo == CUBLAS_FILL_MODE_UPPER ? CUBLAS_OP_N : CUBLAS_OP_T, CUBLAS_DIAG_NON_UNIT, 1.0, A, B);
  //    std::cout << "[PDPOTRS] END" << std::endl;

  nvtxRangePop();
}

/***************************************************************************/ /**
                                                                               * Parallel tile matrix-matrix
                                                                               *multiplication.
                                                                               * @see plasma_omp_dgemm
                                                                               ******************************************************************************/
void PDGEMM(cublasOperation_t transa,
            cublasOperation_t transb,
            double alpha,
            matrix<double>& A,
            matrix<double>& B,
            double beta,
            matrix<double>& C)
{
#ifdef HAVE_DOT
  reserved::dot::set_current_color("blue");
#endif

  for (size_t m = 0; m < C.mt; m++)
  {
    for (size_t n = 0; n < C.nt; n++)
    {
      cuda_try(cudaSetDevice(C.get_preferred_devid(m, n)));

      //=========================================
      // alpha*A*B does not contribute; scale C
      //=========================================
      int inner_k = transa == CUBLAS_OP_N ? A.n : A.m;
      if (alpha == 0.0 || inner_k == 0)
      {
        DGEMM(transa, transb, alpha, A, 0, 0, B, 0, 0, beta, C, m, n);
      }
      else if (transa == CUBLAS_OP_N)
      {
        //================================
        // CUBLAS_OP_N / CUBLAS_OP_N
        //================================
        if (transb == CUBLAS_OP_N)
        {
          assert(A.nt == B.mt);
          for (size_t k = 0; k < A.nt; k++)
          {
            double zbeta = k == 0 ? beta : 1.0;
            DGEMM(transa, transb, alpha, A, m, k, B, k, n, zbeta, C, m, n);
          }
        }
        //=====================================
        // CUBLAS_OP_N / CUBLAS_OP_T
        //=====================================
        else
        {
          for (size_t k = 0; k < A.nt; k++)
          {
            double zbeta = k == 0 ? beta : 1.0;
            DGEMM(transa, transb, alpha, A, m, k, B, n, k, zbeta, C, m, n);
          }
        }
      }
      else
      {
        //=====================================
        // CUBLAS_OP_T / CUBLAS_OP_N
        //=====================================
        if (transb == CUBLAS_OP_N)
        {
          for (size_t k = 0; k < A.mt; k++)
          {
            double zbeta = k == 0 ? beta : 1.0;
            DGEMM(transa, transb, alpha, A, k, m, B, k, n, zbeta, C, m, n);
          }
        }
        //==========================================
        // CUBLAS_OP_T / CUBLAS_OP_T
        //==========================================
        else
        {
          for (size_t k = 0; k < A.mt; k++)
          {
            double zbeta = k == 0 ? beta : 1.0;
            DGEMM(transa, transb, alpha, A, k, m, B, n, k, zbeta, C, m, n);
          }
        }
      }
    }
  }
}

/*
 * Algorithm taken from the PLASMA library
 */
// We assume a lower triangular matrix (uplo == CUBLAS_FILL_MODE_LOWER)
void PDTRTRI(matrix<double>& A, cublasFillMode_t uplo, cublasDiagType_t diag)
{
  assert(uplo == CUBLAS_FILL_MODE_LOWER);

  nvtxRangePushA("SUBMIT_PDTRTRI");

  for (size_t k = 0; k < A.nt; k++)
  {
    for (size_t m = k + 1; m < A.mt; m++)
    {
      cuda_try(cudaSetDevice(A.get_preferred_devid(m, k)));
      DTRSM(CUBLAS_SIDE_RIGHT, CUBLAS_FILL_MODE_LOWER, CUBLAS_OP_N, diag, -1.0, A, k, k, A, m, k);
    }
    for (size_t m = k + 1; m < A.mt; m++)
    {
      for (size_t n = 0; n < k; n++)
      {
        cuda_try(cudaSetDevice(A.get_preferred_devid(m, n)));
        DGEMM(CUBLAS_OP_N, CUBLAS_OP_N, 1.0, A, m, k, A, k, n, 1.0, A, m, n);
      }
    }
    for (size_t n = 0; n < k; n++)
    {
      cuda_try(cudaSetDevice(A.get_preferred_devid(k, n)));
      DTRSM(CUBLAS_SIDE_LEFT, CUBLAS_FILL_MODE_LOWER, CUBLAS_OP_N, diag, 1.0, A, k, k, A, k, n);
    }

    // DTRTRI(...)
    cuda_try(cudaSetDevice(A.get_preferred_devid(k, k)));
    DTRTRI(uplo, diag, A, k, k);
  }

  nvtxRangePop();
}

/*
 * Algorithm taken from the PLASMA library
 */
// We assume a lower triangular matrix (uplo == CUBLAS_FILL_MODE_LOWER)
void PDLAUUM(matrix<double>& A, cublasFillMode_t uplo)
{
  assert(uplo == CUBLAS_FILL_MODE_LOWER);

  nvtxRangePushA("SUBMIT_PDLAUUM");

  for (size_t k = 0; k < A.mt; k++)
  {
    for (size_t n = 0; n < k; n++)
    {
      cuda_try(cudaSetDevice(A.get_preferred_devid(n, n)));
      DSYRK(CUBLAS_FILL_MODE_LOWER, CUBLAS_OP_T, 1.0, A, k, n, 1.0, A, n, n);

      for (size_t m = n + 1; m < k; m++)
      {
        cuda_try(cudaSetDevice(A.get_preferred_devid(m, n)));
        DGEMM(CUBLAS_OP_T, CUBLAS_OP_N, 1.0, A, k, m, A, k, n, 1.0, A, m, n);
      }
    }
    for (size_t n = 0; n < k; n++)
    {
      cuda_try(cudaSetDevice(A.get_preferred_devid(k, n)));
      DTRMM(CUBLAS_SIDE_LEFT, CUBLAS_FILL_MODE_LOWER, CUBLAS_OP_T, CUBLAS_DIAG_NON_UNIT, 1.0, A, k, k, A, k, n);
    }

    // LAAUM (Akk RW) (compute Akk^T * Akk)
    cuda_try(cudaSetDevice(A.get_preferred_devid(k, k)));
    DLAAUM(uplo, A, k, k);
  }

  nvtxRangePop();
}

void PDSYMM(cublasSideMode_t side,
            cublasFillMode_t uplo,
            double alpha,
            matrix<double>& A,
            matrix<double>& B,
            double beta,
            matrix<double>& C)
{
  size_t k, m, n;
  double zbeta;
  double zone = (double) 1.0;

  for (m = 0; m < C.mt; m++)
  {
    for (n = 0; n < C.nt; n++)
    {
      cuda_try(cudaSetDevice(C.get_preferred_devid(m, n)));
      /*
       *  CUBLAS_SIDE_LEFT / CUBLAS_FILL_MODE_LOWER
       */
      if (side == CUBLAS_SIDE_LEFT)
      {
        if (uplo == CUBLAS_FILL_MODE_LOWER)
        {
          for (k = 0; k < C.mt; k++)
          {
            zbeta = k == 0 ? beta : zone;
            if (k < m)
            {
              DGEMM(CUBLAS_OP_N, CUBLAS_OP_N, alpha, A, m, k, B, k, n, zbeta, C, m, n);
            }
            else
            {
              if (k == m)
              {
                DSYMM(side, uplo, alpha, A, k, k, B, k, n, zbeta, C, m, n);
              }
              else
              {
                DGEMM(CUBLAS_OP_T, CUBLAS_OP_N, alpha, A, k, m, B, k, n, zbeta, C, m, n);
              }
            }
          }
        }
        /*
         *  CUBLAS_SIDE_LEFT / CUBLAS_FILL_MODE_UPPER
         */
        else
        {
          for (k = 0; k < C.mt; k++)
          {
            zbeta = k == 0 ? beta : zone;
            if (k < m)
            {
              DGEMM(CUBLAS_OP_T, CUBLAS_OP_N, alpha, A, k, m, B, k, n, zbeta, C, m, n);
            }
            else
            {
              if (k == m)
              {
                DSYMM(side, uplo, alpha, A, k, k, B, k, n, zbeta, C, m, n);
              }
              else
              {
                DGEMM(CUBLAS_OP_N, CUBLAS_OP_N, alpha, A, m, k, B, k, n, zbeta, C, m, n);
              }
            }
          }
        }
      }
      /*
       *  CUBLAS_SIDE_RIGHT / CUBLAS_FILL_MODE_LOWER
       */
      else
      {
        if (uplo == CUBLAS_FILL_MODE_LOWER)
        {
          for (k = 0; k < C.nt; k++)
          {
            zbeta = k == 0 ? beta : zone;
            if (k < n)
            {
              DGEMM(CUBLAS_OP_N, CUBLAS_OP_T, alpha, B, m, k, A, n, k, zbeta, C, m, n);
            }
            else
            {
              if (k == n)
              {
                DSYMM(side, uplo, alpha, A, k, k, B, m, k, zbeta, C, m, n);
              }
              else
              {
                DGEMM(CUBLAS_OP_N, CUBLAS_OP_N, alpha, B, m, k, A, k, n, zbeta, C, m, n);
              }
            }
          }
        }
        /*
         *  CUBLAS_SIDE_RIGHT / CUBLAS_FILL_MODE_UPPER
         */
        else
        {
          for (k = 0; k < C.nt; k++)
          {
            zbeta = k == 0 ? beta : zone;
            if (k < n)
            {
              DGEMM(CUBLAS_OP_N, CUBLAS_OP_N, alpha, B, m, k, A, k, n, zbeta, C, m, n);
            }
            else
            {
              if (k == n)
              {
                DSYMM(side, uplo, alpha, A, k, k, B, m, k, zbeta, C, m, n);
              }
              else
              {
                DGEMM(CUBLAS_OP_N, CUBLAS_OP_T, alpha, B, m, k, A, n, k, zbeta, C, m, n);
              }
            }
          }
        }
      }
    }
  }
}

void PDTRMM(cublasSideMode_t side,
            cublasFillMode_t uplo,
            cublasOperation_t trans,
            cublasDiagType_t diag,
            double alpha,
            matrix<double>& A,
            matrix<double>& B)
{
  if (side == CUBLAS_SIDE_LEFT)
  {
    if (uplo == CUBLAS_FILL_MODE_UPPER)
    {
      //===========================================
      // CUBLAS_SIDE_LEFT / CUBLAS_FILL_MODE_UPPER / CUBLAS_OP_N
      //===========================================
      if (trans == CUBLAS_OP_N)
      {
        for (size_t m = 0; m < B.mt; m++)
        {
          for (size_t n = 0; n < B.nt; n++)
          {
            cuda_try(cudaSetDevice(B.get_preferred_devid(m, n)));

            DTRMM(side, uplo, trans, diag, alpha, A, m, m, B, m, n);

            for (size_t k = m + 1; k < A.mt; k++)
            {
              DGEMM(trans, CUBLAS_OP_N, alpha, A, m, k, B, k, n, 1.0, B, m, n);
            }
          }
        }
      }
      //================================================
      // CUBLAS_SIDE_LEFT / CUBLAS_FILL_MODE_UPPER / CUBLAS_OP_T
      //================================================
      else
      {
        for (int m = B.mt - 1; m > -1; m--)
        {
          for (size_t n = 0; n < B.nt; n++)
          {
            cuda_try(cudaSetDevice(B.get_preferred_devid(m, n)));

            DTRMM(side, uplo, trans, diag, alpha, A, m, m, B, m, n);

            for (int k = 0; k < m; k++)
            {
              DGEMM(trans, CUBLAS_OP_N, alpha, A, k, m, B, k, n, 1.0, B, m, n);
            }
          }
        }
      }
    }
    else
    {
      //===========================================
      // CUBLAS_SIDE_LEFT / CUBLAS_FILL_MODE_LOWER / CUBLAS_OP_N
      //===========================================
      if (trans == CUBLAS_OP_N)
      {
        for (int m = B.mt - 1; m > -1; m--)
        {
          for (size_t n = 0; n < B.nt; n++)
          {
            cuda_try(cudaSetDevice(B.get_preferred_devid(m, n)));

            DTRMM(side, uplo, trans, diag, alpha, A, m, m, B, m, n);

            for (int k = 0; k < m; k++)
            {
              DGEMM(trans, CUBLAS_OP_N, alpha, A, m, k, B, k, n, 1.0, B, m, n);
            }
          }
        }
      }
      //================================================
      // CUBLAS_SIDE_LEFT / CUBLAS_FILL_MODE_LOWER / CUBLAS_OP_T
      //================================================
      else
      {
        for (size_t m = 0; m < B.mt; m++)
        {
          for (size_t n = 0; n < B.nt; n++)
          {
            DTRMM(side, uplo, trans, diag, alpha, A, m, m, B, m, n);

            for (size_t k = m + 1; k < A.mt; k++)
            {
              DGEMM(trans, CUBLAS_OP_N, alpha, A, k, m, B, k, n, 1.0, B, m, n);
            }
          }
        }
      }
    }
  }
  else
  {
    if (uplo == CUBLAS_FILL_MODE_UPPER)
    {
      //============================================
      // CUBLAS_SIDE_RIGHT / CUBLAS_FILL_MODE_UPPER / CUBLAS_OP_N
      //============================================
      if (trans == CUBLAS_OP_N)
      {
        for (int n = B.nt - 1; n > -1; n--)
        {
          for (size_t m = 0; m < B.mt; m++)
          {
            cuda_try(cudaSetDevice(B.get_preferred_devid(m, n)));

            DTRMM(side, uplo, trans, diag, alpha, A, n, n, B, m, n);

            for (int k = 0; k < n; k++)
            {
              DGEMM(CUBLAS_OP_N, trans, alpha, B, m, k, A, k, n, 1.0, B, m, n);
            }
          }
        }
      }
      //=================================================
      // CUBLAS_SIDE_RIGHT / CUBLAS_FILL_MODE_UPPER / Plasma[_Conj]Trans
      //=================================================
      else
      {
        for (size_t n = 0; n < B.nt; n++)
        {
          for (size_t m = 0; m < B.mt; m++)
          {
            cuda_try(cudaSetDevice(B.get_preferred_devid(m, n)));

            DTRMM(side, uplo, trans, diag, alpha, A, n, n, B, m, n);

            for (size_t k = n + 1; k < A.mt; k++)
            {
              DGEMM(CUBLAS_OP_N, trans, alpha, B, m, k, A, n, k, 1.0, B, m, n);
            }
          }
        }
      }
    }
    else
    {
      //============================================
      // CUBLAS_SIDE_RIGHT / CUBLAS_FILL_MODE_LOWER / CUBLAS_OP_N
      //============================================
      if (trans == CUBLAS_OP_N)
      {
        for (size_t n = 0; n < B.nt; n++)
        {
          for (size_t m = 0; m < B.mt; m++)
          {
            cuda_try(cudaSetDevice(B.get_preferred_devid(m, n)));

            DTRMM(side, uplo, trans, diag, alpha, A, n, n, B, m, n);

            for (size_t k = n + 1; k < A.mt; k++)
            {
              DGEMM(CUBLAS_OP_N, trans, alpha, B, m, k, A, k, n, 1.0, B, m, n);
            }
          }
        }
      }
      //=================================================
      // CUBLAS_SIDE_RIGHT / CUBLAS_FILL_MODE_LOWER / Plasma[_Conj]Trans
      //=================================================
      else
      {
        for (int n = B.nt - 1; n > -1; n--)
        {
          for (size_t m = 0; m < B.mt; m++)
          {
            cuda_try(cudaSetDevice(B.get_preferred_devid(m, n)));

            DTRMM(side, uplo, trans, diag, alpha, A, n, n, B, m, n);

            for (int k = 0; k < n; k++)
            {
              DGEMM(CUBLAS_OP_N, trans, alpha, B, m, k, A, n, k, 1.0, B, m, n);
            }
          }
        }
      }
    }
  }
}

// Taken from Chameleon (INRIA)
// All the formula are reported in the LAPACK Lawn 41:
//     http://www.netlib.org/lapack/lawns/lawn41.ps
#define FMULS_POTRI(__n) ((double) (__n) * ((2. / 3.) + (double) (__n) * ((1. / 3.) * (double) (__n) + 1.)))
#define FADDS_POTRI(__n) ((double) (__n) * ((1. / 6.) + (double) (__n) * ((1. / 3.) * (double) (__n) - 0.5)))
double flops_dpotri(double __n)
{
  double flops = (FMULS_POTRI((__n)) + FADDS_POTRI((__n)));
  return flops;
}

void run(int N, int NB)
{
  // Use pools of preallocated blocks
  auto fixed_alloc = block_allocator<fixed_size_allocator>(ctx, NB * NB * sizeof(double));
  ctx.set_allocator(fixed_alloc);

  // Set up CUBLAS and CUSOLVER
  int ndevs;
  cuda_try(cudaGetDeviceCount(&ndevs));

  for (int d = 0; d < ndevs; d++)
  {
    auto ldummy = ctx.logical_data(shape_of<slice<char>>(1));
    ctx.task(exec_place::device(d), ldummy.write())->*[](cudaStream_t, auto) {
      get_cublas_handle();
      get_cusolver_handle();
    };

    ctx.task(exec_place::host, ldummy.write(data_place::managed))->*[](cudaStream_t, auto) {};
  }

  cuda_try(cudaSetDevice(0));

  cudaStream_t timing_stream;
  cuda_try(cudaStreamCreate(&timing_stream));

  matrix<double> A(N, N, NB, NB, true, "A");
  matrix<double> Aref(N, N, NB, NB, false, "Aref");

  // (Hilbert matrix + 2*N*Id) to have a diagonal dominant matrix
  auto hilbert = [=] _CCCL_HOST_DEVICE(size_t row, size_t col) {
    return 1.0 / (col + row + 1.0) + 2.0 * N * (col == row);
  };

  Aref.fill(hilbert);
  A.fill(hilbert);

  /* Right-hand side */
  matrix<double> B_potrs(N, 1, NB, 1, false, "B");
  matrix<double> Bref_potrs(N, 1, NB, 1, false, "Bref");

  auto rhs_vals = [] _CCCL_HOST_DEVICE(size_t row, size_t /*unused*/) {
    return 1.0 * (row + 1);
  };

  B_potrs.fill(rhs_vals);
  Bref_potrs.fill(rhs_vals);

  int check_result = 1;
  if (getenv("CHECK_RESULT"))
  {
    check_result = atoi(getenv("CHECK_RESULT"));
  }

  int check_result_potrs = check_result;
  if (getenv("CHECK_RESULT_POTRS"))
  {
    check_result_potrs = atoi(getenv("CHECK_RESULT_POTRS"));
  }

  //    // Compute ||Bref||
  double Bref_nrm2 = 0.0;
  double res_nrm2  = 0.0;

  if (check_result_potrs)
  {
    PDNRM2_HOST(&Bref_potrs, &Bref_nrm2);
  }

  cudaEvent_t startEvent, stopEvent;

  cuda_safe_call(cudaSetDevice(0));
  cuda_safe_call(cudaStreamSynchronize(ctx.task_fence()));
  cuda_safe_call(cudaEventCreate(&startEvent));
  cuda_safe_call(cudaEventCreate(&stopEvent));
  cuda_safe_call(cudaEventRecord(startEvent, ctx.task_fence()));

  ctx.get_dot()->set_current_color("green");
  PDPOTRF(A);
  ctx.get_dot()->set_current_color("white");

  /*
   *  POTRS
   */

  if (check_result_potrs)
  {
    // Solve AX = B and put the result in B
    PDPOTRS(A, B_potrs, CUBLAS_FILL_MODE_LOWER);

    // Compute (AX - B)
    // Bref = (Aref*B - Bref)
    PDGEMM(CUBLAS_OP_N, CUBLAS_OP_N, 1.0, Aref, B_potrs, -1.0, Bref_potrs);

    // Compute ||AX - B|| = ||Bref||
    PDNRM2_HOST(&Bref_potrs, &res_nrm2);
  }

  /*
   *  POTRI
   */
  /* PDPOTRI = PDTRTRI + PDLAUUM */

  // PDTRTRI : La^-1 (invert A)
  //    fprintf(stderr, "A=La before POTRI\n");
  //    A.print();

  ctx.get_dot()->set_current_color("yellow");
  PDTRTRI(A, CUBLAS_FILL_MODE_LOWER, CUBLAS_DIAG_NON_UNIT);
  ctx.get_dot()->set_current_color("white");

  //    fprintf(stderr, "A=La^-1 after POTRI\n");
  //    A.print();

  // Computes the lower part of A^tA (La^-t La^-1)
  ctx.get_dot()->set_current_color("blue");
  PDLAUUM(A, CUBLAS_FILL_MODE_LOWER);
  ctx.get_dot()->set_current_color("white");

  double b_nrm2_potri   = 0.0;
  double res_nrm2_potri = 0.0;

  if (check_result)
  {
    /* Right-hand side */
    matrix<double> B_potri(N, 1, NB, 1, false, "B_potri");
    matrix<double> Bref_potri(N, 1, NB, 1, false, "Bref_potri");

    // auto rhs_vals = [](matrix<double>& mat, int row, int col) { return 1.0 * (row + 1); };
    B_potri.fill(rhs_vals);
    Bref_potri.fill(rhs_vals);

    // AX = B, X = A^-1 B
    // LLt X = B, X = (LLt)^-1 B = L^-t L^-1 B
    // Compute Bref_potri = (A^-1 B - B)
    PDNRM2_HOST(&Bref_potri, &b_nrm2_potri);

    // B = (A^-1)*B (A triangular lower, B_potri full)
    //    fprintf(stderr, "B_potri before PDTRMM\n");
    //    B_potri.print();
    //
    //    fprintf(stderr, "A before PDTRMM\n");
    //    A.print();

    // B_tmp = 0 (to avoid NaN*0.0)
    matrix<double> B_tmp(N, 1, NB, 1, false, "B_tmp");
    auto zero_vals = [] _CCCL_HOST_DEVICE(size_t /* unused */, size_t /*unused*/) {
      return 0.0;
    };
    B_tmp.fill(zero_vals);

    // B_tmp = A * B_potri + 0*B_tmp
    PDSYMM(CUBLAS_SIDE_LEFT, CUBLAS_FILL_MODE_LOWER, 1.0, A, B_potri, 0.0, B_tmp);

    //    fprintf(stderr, "B_potri after PDTRMM\n");
    //    B_potri.print();

    // res = A X - B
    PDGEMM(CUBLAS_OP_N, CUBLAS_OP_N, 1.0, Aref, B_tmp, -1.0, Bref_potri);

    //    fprintf(stderr, "Bref_potri after PDGEMM\n");
    //    Bref_potri.print();

    // Compute residual
    PDNRM2_HOST(&Bref_potri, &res_nrm2_potri);
  }

  cuda_safe_call(cudaSetDevice(0));
  cuda_safe_call(cudaEventRecord(stopEvent, ctx.task_fence()));

  ctx.finalize();

  if (check_result_potrs)
  {
    double residual = sqrt(res_nrm2) / sqrt(Bref_nrm2);
    // std::cout << "[POTRS] ||AX - B|| : " << sqrt(res_nrm2) << std::endl;
    // std::cout << "[POTRS] ||B|| : " << sqrt(Bref_nrm2) << std::endl;
    // std::cout << "[POTRS] RESIDUAL (||AX - B||/||B||) : " << residual << std::endl;
    EXPECT(residual < 0.01);
  }

  if (check_result)
  {
    double residual_potri = sqrt(res_nrm2_potri) / sqrt(b_nrm2_potri);
    // std::cout << "[POTRI] RESIDUAL ||A * ((A^-1)B) - B|| : " << sqrt(res_nrm2_potri) << std::endl;
    // std::cout << "[POTRI] RESIDUAL ||B|| : " << sqrt(b_nrm2_potri) << std::endl;
    // std::cout << "[POTRI] RESIDUAL (||A * ((A^-1)B) - B||/||B||) : " << residual_potri << std::endl;
    EXPECT(residual_potri < 0.0001);
  }

  //    // Compute Aref * A^-1 in Aref (A^-1 is lower triangular)
  //    PDTRMM(CUBLAS_SIDE_RIGHT, CUBLAS_FILL_MODE_LOWER, CUBLAS_OP_N, CUBLAS_DIAG_NON_UNIT, 1.0, A, Aref);

  //    // This should be almost identity
  //    Aref.print();

#if 0

    std::cout << "Print A^-1 after PDLAUUM : " << std::endl;
    A.print();

    std::cout << "RES after AX - B POTRI : " << std::endl;
    Bref_potri.print();

    // This should be almost identity
    Aref.print();
#endif

  float milliseconds;
  cuda_safe_call(cudaEventElapsedTime(&milliseconds, startEvent, stopEvent));

  double gflops = flops_dpotri((double) N) / (1000000000.0);
  std::cout
    << "[PDPOTRI] ELAPSED: " << milliseconds << " ms, GFLOPS: " << gflops / (milliseconds / 1000.0) << std::endl;
}

int main(int argc, char** argv)
{
  int N  = 1024;
  int NB = 128;

  if (argc > 1)
  {
    N = atoi(argv[1]);
  }

  if (argc > 2)
  {
    NB = atoi(argv[2]);
  }

  assert(N % NB == 0);

  run(N, NB);
}<|MERGE_RESOLUTION|>--- conflicted
+++ resolved
@@ -95,11 +95,7 @@
 
     for (size_t colb = 0; colb < nt; colb++)
     {
-<<<<<<< HEAD
-      int low_rowb = sym_matrix ? colb : 0;
-=======
       size_t low_rowb = sym_matrix ? colb : 0;
->>>>>>> 81b1af6b
       for (size_t rowb = low_rowb; rowb < mt; rowb++)
       {
         T* addr_h = get_block_h(rowb, colb);
