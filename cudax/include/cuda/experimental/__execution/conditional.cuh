--- conflicted
+++ resolved
@@ -112,13 +112,8 @@
     template <class... _As>
     using __opstate_t _CCCL_NODEBUG_ALIAS = //
       _CUDA_VSTD::__type_list< //
-<<<<<<< HEAD
-        connect_result_t<_CUDA_VSTD::__call_result_t<_Then, __just_from_t<_As...>>, __rcvr_ref<_Rcvr>>,
-        connect_result_t<_CUDA_VSTD::__call_result_t<_Else, __just_from_t<_As...>>, __rcvr_ref<_Rcvr>>>;
-=======
-        connect_result_t<__call_result_t<_Then, __just_from_t<_As...>>, __rcvr_ref_t<_Rcvr>>,
-        connect_result_t<__call_result_t<_Else, __just_from_t<_As...>>, __rcvr_ref_t<_Rcvr>>>;
->>>>>>> dca0f313
+        connect_result_t<_CUDA_VSTD::__call_result_t<_Then, __just_from_t<_As...>>, __rcvr_ref_t<_Rcvr>>,
+        connect_result_t<_CUDA_VSTD::__call_result_t<_Else, __just_from_t<_As...>>, __rcvr_ref_t<_Rcvr>>>;
 
     using __next_ops_variant_t _CCCL_NODEBUG_ALIAS = //
       __value_types<completion_signatures_of_t<_Sndr, __env_t>, __opstate_t, __type_concat_into_quote<__variant>::__call>;
