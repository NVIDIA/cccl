--- conflicted
+++ resolved
@@ -123,7 +123,7 @@
 };
 
 template <class _Tag>
-extern __undefined<_Tag> get_completion_scheduler;
+extern _CUDA_VSTD::__undefined<_Tag> get_completion_scheduler;
 
 // Explicitly instantiate these because of variable template weirdness in device code
 template <>
@@ -208,32 +208,6 @@
   }
 } get_forward_progress_guarantee{};
 
-<<<<<<< HEAD
-//////////////////////////////////////////////////////////////////////////////////////////
-// get_domain
-_CCCL_GLOBAL_CONSTANT struct get_domain_t
-{
-  _CCCL_EXEC_CHECK_DISABLE
-  template <class _Env>
-  [[nodiscard]] _CCCL_API constexpr auto operator()(const _Env& __env) const noexcept
-  {
-    if constexpr (__queryable_with<_Env, get_domain_t>)
-    {
-      static_assert(noexcept(__env.query(*this)));
-      return __env.query(*this);
-    }
-    else
-    {
-      return default_domain{};
-    }
-  }
-} get_domain{};
-
-template <class _Env>
-using __domain_of_t _CCCL_NODEBUG_ALIAS = _CUDA_VSTD::__call_result_t<get_domain_t, _Env>;
-
-=======
->>>>>>> a8d57e03
 } // namespace cuda::experimental::execution
 
 #include <cuda/experimental/__execution/epilogue.cuh>
