--- conflicted
+++ resolved
@@ -255,21 +255,15 @@
   template <class _Sndr, class _Env>
   _CCCL_HOST_API auto operator()(_Sndr&& __sndr, _Env&& __env) const
   {
-    using __dom_t = domain_for_t<_Sndr, __env_t<_Env>>;
+    using __dom_t = __late_domain_of_t<_Sndr, __env_t<_Env>>;
     return execution::apply_sender(__dom_t{}, *this, static_cast<_Sndr&&>(__sndr), static_cast<_Env&&>(__env));
   }
 
   template <class _Sndr, class... _Env>
   _CCCL_HOST_API auto operator()(_Sndr&& __sndr) const
   {
-<<<<<<< HEAD
-    using __env_t _CCCL_NODEBUG_ALIAS = _CUDA_VSTD::__type_index_c<0, env<_Env, __env_t>..., __env_t>;
-    using __dom_t _CCCL_NODEBUG_ALIAS = __late_domain_of_t<_Sndr, __env_t>;
-    return execution::apply_sender(__dom_t{}, *this, static_cast<_Sndr&&>(__sndr), static_cast<_Env&&>(__env)...);
-=======
-    using __dom_t = domain_for_t<_Sndr, __env_t<env<>>>;
+    using __dom_t = __late_domain_of_t<_Sndr, __env_t<env<>>>;
     return execution::apply_sender(__dom_t{}, *this, static_cast<_Sndr&&>(__sndr));
->>>>>>> e60585a1
   }
 };
 
