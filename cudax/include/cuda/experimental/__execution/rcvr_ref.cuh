//===----------------------------------------------------------------------===//
//
// Part of CUDA Experimental in CUDA C++ Core Libraries,
// under the Apache License v2.0 with LLVM Exceptions.
// See https://llvm.org/LICENSE.txt for license information.
// SPDX-License-Identifier: Apache-2.0 WITH LLVM-exception
// SPDX-FileCopyrightText: Copyright (c) 2025 NVIDIA CORPORATION & AFFILIATES.
//
//===----------------------------------------------------------------------===//

#ifndef __CUDAX_EXECUTION_RCVR_REF
#define __CUDAX_EXECUTION_RCVR_REF

#include <cuda/std/detail/__config>

#if defined(_CCCL_IMPLICIT_SYSTEM_HEADER_GCC)
#  pragma GCC system_header
#elif defined(_CCCL_IMPLICIT_SYSTEM_HEADER_CLANG)
#  pragma clang system_header
#elif defined(_CCCL_IMPLICIT_SYSTEM_HEADER_MSVC)
#  pragma system_header
#endif // no system header

#include <cuda/__type_traits/is_specialization_of.h>
#include <cuda/std/__memory/addressof.h>
#include <cuda/std/__type_traits/is_copy_constructible.h>

#include <cuda/experimental/__execution/cpos.cuh>
#include <cuda/experimental/__execution/env.cuh>
#include <cuda/experimental/__execution/type_traits.cuh>

#include <cuda/experimental/__execution/prologue.cuh>

_CCCL_BEGIN_NV_DIAG_SUPPRESS(114) // function "foo" was referenced but not defined

namespace cuda::experimental::execution
{
template <class _Rcvr>
struct _CCCL_TYPE_VISIBILITY_DEFAULT __rcvr_ref
{
  using receiver_concept = receiver_t;

  _CCCL_API explicit constexpr __rcvr_ref(_Rcvr& __rcvr) noexcept
      : __rcvr_{_CUDA_VSTD::addressof(__rcvr)}
  {}

  template <class... _As>
  _CCCL_TRIVIAL_API constexpr void set_value(_As&&... __as) noexcept
  {
    execution::set_value(static_cast<_Rcvr&&>(*__rcvr_), static_cast<_As&&>(__as)...);
  }

  template <class _Error>
  _CCCL_TRIVIAL_API constexpr void set_error(_Error&& __err) noexcept
  {
    execution::set_error(static_cast<_Rcvr&&>(*__rcvr_), static_cast<_Error&&>(__err));
  }

  _CCCL_TRIVIAL_API constexpr void set_stopped() noexcept
  {
    execution::set_stopped(static_cast<_Rcvr&&>(*__rcvr_));
  }

  [[nodiscard]] _CCCL_TRIVIAL_API constexpr auto get_env() const noexcept -> env_of_t<_Rcvr>
  {
    return execution::get_env(*__rcvr_);
  }

private:
  _Rcvr* __rcvr_;
};

// The __ref_rcvr function and its helpers are used to avoid wrapping a receiver in a
// __rcvr_ref when that is possible. The logic goes as follows:
//
// 1. If the receiver is an instance of __rcvr_ref, return it.
// 2. If the receiver is nothrow copy constructible, return it.
// 3. Otherwise, return a __rcvr_ref wrapping the receiver.
template <class _Rcvr>
[[nodiscard]] _CCCL_TRIVIAL_API constexpr auto __ref_rcvr(_Rcvr& __rcvr) noexcept
{
  if constexpr (__is_specialization_of_v<_Rcvr, __rcvr_ref>)
  {
    return __rcvr;
  }
<<<<<<< HEAD
  else if constexpr (__nothrow_constructible<_Rcvr, const _Rcvr&> && _CUDA_VSTD::is_copy_constructible_v<_Rcvr>)
=======
  else if constexpr (!__detail::__is_type_complete<_Rcvr>(0))
  {
    return __rcvr_ref<_Rcvr, _Env>{__rcvr};
  }
  else if constexpr (__is_operation_state<_Rcvr>)
  {
    return __rcvr_ref<_Rcvr, _Env>{__rcvr};
  }
  else if constexpr (__nothrow_constructible<_Rcvr, const _Rcvr&>)
>>>>>>> 6a2ce1c8
  {
    return const_cast<const _Rcvr&>(__rcvr);
  }
  else
  {
    return __rcvr_ref{__rcvr};
  }
  _CCCL_UNREACHABLE();
}

template <class _Rcvr>
using __rcvr_ref_t _CCCL_NODEBUG_ALIAS = decltype(execution::__ref_rcvr(_CUDA_VSTD::declval<_Rcvr&>()));

} // namespace cuda::experimental::execution

_CCCL_END_NV_DIAG_SUPPRESS() // function "foo" was references but not defined

#include <cuda/experimental/__execution/epilogue.cuh>

#endif // __CUDAX_EXECUTION_RCVR_REF<|MERGE_RESOLUTION|>--- conflicted
+++ resolved
@@ -83,19 +83,7 @@
   {
     return __rcvr;
   }
-<<<<<<< HEAD
-  else if constexpr (__nothrow_constructible<_Rcvr, const _Rcvr&> && _CUDA_VSTD::is_copy_constructible_v<_Rcvr>)
-=======
-  else if constexpr (!__detail::__is_type_complete<_Rcvr>(0))
-  {
-    return __rcvr_ref<_Rcvr, _Env>{__rcvr};
-  }
-  else if constexpr (__is_operation_state<_Rcvr>)
-  {
-    return __rcvr_ref<_Rcvr, _Env>{__rcvr};
-  }
   else if constexpr (__nothrow_constructible<_Rcvr, const _Rcvr&>)
->>>>>>> 6a2ce1c8
   {
     return const_cast<const _Rcvr&>(__rcvr);
   }
