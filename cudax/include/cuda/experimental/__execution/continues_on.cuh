//===----------------------------------------------------------------------===//
//
// Part of CUDA Experimental in CUDA C++ Core Libraries,
// under the Apache License v2.0 with LLVM Exceptions.
// See https://llvm.org/LICENSE.txt for license information.
// SPDX-License-Identifier: Apache-2.0 WITH LLVM-exception
// SPDX-FileCopyrightText: Copyright (c) 2025 NVIDIA CORPORATION & AFFILIATES.
//
//===----------------------------------------------------------------------===//

#ifndef __CUDAX_ASYNC_DETAIL_CONTINUES_ON
#define __CUDAX_ASYNC_DETAIL_CONTINUES_ON

#include <cuda/std/detail/__config>

#if defined(_CCCL_IMPLICIT_SYSTEM_HEADER_GCC)
#  pragma GCC system_header
#elif defined(_CCCL_IMPLICIT_SYSTEM_HEADER_CLANG)
#  pragma clang system_header
#elif defined(_CCCL_IMPLICIT_SYSTEM_HEADER_MSVC)
#  pragma system_header
#endif // no system header

#include <cuda/std/__tuple_dir/ignore.h>

#include <cuda/experimental/__execution/cpos.cuh>
#include <cuda/experimental/__execution/schedule_from.cuh>
#include <cuda/experimental/__execution/transform_sender.cuh>
#include <cuda/experimental/__execution/type_traits.cuh>
#include <cuda/experimental/__execution/visit.cuh>

#include <cuda/experimental/__execution/prologue.cuh>

namespace cuda::experimental::execution
{
struct _CCCL_TYPE_VISIBILITY_DEFAULT continues_on_t
{
  // When calling connect on a continues_on sender, first transform the sender into a
  // schedule_from sender.
  template <class _Sndr>
  _CCCL_TRIVIAL_API static constexpr auto transform_sender(_Sndr&& __sndr, _CUDA_VSTD::__ignore_t) noexcept
  {
    // _Sndr is a (possibly cvref-qualified) instance of continues_on_t::__sndr_t
    auto&& [__tag, __sch, __child] = static_cast<_Sndr&&>(__sndr);
    // By default, continues_on(sndr, sch) lowers to schedule_from(sch, sndr) in connect:
    return schedule_from(__sch, static_cast<__copy_cvref_t<_Sndr&&, decltype(__child)>>(__child));
  }

  template <class _Sndr, class _Sch>
  struct _CCCL_TYPE_VISIBILITY_DEFAULT __sndr_t : __detail::__transfer_sndr_t<continues_on_t, _Sch, _Sndr>
  {};

  template <class _Sch>
<<<<<<< HEAD
  struct _CCCL_TYPE_VISIBILITY_DEFAULT __closure_t;

  template <class _Sndr, class _Sch>
  _CCCL_TRIVIAL_API constexpr auto operator()(_Sndr __sndr, _Sch __sch) const;

  template <class _Sch>
  _CCCL_TRIVIAL_API constexpr auto operator()(_Sch __sch) const noexcept -> __closure_t<_Sch>;
};

template <class _Sch>
struct _CCCL_TYPE_VISIBILITY_DEFAULT continues_on_t::__closure_t
{
  _Sch __sch;

  template <class _Sndr>
  _CCCL_TRIVIAL_API friend constexpr auto operator|(_Sndr __sndr, __closure_t __self)
  {
    return continues_on_t()(static_cast<_Sndr&&>(__sndr), static_cast<_Sch&&>(__self.__sch));
  }
};

template <class _Sndr, class _Sch>
struct _CCCL_TYPE_VISIBILITY_DEFAULT continues_on_t::__sndr_t : __detail::__transfer_sndr_t<continues_on_t, _Sch, _Sndr>
{};

template <class _Sndr, class _Sch>
_CCCL_TRIVIAL_API constexpr auto continues_on_t::operator()(_Sndr __sndr, _Sch __sch) const
{
  static_assert(__is_sender<_Sndr>);
  static_assert(__is_scheduler<_Sch>);
  // continues_on always dispatches based on the domain of the predecessor sender
  using __dom_t _CCCL_NODEBUG_ALIAS = __early_domain_of_t<_Sndr>;
  return execution::transform_sender(__dom_t{}, __sndr_t<_Sndr, _Sch>{{{}, __sch, static_cast<_Sndr&&>(__sndr)}});
}

template <class _Sch>
_CCCL_TRIVIAL_API constexpr auto continues_on_t::operator()(_Sch __sch) const noexcept -> __closure_t<_Sch>
{
  return __closure_t<_Sch>{__sch};
}

template <class _Sndr, class _Sch>
=======
  struct _CCCL_TYPE_VISIBILITY_DEFAULT __closure_t
  {
    template <class _Sndr>
    [[nodiscard]] _CCCL_TRIVIAL_API friend constexpr auto operator|(_Sndr __sndr, __closure_t __self)
    {
      return continues_on_t()(static_cast<_Sndr&&>(__sndr), static_cast<_Sch&&>(__self.__sch));
    }

    _Sch __sch;
  };

  template <class _Sndr, class _Sch>
  [[nodiscard]] _CCCL_TRIVIAL_API constexpr auto operator()(_Sndr __sndr, _Sch __sch) const
  {
    static_assert(__is_sender<_Sndr>);
    static_assert(__is_scheduler<_Sch>);
    // continues_on always dispatches based on the domain of the predecessor sender
    using __dom_t _CCCL_NODEBUG_ALIAS = domain_for_t<_Sndr>;
    return execution::transform_sender(__dom_t{}, __sndr_t<_Sndr, _Sch>{{{}, __sch, static_cast<_Sndr&&>(__sndr)}});
  }

  template <class _Sch>
  [[nodiscard]] _CCCL_TRIVIAL_API constexpr auto operator()(_Sch __sch) const noexcept -> __closure_t<_Sch>
  {
    return __closure_t<_Sch>{__sch};
  }
};

template <class _Sndr, class _Sch>
>>>>>>> e60585a1
inline constexpr size_t structured_binding_size<continues_on_t::__sndr_t<_Sndr, _Sch>> = 3;

_CCCL_GLOBAL_CONSTANT continues_on_t continues_on{};
} // namespace cuda::experimental::execution

#include <cuda/experimental/__execution/epilogue.cuh>

#endif<|MERGE_RESOLUTION|>--- conflicted
+++ resolved
@@ -51,50 +51,6 @@
   {};
 
   template <class _Sch>
-<<<<<<< HEAD
-  struct _CCCL_TYPE_VISIBILITY_DEFAULT __closure_t;
-
-  template <class _Sndr, class _Sch>
-  _CCCL_TRIVIAL_API constexpr auto operator()(_Sndr __sndr, _Sch __sch) const;
-
-  template <class _Sch>
-  _CCCL_TRIVIAL_API constexpr auto operator()(_Sch __sch) const noexcept -> __closure_t<_Sch>;
-};
-
-template <class _Sch>
-struct _CCCL_TYPE_VISIBILITY_DEFAULT continues_on_t::__closure_t
-{
-  _Sch __sch;
-
-  template <class _Sndr>
-  _CCCL_TRIVIAL_API friend constexpr auto operator|(_Sndr __sndr, __closure_t __self)
-  {
-    return continues_on_t()(static_cast<_Sndr&&>(__sndr), static_cast<_Sch&&>(__self.__sch));
-  }
-};
-
-template <class _Sndr, class _Sch>
-struct _CCCL_TYPE_VISIBILITY_DEFAULT continues_on_t::__sndr_t : __detail::__transfer_sndr_t<continues_on_t, _Sch, _Sndr>
-{};
-
-template <class _Sndr, class _Sch>
-_CCCL_TRIVIAL_API constexpr auto continues_on_t::operator()(_Sndr __sndr, _Sch __sch) const
-{
-  static_assert(__is_sender<_Sndr>);
-  static_assert(__is_scheduler<_Sch>);
-  // continues_on always dispatches based on the domain of the predecessor sender
-  using __dom_t _CCCL_NODEBUG_ALIAS = __early_domain_of_t<_Sndr>;
-  return execution::transform_sender(__dom_t{}, __sndr_t<_Sndr, _Sch>{{{}, __sch, static_cast<_Sndr&&>(__sndr)}});
-}
-
-template <class _Sch>
-_CCCL_TRIVIAL_API constexpr auto continues_on_t::operator()(_Sch __sch) const noexcept -> __closure_t<_Sch>
-{
-  return __closure_t<_Sch>{__sch};
-}
-
-template <class _Sndr, class _Sch>
-=======
   struct _CCCL_TYPE_VISIBILITY_DEFAULT __closure_t
   {
     template <class _Sndr>
@@ -112,7 +68,7 @@
     static_assert(__is_sender<_Sndr>);
     static_assert(__is_scheduler<_Sch>);
     // continues_on always dispatches based on the domain of the predecessor sender
-    using __dom_t _CCCL_NODEBUG_ALIAS = domain_for_t<_Sndr>;
+    using __dom_t _CCCL_NODEBUG_ALIAS = __early_domain_of_t<_Sndr>;
     return execution::transform_sender(__dom_t{}, __sndr_t<_Sndr, _Sch>{{{}, __sch, static_cast<_Sndr&&>(__sndr)}});
   }
 
@@ -124,7 +80,6 @@
 };
 
 template <class _Sndr, class _Sch>
->>>>>>> e60585a1
 inline constexpr size_t structured_binding_size<continues_on_t::__sndr_t<_Sndr, _Sch>> = 3;
 
 _CCCL_GLOBAL_CONSTANT continues_on_t continues_on{};
