--- conflicted
+++ resolved
@@ -82,12 +82,8 @@
   struct __opstate_fn
   {
     template <class... _As>
-<<<<<<< HEAD
     using __call _CCCL_NODEBUG_ALIAS =
-      connect_result_t<_CUDA_VSTD::__call_result_t<_Fn, _CUDA_VSTD::decay_t<_As>&...>, __rcvr_ref<_Rcvr>>;
-=======
-    using __call _CCCL_NODEBUG_ALIAS = connect_result_t<__call_result_t<_Fn, __decay_t<_As>&...>, __rcvr_ref_t<_Rcvr>>;
->>>>>>> dca0f313
+      connect_result_t<_CUDA_VSTD::__call_result_t<_Fn, _CUDA_VSTD::decay_t<_As>&...>, __rcvr_ref_t<_Rcvr>>;
   };
 
   /// @brief Computes the type of a variant of operation states to hold
