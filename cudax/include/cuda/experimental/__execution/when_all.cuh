--- conflicted
+++ resolved
@@ -508,15 +508,9 @@
   {
     return __sndr_t{};
   }
-<<<<<<< HEAD
-  else if constexpr (!__is_instantiable_with_v<_CUDA_VSTD::common_type_t, domain_for_t<_Sndrs>...>)
-  {
-    static_assert(__is_instantiable_with_v<_CUDA_VSTD::common_type_t, domain_for_t<_Sndrs>...>,
-=======
-  else if constexpr (!__type_valid_v<_CUDA_VSTD::common_type_t, __early_domain_of_t<_Sndrs>...>)
-  {
-    static_assert(__type_valid_v<_CUDA_VSTD::common_type_t, __early_domain_of_t<_Sndrs>...>,
->>>>>>> a8d57e03
+  else if constexpr (!__is_instantiable_with_v<_CUDA_VSTD::common_type_t, __early_domain_of_t<_Sndrs>...>)
+  {
+    static_assert(__is_instantiable_with_v<_CUDA_VSTD::common_type_t, __early_domain_of_t<_Sndrs>...>,
                   "when_all: all child senders must have the same domain");
   }
   else
