//===----------------------------------------------------------------------===//
//
// Part of CUDA Experimental in CUDA C++ Core Libraries,
// under the Apache License v2.0 with LLVM Exceptions.
// See https://llvm.org/LICENSE.txt for license information.
// SPDX-License-Identifier: Apache-2.0 WITH LLVM-exception
// SPDX-FileCopyrightText: Copyright (c) 2025 NVIDIA CORPORATION & AFFILIATES.
//
//===----------------------------------------------------------------------===//

#ifndef __CUDAX_EXECUTION_STREAM_ADAPTOR
#define __CUDAX_EXECUTION_STREAM_ADAPTOR

#include <cuda/std/detail/__config>

#if defined(_CCCL_IMPLICIT_SYSTEM_HEADER_GCC)
#  pragma GCC system_header
#elif defined(_CCCL_IMPLICIT_SYSTEM_HEADER_CLANG)
#  pragma clang system_header
#elif defined(_CCCL_IMPLICIT_SYSTEM_HEADER_MSVC)
#  pragma system_header
#endif // no system header

#include <cuda/std/__concepts/concept_macros.h>
#include <cuda/std/__memory/unique_ptr.h>
#include <cuda/std/__type_traits/is_same.h>
#include <cuda/std/__type_traits/remove_cvref.h>
#include <cuda/std/__utility/pod_tuple.h>

#include <cuda/experimental/__detail/utility.cuh>
#include <cuda/experimental/__execution/domain.cuh>
#include <cuda/experimental/__execution/get_completion_signatures.cuh>
#include <cuda/experimental/__execution/stream/domain.cuh>
#include <cuda/experimental/__execution/utility.cuh>
#include <cuda/experimental/__execution/variant.cuh>
#include <cuda/experimental/__launch/configuration.cuh>
#include <cuda/experimental/__launch/launch.cuh>
#include <cuda/experimental/__stream/stream_ref.cuh>

#include <nv/target>

#include <cuda_runtime_api.h>

#include <cuda/experimental/__execution/prologue.cuh>

_CCCL_DIAG_PUSH
_CCCL_DIAG_SUPPRESS_GCC("-Wattributes")

// This header provides a sender adaptor that adapts a non-stream sender to a stream
// sender. The adaptor does several things:
//
// 1. It ensures that the stream_domain is used for sender transformations.
// 2. It takes the launch configuration from the child sender and puts it into the
//    environment of the inner receiver used to connect the child sender.
// 3. It connects the child sender to the inner receiver, which will write the child's
//    results into a variant that is in managed memory.
// 4. It creates the child operation state in managed memory.
// 5. It starts the child operation on the host, which causes the predecessor kernels to
//    be launched in order.
// 6. It launches a completion kernel on the stream to read the results out of the variant
//    and send them to the outer receiver. The launch configuration is read from the outer
//    receiver's environment.

namespace cuda::experimental::execution
{
namespace __stream
{
template <class _Rcvr>
struct __completion_fn
{
  template <class _Tag, class... _Args>
  _CCCL_API void operator()(_Tag, _Args&&... __args) const noexcept
  {
    _Tag{}(static_cast<_Rcvr&&>(__rcvr_), static_cast<_Args&&>(__args)...);
  }

  _Rcvr& __rcvr_;
};

template <class _Rcvr>
struct __results_visitor
{
  template <class _Tuple>
  _CCCL_API void operator()(_Tuple&& __tuple) const noexcept
  {
    _CUDA_VSTD::__apply(__completion_fn<_Rcvr>{__rcvr_}, static_cast<_Tuple&&>(__tuple));
  }

  _Rcvr& __rcvr_;
};

// __state_t lives in managed memory. It stores everything the operation state needs,
// besides the child operation state.
template <class _Rcvr, class _Variant>
struct __state_base_t
{
  _Rcvr __rcvr_;
  _Variant __results_;
  bool __complete_inline_;
};

template <class _Rcvr, class _Config, class _Variant>
struct __state_t : __state_base_t<_Rcvr, _Variant>
{
  _Config __launch_config_;
};

// remove any exception_ptr error completion from the completion signatures, and replace it
// with a cudaError_t error completion.
template <class _Completions>
_CCCL_API constexpr auto __with_cuda_error(_Completions __completions) noexcept
{
  return __completions - __eptr_completion() + completion_signatures<set_error_t(cudaError_t)>{};
}

template <class _Config>
using __dims_of_t = decltype(_Config::dims);

// This kernel forwards the results from the child sender to the receiver of the parent
// sender. The receiver is where most algorithms do their work, so we want the receiver to
// tell us how to launch the kernel that completes it. Thus, the launch configuration is
// read from the outer receiver's environment.
template <int _BlockThreads, class _Rcvr, class _Variant>
_CCCL_VISIBILITY_HIDDEN __launch_bounds__(_BlockThreads) __global__
  void __completion_kernel(__state_base_t<_Rcvr, _Variant>* __state)
{
  _Variant::__visit(__results_visitor<_Rcvr>{__state->__rcvr_}, __state->__results_);
}

// This is the environment of the inner receiver that is used to connect the child sender.
template <class _Env, class _Config>
struct __env_t
{
  _CCCL_TEMPLATE(class _Query)
  _CCCL_REQUIRES(__queryable_with<_Env, _Query>)
  [[nodiscard]] _CCCL_API constexpr auto query(_Query) const noexcept(__nothrow_queryable_with<_Env, _Query>)
    -> __query_result_t<_Env, _Query>
  {
    return __env_.query(_Query{});
  }

  // Use the default domain when connecting the child sender to the inner receiver. We
  // want senders on device to behave like senders on the host by default. We will further
  // customize those algorithms that need to do something different on device, like
  // `bulk`, `when_all`, and `let_value`.
  [[nodiscard]] _CCCL_API static constexpr auto query(get_domain_t) noexcept -> default_domain
  {
    return default_domain{};
  }

  [[nodiscard]] _CCCL_API constexpr auto query(get_launch_config_t) const noexcept -> _Config
  {
    return __launch_config_;
  }

  _Env __env_;
  _CCCL_NO_UNIQUE_ADDRESS _Config __launch_config_;
};

// This is the inner receiver that is used to connect the child sender.
template <class _Rcvr, class _Config, class _Variant>
struct __rcvr_t
{
  template <class _Tag, class... _Args>
  _CCCL_API void __complete(_Tag, _Args&&... __args) noexcept
  {
    if (__state_->__complete_inline_) // TODO: untested
    {
      _Tag{}(static_cast<_Rcvr&&>(__state_->__rcvr_), static_cast<_Args&&>(__args)...);
    }
    else
    {
      using __tuple_t = _CUDA_VSTD::__decayed_tuple<_Tag, _Args...>;
      __state_->__results_.template __emplace<__tuple_t>(_Tag{}, static_cast<_Args&&>(__args)...);
    }
  }

  template <class... _Args>
  _CCCL_TRIVIAL_API constexpr void set_value(_Args&&... __args) noexcept
  {
    __complete(execution::set_value, static_cast<_Args&&>(__args)...);
  }

  template <class _Error>
  _CCCL_TRIVIAL_API constexpr void set_error(_Error&& __err) noexcept
  {
    // Map any exception_ptr error completions to cudaErrorUnknown:
    if constexpr (_CUDA_VSTD::is_same_v<_CUDA_VSTD::remove_cvref_t<_Error>, ::std::exception_ptr>)
    {
      __complete(execution::set_error, cudaErrorUnknown);
    }
    else
    {
      __complete(execution::set_error, static_cast<_Error&&>(__err));
    }
  }

  _CCCL_TRIVIAL_API constexpr void set_stopped() noexcept
  {
    __complete(execution::set_stopped);
  }

  _CCCL_API constexpr auto get_env() const noexcept -> __env_t<env_of_t<_Rcvr>, _Config>
  {
    return {execution::get_env(__state_->__rcvr_), __state_->__launch_config_};
  }

  __state_t<_Rcvr, _Config, _Variant>* __state_;
};

template <class _CvSndr, class _Rcvr>
struct __opstate_t
{
  using operation_state_concept = operation_state_t;

  _CCCL_API constexpr explicit __opstate_t(_CvSndr&& __sndr, _Rcvr __rcvr, stream_ref __stream)
      : __stream_{__stream}
  {
    NV_IF_TARGET(NV_IS_HOST,
                 (__host_make_state(static_cast<_CvSndr&&>(__sndr), static_cast<_Rcvr&&>(__rcvr));),
                 (__device_make_state(static_cast<_CvSndr&&>(__sndr), static_cast<_Rcvr&&>(__rcvr));));
  }

  _CCCL_IMMOVABLE_OPSTATE(__opstate_t);

  _CCCL_API constexpr void start() noexcept
  {
    NV_IF_TARGET(NV_IS_HOST, (__host_start();), (__device_start();));
  }

  // This is called by the continues_on adaptor after it has sync'ed the stream.
  template <class _Rcvr2>
  _CCCL_HOST_API auto __set_results(_Rcvr2& __rcvr) noexcept
  {
    __results_t::__visit(__results_visitor<_Rcvr2&>{__rcvr}, __get_state().__state_.__results_);
  }

private:
  using __sndr_config_t       = _CUDA_VSTD::__call_result_t<get_launch_config_t, env_of_t<_CvSndr>>;
  using __rcvr_config_t       = _CUDA_VSTD::__call_result_t<get_launch_config_t, env_of_t<_Rcvr>>;
  using __env_t               = __stream::__env_t<env_of_t<_Rcvr>, __sndr_config_t>;
  using __child_completions_t = completion_signatures_of_t<_CvSndr, __env_t>;
  using __completions_t       = decltype(__stream::__with_cuda_error(__child_completions_t{}));
  using __results_t = typename __completions_t::template __transform_q<_CUDA_VSTD::__decayed_tuple, __variant>;
  using __rcvr_t    = __stream::__rcvr_t<_Rcvr, __sndr_config_t, __results_t>;

  _CCCL_HOST_API void __host_make_state(_CvSndr&& __sndr, _Rcvr __rcvr)
  {
    // If *this is already in device or managed memory, then we can avoid a separate
    // allocation.
    if (auto const __attrs = execution::__get_pointer_attributes(this); __attrs.type == ::cudaMemoryTypeManaged)
    {
      __state_.template __emplace<__state_t>(static_cast<_CvSndr&&>(__sndr), static_cast<_Rcvr&&>(__rcvr));
    }
    else
    {
      __state_.__emplace(
        __managed_box<__state_t>::__make_unique(static_cast<_CvSndr&&>(__sndr), static_cast<_Rcvr&&>(__rcvr)));
    }
  }

  _CCCL_DEVICE_API void __device_make_state(_CvSndr&& __sndr, _Rcvr __rcvr)
  {
    __state_.template __emplace<__state_t>(static_cast<_CvSndr&&>(__sndr), static_cast<_Rcvr&&>(__rcvr));
  }

  _CCCL_HOST_API void __host_start() noexcept
  {
    auto& __state = __get_state();

    // Read the launch configuration passed to us by the parent operation. When we launch
    // the completion kernel, we will be completing the parent's receiver, so we must let
    // the receiver tell us how to launch the kernel.
    auto const __launch_config    = get_launch_config(execution::get_env(__state.__state_.__rcvr_));
    using __launch_dims_t         = decltype(__launch_config.dims);
    constexpr int __block_threads = __launch_dims_t::static_count(experimental::thread, experimental::block);
    int const __grid_blocks       = __launch_config.dims.count(experimental::block, experimental::grid);
    static_assert(__block_threads != ::cuda::std::dynamic_extent);

    // Start the child operation state. This will launch kernels for all the predecessors
    // of this operation.
    execution::start(__state.__opstate_);
<<<<<<< HEAD
    _CCCL_TRY
    {
      __launch_impl(
        __stream, __launch_config_, reinterpret_cast<void*>(&__host_complete_fn<_Rcvr, __results_t>), &__state.__state_);
    }
    _CCCL_CATCH (::cuda::cuda_error & __cuda_error)
    {
      execution::set_error(static_cast<_Rcvr&&>(__state.__state_.__rcvr_), __cuda_error.status());
=======

    // printf("Launching completion kernel for %s with %d block threads and %d grid blocks\n",
    //        __name,
    //        __block_threads,
    //        __grid_blocks);

    // launch a kernel to pass the results to the receiver.
    __completion_kernel<__block_threads><<<__grid_blocks, __block_threads, 0, __stream_.get()>>>(&__state.__state_);

    // Check for errors in the kernel launch.
    if (auto __status = cudaGetLastError(); __status != cudaSuccess)
    {
      execution::set_error(static_cast<_Rcvr&&>(__state.__state_.__rcvr_), cudaError_t(__status));
>>>>>>> 8a5435af
    }
  }

  // TODO: untested
  _CCCL_DEVICE_API void __device_start() noexcept
  {
    using __launch_dims_t         = __dims_of_t<__rcvr_config_t>;
    constexpr int __block_threads = __launch_dims_t::static_count(experimental::thread, experimental::block);
    auto& __state                 = __get_state();

    // without the following, the kernel in __host_start will fail to launch with
    // cudaErrorInvalidDeviceFunction.
    ::__cccl_unused(&__completion_kernel<__block_threads, _Rcvr, __results_t>);
    __state.__state_.__complete_inline_ = true;
    execution::start(__state.__opstate_);
  }

  // This is the part of the operation state that is stored in managed memory.
  struct __state_t
  {
    _CCCL_HOST_API constexpr explicit __state_t(_CvSndr&& __sndr, _Rcvr __rcvr)
        : __state_{{static_cast<_Rcvr&&>(__rcvr), {}, false}, get_launch_config(execution::get_env(__sndr))}
        , __opstate_(execution::connect(static_cast<_CvSndr&&>(__sndr), __rcvr_t{&__state_}))
    {}

    __stream::__state_t<_Rcvr, __sndr_config_t, __results_t> __state_;
    connect_result_t<_CvSndr, __rcvr_t> __opstate_;
  };

  // Return a reference to the state for this operation, whether it is stored in-situ or
  // in dyncamically-allocated managed memory.
  [[nodiscard]] _CCCL_API constexpr auto __get_state() noexcept -> __state_t&
  {
    return __state_.__index() == 0 ? __state_.template __get<0>() : __state_.template __get<1>()->__value;
  }

  stream_ref __stream_;
  __variant<__state_t, _CUDA_VSTD::unique_ptr<__managed_box<__state_t>>> __state_{};
};

template <class _Sndr>
struct __attrs_t
{
  // This makes sure that when `connect` calls `transform_sender`, it will use the stream
  // domain to find a customization.
  [[nodiscard]] _CCCL_TRIVIAL_API static constexpr auto query(get_domain_late_t) noexcept -> stream_domain
  {
    return {};
  }

  // This forwards even non-forwarding queries. A stream sender adaptor is not an ordinary
  // sender adaptor, like `then` or `let_value`. A stream sender adaptor is an
  // implementation detail that is not visible to the user. It should be as transparent as
  // possible.
  _CCCL_TEMPLATE(class _Query)
  _CCCL_REQUIRES(__queryable_with<env_of_t<_Sndr>, _Query>)
  [[nodiscard]] _CCCL_API constexpr auto query(_Query) const noexcept(__nothrow_queryable_with<env_of_t<_Sndr>, _Query>)
    -> __query_result_t<env_of_t<_Sndr>, _Query>
  {
    return execution::get_env(*__sndr_).query(_Query{});
  }

  const _Sndr* __sndr_;
};

// This is the sender adaptor that adapts a non-stream sender to a stream sender.
template <class _Sndr>
struct __sndr_t
{
  using sender_concept = sender_t;

  template <class _Self, class _Env>
  [[nodiscard]] _CCCL_API static _CCCL_CONSTEVAL auto get_completion_signatures() noexcept
  {
    using __cv_sndr_t _CCCL_NODEBUG_ALIAS     = _CUDA_VSTD::__copy_cvref_t<_Self, _Sndr>;
    using __sndr_config_t _CCCL_NODEBUG_ALIAS = _CUDA_VSTD::__call_result_t<get_launch_config_t, env_of_t<_Sndr>>;
    using __env_t                             = __stream::__env_t<_Env, __sndr_config_t>;
    _CUDAX_LET_COMPLETIONS(auto(__completions) = execution::get_completion_signatures<__cv_sndr_t, __env_t>())
    {
      return __stream::__with_cuda_error(__completions);
    }
  }

  template <class _Rcvr>
  [[nodiscard]] _CCCL_API constexpr auto connect(_Rcvr __rcvr) && -> __opstate_t<_Sndr, _Rcvr>
  {
    return __opstate_t<_Sndr, _Rcvr>(static_cast<_Sndr&&>(__sndr_), static_cast<_Rcvr&&>(__rcvr), __stream_);
  }

  template <class _Rcvr>
  [[nodiscard]] _CCCL_API constexpr auto connect(_Rcvr __rcvr) const& -> __opstate_t<const _Sndr&, _Rcvr>
  {
    return __opstate_t<const _Sndr&, _Rcvr>(__sndr_, static_cast<_Rcvr&&>(__rcvr), __stream_);
  }

  [[nodiscard]] _CCCL_API constexpr auto get_env() const noexcept -> __attrs_t<_Sndr>
  {
    return __attrs_t<_Sndr>{&__sndr_};
  }

  _CCCL_NO_UNIQUE_ADDRESS __adapted_t<tag_of_t<_Sndr>> __tag_;
  stream_ref __stream_;
  _Sndr __sndr_;
};

template <class _Sndr>
_CCCL_API constexpr auto __adapt(_Sndr __sndr, stream_ref __stream) -> decltype(auto)
{
  // Ensure that we are not trying to adapt a sender that is already adapted.
  if constexpr (__is_specialization_of_v<_Sndr, __sndr_t>)
  {
    return static_cast<_Sndr>(static_cast<_Sndr&&>(__sndr)); // passthrough
  }
  else
  {
    return __sndr_t<_Sndr>{{}, __stream, static_cast<_Sndr&&>(__sndr)};
  }
}

template <class _Sndr>
_CCCL_API constexpr auto __adapt(_Sndr __sndr) -> decltype(auto)
{
  return __stream::__adapt(static_cast<_Sndr&&>(__sndr), get_stream(execution::get_env(__sndr)));
}
} // namespace __stream

template <class _Sndr>
inline constexpr size_t structured_binding_size<__stream::__sndr_t<_Sndr>> = 3;

} // namespace cuda::experimental::execution

_CCCL_DIAG_POP

#include <cuda/experimental/__execution/epilogue.cuh>

#endif // __CUDAX_EXECUTION_STREAM_ADAPTOR<|MERGE_RESOLUTION|>--- conflicted
+++ resolved
@@ -280,16 +280,6 @@
     // Start the child operation state. This will launch kernels for all the predecessors
     // of this operation.
     execution::start(__state.__opstate_);
-<<<<<<< HEAD
-    _CCCL_TRY
-    {
-      __launch_impl(
-        __stream, __launch_config_, reinterpret_cast<void*>(&__host_complete_fn<_Rcvr, __results_t>), &__state.__state_);
-    }
-    _CCCL_CATCH (::cuda::cuda_error & __cuda_error)
-    {
-      execution::set_error(static_cast<_Rcvr&&>(__state.__state_.__rcvr_), __cuda_error.status());
-=======
 
     // printf("Launching completion kernel for %s with %d block threads and %d grid blocks\n",
     //        __name,
@@ -303,7 +293,6 @@
     if (auto __status = cudaGetLastError(); __status != cudaSuccess)
     {
       execution::set_error(static_cast<_Rcvr&&>(__state.__state_.__rcvr_), cudaError_t(__status));
->>>>>>> 8a5435af
     }
   }
 
