--- conflicted
+++ resolved
@@ -602,10 +602,5 @@
 
 } // end namespace cuda::experimental::stf
 
-<<<<<<< HEAD
 #  endif // !_CCCL_COMPILER(MSVC)
-#endif // DOXYGEN_SHOULD_SKIP_THIS do not document
-=======
-#  endif // !_CCCL_COMPILER_MSVC
-#endif // _CCCL_DOXYGEN_INVOKED do not document
->>>>>>> 07220449
+#endif // _CCCL_DOXYGEN_INVOKED do not document