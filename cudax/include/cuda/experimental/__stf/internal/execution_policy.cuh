--- conflicted
+++ resolved
@@ -101,21 +101,6 @@
   return hw_scope(as_underlying(lhs) & as_underlying(rhs));
 }
 
-<<<<<<< HEAD
-/**
- * @brief Bitwise NOT operator for inverting a `hw_scope` value.
- *
- * This function performs a bitwise NOT operation on the underlying type of a `hw_scope` value.
- * It is useful for computing the complement of a given scope, ensuring that only valid bits
- * within the range of `hw_scope::all` are set in the result.
- *
- * @param s The hw_scope value to invert.
- * @return A new hw_scope representing the bitwise complement of s, masked to valid bits.
- *
- * @note The function includes an assertion to ensure that s is within the allowed range.
- *       Any bits beyond those represented by `hw_scope::all` are cleared in the result.
- */
-=======
 //! @brief Bitwise NOT operator for inverting a `hw_scope` value.
 //!
 //! This function performs a bitwise NOT operation on the underlying type of a `hw_scope` value.
@@ -127,7 +112,6 @@
 //!
 //! @note The function includes an assertion to ensure that s is within the allowed range.
 //!       Any bits beyond those represented by `hw_scope::all` are cleared in the result.
->>>>>>> e06b8bca
 inline hw_scope operator~(const hw_scope& s)
 {
   assert(as_underlying(s) <= as_underlying(hw_scope::all));
