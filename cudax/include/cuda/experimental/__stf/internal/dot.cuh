//===----------------------------------------------------------------------===//
//
// Part of CUDASTF in CUDA C++ Core Libraries,
// under the Apache License v2.0 with LLVM Exceptions.
// See https://llvm.org/LICENSE.txt for license information.
// SPDX-License-Identifier: Apache-2.0 WITH LLVM-exception
// SPDX-FileCopyrightText: Copyright (c) 2022-2024 NVIDIA CORPORATION & AFFILIATES.
//
//===----------------------------------------------------------------------===//

/**
 * @file
 *
 * @brief Implements the generation of a DOT file to visualize the task graph
 *
 * CUDASTF_DOT_FILE
 * CUDASTF_DOT_IGNORE_PREREQS
 * CUDASTF_DOT_COLOR_BY_DEVICE
 * CUDASTF_DOT_REMOVE_DATA_DEPS
 * CUDASTF_DOT_TIMING
 * CUDASTF_DOT_MAX_DEPTH
 * CUDASTF_DOT_SHOW_FENCE
 */

#pragma once

#include <cuda/__cccl_config>

#if defined(_CCCL_IMPLICIT_SYSTEM_HEADER_GCC)
#  pragma GCC system_header
#elif defined(_CCCL_IMPLICIT_SYSTEM_HEADER_CLANG)
#  pragma clang system_header
#elif defined(_CCCL_IMPLICIT_SYSTEM_HEADER_MSVC)
#  pragma system_header
#endif // no system header

#include <cuda/experimental/__stf/internal/constants.cuh>
#include <cuda/experimental/__stf/utility/cuda_safe_call.cuh>
#include <cuda/experimental/__stf/utility/hash.cuh>
#include <cuda/experimental/__stf/utility/nvtx.cuh>
#include <cuda/experimental/__stf/utility/threads.cuh>
#include <cuda/experimental/__stf/utility/unique_id.cuh>

#include <algorithm>
#include <fstream>
#include <iostream>
#include <mutex>
#include <optional>
#include <queue>
#include <sstream>
#include <stack>
#include <unordered_set>

namespace cuda::experimental::stf::reserved
{

int get_next_prereq_unique_id();

/**
 * @brief Some helper type
 */
using IntPairSet = ::std::unordered_set<::std::pair<int, int>, cuda::experimental::stf::hash<::std::pair<int, int>>>;

class dot;

// We have different types of nodes in the graph
enum vertex_type
{
  task_vertex,
  prereq_vertex,
  fence_vertex,
  section_vertex, // collapsed sections depicted as a single node
  freeze_vertex, // freeze and unfreeze operations
  cluster_proxy_vertex // start or end of clusters (invisible nodes)
};

// TODO rename per_vertex_info
//
// Information for every task, so that we can eventually generate a node for the task
struct per_task_info
{
  ::std::string color;
  ::std::string label;
  ::std::optional<float> timing;
  int dot_section_id;
  // is that a task, fence or prereq ?
  vertex_type type;
};

class per_ctx_dot
{
public:
  per_ctx_dot(bool _is_tracing, bool _is_tracing_prereqs, bool _is_timing)
      : _is_tracing(_is_tracing)
      , _is_tracing_prereqs(_is_tracing_prereqs)
      , _is_timing(_is_timing)
  {}

  ~per_ctx_dot() = default;

  void set_ctx_symbol(::std::string s)
  {
    ctx_symbol = mv(s);
  }

  void add_fence_vertex(int unique_id)
  {
    if (!getenv("CUDASTF_DOT_SHOW_FENCE"))
    {
      return;
    }

    ::std::lock_guard<::std::mutex> guard(mtx);

    vertices.push_back(unique_id);

    auto& m = metadata[unique_id];
    m.color = "red";

    m.dot_section_id = get_current_section_id(get_unique_id());
    m.label          = "task fence";

    m.type = fence_vertex;
  }

  void ctx_add_input_id(int prereq_unique_id)
  {
    // If this is the first input we select the ID of the proxy start
    if (!proxy_start_unique_id.has_value())
    {
      proxy_start_unique_id = get_next_prereq_unique_id();
      add_ctx_proxy_vertex(proxy_start_unique_id.value());
    }

    add_edge(prereq_unique_id, proxy_start_unique_id.value(), 1);
  }

  void ctx_add_output_id(int prereq_unique_id)
  {
    if (!proxy_end_unique_id.has_value())
    {
      proxy_end_unique_id = get_next_prereq_unique_id();
      add_ctx_proxy_vertex(proxy_end_unique_id.value());
    }

    add_edge(proxy_end_unique_id.value(), prereq_unique_id, 1);
  }

  void add_prereq_vertex(const ::std::string& symbol, int prereq_unique_id)
  {
    if (!is_tracing_prereqs())
    {
      return;
    }

    ::std::lock_guard<::std::mutex> guard(mtx);

    vertices.push_back(prereq_unique_id);

    set_current_color_by_device(guard);

    auto& m = metadata[prereq_unique_id];
    m.color = get_current_color();

    m.dot_section_id = get_current_section_id(get_unique_id());
    m.label          = symbol;

    m.type = prereq_vertex;
  }

  // Define vertices which represent the beginning or the end of a (nested) context
  void add_ctx_proxy_vertex(int prereq_unique_id)
  {
    if (!is_tracing())
    {
      return;
    }

    ::std::lock_guard<::std::mutex> guard(mtx);

    auto& m          = metadata[prereq_unique_id];
    m.color          = get_current_color();
    m.dot_section_id = get_current_section_id(get_unique_id());
    m.label          = "proxy";
    m.type           = cluster_proxy_vertex;
  }

  // Edges are not rendered directly, so that we can decide to filter out
  // some of them later. They are rendered when the graph is finalized.
  //
  // style = 0 => plain
  // style = 1 => dashed
  // style = 2 => dashed to fence
  //
  // Note that while tasks are topologically ordered, when we generate graphs
  // which includes internal async events, we may have (prereq) nodes which
  // are not ordered, so we cannot expect "id_from < id_to"
  void add_edge(int id_from, int id_to, int style = 0)
  {
    if (!is_tracing())
    {
      return;
    }

    ::std::lock_guard<::std::mutex> guard(mtx);

    if (is_discarded(id_from, guard) || is_discarded(id_to, guard))
    {
      return;
    }

    if (style == 2 && !getenv("CUDASTF_DOT_SHOW_FENCE"))
    {
      return;
    }

    auto p = ::std::pair(id_from, id_to);

    // Note that since this is a set, there is no need to check if that
    // was already in the set.
    existing_edges.insert(p);
  }

  // Used to avoid cyclic dependencies, defined later
  static int get_current_section_id(int per_ctx_id);

  // Save the ID of the task in the "vertices" vector, and associate this ID to
  // the metadata of the task, so that we can generate a node for the task
  // later.
  template <typename task_type, typename data_type>
  void add_vertex_internal(const task_type& t, vertex_type type)
  {
    // Do this work outside the critical section
    const auto remove_deps = getenv("CUDASTF_DOT_REMOVE_DATA_DEPS");

    ::std::lock_guard<::std::mutex> guard(mtx);

    if (!tracing_enabled)
    {
      discard(t.get_unique_id());
      return;
    }

    set_current_color_by_device(guard);

    vertices.push_back(t.get_unique_id());

    auto& task_metadata = metadata[t.get_unique_id()];

    task_metadata.color = get_current_color();

    task_metadata.dot_section_id = get_current_section_id(get_unique_id());

    // We here create the label of the task, which we may augment later with
    // timing information for example
    ::std::ostringstream task_oss;
    task_oss << t.get_symbol();

    // Append the text with a list of accessed logical data, and the corresponding access modes
    if (!remove_deps)
    {
      const auto deps = t.get_task_deps();
      for (auto& e : deps)
      {
        data_type d      = e.get_data();
        access_mode mode = e.get_access_mode();
        size_t size      = d.get_data_interface().data_footprint();
        task_oss << "\\n" << d.get_symbol() << "(" << access_mode_string(mode) << ")(" << size << ") ";
      }
    }

    task_metadata.label = task_oss.str();
    task_metadata.type  = type;
  }

  // Save the ID of the task in the "vertices" vector, and associate this ID to
  // the metadata of the task, so that we can generate a node for the task
  // later.
  template <typename task_type, typename data_type>
  void add_vertex(const task_type& t)
  {
    add_vertex_internal<task_type, data_type>(t, task_vertex);
  }

  // internal freeze indicates if this is a freeze/unfreeze from the user or
  // not and if we need to display an edge, or if it is unnecessary because
  // other dependencies will imply that edge between freeze and unfreeze
  template <typename task_type, typename data_type>
  void add_freeze_vertices(const task_type& freeze_fake_task, const task_type& unfreeze_fake_task, bool user_freeze)
  {
    add_vertex_internal<task_type, data_type>(freeze_fake_task, freeze_vertex);
    add_vertex_internal<task_type, data_type>(unfreeze_fake_task, freeze_vertex);

    if (user_freeze)
    {
      add_edge(freeze_fake_task.get_unique_id(), unfreeze_fake_task.get_unique_id(), 0);
    }
  }

  template <typename task_type>
  void add_vertex_timing(const task_type& t, float time_ms, [[maybe_unused]] int device = -1)
  {
    ::std::lock_guard<::std::mutex> guard(mtx);

    if (!tracing_enabled)
    {
      return;
    }

    // Save timing information for this task
    metadata[t.get_unique_id()].timing = time_ms;
  }

  // Take a reference to an (unused) `::std::lock_guard<::std::mutex>` to make sure someone did take a lock.
  void set_current_color_by_device(::std::lock_guard<::std::mutex>&)
  {
    if (getenv("CUDASTF_DOT_COLOR_BY_DEVICE"))
    {
      int dev;
      cuda_safe_call(cudaGetDevice(&dev));
      EXPECT(dev < sizeof(colors) / sizeof(*colors));
      current_color = colors[dev];
    }
  }

  void set_current_color(const char* color)
  {
    if (!is_tracing())
    {
      return;
    }
    ::std::lock_guard<::std::mutex> guard(mtx);
    current_color = color;
  }

  const char* get_current_color()
  {
    return current_color;
  }

  // Change the current tracing mode to enable or disable it dynamically
  void set_tracing(bool enable)
  {
    tracing_enabled = enable;
  }

  void discard(int id)
  {
    single_threaded_section guard(mtx);
    discarded_tasks.insert(id);
  }

  bool is_discarded(int id, ::std::lock_guard<::std::mutex>&) const
  {
    return discarded_tasks.find(id) != discarded_tasks.end();
  }

  static void set_parent_ctx(::std::shared_ptr<per_ctx_dot> parent_dot, ::std::shared_ptr<per_ctx_dot> child_dot)
  {
    parent_dot->children.push_back(::std::make_pair(child_dot, get_current_section_id(parent_dot->get_unique_id())));
    child_dot->parent = mv(parent_dot);
  }

  ::std::shared_ptr<per_ctx_dot> parent;
  ::std::vector<::std::pair<::std::shared_ptr<per_ctx_dot>, int /* section id */>> children;

  const ::std::string& get_ctx_symbol() const
  {
    return ctx_symbol;
  }

public:
  // Keep track of existing edges, to make the output possibly look better
  IntPairSet existing_edges;

  bool is_tracing() const
  {
    return _is_tracing;
  }
  bool _is_tracing;
  bool is_tracing_prereqs() const
  {
    return _is_tracing_prereqs;
  }
  bool _is_tracing_prereqs;

  bool _is_timing;
  bool is_timing() const
  {
    return _is_timing;
  }

  // We may temporarily discard some tasks
  bool tracing_enabled = true;

  // A palette of colors
  const char* const colors[8] = {"#ff5500", "#66ccff", "#9933cc", "#00cc66", "#ffcc00", "#00b3e6", "#cc0066", "#009933"};

  const char* current_color = "white";

  // Non copyable unique id, ok because we use shared pointers
  unique_id<per_ctx_dot> id;

  // Get the unique id of this per-context descriptor
  int get_unique_id() const
  {
    return int(id);
  }

public: // XXX protected, friend : dot
  ::std::unordered_map<int /* id */, per_task_info> metadata;

private:
  mutable ::std::string ctx_symbol;

  mutable ::std::mutex mtx;

  ::std::vector<int> vertices;

  ::std::unordered_set<int> discarded_tasks;

  ::std::optional<int> proxy_start_unique_id;
  ::std::optional<int> proxy_end_unique_id;
};

class dot : public reserved::meyers_singleton<dot>
{
public:
  /**
   * @brief A named section in the DOT output to potentially collapse multiple nodes in the same section
   */
  class section
  {
  public:
    // Constructor to initialize symbol and children
    section(::std::string sym)
        : symbol(mv(sym))
    {
      static_assert(::std::is_move_constructible_v<section>, "section must be move constructible");
      static_assert(::std::is_move_assignable_v<section>, "section must be move assignable");
    }

    class guard
    {
    public:
      guard(int _per_ctx_id, ::std::string symbol)
          : per_ctx_id(_per_ctx_id)
      {
        section::push(per_ctx_id, mv(symbol));
      }

      // Move constructor: transfer ownership and disable the moved-from guard.
      guard(guard&& other) noexcept
          : per_ctx_id(other.per_ctx_id)
          , active(cuda::std::exchange(other.active, false))
      {}

      // Move assignment, disable the moved-from guard
      guard& operator=(guard&& other) noexcept
      {
        if (this != &other)
        {
          // Clean up current resource if needed. We must call the pop method
          // of the existing guard before overwriting it with a new guard.
          if (active)
          {
            section::pop(per_ctx_id);
          }
          // Transfer ownership.
          per_ctx_id   = other.per_ctx_id;
          active       = other.active;
          other.active = false;
        }
        return *this;
      }

      // Non-copyable
      guard(const guard&)            = delete;
      guard& operator=(const guard&) = delete;

      void end()
      {
        _CCCL_ASSERT(active, "Attempting to end the same section twice.");
        section::pop(per_ctx_id);
        active = false;
      }

      ~guard()
      {
        if (active)
        {
          section::pop(per_ctx_id);
        }
      }

    private:
      int per_ctx_id;

      // Have we called end() ?
      bool active = true;
    };

    static auto& current(int per_ctx_id)
    {
      // Indexed by the unique id of the per-ctx dot descriptor (should be ctx id ??)
      thread_local ::std::unordered_map<int, ::std::stack<int>> s;
      return s[per_ctx_id];
    }

    static void push(int per_ctx_id, ::std::string symbol)
    {
#if _CCCL_HAS_INCLUDE(<nvtx3/nvToolsExt.h>) && (!_CCCL_COMPILER(NVHPC) || _CCCL_STD_VER <= 2017)
      nvtxRangePushA(symbol.c_str());
#endif

      // We first create a section object, with its unique id
      auto sec = ::std::make_shared<section>(mv(symbol));
      int id   = sec->get_id();

      auto& section_stack = current(per_ctx_id);

      int parent_id  = section_stack.empty() ? 0 : section_stack.top();
      sec->parent_id = parent_id;

      // Save the section in the map
      dot::instance().map[id] = sec;

      // Add the section to the children of its parent if that was not the root
      if (parent_id > 0)
      {
        dot::instance().map[parent_id]->children_ids.push_back(id);
      }

      // Push the id in the current stack
      section_stack.push(id);

      // The size of the stack is the recursion level of the section
      sec->depth = section_stack.size();
    }

    static void pop(int per_ctx_id)
    {
<<<<<<< HEAD
      _CCCL_ASSERT(current(per_ctx_id).size() > 0, "Cannot pop, no section was pushed.");
      current(per_ctx_id).pop();
=======
      _CCCL_ASSERT(current().size() > 0, "Cannot pop, no section was pushed.");
      current().pop();

#if _CCCL_HAS_INCLUDE(<nvtx3/nvToolsExt.h>) && (!_CCCL_COMPILER(NVHPC) || _CCCL_STD_VER <= 2017)
      nvtxRangePop();
#endif
>>>>>>> eb3b978c
    }

    /**
     * @brief Get the unique ID of the section
     *
     * Note that returned values start at 1, not 0, we use 0 to designate the
     * lack of a section.
     */
    int get_id() const
    {
      return 1 + int(id);
    }

    const ::std::string& get_symbol() const
    {
      return symbol;
    }

    int get_depth() const
    {
      return depth;
    }

    int parent_id;

    ::std::vector<int> children_ids;

  private:
    int depth = ::std::numeric_limits<int>::min();

    ::std::string symbol;

    // An identifier for that section. This is movable, but non
    // copyable, but we manipulate section by the means of shared_ptr.
    unique_id<section> id;
  };

protected:
  dot()
  {
    ::std::lock_guard<::std::mutex> lock(mtx);

    const char* filename = getenv("CUDASTF_DOT_FILE");
    if (!filename)
    {
      return;
    }

    dot_filename = filename;

    const char* ignore_prereqs_str = getenv("CUDASTF_DOT_IGNORE_PREREQS");
    tracing_prereqs                = ignore_prereqs_str && atoi(ignore_prereqs_str) == 0;

    const char* dot_timing_str = ::std::getenv("CUDASTF_DOT_TIMING");
    enable_timing              = (dot_timing_str && atoi(dot_timing_str) != 0);
  }

  ~dot()
  {
    finish();
  }

public:
  bool is_tracing() const
  {
    return !dot_filename.empty();
  }

  bool is_tracing_prereqs()
  {
    return tracing_prereqs;
  }

  bool is_timing() const
  {
    return enable_timing;
  }

  // Add a context to the vector of contexts we track
  void track_ctx(::std::shared_ptr<per_ctx_dot> pc)
  {
    ::std::lock_guard<::std::mutex> lock(mtx);

    per_ctx.push_back(mv(pc));
  }

  // This should not need to be called explicitly, unless we are doing some automatic tests for example
  void finish()
  {
    single_threaded_section guard(mtx);

    if (dot_filename.empty())
    {
      return;
    }

    for (const auto& pc : per_ctx)
    {
      for (const auto& e : pc->existing_edges)
      {
        existing_edges.insert(e);
      }
    }

    remove_freeze_nodes(existing_edges);

    collapse_sections();

    // Now we have executed all tasks, so we can compute the average execution
    // times, and update the colors appropriately if needed.
    update_colors_with_timing();

    ::std::ofstream outFile(dot_filename);
    if (outFile.is_open())
    {
      if (!getenv("CUDASTF_DOT_KEEP_REDUNDANT"))
      {
        remove_redundant_edges(existing_edges);
      }

      outFile << "digraph {\n";
      size_t ctx_cnt        = 0;
      bool display_clusters = (per_ctx.size() > 1);

      compute_critical_path(outFile);

      /*
       * For every context, we write the description of the DAG per
       * epoch. Then we write the edges after removing redundant ones.
       */
      for (const auto& pc : per_ctx)
      {
        // If the context has a parent, it will be printed by this parent itself
        if (!pc->parent)
        {
          print_one_context(outFile, ctx_cnt, display_clusters, pc);
        }
      }

      /* Edges do not have to belong to the cluster (Vertices do) */
      for (const auto& [from, to] : existing_edges)
      {
        outFile << "\"NODE_" << from << "\" -> \"NODE_" << to << "\"\n";
      }

      edge_count = existing_edges.size();

      outFile << "// Edge   count : " << edge_count << "\n";
      outFile << "// Vertex count : " << vertex_count << "\n";

      outFile << "}\n";

      outFile.close();
    }
    else
    {
      ::std::cerr << "Unable to open file: " << dot_filename << ::std::endl;
    }

    const char* stats_filename_str = getenv("CUDASTF_DOT_STATS_FILE");
    if (stats_filename_str)
    {
      ::std::string stats_filename = stats_filename_str;
      ::std::ofstream statsFile(stats_filename);
      if (statsFile.is_open())
      {
        statsFile << "#nedges,nvertices,total_work,critical_path\n";

        // to display an optional value or NA
        auto formatOptional = [](const ::std::optional<float>& opt) -> ::std::string {
          return opt ? ::std::to_string(*opt) : "NA";
        };

        statsFile << edge_count << "," << vertex_count << "," << formatOptional(total_work) << ","
                  << formatOptional(critical_path) << "\n";

        statsFile.close();
      }
      else
      {
        ::std::cerr << "Unable to open file: " << stats_filename << ::std::endl;
      }
    }

    dot_filename.clear();
  }

private:
  void
  print_one_context(::std::ofstream& outFile, size_t& ctx_cnt, bool display_clusters, ::std::shared_ptr<per_ctx_dot> pc)
  {
    // Pick up an identifier in DOT (we may update this value later)
    size_t ctx_id = ctx_cnt++;
    if (display_clusters)
    {
      outFile << "subgraph cluster_" << ctx_id << " {\n";

      //      // We need to add "proxy" nodes because we can't make a dependency
      //      // between a node and a cluster in DOT
      //      outFile << "\"start_cluster_" << ctx_id << "\" [shape=point, style=invis]\n";
      //      // Rank constraints so that these node appear at the top of bottom of the cluster
      //      outFile << "{rank=min; " << "\"start_cluster_" << ctx_id << "\"}\n";
    }

    for (const auto& p : pc->metadata)
    {
      // Select the display style of the node based on the type of vertex
      ::std::string style;
      switch (p.second.type)
      {
        case task_vertex:
        case fence_vertex:
          style = "filled";
          break;
        case freeze_vertex:
        case prereq_vertex:
          style = "dashed";
          break;
        case cluster_proxy_vertex:
          style = "invis";
          break;
        default:
          fprintf(stderr, "error: unknown vertex type\n");
          abort();
      };
      outFile << "\"NODE_" << p.first << "\" [style=\"" << style << "\" fillcolor=\"" << p.second.color << "\" label=\""
              << p.second.label << "\"]\n";

      // to force the start_cluster node to be at the top, we add dependencies
      // if (display_clusters) {
      //   outFile << "\"start_cluster_" << ctx_id << "\" -> \"NODE_" << p.first << "\" [style=invis]\n";
      //}

      vertex_count++;
    }

    if (!getenv("CUDASTF_DOT_SKIP_CHILDREN"))
    {
      // pairs of child and section id
      for (auto& p : pc->children)
      {
        // Print subcontexts not in a section
        if (p.second == 0)
        {
          print_one_context(outFile, ctx_cnt, display_clusters, p.first);
        }
      }
    }

    /* Put nodes which belong to a section into their clusters */
    ::std::unordered_map<int, ::std::vector<int>> section_id_to_nodes;
    for (auto& p : pc->metadata)
    {
      // p.first task id, p.second metadata
      int dot_section_id = p.second.dot_section_id;
      if (dot_section_id > 0)
      {
        section_id_to_nodes[dot_section_id].push_back(p.first);
      }
    }

    /* Display all sections recursively */
    for (auto [id, sec_ptr] : map)
    {
      // Select root nodes only
      if (sec_ptr->parent_id == 0)
      {
        print_section(outFile, id, section_id_to_nodes, ctx_cnt, display_clusters, pc);
      }
    }
    if (display_clusters)
    {
      if (pc->get_ctx_symbol().empty())
      {
        outFile << "label=\"cluster_" << ctx_id << "\"\n";
      }
      else
      {
        outFile << "label=\"" << pc->get_ctx_symbol() << "\"\n";
      }

      //      outFile << "\"end_cluster_" << ctx_id << "\" [shape=point, style=invis]\n";
      //      outFile << "{rank=max; " << "\"end_cluster_" << ctx_id << "\"}\n";

      outFile << "} // end subgraph cluster_" << ctx_id << "\n";

#if 0
      for (auto i : pc->ctx_input_id)
      {
        outFile << "\"NODE_" << i << "\" -> \"start_cluster_" << ctx_id << "\"\n";
      }

      for (auto i : pc->ctx_output_id)
      {
        outFile << "\"end_cluster_" << ctx_id << "\" -> \"NODE_" << i << "\"\n";
      }
#endif
    }
  }

  /**
   * @brief Add a dashed box around a section and its children
   */
  void print_section(
    ::std::ofstream& outFile,
    int id,
    ::std::unordered_map<int, ::std::vector<int>>& section_id_to_nodes,
    size_t& ctx_cnt,
    bool display_clusters,
    ::std::shared_ptr<per_ctx_dot>& pc)
  {
    // Stop printing sections if they are deeper than the max depth (if defined)
    const char* env_max_depth = getenv("CUDASTF_DOT_MAX_DEPTH");
    if (env_max_depth && (atoi(env_max_depth) < map[id]->get_depth()))
    {
      return;
    }

    outFile << "subgraph cluster_section_" << ::std::to_string(id) << " {\n ";

    if (!getenv("CUDASTF_DOT_SKIP_CHILDREN"))
    {
      // pairs of child and section id
      for (auto& p : pc->children)
      {
        // Print subcontexts in this section
        if (p.second == id)
        {
          print_one_context(outFile, ctx_cnt, display_clusters, p.first);
        }
      }
    }
    // Display all children too to have nested boxes
    for (int child_id : map[id]->children_ids)
    {
      print_section(outFile, child_id, section_id_to_nodes, ctx_cnt, display_clusters, pc);
    }

    // style of the box
    outFile << "    color=black;\n";
    outFile << "    style=dashed\n";
    outFile << "    label=\"" + map[id]->get_symbol() + "\"\n";

    // Put all nodes which belong to this section
    for (auto i : section_id_to_nodes[id])
    {
      outFile << "    \"NODE_" + ::std::to_string(i) + "\"\n";
    }

    outFile << "} // end subgraph cluster_section_" << ::std::to_string(id) << "\n ";
  }

  // This will update colors if necessary
  void update_colors_with_timing()
  {
    if (!enable_timing)
    {
      return;
    }

    float sum  = 0.0;
    size_t cnt = 0;
    // First go over all tasks which have some timing and compute the average duration
    for (const auto& pc : per_ctx)
    {
      for (const auto& p : pc->metadata)
      {
        if (p.second.timing.has_value())
        {
          float ms = p.second.timing.value();
          cnt++;
          sum += ms;
        }
      }
    }

    if (cnt > 0)
    {
      float avg = sum / cnt;

      // Update colors associated to tasks with timing now in order to
      // illustrate how long they take to execute relative to the average
      for (auto& pc : per_ctx)
      {
        for (auto& p : pc->metadata)
        {
          if (p.second.timing.has_value())
          {
            float ms       = p.second.timing.value();
            p.second.color = get_color_for_duration(ms, avg);
            p.second.label += "\ntiming: " + ::std::to_string(ms) + " ms\n";
          }
        }
      }
    }
  }

  /**
   * @brief Combine two nodes identified by "src_id" and "dst_id" into a single
   * updated one ("dst_id"), redirecting edges and combining timing if
   * necessary
   */
  void merge_nodes(per_ctx_dot& pc, int dst_id, int src_id)
  {
    // ::std::unordered_map<int /* id */, per_task_info> metadata;

    // Get src_id from the map and remove it
    auto it = pc.metadata.find(src_id);
    assert(it != pc.metadata.end());
    per_task_info src = mv(it->second);
    pc.metadata.erase(it);

    // If there was some timing associated to either src or dst, update timing
    auto& dst = pc.metadata[dst_id];
    if (dst.timing.has_value() || src.timing.has_value())
    {
      dst.timing =
        (src.timing.has_value() ? src.timing.value() : 0.0f) + (dst.timing.has_value() ? dst.timing.value() : 0.0f);
    }

    // Replace edges if necessary
    IntPairSet new_edges;
    for (auto& [from, to] : pc.existing_edges)
    {
      int new_from = (from == src_id) ? dst_id : from;
      int new_to   = (to == src_id) ? dst_id : to;

      if (new_from != new_to)
      {
        _CCCL_ASSERT(new_from < new_to, "invalid edge");
        new_edges.insert(std::make_pair(new_from, new_to));
      }
    }
    ::std::swap(new_edges, pc.existing_edges);
  }

  // Remove one vertex and replace incoming/outgoing edges
  void collapse_vertex(int vertex_id, IntPairSet& edges)
  {
    /* We look for incoming edges, and outgoing edges */
    ::std::vector<int> in;
    ::std::vector<int> out;

    IntPairSet new_edges;

    for (auto& [from, to] : edges)
    {
      bool keep_edge = true;
      if (from == vertex_id)
      {
        out.push_back(to);
        keep_edge = false;
      }

      if (to == vertex_id)
      {
        in.push_back(from);
        keep_edge = false;
      }

      if (keep_edge)
      {
        // Create a copy of the existing edge
        new_edges.insert(::std::make_pair(from, to));
      }
    }

    // Create new edges between all pairs of in/out
    for (auto& from : in)
    {
      for (auto& to : out)
      {
        new_edges.insert(::std::make_pair(from, to));
      }
    }

    ::std::swap(new_edges, edges);
  }

  void remove_freeze_nodes(IntPairSet& edges)
  {
    if (getenv("CUDASTF_DOT_KEEP_FREEZE"))
    {
      return;
    }

    for (const auto& pc : per_ctx)
    {
      // Since we are going to potentially remove nodes, we create a copy first
      // to iterate on it, and remove from the original structure if necessary
      decltype(pc->metadata) copy_metadata = pc->metadata;

      // p.first = vertex id, p.second = per_task_info
      for (auto& p : copy_metadata)
      {
        if (p.second.type == freeze_vertex)
        {
          collapse_vertex(p.first, edges);

          // remove this collapsed vertex from the unordered_map
          pc->metadata.erase(p.first);
        }
      }
    }
  }

  /**
   * @brief Collapse nodes which are parts of sections deeper than the value
   *        specified in CUDASTF_DOT_MAX_DEPTH
   */
  void collapse_sections()
  {
    const char* env_depth = getenv("CUDASTF_DOT_MAX_DEPTH");
    if (!env_depth)
    {
      return;
    }

    const int max_depth = atoi(env_depth);

    // First go over all tasks which have some timing and compute the average duration
    for (auto& pc : per_ctx)
    {
      // key : section id, value : vector of IDs which should be condensed into a node
      ::std::unordered_map<int, ::std::vector<int>> to_condense;

      for (auto& p : pc->metadata)
      {
        // p.first task id, p.second metadata
        auto& task_info    = p.second;
        int dot_section_id = task_info.dot_section_id;
        if (dot_section_id > 0)
        {
          // Note we do not use a reference here, because we are maybe going to
          // update the pointer, and we do not want to update its content
          // instead when setting sec.
          ::std::shared_ptr<section> sec = dot::instance().map[dot_section_id];
          assert(sec);

          int depth      = sec->get_depth();
          int section_id = task_info.dot_section_id;

          if (depth >= max_depth + 1)
          {
            /* Find the parent at depth (max_depth + 1)*/
            while (depth > max_depth + 1)
            {
              section_id = sec->parent_id;
              _CCCL_ASSERT(section_id != 0, "invalid value");
              sec = dot::instance().map[section_id];
              depth--;
            }

            _CCCL_ASSERT(depth == max_depth + 1, "invalid value");

            /* Add this node to the list of nodes which are "equivalent" to section_id */
            to_condense[section_id].push_back(p.first);
          }
        }
      }

      for (auto& p : to_condense)
      {
        ::std::sort(p.second.begin(), p.second.end());

        // For every section ID, we get the vector of nodes to condense. We pick the first node, and "merge" other nodes
        // with it.

        // Merge all tasks in the vector with the first entry, and then rename
        // the first entry to take the name of the section.
        for (size_t i = 1; i < p.second.size(); i++)
        {
          // Fuse i-th entry with the first one
          merge_nodes(*pc, p.second[0], p.second[i]);
        }

        // Rename the task that remains to have the label of the section
        ::std::shared_ptr<section> sec  = dot::instance().map[p.first];
        pc->metadata[p.second[0]].label = sec->get_symbol();

        // Assign the node to the parent of the section it corresponds to
        pc->metadata[p.second[0]].dot_section_id = sec->parent_id;
      }
    }
  }

private:
  // Function to get a color based on task duration relative to the average
  ::std::string get_color_for_duration(double duration, double avg_duration)
  {
    // Define thresholds relative to the average duration
    const double very_short_threshold = 0.5 * avg_duration; // < 50% of avg
    const double short_threshold      = 0.8 * avg_duration; // < 80% of avg
    const double long_threshold       = 1.5 * avg_duration; // > 150% of avg
    const double very_long_threshold  = 2.0 * avg_duration; // > 200% of avg

    // Return color based on duration thresholds
    if (duration < very_short_threshold)
    {
      return "#b6e3b6"; // Light Green for Very Short tasks
    }
    else if (duration < short_threshold)
    {
      return "#69b369"; // Green for Short tasks
    }
    else if (duration <= long_threshold)
    {
      return "#ffd966"; // Yellow for Around Average tasks
    }
    else if (duration <= very_long_threshold)
    {
      return "#ffb84d"; // Orange for Long tasks
    }
    else
    {
      return "#ff6666"; // Red for Very Long tasks
    }
  }

  bool reachable(int from, int to, ::std::unordered_set<int>& visited)
  {
    visited.insert(to);

    for (auto p : predecessors[to])
    {
      if (p == from)
      {
        return true;
      }

      if (visited.find(p) == visited.end())
      {
        if (reachable(from, p, visited))
        {
          return true;
        }
      }
    }

    return false;
  }

  // This method will check whether an edge can be removed when there is already a direct path
  void remove_redundant_edges(IntPairSet& edges)
  {
    single_threaded_section guard(mtx);
    // We first dump the set of edges into a map of predecessors per node
    for (const auto& [from, to] : edges)
    {
      predecessors[to].push_back(from);
    }

    // Maybe this is not the most efficient, we could use a vector of
    // pair<int, int> if efficiency matters here.
    IntPairSet edges_cpy = edges;

    // We will put back only those needed
    edges.clear();

    for (const auto& [from, to] : edges_cpy)
    {
      bool keep   = true;
      auto& preds = predecessors[to];
      ::std::sort(preds.begin(), preds.end());

      // To avoid checking for the same pairs many times, we keep track
      // of nodes already tested
      ::std::unordered_set<int> visited;
      for (auto p : preds)
      {
        if (reachable(from, p, visited))
        {
          // Put this edge back in the set of edges
          keep = false;
          break;
        }
      }

      if (keep)
      {
        edges.insert(::std::pair(from, to));
      }
    }
  }

  void compute_critical_path(::std::ofstream& outFile)
  {
    if (!enable_timing)
    {
      return;
    }

    single_threaded_section guard(mtx);

    // Total Work (T1) in Cilk terminology
    float t1 = 0.0f;

    ::std::unordered_map<int, ::std::vector<int>> predecessors;
    ::std::unordered_map<int, ::std::vector<int>> successors;

    ::std::unordered_map<int, float> dist;
    ::std::unordered_map<int, int> indegree;

    ::std::unordered_map<int, float> durations; // there might be missing entries for non-timed nodes (eg. events which
                                                // are not tasks)

    ::std::unordered_map<int, int> path_predecessor;

    // Gather durations
    for (const auto& pc : per_ctx)
    {
      // Per task
      for (const auto& p : pc->metadata)
      {
        if (p.second.timing.has_value())
        {
          float ms = p.second.timing.value();
          // Total work is simply the sum of all work
          t1 += ms;
          durations[p.first] = ms;
        }
      }

      // We go through edges to find the predecessors of every node
      for (const auto& [from, to] : pc->existing_edges)
      {
        predecessors[to].push_back(from);
        successors[from].push_back(to);

        // For nodes which don't have timing information, we assume a 0.0 duration. This will make a simpler algorithm
        if (durations.find(from) == durations.end())
        {
          durations[from] = 0.0f;
        }

        if (durations.find(to) == durations.end())
        {
          durations[to] = 0.0f;
        }
      }
    }

    // Topological sort using Kahn's algorithm
    ::std::queue<int> q;
    for (const auto& p : durations)
    {
      int id = p.first;

      // how many input deps for that node ?
      indegree[id] = predecessors[id].size();
      // how much time is needed to compute that node (and also its predecessors)
      dist[id] = p.second;
      // we will backtrack which were the tasks in the critical path
      path_predecessor[p.first] = -1;

      if (indegree[id] == 0)
      {
        q.push(id);
      }
    }

    // Process each node in topological order
    while (!q.empty())
    {
      int u = q.front();
      q.pop();

      for (int v : successors[u])
      {
        if (dist[u] + durations[v] > dist[v])
        {
          dist[v]             = dist[u] + durations[v];
          path_predecessor[v] = u;
        }
        indegree[v]--;
        if (indegree[v] == 0)
        {
          q.push(v);
        }
      }
    }

    // The longest path in dist gives the critical path (Tinfinity)
    float max_dist = 0.0f;
    int max_ind    = -1;
    for (const auto& pair : dist)
    {
      if (pair.second > max_dist)
      {
        max_dist = pair.second;
        max_ind  = pair.first;
      }
    }

    // Highlight the critical path in the DAG by backtracking in the path
    // until we reach the first node
    int next = max_ind;
    while (next != -1)
    {
      outFile << "\"NODE_" << next << "\" [color=red, penwidth=10]\n";
      next = path_predecessor[next];
    }

    outFile << "// T1 = " << t1 << ::std::endl;
    outFile << "// Tinf = " << max_dist << ::std::endl;

    critical_path = max_dist;
    total_work    = t1;
  }

  // Are we tracing asynchronous events in addition to tasks ? (eg. copies, allocations, ...)
  bool tracing_prereqs = false;

  // Are we measuring the duration of tasks ?
  bool enable_timing = false;

  // Keep track of existing edges, to make the output possibly look better
  IntPairSet existing_edges;

  ::std::unordered_map<int, ::std::vector<int>> predecessors;

  ::std::string dot_filename;

  // Map to get dot sections from their ID
  ::std::unordered_map<int, ::std::shared_ptr<section>> map;

  // Stats
  ::std::optional<float> critical_path; // Tinf
  ::std::optional<float> total_work; // T1
  size_t edge_count;
  size_t vertex_count;

private:
  mutable ::std::mutex mtx;

  // A vector that keeps track of all per context stored data
  ::std::vector<::std::shared_ptr<per_ctx_dot>> per_ctx;
};

inline int per_ctx_dot::get_current_section_id(int per_ctx_id)
{
  // Get the stack of IDs, if it's empty return 0, otherwise the id of the section (which are numbered starting from 1)
  const auto& s = dot::section::current(per_ctx_id);
  return s.size() == 0 ? 0 : s.top();
}

} // namespace cuda::experimental::stf::reserved<|MERGE_RESOLUTION|>--- conflicted
+++ resolved
@@ -540,17 +540,12 @@
 
     static void pop(int per_ctx_id)
     {
-<<<<<<< HEAD
       _CCCL_ASSERT(current(per_ctx_id).size() > 0, "Cannot pop, no section was pushed.");
       current(per_ctx_id).pop();
-=======
-      _CCCL_ASSERT(current().size() > 0, "Cannot pop, no section was pushed.");
-      current().pop();
 
 #if _CCCL_HAS_INCLUDE(<nvtx3/nvToolsExt.h>) && (!_CCCL_COMPILER(NVHPC) || _CCCL_STD_VER <= 2017)
       nvtxRangePop();
 #endif
->>>>>>> eb3b978c
     }
 
     /**
