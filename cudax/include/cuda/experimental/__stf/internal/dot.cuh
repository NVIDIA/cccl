--- conflicted
+++ resolved
@@ -409,19 +409,17 @@
 public: // XXX protected, friend : dot
   ::std::unordered_map<int /* id */, per_task_info> metadata;
 
-<<<<<<< HEAD
+private:
+  mutable ::std::string ctx_symbol;
+
+  mutable ::std::mutex mtx;
+
+  ::std::vector<int> vertices;
+
+  ::std::unordered_set<int> discarded_tasks;
+
   ::std::optional<int> proxy_start_unique_id;
   ::std::optional<int> proxy_end_unique_id;
-=======
-private:
-  mutable ::std::string ctx_symbol;
-
-  mutable ::std::mutex mtx;
-
-  ::std::vector<int> vertices;
-
-  ::std::unordered_set<int> discarded_tasks;
->>>>>>> 83ba38c1
 };
 
 class dot : public reserved::meyers_singleton<dot>
@@ -637,8 +635,13 @@
 
     for (const auto& pc : per_ctx)
     {
-      pc->finish();
-    }
+      for (const auto& e : pc->existing_edges)
+      {
+        existing_edges.insert(e);
+      }
+    }
+
+    remove_freeze_nodes(existing_edges);
 
     collapse_sections();
 
@@ -649,9 +652,17 @@
     ::std::ofstream outFile(dot_filename);
     if (outFile.is_open())
     {
+      if (!getenv("CUDASTF_DOT_KEEP_REDUNDANT"))
+      {
+        remove_redundant_edges(existing_edges);
+      }
+
       outFile << "digraph {\n";
       size_t ctx_cnt        = 0;
       bool display_clusters = (per_ctx.size() > 1);
+
+      compute_critical_path(outFile);
+
       /*
        * For every context, we write the description of the DAG per
        * epoch. Then we write the edges after removing redundant ones.
@@ -665,13 +676,6 @@
         }
       }
 
-      if (!getenv("CUDASTF_DOT_KEEP_REDUNDANT"))
-      {
-        remove_redundant_edges(existing_edges);
-      }
-
-      compute_critical_path(outFile);
-
       /* Edges do not have to belong to the cluster (Vertices do) */
       for (const auto& [from, to] : existing_edges)
       {
@@ -682,12 +686,13 @@
       vertex_count = 0;
       for (const auto& pc : per_ctx)
       {
-        for (const auto& p : pc->metadata)
-        {
-          outFile << "\"NODE_" << p.first << "\" [style=\"filled\" fillcolor=\"" << p.second.color << "\" label=\""
-                  << p.second.label << "\"]\n";
-          vertex_count++;
-        }
+        //        for (const auto& p : pc->metadata)
+        //        {
+        //          outFile << "\"NODE_" << p.first << "\" [style=\"filled\" fillcolor=\"" << p.second.color << "\"
+        //          label=\""
+        //                  << p.second.label << "\"]\n";
+        //          vertex_count++;
+        //        }
       }
 
       edge_count = existing_edges.size();
@@ -1131,140 +1136,6 @@
     }
   }
 
-<<<<<<< HEAD
-  // This should not need to be called explicitly, unless we are doing some automatic tests for example
-  void finish()
-  {
-    single_threaded_section guard(mtx);
-
-    if (dot_filename.empty())
-    {
-      return;
-    }
-
-    for (const auto& pc : per_ctx)
-    {
-      for (const auto& e : pc->existing_edges)
-      {
-        existing_edges.insert(e);
-      }
-    }
-
-    remove_freeze_nodes(existing_edges);
-
-    collapse_sections();
-
-    // Now we have executed all tasks, so we can compute the average execution
-    // times, and update the colors appropriately if needed.
-    update_colors_with_timing();
-
-    ::std::ofstream outFile(dot_filename);
-    if (outFile.is_open())
-    {
-      if (!getenv("CUDASTF_DOT_KEEP_REDUNDANT"))
-      {
-        remove_redundant_edges(existing_edges);
-      }
-
-      outFile << "digraph {\n";
-      size_t ctx_cnt        = 0;
-      bool display_clusters = (per_ctx.size() > 1);
-
-      compute_critical_path(outFile);
-
-      /*
-       * For every context, we write the description of the DAG per
-       * epoch. Then we write the edges after removing redundant ones.
-       */
-      for (const auto& pc : per_ctx)
-      {
-        // If the context has a parent, it will be printed by this parent itself
-        if (!pc->parent)
-        {
-          print_one_context(outFile, ctx_cnt, display_clusters, pc);
-        }
-      }
-
-      /* Edges do not have to belong to the cluster (Vertices do) */
-      for (const auto& [from, to] : existing_edges)
-      {
-        outFile << "\"NODE_" << from << "\" -> \"NODE_" << to << "\"\n";
-      }
-
-      // Update node properties such as labels and colors now that we have all information
-      vertex_count = 0;
-      for (const auto& pc : per_ctx)
-      {
-        //        for (const auto& p : pc->metadata)
-        //        {
-        //          outFile << "\"NODE_" << p.first << "\" [style=\"filled\" fillcolor=\"" << p.second.color << "\"
-        //          label=\""
-        //                  << p.second.label << "\"]\n";
-        //          vertex_count++;
-        //        }
-      }
-
-      edge_count = existing_edges.size();
-
-      outFile << "// Edge   count : " << edge_count << "\n";
-      outFile << "// Vertex count : " << vertex_count << "\n";
-
-      outFile << "}\n";
-
-      outFile.close();
-    }
-    else
-    {
-      ::std::cerr << "Unable to open file: " << dot_filename << ::std::endl;
-    }
-
-    const char* stats_filename_str = getenv("CUDASTF_DOT_STATS_FILE");
-    if (stats_filename_str)
-    {
-      ::std::string stats_filename = stats_filename_str;
-      ::std::ofstream statsFile(stats_filename);
-      if (statsFile.is_open())
-      {
-        statsFile << "#nedges,nvertices,total_work,critical_path\n";
-
-        // to display an optional value or NA
-        auto formatOptional = [](const ::std::optional<float>& opt) -> ::std::string {
-          return opt ? ::std::to_string(*opt) : "NA";
-        };
-
-        statsFile << edge_count << "," << vertex_count << "," << formatOptional(total_work) << ","
-                  << formatOptional(critical_path) << "\n";
-
-        statsFile.close();
-      }
-      else
-      {
-        ::std::cerr << "Unable to open file: " << stats_filename << ::std::endl;
-      }
-    }
-
-    dot_filename.clear();
-  }
-
-  bool is_tracing() const
-  {
-    return !dot_filename.empty();
-  }
-
-  bool is_tracing_prereqs()
-  {
-    return tracing_prereqs;
-  }
-
-  bool is_timing() const
-  {
-    return enable_timing;
-  }
-
-  ::std::vector<::std::shared_ptr<per_ctx_dot>> per_ctx;
-
-=======
->>>>>>> 83ba38c1
 private:
   // Function to get a color based on task duration relative to the average
   ::std::string get_color_for_duration(double duration, double avg_duration)
