--- conflicted
+++ resolved
@@ -1854,18 +1854,11 @@
   auto erased = ctx_st.logical_data_ids.erase(get_unique_id());
   EXPECT(erased == 1UL, "ERROR: prematurely destroyed data");
 
-<<<<<<< HEAD
-  ctx_st.previous_logical_data_stats.push_back(::std::make_pair(get_symbol(), dinterface->data_footprint()));
-
-  // fprintf(stderr, "AFTER REMOVE %d from logical_data_ids %p (id count %zu)\n", get_unique_id(),
-  // &logical_data_ids, logical_data_ids.size());
-=======
   if (ctx_st.logical_data_stats_enabled)
   {
     ctx_st.previous_logical_data_stats.push_back(::std::make_pair(get_symbol(), dinterface->data_footprint()));
   }
 
->>>>>>> 2f0aba20
   ctx_st.logical_data_ids_mutex.unlock();
 
   // Make sure this we do not erase this twice. For example after calling
