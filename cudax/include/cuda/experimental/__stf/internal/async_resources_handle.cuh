//===----------------------------------------------------------------------===//
//
// Part of CUDASTF in CUDA C++ Core Libraries,
// under the Apache License v2.0 with LLVM Exceptions.
// See https://llvm.org/LICENSE.txt for license information.
// SPDX-License-Identifier: Apache-2.0 WITH LLVM-exception
// SPDX-FileCopyrightText: Copyright (c) 2022-2024 NVIDIA CORPORATION & AFFILIATES.
//
//===----------------------------------------------------------------------===//

/**
 * @file
 * @brief Implement classes for reusable asynchronous resources such as async_resources_handle
 */

#pragma once

#include <cuda/__cccl_config>

#if defined(_CCCL_IMPLICIT_SYSTEM_HEADER_GCC)
#  pragma GCC system_header
#elif defined(_CCCL_IMPLICIT_SYSTEM_HEADER_CLANG)
#  pragma clang system_header
#elif defined(_CCCL_IMPLICIT_SYSTEM_HEADER_MSVC)
#  pragma system_header
#endif // no system header

#include <cuda/experimental/__stf/internal/exec_affinity.cuh>
#include <cuda/experimental/__stf/internal/executable_graph_cache.cuh>
#include <cuda/experimental/__stf/utility/core.cuh>
#include <cuda/experimental/__stf/utility/cuda_safe_call.cuh>
#include <cuda/experimental/__stf/utility/hash.cuh> // for ::std::hash<::std::pair<::std::ptrdiff_t, ::std::ptrdiff_t>>
#include <cuda/experimental/__stf/utility/stream_to_dev.cuh>
#include <cuda/experimental/__stf/utility/unittest.cuh>

#include <atomic>
#include <mutex>
#include <unordered_map>

namespace cuda::experimental::stf
{

class green_context_helper;

// Needed to set/get affinity
class exec_place;

/**
 * @brief A class to store a CUDA stream along with a few information to avoid CUDA queries
 *
 * It contains
 *  - the stream itself,
 *  - a unique id (proper to CUDASTF, and only valid for streams in our pool, or equal to -1),
 *  - the pool associated to the unique ID, when valid
 *  - the device index in which the stream is
 */
struct decorated_stream
{
  decorated_stream(cudaStream_t stream = nullptr, ::std::ptrdiff_t id = -1, int dev_id = -1)
      : stream(stream)
      , id(id)
      , dev_id(dev_id)
  {}

  cudaStream_t stream = nullptr;
  // Unique ID (-1 if this is not part of our pool)
  ::std::ptrdiff_t id = -1;
  // Device in which this stream resides
  int dev_id = -1;
};

class async_resources_handle;

/**
 * @brief A stream_pool object stores a set of streams associated to a specific CUDA context (device, green context,
 * ...)
 *
 * Stream pools are populated lazily.
 */
struct stream_pool
{
  stream_pool()  = default;
  ~stream_pool() = default;

  /**
   * @brief stream_pool constructor taking a number of slots, an optional CUDA context and a device id.
   *
   * Streams are initialized lazily when calling next().
   */
  stream_pool(size_t n, int dev_id, CUcontext cuctx = nullptr)
      : payload(n, decorated_stream(nullptr, -1, dev_id))
      , dev_id(dev_id)
      , primary_ctx(cuctx)
  {}

  stream_pool(stream_pool&& rhs)
  {
    ::std::lock_guard<::std::mutex> locker(rhs.mtx);
    // ATTENTION: add to these whenever adding members
    payload = mv(rhs.payload);
    rhs.payload.clear();
    index  = mv(rhs.index);
    dev_id = mv(rhs.dev_id);
  }

  /**
   * @brief Get the next stream in the pool
   *
   * The stream is wrapped into a decorated_stream class to embed information
   * such as its position in the pool, or the device id.
   */
  decorated_stream next()
  {
    ::std::lock_guard<::std::mutex> locker(mtx);
    assert(index < payload.size());

    auto& result = payload.at(index);

    assert(result.dev_id != -1);

    /* Note that we do not check if id is initialized to a unique id (!=
     * -1) because we could create pools of unregistered streams. Such
     * identifiers are useful to avoid some synchronizations, but are not
     * mandatory. */

    /* Streams are created lazily, so there may be no stream yet */
    if (!result.stream)
    {
      if (primary_ctx)
      {
        cuda_safe_call(cuCtxPushCurrent(primary_ctx));

        /* Create a CUDA stream on that context */
        cuda_safe_call(cudaStreamCreate(&result.stream));

        CUcontext dummy;
        cuda_safe_call(cuCtxPopCurrent(&dummy));
      }
      else
      {
        const auto old_dev_id = cuda_try<cudaGetDevice>();
        if (old_dev_id != dev_id)
        {
          cuda_safe_call(cudaSetDevice(dev_id));
        }

        /* Create a CUDA stream on that device */
        cuda_safe_call(cudaStreamCreate(&result.stream));

        if (old_dev_id != dev_id)
        {
          cuda_safe_call(cudaSetDevice(old_dev_id));
        }
      }
    }

    if (++index >= payload.size())
    {
      index = 0;
    }

    return result;
  }

  // To iterate over all entries of the pool
  using iterator = ::std::vector<decorated_stream>::iterator;
  iterator begin()
  {
    return payload.begin();
  }
  iterator end()
  {
    return payload.end();
  }

  /**
   * @brief Number of streams in the pool
   *
   * CUDA streams are initialized lazily, so this gives the number of slots
   * available in the pool, not the number of streams initialized.
   */
  size_t size() const
  {
    ::std::lock_guard<::std::mutex> locker(mtx);
    return payload.size();
  }

  // ATTENTION: see move ctor
  mutable ::std::mutex mtx;
  ::std::vector<decorated_stream> payload;
  size_t index          = 0;
  int dev_id            = 1;
  CUcontext primary_ctx = nullptr;
};

/**
 * @brief A handle which stores resources useful for an efficient asynchronous
 * execution. For example this will store the pools of CUDA streams.
 *
 * This class relies on a PIMPL idiom and can be passed by value. Creating a
 * new object of this type does not initialize any resource, as these will be
 * set lazily.
 */
class async_resources_handle
{
  // TODO: optimize based on measurements

public:
  static constexpr size_t pool_size      = 4;
  static constexpr size_t data_pool_size = 4;

private:
  /**
   * @brief A helper class to maintain a set of available IDs, and attributes IDs
   */
  class id_pool
  {
  public:
    ~id_pool()
    {
      assert(released.load() == current.load());
    }

    ::std::ptrdiff_t get_unique_id(size_t cnt = 1)
    {
      // Use fetch_add to atomically increment current and return the previous value
      return current.fetch_add(cnt);
    }

    void release_unique_id(::std::ptrdiff_t /* id */, size_t cnt = 1)
    {
      // Use fetch_add to atomically increment released
      released.fetch_add(cnt);
    }

  private:
    // next available ID
    ::std::atomic<::std::ptrdiff_t> current{0};
    // Number of IDs released, for bookkeeping
    ::std::atomic<::std::ptrdiff_t> released{0};
  };

  /**
   * @brief This class implements a matrix to keep track of the previous
   * synchronization that occurred between each pair of streams in our pools.
   *
   * We record the largest event ID used to synchronized between two streams
   * because synchronizing these two streams with an older event (with a lower
   * ID) is implied by the previous synchronization, so it can be skipped thanks
   * to stream-ordering of operations.
   *
   * This is implemented as a hash table where keys are pairs of IDs.
   */
  class last_event_per_stream
  {
  public:
    // We are trying to insert a dependency from the event with id event_id
    // located on stream "from" to stream "dst" (stream dst waits for the
    // event)
    // Returned value : boolean indicating if we can skip the synchronization
    bool validate_sync_and_update(::std::ptrdiff_t dst, ::std::ptrdiff_t src, int event_id)
    {
      // If either of the streams is not from the pool, do not skip
      if (dst == -1 || src == -1)
      {
        return false;
      }

      const auto key = ::std::pair(src, dst);

      if (auto i = interactions.find(key); i != interactions.end())
      {
        // If there is already an entry, potentially update it
        int& last_event_id = i->second;
        if (last_event_id >= event_id)
        {
          // We can skip this synchronization because it was already enforced
          return true;
        }
        last_event_id = event_id;
        return false;
      }
      // These two streams did not interact yet, we need to create a new entry
      interactions[key] = event_id;
      return false;
    }

  private:
    // For each pair of unique IDs, we keep the last event id
    ::std::unordered_map<::std::pair<::std::ptrdiff_t, ::std::ptrdiff_t>,
                         int,
                         cuda::experimental::stf::hash<::std::pair<::std::ptrdiff_t, ::std::ptrdiff_t>>>
      interactions;

    ::std::mutex mtx;
  };

  // We use a pimpl idiom
  class impl
  {
  public:
    impl()
    {
      // Save current device so that this goes unnoticed
      const int ndevices = cuda_try<cudaGetDeviceCount>();
      assert(ndevices > 0);
      assert(pool_size > 0);
      assert(data_pool_size > 0);

      pool.resize(ndevices);
      per_device_gc_helper.resize(ndevices, nullptr);
      /* For every device, we keep two pools, one dedicated to computation,
       * the other for auxiliary methods such as data transfers. This is intended to
       * improve overlapping of transfers and computation, for example. */
      for (auto d : each(ndevices))
      {
        stream_pool_init_internal(pool[d].first, d, pool_size);
        stream_pool_init_internal(pool[d].second, d, data_pool_size);
      }
    }

    ~impl()
    {
      // Release the resources for each device (for each device, there is a
      // stream_pool class to store CUDA streams for computation and another
      // for data transfers)
      for (auto& p : pool)
      {
        stream_pool_cleanup_internal(p.first);
        stream_pool_cleanup_internal(p.second);
      }
    }

    stream_pool& get_device_stream_pool(int dev_id, bool for_computation)
    {
      assert(dev_id < int(pool.size()));
      return for_computation ? pool[dev_id].first : pool[dev_id].second;
    }

  private:
    // Initialize a stream pool for the dev_id CUDA device with n slots which will be populated lazily
    void stream_pool_init_internal(stream_pool& p, int dev_id, size_t n)
    {
      assert(n > 0);

      // Do most of the work outside the critical section
      ::std::vector<decorated_stream> new_payload;
      new_payload.reserve(n);
      for (auto i : each(n))
      {
        ::std::ignore = i;
        new_payload.emplace_back(nullptr, ids.get_unique_id(), dev_id);
      }

      ::std::lock_guard<::std::mutex> locker(p.mtx);
      p.dev_id  = dev_id;
      p.payload = std::move(new_payload);
    }

    void stream_pool_cleanup_internal(stream_pool& p)
    {
      ::std::vector<decorated_stream> goner;
      {
        ::std::lock_guard<::std::mutex> locker(p.mtx);
        p.payload.swap(goner);
      }
      // Clean up outside the critical section
      for (auto& e : goner)
      {
        ids.release_unique_id(e.id);
        if (e.stream)
        {
          cuda_safe_call(cudaStreamDestroy(e.stream));
        }
      }
    }

  public:
    // These are constructed and destroyed in reversed order
    id_pool ids;

    // This memorize what was the last event used to synchronize a pair of streams
    last_event_per_stream cached_syncs;

    // For each device, a pair of stream_pool objects, each stream_pool objects
    // stores a pool of streams on this device
    ::std::vector<::std::pair<stream_pool, stream_pool>> pool;

    /* Store previously instantiated graphs, indexed by the number of edges and nodes */
    executable_graph_cache cached_graphs;

    ::std::vector<::std::shared_ptr<green_context_helper>> per_device_gc_helper;

    mutable exec_affinity affinity;
  };

  ::std::shared_ptr<impl> pimpl;

public:
  async_resources_handle()
      : pimpl(::std::make_shared<impl>())
  {}

  explicit async_resources_handle(::std::nullptr_t) {}

  explicit operator bool() const
  {
    return pimpl != nullptr;
  }

  stream_pool& get_device_stream_pool(int dev_id, bool for_computation)
  {
    assert(pimpl);
    return pimpl->get_device_stream_pool(dev_id, for_computation);
  }

  ::std::ptrdiff_t get_unique_id(size_t cnt = 1)
  {
    assert(pimpl);
    return pimpl->ids.get_unique_id(cnt);
  }

  void release_unique_id(::std::ptrdiff_t id, size_t cnt = 1)
  {
    assert(pimpl);
    return pimpl->ids.release_unique_id(id, cnt);
  }

  bool validate_sync_and_update(::std::ptrdiff_t dst, ::std::ptrdiff_t src, int event_id)
  {
    assert(pimpl);
    return pimpl->cached_syncs.validate_sync_and_update(dst, src, event_id);
  }

  ::std::shared_ptr<cudaGraphExec_t> cached_graphs_query(size_t nnodes, size_t nedges, ::std::shared_ptr<cudaGraph_t> g)
  {
    assert(pimpl);
    return pimpl->cached_graphs.query(nnodes, nedges, mv(g));
<<<<<<< HEAD
  }

  size_t cached_graphs_cnt() const
  {
    assert(pimpl);
    return pimpl->cached_graphs.size();
=======
>>>>>>> ed9d3489
  }

  // Get the green context helper cached for this device (or let the user initialize it)
  auto& gc_helper(int dev_id)
  {
    assert(pimpl);
    assert(dev_id < int(pimpl->per_device_gc_helper.size()));
    return pimpl->per_device_gc_helper[dev_id];
  }

  exec_affinity& get_affinity()
  {
    assert(pimpl);
    return pimpl->affinity;
  }

  const exec_affinity& get_affinity() const
  {
    assert(pimpl);
    return pimpl->affinity;
  }

  bool has_affinity() const
  {
    assert(pimpl);
    return pimpl->affinity.has_affinity();
  }

  void push_affinity(::std::vector<::std::shared_ptr<exec_place>> p) const
  {
    assert(pimpl);
    pimpl->affinity.push(mv(p));
  }

  void push_affinity(::std::shared_ptr<exec_place> p) const
  {
    assert(pimpl);
    pimpl->affinity.push(mv(p));
  }

  void pop_affinity() const
  {
    assert(pimpl);
    pimpl->affinity.pop();
  }

  const ::std::vector<::std::shared_ptr<exec_place>>& current_affinity() const
  {
    assert(pimpl);
    return pimpl->affinity.top();
  }
};

/* Record a user-provided CUDA stream (optimization) */
inline decorated_stream register_stream(async_resources_handle& async_resources, cudaStream_t user_stream)
{
  // Get a unique ID
  const auto id    = async_resources.get_unique_id();
  const int dev_id = get_device_from_stream(user_stream);

  return decorated_stream(user_stream, id, dev_id);
}

inline void unregister_stream(async_resources_handle& async_resources, decorated_stream& dstream)
{
  async_resources.release_unique_id(dstream.id);
  // reset the decorated stream
  dstream.id = -1;
}

#ifdef UNITTESTED_FILE
/*
 * This test ensures that the async_resources_handle type is default
 * constructible, which for example makes it possible to use it in a raft
 * handle.
 */
UNITTEST("async_resources_handle is_default_constructible")
{
  static_assert(::std::is_default_constructible<async_resources_handle>::value,
                "async_resources_handle must be default constructible");
};
#endif

} // namespace cuda::experimental::stf<|MERGE_RESOLUTION|>--- conflicted
+++ resolved
@@ -436,15 +436,6 @@
   {
     assert(pimpl);
     return pimpl->cached_graphs.query(nnodes, nedges, mv(g));
-<<<<<<< HEAD
-  }
-
-  size_t cached_graphs_cnt() const
-  {
-    assert(pimpl);
-    return pimpl->cached_graphs.size();
-=======
->>>>>>> ed9d3489
   }
 
   // Get the green context helper cached for this device (or let the user initialize it)
