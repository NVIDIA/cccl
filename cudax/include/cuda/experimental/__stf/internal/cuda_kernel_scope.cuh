//===----------------------------------------------------------------------===//
//
// Part of CUDASTF in CUDA C++ Core Libraries,
// under the Apache License v2.0 with LLVM Exceptions.
// See https://llvm.org/LICENSE.txt for license information.
// SPDX-License-Identifier: Apache-2.0 WITH LLVM-exception
// SPDX-FileCopyrightText: Copyright (c) 2022-2024 NVIDIA CORPORATION & AFFILIATES.
//
//===----------------------------------------------------------------------===//

/**
 * @file
 *
 * @brief Implementation of the cuda_kernel and cuda_kernel_chain constructs
 *
 */

#pragma once

#include <cuda/__cccl_config>

#if defined(_CCCL_IMPLICIT_SYSTEM_HEADER_GCC)
#  pragma GCC system_header
#elif defined(_CCCL_IMPLICIT_SYSTEM_HEADER_CLANG)
#  pragma clang system_header
#elif defined(_CCCL_IMPLICIT_SYSTEM_HEADER_MSVC)
#  pragma system_header
#endif // no system header

#include <cuda/experimental/__stf/internal/backend_ctx.cuh>
#include <cuda/experimental/__stf/internal/task_dep.cuh>
#include <cuda/experimental/__stf/internal/task_statistics.cuh>

namespace cuda::experimental::stf
{

class graph_ctx;
class stream_ctx;

namespace reserved
{

template <typename T>
<<<<<<< HEAD
struct is_function_or_kernel : ::std::false_type
{};

template <>
struct is_function_or_kernel<CUfunction> : ::std::true_type
{};

#if CUDA_VERSION >= 12000
template <>
struct is_function_or_kernel<CUkernel> : ::std::true_type
{};
#endif

template <typename T>
inline constexpr bool is_function_or_kernel_v = is_function_or_kernel<T>::value;
=======
inline constexpr bool is_cufunction_or_cukernel_v = ::std::is_same_v<T, CUfunction> || ::std::is_same_v<T, CUkernel>;
>>>>>>> bdd27770

} // end namespace reserved

/**
 * @brief Description of a CUDA kernel
 *
 * This is used to describe kernels passed to the `ctx.cuda_kernel` and
 * `ctx.cuda_kernel_chain` API calls.
 */
struct cuda_kernel_desc
{
  cuda_kernel_desc() = default;

  template <typename Fun, typename... Args>
  cuda_kernel_desc(Fun func, dim3 gridDim_, dim3 blockDim_, size_t sharedMem_, Args... args)
<<<<<<< HEAD
  {
    configure(mv(func), gridDim_, blockDim_, sharedMem_, ::std::forward<Args>(args)...);
  }

  template <typename Fun, typename... Args>
  void configure(Fun func, dim3 gridDim_, dim3 blockDim_, size_t sharedMem_, Args... args)
=======
>>>>>>> bdd27770
  {
    configure(mv(func), gridDim_, blockDim_, sharedMem_, mv(args)...);
  }

  template <typename Fun, typename... Args>
  void configure(Fun func, dim3 gridDim_, dim3 blockDim_, size_t sharedMem_, Args... args)
  {
    // Ensure we are packing arguments of the proper types to call func (only
    // valid with the runtime API)
    static_assert(reserved::is_cufunction_or_cukernel_v<Fun> || ::std::is_invocable_v<Fun, Args...>);

    using TupleType = ::std::tuple<::std::decay_t<Args>...>;

    _CCCL_ASSERT(!configured, "cuda_kernel_desc was already configured");

    func_variant = store_func(mv(func));
    gridDim      = gridDim_;
    blockDim     = blockDim_;
    sharedMem    = sharedMem_;

    // We first copy all arguments into a tuple because the kernel
    // implementation needs pointers to the argument, so we cannot use
    // directly those passed in the pack of arguments
    auto arg_tuple = ::std::make_shared<TupleType>(mv(args)...);
<<<<<<< HEAD

    // Ensure we are packing arguments of the proper types to call func (only
    // valid with the runtime API)
    if constexpr (!reserved::is_function_or_kernel_v<Fun>)
    {
      static_assert(::std::is_invocable_v<Fun, Args...>);
    }
=======
>>>>>>> bdd27770

    // Get the address of every tuple entry
    ::std::apply(
      [this](auto&... elems) {
        // Push back the addresses of each tuple element into the args vector
<<<<<<< HEAD
        ((args_ptr.push_back(&elems)), ...);
=======
        (args_ptr.push_back(&elems), ...);
>>>>>>> bdd27770
      },
      *arg_tuple);

    // Save the tuple in a typed erased value
    arg_tuple_type_erased = mv(arg_tuple);

    configured = true;
<<<<<<< HEAD
  }

  // It is the responsibility of the caller to unsure arguments are valid until
  // the CUDA kernel construct ends
  template <typename Fun>
  void configure_raw(Fun func, dim3 gridDim_, dim3 blockDim_, size_t sharedMem_, int arg_cnt, const void** args)
  {
    _CCCL_ASSERT(!configured, "cuda_kernel_desc was already configured");

    func_variant = store_func(mv(func));
    gridDim      = gridDim_;
    blockDim     = blockDim_;
    sharedMem    = sharedMem_;

    for (int i = 0; i < arg_cnt; i++)
    {
      // We can safely forget the const here because CUDA will not modify the
      // argument
      args_ptr.push_back(const_cast<void*>(args[i]));
    }

    configured = true;
  }

  /* CUfunction/CUkernel (CUDA driver API) or __global__ function (CUDA runtime API) */
  using func_variant_t =
    ::std::variant<CUfunction,
#if CUDA_VERSION >= 12000
                   CUkernel,
#endif
                   const void*>;
=======
  }

  // It is the responsibility of the caller to unsure arguments are valid until
  // the CUDA kernel construct ends
  template <typename Fun>
  void configure_raw(Fun func, dim3 gridDim_, dim3 blockDim_, size_t sharedMem_, int arg_cnt, const void** args)
  {
    _CCCL_ASSERT(!configured, "cuda_kernel_desc was already configured");

    func_variant = store_func(mv(func));
    gridDim      = gridDim_;
    blockDim     = blockDim_;
    sharedMem    = sharedMem_;

    for (int i = 0; i < arg_cnt; i++)
    {
      // We can safely forget the const here because CUDA will not modify the
      // argument
      args_ptr.push_back(const_cast<void*>(args[i]));
    }

    configured = true;
  }

  /* CUfunction/CUkernel (CUDA driver API) or __global__ function (CUDA runtime API) */
  using func_variant_t = ::std::variant<CUfunction, CUkernel, const void*>;
>>>>>>> bdd27770
  func_variant_t func_variant;
  dim3 gridDim;
  dim3 blockDim;
  size_t sharedMem = 0;

  // Vector of pointers to the arg_tuple which saves arguments in a typed-erased way
  // Mutable so that launch can be const
  mutable ::std::vector<void*> args_ptr;

  // Helper to launch the kernel using CUDA stream based API
  void launch(cudaStream_t stream) const
  {
<<<<<<< HEAD
    ::std::visit(
      [&](auto&& kernel_func) {
        using T = ::std::decay_t<decltype(kernel_func)>;
        if constexpr (::std::is_same_v<T, const void*>)
        {
          cuda_safe_call(cudaLaunchKernel(kernel_func, gridDim, blockDim, args_ptr.data(), sharedMem, stream));
        }
        else
        {
          static_assert(reserved::is_function_or_kernel_v<T>, "Unsupported function type in func_variant");

          // If this is a CUkernel, the cast to a CUfunction is sufficient
          cuda_safe_call(cuLaunchKernel(
            (CUfunction) kernel_func,
            gridDim.x,
            gridDim.y,
            gridDim.z,
            blockDim.x,
            blockDim.y,
            blockDim.z,
            sharedMem,
            stream,
            args_ptr.data(),
            nullptr));
        }
      },
      func_variant);
=======
    _CCCL_ASSERT(func_variant.index() != ::std::variant_npos, "uninitialized variant");

    if (auto* f = ::std::get_if<const void*>(&func_variant))
    {
      cuda_safe_call(cudaLaunchKernel(*f, gridDim, blockDim, args_ptr.data(), sharedMem, stream));
    }
    else
    {
      auto* ker_ptr = ::std::get_if<CUfunction>(&func_variant);
      if (!ker_ptr)
      {
        // If this is a CUkernel, the cast to a CUfunction is sufficient
        ker_ptr = reinterpret_cast<const CUfunction*>(::std::get_if<CUkernel>(&func_variant));
      }

      cuda_safe_call(cuLaunchKernel(
        *ker_ptr,
        gridDim.x,
        gridDim.y,
        gridDim.z,
        blockDim.x,
        blockDim.y,
        blockDim.z,
        sharedMem,
        stream,
        args_ptr.data(),
        nullptr));
    }
>>>>>>> bdd27770
  }

  void launch_in_graph(cudaGraphNode_t& node, cudaGraph_t& graph) const
  {
<<<<<<< HEAD
    ::std::visit(
      [&](auto&& kernel_func) {
        using T = ::std::decay_t<decltype(kernel_func)>;

        if constexpr (reserved::is_function_or_kernel_v<T>)
        {
          CUDA_KERNEL_NODE_PARAMS params{
            .func           = (CUfunction) kernel_func,
            .gridDimX       = gridDim.x,
            .gridDimY       = gridDim.y,
            .gridDimZ       = gridDim.z,
            .blockDimX      = blockDim.x,
            .blockDimY      = blockDim.y,
            .blockDimZ      = blockDim.z,
            .sharedMemBytes = static_cast<unsigned>(sharedMem),
            .kernelParams   = const_cast<void**>(args_ptr.data()),
            .extra          = nullptr,
            .kern           = nullptr,
            .ctx            = nullptr};
          cuda_safe_call(cuGraphAddKernelNode(&node, graph, nullptr, 0, &params));
        }
        else
        {
          static_assert(::std::is_same_v<T, const void*>, "Unsupported kernel function type");
          cudaKernelNodeParams params{
            .func           = const_cast<void*>(kernel_func),
            .gridDim        = gridDim,
            .blockDim       = blockDim,
            .sharedMemBytes = static_cast<unsigned>(sharedMem),
            .kernelParams   = args_ptr.data(),
            .extra          = nullptr};
          cuda_safe_call(cudaGraphAddKernelNode(&node, graph, nullptr, 0, &params));
        }
      },
      func_variant);
=======
    _CCCL_ASSERT(func_variant.index() != ::std::variant_npos, "uninitialized variant");

    if (auto* f = ::std::get_if<const void*>(&func_variant))
    {
      cudaKernelNodeParams params{
        .func           = const_cast<void*>(*f),
        .gridDim        = gridDim,
        .blockDim       = blockDim,
        .sharedMemBytes = static_cast<unsigned>(sharedMem),
        .kernelParams   = args_ptr.data(),
        .extra          = nullptr};
      cuda_safe_call(cudaGraphAddKernelNode(&node, graph, nullptr, 0, &params));
      return;
    }

    if (auto* func_ptr = ::std::get_if<CUfunction>(&func_variant))
    {
      CUDA_KERNEL_NODE_PARAMS params{
        .func           = *func_ptr,
        .gridDimX       = gridDim.x,
        .gridDimY       = gridDim.y,
        .gridDimZ       = gridDim.z,
        .blockDimX      = blockDim.x,
        .blockDimY      = blockDim.y,
        .blockDimZ      = blockDim.z,
        .sharedMemBytes = static_cast<unsigned>(sharedMem),
        .kernelParams   = const_cast<void**>(args_ptr.data()),
        .extra          = nullptr,
        .kern           = nullptr,
        .ctx            = nullptr};
      cuda_safe_call(cuGraphAddKernelNode(&node, graph, nullptr, 0, &params));
      return;
    }

    auto* ker_ptr = ::std::get_if<CUkernel>(&func_variant);
    _CCCL_ASSERT(ker_ptr, "invalid function");

    CUDA_KERNEL_NODE_PARAMS params{
      .func           = nullptr,
      .gridDimX       = gridDim.x,
      .gridDimY       = gridDim.y,
      .gridDimZ       = gridDim.z,
      .blockDimX      = blockDim.x,
      .blockDimY      = blockDim.y,
      .blockDimZ      = blockDim.z,
      .sharedMemBytes = static_cast<unsigned>(sharedMem),
      .kernelParams   = const_cast<void**>(args_ptr.data()),
      .extra          = nullptr,
      .kern           = *ker_ptr,
      // ctx=nullptr means current context
      .ctx = nullptr};
    cuda_safe_call(cuGraphAddKernelNode(&node, graph, nullptr, 0, &params));
>>>>>>> bdd27770
  }

  // Utility to query the number of registers used by this kernel
  int get_num_registers() const
  {
<<<<<<< HEAD
    return ::std::visit(
      [](auto&& kernel_func) {
        using T = ::std::decay_t<decltype(kernel_func)>;
        if constexpr (reserved::is_function_or_kernel_v<T>)
        {
          return cuda_try<cuFuncGetAttribute>(CU_FUNC_ATTRIBUTE_NUM_REGS, (CUfunction) kernel_func);
        }
        else
        {
          static_assert(::std::is_same_v<T, const void*>, "Unsupported kernel function type");
          cudaFuncAttributes func_attr{};
          cuda_safe_call(cudaFuncGetAttributes(&func_attr, kernel_func));
          return func_attr.numRegs;
        }
      },
      func_variant);
=======
    _CCCL_ASSERT(func_variant.index() != ::std::variant_npos, "uninitialized variant");

    if (auto* f = ::std::get_if<const void*>(&func_variant))
    {
      cudaFuncAttributes func_attr{};
      cuda_safe_call(cudaFuncGetAttributes(&func_attr, *f));
      return func_attr.numRegs;
    }

    auto* fun_ptr = ::std::get_if<CUfunction>(&func_variant);
    if (fun_ptr)
    {
      return cuda_try<cuFuncGetAttribute>(CU_FUNC_ATTRIBUTE_NUM_REGS, *fun_ptr);
    }

    auto* ker_ptr = ::std::get_if<CUkernel>(&func_variant);
    _CCCL_ASSERT(ker_ptr, "invalid kernel");

    auto current_dev = cuda_try<cuCtxGetDevice>();
    return cuda_try<cuKernelGetAttribute>(CU_FUNC_ATTRIBUTE_NUM_REGS, *ker_ptr, current_dev);
>>>>>>> bdd27770
  }

private:
  // This type-erased smart pointer keeps the argument tuple valid until the
  // object is destroyed, so that the pointer to these arguments remain valid
  ::std::shared_ptr<void> arg_tuple_type_erased;

  static func_variant_t store_func(CUfunction f)
  {
    return f;
  }

<<<<<<< HEAD
#if CUDA_VERSION >= 12000
=======
>>>>>>> bdd27770
  static func_variant_t store_func(CUkernel k)
  {
    return k;
  }
<<<<<<< HEAD
#endif
=======
>>>>>>> bdd27770

  template <typename T>
  static func_variant_t store_func(T* f)
  {
    return reinterpret_cast<const void*>(f);
  }

  // We can only configure the kernel descriptor once
  bool configured = false;
};

namespace reserved
{

/**
 * @brief Implementation of the CUDA kernel construct
 *
 * If the chained flag is set, we expect to have a chain of kernels, otherwise a single kernel
 */
template <typename Ctx, bool chained, typename... Deps>
class cuda_kernel_scope
{
public:
  cuda_kernel_scope(Ctx& ctx, task_dep<Deps>... deps)
      : ctx(ctx)
      , deps(mv(deps)...)
  {}

  // Provide an explicit execution place
  cuda_kernel_scope(Ctx& ctx, exec_place e_place, task_dep<Deps>... deps)
      : ctx(ctx)
      , deps(mv(deps)...)
      , e_place(mv(e_place))
  {}

  cuda_kernel_scope(const cuda_kernel_scope&)            = delete;
  cuda_kernel_scope& operator=(const cuda_kernel_scope&) = delete;
  // move-constructible
  cuda_kernel_scope(cuda_kernel_scope&&) = default;

  auto& set_exec_place(exec_place e_place_)
  {
    e_place = mv(e_place_);
    return *this;
  }

  /// Add a set of dependencies
  template <typename... Pack>
  void add_deps(task_dep_untyped first, Pack&&... pack)
  {
    dynamic_deps.push_back(mv(first));
    if constexpr (sizeof...(Pack) > 0)
    {
      add_deps(::std::forward<Pack>(pack)...);
    }
  }

  template <typename T>
  decltype(auto) get(size_t submitted_index) const
  {
    _CCCL_ASSERT(support_task.has_value(), "uninitialized task");
    return support_task->template get<T>(submitted_index);
  }

  /**
   * @brief Sets the symbol for this object.
   *
   * This method moves the provided string into the internal symbol member and returns a reference to the current
   * object, allowing for method chaining.
   *
   * @param s The string to set as the symbol.
   * @return A reference to the current object.
   */
  auto& set_symbol(::std::string s)
  {
    symbol = mv(s);
    return *this;
  }

  auto& start()
  {
    // If a place is specified, use it
    support_task = e_place ? ctx.task(e_place.value()) : ctx.task();

    auto& t = *support_task;

    t.add_deps(deps);

    // Append all dynamic deps
    for (auto& d : dynamic_deps)
    {
      t.add_deps(mv(d));
    }
    dynamic_deps.clear();

    if (!symbol.empty())
    {
      t.set_symbol(symbol);
    }

    // Do we need to measure the duration of the kernel(s) ?
    auto& statistics   = reserved::task_statistics::instance();
    record_time        = t.schedule_task() || statistics.is_calibrating_to_file();
    record_time_device = -1;

    t.start();

    if constexpr (::std::is_same_v<Ctx, stream_ctx>)
    {
      if (record_time)
      {
        cuda_safe_call(cudaGetDevice(&record_time_device)); // We will use this to force it during the next run
        // Events must be created here to avoid issues with multi-gpu
        cuda_safe_call(cudaEventCreate(&start_event));
        cuda_safe_call(cudaEventCreate(&end_event));
        cuda_safe_call(cudaEventRecord(start_event, t.get_stream()));
      }
    }

    auto& dot = *ctx.get_dot();
    if (dot.is_tracing())
    {
      dot.template add_vertex<typename Ctx::task_type, logical_data_untyped>(t);
    }

    return *this;
  }

  auto& end()
  {
    auto& t = *support_task;

    // Do submit kernels
    launch_kernels();

    // We need to access the task structures (eg. to get the stream) so we do
    // not clear all its resources yet.
    t.end_uncleared();

    if constexpr (::std::is_same_v<Ctx, stream_ctx>)
    {
      if (record_time)
      {
        cuda_safe_call(cudaEventRecord(end_event, t.get_stream()));
        cuda_safe_call(cudaEventSynchronize(end_event));

        float milliseconds = 0;
        cuda_safe_call(cudaEventElapsedTime(&milliseconds, start_event, end_event));

        auto& dot = *ctx.get_dot();
        if (dot.is_tracing())
        {
          dot.template add_vertex_timing<typename Ctx::task_type>(t, milliseconds, record_time_device);
        }

        auto& statistics = reserved::task_statistics::instance();
        if (statistics.is_calibrating())
        {
          statistics.log_task_time(t, milliseconds);
        }
      }
    }

    t.clear();

    // Do release to the task structure as we don't need to reference it when
    // we have called end()
    support_task.reset();

    return *this;
  }

  /**
   * @brief Takes a lambda function and executes it on the host in a graph callback node.
   *
   * @tparam Fun type of lambda function
   * @param f Lambda function to execute
   */
  template <typename Fun>
  void operator->*(Fun&& f)
  {
    start();

    SCOPE(exit)
    {
      end();
    };

    auto& t = *support_task;

    // Get the vector of kernel(s) to perform
    // When chained is enable, we expect a vector of kernel description which
    // should be executed one after the other.
    if constexpr (chained)
    {
      kernel_descs = ::std::apply(f, deps.instance(t));
      assert(!kernel_descs.empty());
    }
    else
    {
      // We have an unchained cuda_kernel, which means there is a single
      // CUDA kernel described, and the function should return a single
      // descriptor, not a vector
      static_assert(!chained);

      cuda_kernel_desc res = ::std::apply(f, deps.instance(t));
      kernel_descs.push_back(res);
    }
  }
<<<<<<< HEAD

  // Manually add one kernel
  auto& add_kernel_desc(cuda_kernel_desc d)
  {
    kernel_descs.push_back(mv(d));
    return *this;
  }

=======

  // Manually add one kernel
  auto& add_kernel_desc(cuda_kernel_desc d)
  {
    kernel_descs.push_back(mv(d));
    return *this;
  }

>>>>>>> bdd27770
  // Manually add a vector of kernels
  auto& add_kernel_desc(const ::std::vector<cuda_kernel_desc>& descs)
  {
    for (const auto& d : descs)
    {
      add_kernel_desc(d);
    }
    return *this;
  }

private:
  // This does submit all kernels and print statistics if needed
  void launch_kernels()
  {
    // If CUDASTF_CUDA_KERNEL_DEBUG is set, we display the number of registers
    // used by the kernel(s)
<<<<<<< HEAD
    static bool display_register_cnt = [] {
=======
    static const bool display_register_cnt = [] {
>>>>>>> bdd27770
      const char* env = ::std::getenv("CUDASTF_CUDA_KERNEL_DEBUG");
      return env && (atoi(env) != 0);
    }();

    // Print some statistics if needed
    if (display_register_cnt)
    {
      if (kernel_descs.size() > 1)
      {
        fprintf(stderr, "cuda_kernel_chain (%s):\n", symbol.c_str());
        for (size_t i = 0; i < kernel_descs.size(); i++)
        {
          fprintf(stderr, "- kernel %ld uses %d register(s)\n", i, kernel_descs[i].get_num_registers());
        }
      }
      else
      {
        fprintf(stderr, "cuda_kernel (%s): uses %d register(s)\n", symbol.c_str(), kernel_descs[0].get_num_registers());
      }
    }

    auto& t = *support_task;

    if constexpr (::std::is_same_v<Ctx, graph_ctx>)
    {
      auto lock = t.lock_ctx_graph();
      auto& g   = t.get_ctx_graph();

      // We have two situations : either there is a single kernel and we put the kernel in the context's
      // graph, or we rely on a child graph
      if (kernel_descs.size() == 1)
      {
        kernel_descs[0].launch_in_graph(t.get_node(), g);
      }
      else
      {
        ::std::vector<cudaGraphNode_t>& chain = t.get_node_chain();
        chain.resize(kernel_descs.size());

        // Create a chain of kernels
        for (size_t i = 0; i < kernel_descs.size(); i++)
        {
          kernel_descs[i].launch_in_graph(chain[i], g);
          if (i > 0)
          {
            cuda_safe_call(cudaGraphAddDependencies(g, &chain[i - 1], &chain[i], 1));
          }
        }
      }
    }
    else
    {
      // Rely on stream semantic to have a dependency between the kernels
      for (auto& k : kernel_descs)
      {
        k.launch(t.get_stream());
      }
    }
  }

  ::std::string symbol;
  Ctx& ctx;
  // Statically defined deps
  task_dep_vector<Deps...> deps;

  // To store a task that implements cuda_kernel(_chain). Note that we do not
  // store the task with Deps... but a "dynamic" task where all dependencies
  // are added using add_deps.
  using underlying_task_type = decltype(::std::declval<Ctx>().task());
  ::std::optional<underlying_task_type> support_task;

  // Dependencies added with add_deps
  ::std::vector<task_dep_untyped> dynamic_deps;

  ::std::optional<exec_place> e_place;

  // What kernel(s) must be done ? We also store this in a vector if there is a
  // single kernel (with the cuda_kernel construct)
  ::std::vector<cuda_kernel_desc> kernel_descs;

  // Are we making some measurements ?
  bool record_time;
  int record_time_device;
  cudaEvent_t start_event, end_event;
};

} // end namespace reserved
} // end namespace cuda::experimental::stf<|MERGE_RESOLUTION|>--- conflicted
+++ resolved
@@ -41,25 +41,7 @@
 {
 
 template <typename T>
-<<<<<<< HEAD
-struct is_function_or_kernel : ::std::false_type
-{};
-
-template <>
-struct is_function_or_kernel<CUfunction> : ::std::true_type
-{};
-
-#if CUDA_VERSION >= 12000
-template <>
-struct is_function_or_kernel<CUkernel> : ::std::true_type
-{};
-#endif
-
-template <typename T>
-inline constexpr bool is_function_or_kernel_v = is_function_or_kernel<T>::value;
-=======
 inline constexpr bool is_cufunction_or_cukernel_v = ::std::is_same_v<T, CUfunction> || ::std::is_same_v<T, CUkernel>;
->>>>>>> bdd27770
 
 } // end namespace reserved
 
@@ -75,15 +57,12 @@
 
   template <typename Fun, typename... Args>
   cuda_kernel_desc(Fun func, dim3 gridDim_, dim3 blockDim_, size_t sharedMem_, Args... args)
-<<<<<<< HEAD
   {
     configure(mv(func), gridDim_, blockDim_, sharedMem_, ::std::forward<Args>(args)...);
   }
 
   template <typename Fun, typename... Args>
   void configure(Fun func, dim3 gridDim_, dim3 blockDim_, size_t sharedMem_, Args... args)
-=======
->>>>>>> bdd27770
   {
     configure(mv(func), gridDim_, blockDim_, sharedMem_, mv(args)...);
   }
@@ -108,26 +87,12 @@
     // implementation needs pointers to the argument, so we cannot use
     // directly those passed in the pack of arguments
     auto arg_tuple = ::std::make_shared<TupleType>(mv(args)...);
-<<<<<<< HEAD
-
-    // Ensure we are packing arguments of the proper types to call func (only
-    // valid with the runtime API)
-    if constexpr (!reserved::is_function_or_kernel_v<Fun>)
-    {
-      static_assert(::std::is_invocable_v<Fun, Args...>);
-    }
-=======
->>>>>>> bdd27770
 
     // Get the address of every tuple entry
     ::std::apply(
       [this](auto&... elems) {
         // Push back the addresses of each tuple element into the args vector
-<<<<<<< HEAD
-        ((args_ptr.push_back(&elems)), ...);
-=======
         (args_ptr.push_back(&elems), ...);
->>>>>>> bdd27770
       },
       *arg_tuple);
 
@@ -135,7 +100,6 @@
     arg_tuple_type_erased = mv(arg_tuple);
 
     configured = true;
-<<<<<<< HEAD
   }
 
   // It is the responsibility of the caller to unsure arguments are valid until
@@ -161,40 +125,7 @@
   }
 
   /* CUfunction/CUkernel (CUDA driver API) or __global__ function (CUDA runtime API) */
-  using func_variant_t =
-    ::std::variant<CUfunction,
-#if CUDA_VERSION >= 12000
-                   CUkernel,
-#endif
-                   const void*>;
-=======
-  }
-
-  // It is the responsibility of the caller to unsure arguments are valid until
-  // the CUDA kernel construct ends
-  template <typename Fun>
-  void configure_raw(Fun func, dim3 gridDim_, dim3 blockDim_, size_t sharedMem_, int arg_cnt, const void** args)
-  {
-    _CCCL_ASSERT(!configured, "cuda_kernel_desc was already configured");
-
-    func_variant = store_func(mv(func));
-    gridDim      = gridDim_;
-    blockDim     = blockDim_;
-    sharedMem    = sharedMem_;
-
-    for (int i = 0; i < arg_cnt; i++)
-    {
-      // We can safely forget the const here because CUDA will not modify the
-      // argument
-      args_ptr.push_back(const_cast<void*>(args[i]));
-    }
-
-    configured = true;
-  }
-
-  /* CUfunction/CUkernel (CUDA driver API) or __global__ function (CUDA runtime API) */
   using func_variant_t = ::std::variant<CUfunction, CUkernel, const void*>;
->>>>>>> bdd27770
   func_variant_t func_variant;
   dim3 gridDim;
   dim3 blockDim;
@@ -207,35 +138,6 @@
   // Helper to launch the kernel using CUDA stream based API
   void launch(cudaStream_t stream) const
   {
-<<<<<<< HEAD
-    ::std::visit(
-      [&](auto&& kernel_func) {
-        using T = ::std::decay_t<decltype(kernel_func)>;
-        if constexpr (::std::is_same_v<T, const void*>)
-        {
-          cuda_safe_call(cudaLaunchKernel(kernel_func, gridDim, blockDim, args_ptr.data(), sharedMem, stream));
-        }
-        else
-        {
-          static_assert(reserved::is_function_or_kernel_v<T>, "Unsupported function type in func_variant");
-
-          // If this is a CUkernel, the cast to a CUfunction is sufficient
-          cuda_safe_call(cuLaunchKernel(
-            (CUfunction) kernel_func,
-            gridDim.x,
-            gridDim.y,
-            gridDim.z,
-            blockDim.x,
-            blockDim.y,
-            blockDim.z,
-            sharedMem,
-            stream,
-            args_ptr.data(),
-            nullptr));
-        }
-      },
-      func_variant);
-=======
     _CCCL_ASSERT(func_variant.index() != ::std::variant_npos, "uninitialized variant");
 
     if (auto* f = ::std::get_if<const void*>(&func_variant))
@@ -264,48 +166,10 @@
         args_ptr.data(),
         nullptr));
     }
->>>>>>> bdd27770
   }
 
   void launch_in_graph(cudaGraphNode_t& node, cudaGraph_t& graph) const
   {
-<<<<<<< HEAD
-    ::std::visit(
-      [&](auto&& kernel_func) {
-        using T = ::std::decay_t<decltype(kernel_func)>;
-
-        if constexpr (reserved::is_function_or_kernel_v<T>)
-        {
-          CUDA_KERNEL_NODE_PARAMS params{
-            .func           = (CUfunction) kernel_func,
-            .gridDimX       = gridDim.x,
-            .gridDimY       = gridDim.y,
-            .gridDimZ       = gridDim.z,
-            .blockDimX      = blockDim.x,
-            .blockDimY      = blockDim.y,
-            .blockDimZ      = blockDim.z,
-            .sharedMemBytes = static_cast<unsigned>(sharedMem),
-            .kernelParams   = const_cast<void**>(args_ptr.data()),
-            .extra          = nullptr,
-            .kern           = nullptr,
-            .ctx            = nullptr};
-          cuda_safe_call(cuGraphAddKernelNode(&node, graph, nullptr, 0, &params));
-        }
-        else
-        {
-          static_assert(::std::is_same_v<T, const void*>, "Unsupported kernel function type");
-          cudaKernelNodeParams params{
-            .func           = const_cast<void*>(kernel_func),
-            .gridDim        = gridDim,
-            .blockDim       = blockDim,
-            .sharedMemBytes = static_cast<unsigned>(sharedMem),
-            .kernelParams   = args_ptr.data(),
-            .extra          = nullptr};
-          cuda_safe_call(cudaGraphAddKernelNode(&node, graph, nullptr, 0, &params));
-        }
-      },
-      func_variant);
-=======
     _CCCL_ASSERT(func_variant.index() != ::std::variant_npos, "uninitialized variant");
 
     if (auto* f = ::std::get_if<const void*>(&func_variant))
@@ -358,30 +222,11 @@
       // ctx=nullptr means current context
       .ctx = nullptr};
     cuda_safe_call(cuGraphAddKernelNode(&node, graph, nullptr, 0, &params));
->>>>>>> bdd27770
   }
 
   // Utility to query the number of registers used by this kernel
   int get_num_registers() const
   {
-<<<<<<< HEAD
-    return ::std::visit(
-      [](auto&& kernel_func) {
-        using T = ::std::decay_t<decltype(kernel_func)>;
-        if constexpr (reserved::is_function_or_kernel_v<T>)
-        {
-          return cuda_try<cuFuncGetAttribute>(CU_FUNC_ATTRIBUTE_NUM_REGS, (CUfunction) kernel_func);
-        }
-        else
-        {
-          static_assert(::std::is_same_v<T, const void*>, "Unsupported kernel function type");
-          cudaFuncAttributes func_attr{};
-          cuda_safe_call(cudaFuncGetAttributes(&func_attr, kernel_func));
-          return func_attr.numRegs;
-        }
-      },
-      func_variant);
-=======
     _CCCL_ASSERT(func_variant.index() != ::std::variant_npos, "uninitialized variant");
 
     if (auto* f = ::std::get_if<const void*>(&func_variant))
@@ -402,7 +247,6 @@
 
     auto current_dev = cuda_try<cuCtxGetDevice>();
     return cuda_try<cuKernelGetAttribute>(CU_FUNC_ATTRIBUTE_NUM_REGS, *ker_ptr, current_dev);
->>>>>>> bdd27770
   }
 
 private:
@@ -415,18 +259,10 @@
     return f;
   }
 
-<<<<<<< HEAD
-#if CUDA_VERSION >= 12000
-=======
->>>>>>> bdd27770
   static func_variant_t store_func(CUkernel k)
   {
     return k;
   }
-<<<<<<< HEAD
-#endif
-=======
->>>>>>> bdd27770
 
   template <typename T>
   static func_variant_t store_func(T* f)
@@ -636,7 +472,6 @@
       kernel_descs.push_back(res);
     }
   }
-<<<<<<< HEAD
 
   // Manually add one kernel
   auto& add_kernel_desc(cuda_kernel_desc d)
@@ -645,16 +480,6 @@
     return *this;
   }
 
-=======
-
-  // Manually add one kernel
-  auto& add_kernel_desc(cuda_kernel_desc d)
-  {
-    kernel_descs.push_back(mv(d));
-    return *this;
-  }
-
->>>>>>> bdd27770
   // Manually add a vector of kernels
   auto& add_kernel_desc(const ::std::vector<cuda_kernel_desc>& descs)
   {
@@ -671,11 +496,7 @@
   {
     // If CUDASTF_CUDA_KERNEL_DEBUG is set, we display the number of registers
     // used by the kernel(s)
-<<<<<<< HEAD
-    static bool display_register_cnt = [] {
-=======
     static const bool display_register_cnt = [] {
->>>>>>> bdd27770
       const char* env = ::std::getenv("CUDASTF_CUDA_KERNEL_DEBUG");
       return env && (atoi(env) != 0);
     }();
