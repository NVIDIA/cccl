--- conflicted
+++ resolved
@@ -979,18 +979,13 @@
     // For stream contexts, delete immediately in callback (better memory efficiency)
     if constexpr (::std::is_same_v<context, graph_ctx>)
     {
-<<<<<<< HEAD
       auto resource = ::std::make_shared<ctx_pointer_resource<args_t>>(args);
-=======
-      auto resource = ::std::make_shared<parallel_for_args_resource<args_t>>(args);
->>>>>>> a4be38cd
       ctx.add_resource(mv(resource));
     }
 
     // The function which the host callback will execute
     auto host_func = [](void* untyped_args) {
       auto p = static_cast<decltype(args)>(untyped_args);
-<<<<<<< HEAD
 
       // For stream contexts, delete immediately (no replay risk)
       // For graph contexts, resource system handles cleanup (avoid use-after-free on replay)
@@ -998,8 +993,6 @@
       {
         SCOPE(exit) { delete p; };
       }
-=======
->>>>>>> a4be38cd
 
       auto& data               = ::std::get<0>(*p);
       const size_t n           = ::std::get<1>(*p);
