--- conflicted
+++ resolved
@@ -698,13 +698,8 @@
         kernel_params.sharedMemBytes = 0;
 
         // This new node will depend on the previous in the chain (allocation)
-<<<<<<< HEAD
-        ::std::lock_guard<::std::mutex> lock(*t.get_ctx_graph_mutex());
-        cuda_safe_call(cudaGraphAddKernelNode(&t.get_node(), t.get_ctx_graph(), NULL, 0, &kernel_params));
-=======
         auto lock = t.lock_ctx_graph();
         cudaGraphAddKernelNode(&t.get_node(), t.get_ctx_graph(), NULL, 0, &kernel_params);
->>>>>>> 83ba38c1
       }
 
       return;
@@ -766,12 +761,6 @@
     }
     else
     {
-<<<<<<< HEAD
-      auto g = t.get_ctx_graph();
-      ::std::lock_guard<::std::mutex> lock(*t.get_ctx_graph_mutex());
-
-=======
->>>>>>> 83ba38c1
       _CCCL_ASSERT(sub_exec_place.is_device(), "Invalid execution place");
       const int dev_id = device_ordinal(sub_exec_place.affine_data_place());
 
@@ -911,11 +900,7 @@
       // This task corresponds to a single graph node, so we set that
       // node instead of creating an child graph. Input and output
       // dependencies will be filled later.
-<<<<<<< HEAD
-      ::std::lock_guard<::std::mutex> lock(*t.get_ctx_graph_mutex());
-=======
       auto lock = t.lock_ctx_graph();
->>>>>>> 83ba38c1
       cuda_safe_call(cudaGraphAddKernelNode(&t.get_node(), t.get_ctx_graph(), nullptr, 0, &kernel_params));
 
       // fprintf(stderr, "KERNEL NODE => graph %p, gridDim %d blockDim %d (n %ld)\n", t.get_graph(),
