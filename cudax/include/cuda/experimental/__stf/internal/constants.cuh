--- conflicted
+++ resolved
@@ -58,13 +58,7 @@
   return access_mode(as_underlying(lhs) | as_underlying(rhs));
 }
 
-<<<<<<< HEAD
-/**
- * @brief In-place version of `operator|`.
- */
-=======
 //! @brief In-place version of `operator|`
->>>>>>> e06b8bca
 inline access_mode& operator|=(access_mode& lhs, access_mode rhs)
 {
   return lhs = lhs | rhs;
