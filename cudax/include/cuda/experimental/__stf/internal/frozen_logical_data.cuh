//===----------------------------------------------------------------------===//
//
// Part of CUDASTF in CUDA C++ Core Libraries,
// under the Apache License v2.0 with LLVM Exceptions.
// See https://llvm.org/LICENSE.txt for license information.
// SPDX-License-Identifier: Apache-2.0 WITH LLVM-exception
// SPDX-FileCopyrightText: Copyright (c) 2022-2024 NVIDIA CORPORATION & AFFILIATES.
//
//===----------------------------------------------------------------------===//

/**
 * @file
 *
 * @brief Definition of `frozen_logical_data`
 */

#pragma once

#include <cuda/__cccl_config>

#if defined(_CCCL_IMPLICIT_SYSTEM_HEADER_GCC)
#  pragma GCC system_header
#elif defined(_CCCL_IMPLICIT_SYSTEM_HEADER_CLANG)
#  pragma clang system_header
#elif defined(_CCCL_IMPLICIT_SYSTEM_HEADER_MSVC)
#  pragma system_header
#endif // no system header

#include <cuda/experimental/__stf/internal/backend_ctx.cuh>

namespace cuda::experimental::stf
{

template <typename T>
class logical_data;

/**
 * @brief Frozen logical data are logical data which can be accessed outside tasks
 *
 * They are created using ctx.freeze, which returns a frozen_logical_data
 * object. The get() and unfreeze() method allow to get an instance of the
 * frozen data that is valid until unfreeze is called.
 */
template <typename T>
class frozen_logical_data
{
private:
  class impl
  {
  public:
    impl(backend_ctx_untyped bctx_, logical_data<T> ld_, access_mode m_, data_place place_, bool user_freeze)
        : ld(mv(ld_))
        , m(m_)
        , place(mv(place_))
        , bctx(mv(bctx_))
    {
      ld.freeze(m, place);

      // A fake task is used to store output dependencies, so that future
      // tasks (or frozen data) depending on the unfreeze operation might
      // depend on something. No task is launch, and we simply use it for
      // this purpose.
      freeze_fake_task.set_symbol("FREEZE\n" + ld.get_symbol() + "(" + access_mode_string(m) + ")");
      unfreeze_fake_task.set_symbol("UNFREEZE\n" + ld.get_symbol() + "(" + access_mode_string(m) + ")");

      auto& dot = bctx.get_dot();
      if (dot->is_tracing())
      {
        // Add a vertices for the freeze and unfreeze steps (and an edge is this is a freeze from the user)
        dot->template add_freeze_vertices<task, logical_data_untyped>(freeze_fake_task, unfreeze_fake_task, user_freeze);
      }
    }

    /**
     * @brief Get the instance of a frozen data on a data place. It returns
     * the instance and the corresponding prereqs.
     */
    ::std::pair<T, event_list> get(data_place place_)
    {
      auto result = ld.template get_frozen<T>(freeze_fake_task, mv(place_), m);

      auto& dot = bctx.get_dot();
      if (dot->is_tracing_prereqs())
      {
        for (auto& e : result.second)
        {
          int freeze_fake_task_id = freeze_fake_task.get_unique_id();
          dot->add_edge(e->unique_prereq_id, freeze_fake_task_id, reserved::edge_type::prereqs);
        }
      }

      /* Use the ID of the fake task to identify "get" events. This makes
       * it possible to automatically synchronize with these events when calling
<<<<<<< HEAD
       * task_fence. */
      bctx.get_state().add_pending_freeze(freeze_fake_task, result.second);
=======
       * fence. */
      bctx.get_state().add_pending_freeze(fake_task, result.second);
>>>>>>> d0820067

      return mv(result);
    }

    T get(data_place place_, cudaStream_t stream)
    {
      // Get the tuple and synchronize it with the user-provided stream
      ::std::pair<T, event_list> p = get(mv(place_));
      auto& prereqs                = p.second;
      prereqs.sync_with_stream(bctx, stream);
      return p.first;
    }

    void unfreeze(event_list prereqs)
    {
      auto& dot = bctx.get_dot();
      if (dot->is_tracing_prereqs())
      {
        int unfreeze_fake_task_id = unfreeze_fake_task.get_unique_id();
        for (const auto& out_e : prereqs)
        {
          dot->add_edge(unfreeze_fake_task_id, out_e->unique_prereq_id, reserved::edge_type::prereqs);
        }
      }

<<<<<<< HEAD
      // There is no need to automatically synchronize with the get() operation in task_fence now
      bctx.get_state().remove_pending_freeze(freeze_fake_task);
=======
      // There is no need to automatically synchronize with the get() operation in fence now
      bctx.get_state().remove_pending_freeze(fake_task);
>>>>>>> d0820067

      // This sets the "done prereqs" of the unfreeze fake task, so that other tasks can wait for its completion
      freeze_fake_task.merge_event_list(prereqs);
      unfreeze_fake_task.merge_event_list(prereqs);

      ld.unfreeze(unfreeze_fake_task, mv(prereqs));

      freeze_fake_task.clear();
      unfreeze_fake_task.clear();
    }

    void unfreeze(cudaStream_t stream)
    {
      event_list prereqs = bctx.stream_to_event_list(stream, "unfreeze");
      unfreeze(mv(prereqs));
    }

    void set_automatic_unfreeze(bool flag = true)
    {
      ld.set_automatic_unfreeze(unfreeze_fake_task, flag);
    }

    access_mode get_access_mode() const
    {
      return m;
    }

    int freeze_fake_task_id() const
    {
      return freeze_fake_task.get_unique_id();
    }

    int unfreeze_fake_task_id() const
    {
      return unfreeze_fake_task.get_unique_id();
    }

  private:
    logical_data<T> ld;
    access_mode m;
    data_place place;
    backend_ctx_untyped bctx;

    // This is used internally to keep track of the dependencies of the
    // unfreeze operations, so that future operations on the logical data
    // may depend on them
    task freeze_fake_task;
    task unfreeze_fake_task;
  };

public:
  frozen_logical_data(backend_ctx_untyped bctx, logical_data<T> ld, access_mode m, data_place place, bool user_freeze)
      : pimpl(::std::make_shared<impl>(mv(bctx), mv(ld), m, mv(place), user_freeze))
  {}

  // So that we can have a frozen data variable that is populated later
  frozen_logical_data() = default;

  // Copy constructor
  frozen_logical_data(const frozen_logical_data& other) = default;

  // Move constructor
  frozen_logical_data(frozen_logical_data&& other) noexcept = default;

  // Copy assignment
  frozen_logical_data& operator=(const frozen_logical_data& other) = default;

  // Move assignment
  frozen_logical_data& operator=(frozen_logical_data&& other) noexcept = default;

  ::std::pair<T, event_list> get(data_place place)
  {
    assert(pimpl);
    return pimpl->get(mv(place));
  }

  T get(data_place place, cudaStream_t stream)
  {
    assert(pimpl);
    return pimpl->get(mv(place), stream);
  }

  void unfreeze(event_list prereqs)
  {
    assert(pimpl);
    pimpl->unfreeze(mv(prereqs));
  }

  void unfreeze(cudaStream_t stream)
  {
    assert(pimpl);
    pimpl->unfreeze(stream);
  }

  frozen_logical_data& set_automatic_unfreeze(bool flag = true)
  {
    assert(pimpl);
    pimpl->set_automatic_unfreeze(flag);
    return *this;
  }

  access_mode get_access_mode() const
  {
    assert(pimpl);
    return pimpl->get_access_mode();
  }

  int freeze_fake_task_id() const
  {
    assert(pimpl);
    return pimpl->freeze_fake_task_id();
  }

  int unfreeze_fake_task_id() const
  {
    assert(pimpl);
    return pimpl->unfreeze_fake_task_id();
  }

private:
  ::std::shared_ptr<impl> pimpl = nullptr;
};

} // namespace cuda::experimental::stf<|MERGE_RESOLUTION|>--- conflicted
+++ resolved
@@ -91,13 +91,8 @@
 
       /* Use the ID of the fake task to identify "get" events. This makes
        * it possible to automatically synchronize with these events when calling
-<<<<<<< HEAD
-       * task_fence. */
+       * fence. */
       bctx.get_state().add_pending_freeze(freeze_fake_task, result.second);
-=======
-       * fence. */
-      bctx.get_state().add_pending_freeze(fake_task, result.second);
->>>>>>> d0820067
 
       return mv(result);
     }
@@ -123,13 +118,8 @@
         }
       }
 
-<<<<<<< HEAD
-      // There is no need to automatically synchronize with the get() operation in task_fence now
+      // There is no need to automatically synchronize with the get() operation in fence now
       bctx.get_state().remove_pending_freeze(freeze_fake_task);
-=======
-      // There is no need to automatically synchronize with the get() operation in fence now
-      bctx.get_state().remove_pending_freeze(fake_task);
->>>>>>> d0820067
 
       // This sets the "done prereqs" of the unfreeze fake task, so that other tasks can wait for its completion
       freeze_fake_task.merge_event_list(prereqs);
