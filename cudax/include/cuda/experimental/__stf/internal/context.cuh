//===----------------------------------------------------------------------===//
//
// Part of CUDASTF in CUDA C++ Core Libraries,
// under the Apache License v2.0 with LLVM Exceptions.
// See https://llvm.org/LICENSE.txt for license information.
// SPDX-License-Identifier: Apache-2.0 WITH LLVM-exception
// SPDX-FileCopyrightText: Copyright (c) 2022-2025 NVIDIA CORPORATION & AFFILIATES.
//
//===----------------------------------------------------------------------===//

/** @file
 *
 * @brief Main include file for the CUDASTF library.
 */

#pragma once

#include <cuda/experimental/__stf/allocators/adapters.cuh>
#include <cuda/experimental/__stf/allocators/buddy_allocator.cuh>
#include <cuda/experimental/__stf/allocators/cached_allocator.cuh>
#include <cuda/experimental/__stf/allocators/pooled_allocator.cuh>
#include <cuda/experimental/__stf/allocators/uncached_allocator.cuh>
#include <cuda/experimental/__stf/graph/graph_ctx.cuh>
#include <cuda/experimental/__stf/internal/reducer.cuh>
#include <cuda/experimental/__stf/internal/scalar_interface.cuh>
#include <cuda/experimental/__stf/internal/task_dep.cuh>
#include <cuda/experimental/__stf/internal/void_interface.cuh>
#include <cuda/experimental/__stf/places/exec/cuda_stream.cuh>
#include <cuda/experimental/__stf/places/inner_shape.cuh>
#include <cuda/experimental/__stf/stream/stream_ctx.cuh>

#include <map>
#include <variant>

namespace cuda::experimental::stf
{

#ifndef _CCCL_DOXYGEN_INVOKED // Do not document
/**
 * @brief Invokes the provided callable on the value of the given variant.
 *
 * This function applies the callable `f` to the current value stored in
 * the `std::variant` object `v`. The callable is forwarded as an rvalue
 * reference. This is applicable to both non-const and const variants.
 *
 * @tparam Ts... Types of the variant's possible stored types.
 * @tparam F Type of the callable (function, lambda, or functor).
 *
 * @param v A `std::variant` object containing one of the types `Ts...`.
 * @param f The callable to invoke on the value stored in the variant.
 *
 * @return The result of the callable invocation on the variant's value.
 *
 * @overload
 */
template <typename... Ts, typename F>
decltype(auto) operator->*(::std::variant<Ts...>& v, F&& f)
{
  return ::std::visit(::std::forward<F>(f), v);
}

/**
 * @overload
 */
template <typename... Ts, typename F>
decltype(auto) operator->*(const ::std::variant<Ts...>& v, F&& f)
{
  return ::std::visit(::std::forward<F>(f), v);
}
#endif // !_CCCL_DOXYGEN_INVOKED

/**
 * @brief Generic context implementation
 *
 */
class context
{
  template <typename T1, typename T2>
  class unified_scope
  {
  public:
    unified_scope(T1 arg)
        : payload(mv(arg))
    {}
    unified_scope(T2 arg)
        : payload(mv(arg))
    {}

    /// Get the string attached to the task for debugging purposes
    const ::std::string& get_symbol() const
    {
      return payload->*[&](auto& self) {
        return self.get_symbol();
      };
    }

    auto&& set_exec_place(exec_place e_place) &
    {
      payload->*[&](auto& self) {
        self.set_exec_place(mv(e_place));
      };
      return *this;
    }

    auto&& set_exec_place(exec_place e_place) &&
    {
      payload->*[&](auto& self) {
        self.set_exec_place(mv(e_place));
      };
      return mv(*this);
    }

    auto& set_symbol(::std::string s) &
    {
      payload->*[&](auto& self) {
        self.set_symbol(mv(s));
      };
      return *this;
    }

    auto&& set_symbol(::std::string s) &&
    {
      payload->*[&](auto& self) {
        self.set_symbol(mv(s));
      };
      return mv(*this);
    }

    template <typename Fun>
    void operator->*(Fun&& f)
    {
      payload->*[&](auto& self) {
        self->*::std::forward<Fun>(f);
      };
    }

    template <typename... Args>
    auto& add_deps(Args&&... args)
    {
      payload->*[&](auto& self) {
        self.add_deps(::std::forward<Args>(args)...);
      };
      return *this;
    }

    template <typename... Args>
    auto& add_kernel_desc(Args&&... args)
    {
      payload->*[&](auto& self) {
        self.add_kernel_desc(::std::forward<Args>(args)...);
      };
      return *this;
    }

    template <typename T>
    decltype(auto) get(size_t submitted_index) const
    {
      return payload->*[&](auto& self) {
        return self.template get<T>(submitted_index);
      };
    }

    auto& start()
    {
      payload->*[&](auto& self) {
        self.start();
      };
      return *this;
    }

    auto& end()
    {
      payload->*[&](auto& self) {
        self.end();
      };
      return *this;
    }

  private:
    ::std::variant<T1, T2> payload;
  };

public:
  /*
   * A task that can be either a stream task or a graph task.
   */
  template <typename... Deps>
  class unified_task
  {
  public:
    unified_task(stream_task<Deps...> task)
        : payload(mv(task))
    {}
    unified_task(graph_task<Deps...> task)
        : payload(mv(task))
    {}

    auto& set_symbol(::std::string s) &
    {
      payload->*[&](auto& self) {
        self.set_symbol(mv(s));
      };
      return *this;
    }

    auto&& set_symbol(::std::string s) &&
    {
      payload->*[&](auto& self) {
        self.set_symbol(mv(s));
      };
      return mv(*this);
    }

    auto&& set_exec_place(exec_place e_place) &
    {
      payload->*[&](auto& self) {
        self.set_exec_place(mv(e_place));
      };
      return *this;
    }

    auto&& set_exec_place(exec_place e_place) &&
    {
      payload->*[&](auto& self) {
        self.set_exec_place(mv(e_place));
      };
      return mv(*this);
    }

    auto& start()
    {
      payload->*[&](auto& self) {
        self.start();
      };
      return *this;
    }

    auto& end()
    {
      payload->*[&](auto& self) {
        self.end();
      };
      return *this;
    }

    void enable_capture()
    {
      payload->*[&](auto& self) {
        self.enable_capture();
      };
    }

    /**
     * @brief Add dependencies to this task.
     *
     * @tparam Args
     * @param args
     * @return stream_or_graph_dynamic_task&
     */
    template <typename... Args>
    unified_task& add_deps(Args&&... args)
    {
      payload->*[&](auto& self) {
        self.add_deps(::std::forward<Args>(args)...);
      };
      return *this;
    }

    /**
     * @brief retrieve the data instance associated to an
     * index in a task.
     *
     * @tparam T
     * @param submitted index
     * @return slice<T>
     */
    template <typename T>
    decltype(auto) get(size_t submitted_index) const
    {
      return payload->*[&](auto& self) -> decltype(auto) {
        return self.template get<T>(submitted_index);
      };
    }

    template <typename Fun>
    void operator->*(Fun&& f)
    {
      payload->*[&](auto& self) {
        self->*f;
      };
    }

    cudaStream_t get_stream() const
    {
      return payload->*[&](auto& self) {
        return self.get_stream();
      };
    }

  private:
    ::std::variant<stream_task<Deps...>, graph_task<Deps...>> payload;
  };

  /**
   * @brief Default constructor for the context class.
   */
  context() = default;

  /**
   * @brief Constructs a stream context with a CUDA stream and an optional asynchronous resource handle.
   *
   * @param stream The CUDA stream to be used in the context.
   * @param handle Optional asynchronous resource handle.
   */
  context(cudaStream_t stream, async_resources_handle handle = async_resources_handle(nullptr))
      : payload(stream_ctx(stream, handle))
  {
    // The default choice is stream_ctx, otherwise we should assign a graph_ctx with the appropriate parameters
  }

  /**
   * @brief Constructs a stream context with an asynchronous resource handle.
   *
   * @param handle The asynchronous resource handle.
   */
  context(async_resources_handle handle)
      : payload(stream_ctx(handle))
  {
    // The default choice is stream_ctx, otherwise we should assign a graph_ctx with the appropriate parameters
  }

  /**
   * @brief Constructs a context from a stream context.
   *
   * @param ctx The context to be assigned.
   */
  context(stream_ctx ctx)
      : payload(mv(ctx))
  {}

  /**
   * @brief Constructs a context from a graph context.
   *
   * @param ctx The context to be assigned.
   */
  context(graph_ctx ctx)
      : payload(mv(ctx))
  {}

  /**
   * @brief Assigns a specific context type to the context.
   *
   * @tparam Ctx The type of the context to be assigned.
   * @param ctx The context to be assigned.
   * @return Reference to the updated context.
   */
  template <typename Ctx>
  context& operator=(Ctx ctx)
  {
    payload = mv(ctx);
    return *this;
  }

  /**
   * @brief Converts the context to a string representation.
   *
   * @return A string representation of the context.
   */
  ::std::string to_string() const
  {
    _CCCL_ASSERT(payload.index() != ::std::variant_npos, "Context is not initialized");
    return payload->*[&](auto& self) {
      return self.to_string();
    };
  }

  /**
   * @brief Returns an event list which depends on the completion of work in the stream
   */
  auto stream_to_event_list(cudaStream_t stream, ::std::string str) const
  {
    return payload->*[&](auto& self) {
      return self.stream_to_event_list(stream, mv(str));
    };
  }

  void set_graph_cache_policy(::std::function<bool()> policy)
  {
    _CCCL_ASSERT(payload.index() != ::std::variant_npos, "Context is not initialized");
    payload->*[&](auto& self) {
      self.set_graph_cache_policy(mv(policy));
    };
  }

  auto get_graph_cache_policy() const
  {
    _CCCL_ASSERT(payload.index() != ::std::variant_npos, "Context is not initialized");
    return payload->*[&](auto& self) {
      return self.get_graph_cache_policy();
    };
  }

  executable_graph_cache_stat* graph_get_cache_stat()
  {
    _CCCL_ASSERT(payload.index() != ::std::variant_npos, "Context is not initialized");
    return payload->*[&](auto& self) {
      return self.graph_get_cache_stat();
    };
  }

  /**
   * @brief Returns the number of tasks created since the context was created or since the last fence (if any)
   */
  size_t task_count() const
  {
    _CCCL_ASSERT(payload.index() != ::std::variant_npos, "Context is not initialized");
    return payload->*[&](auto& self) {
      return self.task_count();
    };
  }

  /**
   * @brief Creates logical data with specified sizes.
   *
   * @tparam T The type of the logical data.
   * @tparam Sizes The sizes of the logical data dimensions.
   * @param elements The number of elements.
   * @param othersizes The sizes of other dimensions.
   */
  template <typename T, typename... Sizes>
  auto logical_data(size_t elements, Sizes... othersizes)
  {
    _CCCL_ASSERT(payload.index() != ::std::variant_npos, "Context is not initialized");
    return payload->*[&](auto& self) {
      return self.template logical_data<T>(elements, othersizes...);
    };
  }

  /**
   * @brief Creates logical data with specified parameters.
   *
   * @tparam P0 The type of the first parameter.
   * @tparam Ps The types of the other parameters.
   * @param p0 The first parameter.
   * @param ps The other parameters.
   */
  template <typename P0, typename... Ps>
  auto logical_data(P0&& p0, Ps&&... ps)
  {
    _CCCL_ASSERT(payload.index() != ::std::variant_npos, "Context is not initialized");
    using T0 = ::std::remove_reference_t<P0>;
    if constexpr (::std::is_integral_v<T0>)
    {
      // Assume we create an array with the given length, so forward to the previous function.
      return logical_data<T0>(size_t(p0), ::std::forward<Ps>(ps)...);
    }
    else
    {
      // Forward all parameters to the homonym function in the context.
      return payload->*[&](auto& self) {
        return self.logical_data(::std::forward<P0>(p0), ::std::forward<Ps>(ps)...);
      };
    }
  }

  auto token()
  {
    _CCCL_ASSERT(payload.index() != ::std::variant_npos, "Context is not initialized");
    return payload->*[&](auto& self) {
      return self.token();
    };
  }

  template <typename T>
  frozen_logical_data<T>
  freeze(::cuda::experimental::stf::logical_data<T> d,
         access_mode m    = access_mode::read,
         data_place where = data_place::invalid(),
         bool user_freeze = true)
  {
    return payload->*[&](auto& self) {
      return self.freeze(mv(d), m, mv(where), user_freeze);
    };
  }

  /**
   * @brief Creates logical data from a pointer and size.
   *
   * @tparam T The type of the logical data.
   * @param p The pointer to the data.
   * @param n The number of elements.
   * @param dplace The data place of the logical data (default is host).
   * @return The created logical data.
   */
  template <typename T>
  auto logical_data(T* p, size_t n, data_place dplace = data_place::host())
  {
    _CCCL_ASSERT(!dplace.is_invalid(), "");
    _CCCL_ASSERT(payload.index() != ::std::variant_npos, "Context is not initialized");
    return payload->*[&](auto& self) {
      return self.logical_data(make_slice(p, n), mv(dplace));
    };
  }

  template <typename... Deps>
  unified_task<Deps...> task(exec_place e_place, task_dep<Deps>... deps)
  {
    _CCCL_ASSERT(payload.index() != ::std::variant_npos, "Context is not initialized");
    // Workaround: For some obscure reason `mv(deps)...` fails to compile
    return payload->*[&](auto& self) {
      return unified_task<Deps...>(self.task(mv(e_place), ::std::move(deps)...));
    };
  }

  template <typename... Deps>
  unified_task<Deps...> task(task_dep<Deps>... deps)
  {
    return task(default_exec_place(), mv(deps)...);
  }

#if !defined(CUDASTF_DISABLE_CODE_GENERATION) && _CCCL_CUDA_COMPILATION()
  /*
   * parallel_for : apply an operation over a shaped index space
   */
  template <typename exec_place_t,
            typename S,
            typename... Deps,
            typename = ::std::enable_if_t<std::is_base_of_v<exec_place, exec_place_t>>>
  auto parallel_for(exec_place_t e_place, S shape, Deps... deps)
  {
    if constexpr (::std::is_integral_v<S>)
    {
      return parallel_for(mv(e_place), box(shape), mv(deps)...);
    }
    else
    {
      EXPECT(payload.index() != ::std::variant_npos, "Context is not initialized.");
      using result_t = unified_scope<reserved::parallel_for_scope<stream_ctx, exec_place_t, S, null_partition, Deps...>,
                                     reserved::parallel_for_scope<graph_ctx, exec_place_t, S, null_partition, Deps...>>;
      return payload->*[&](auto& self) {
        return result_t(self.parallel_for(mv(e_place), mv(shape), deps...));
      };
    }
  }

  template <typename partitioner_t,
            typename exec_place_t,
            typename S,
            typename... Deps,
            typename = ::std::enable_if_t<std::is_base_of_v<exec_place, exec_place_t>>>
  auto parallel_for(partitioner_t p, exec_place_t e_place, S shape, Deps... deps)
  {
    EXPECT(payload.index() != ::std::variant_npos, "Context is not initialized.");
    using result_t = unified_scope<reserved::parallel_for_scope<stream_ctx, exec_place_t, S, partitioner_t, Deps...>,
                                   reserved::parallel_for_scope<graph_ctx, exec_place_t, S, partitioner_t, Deps...>>;
    return payload->*[&](auto& self) {
      return result_t(self.parallel_for(mv(p), mv(e_place), mv(shape), deps...));
    };
  }

  template <typename S, typename... Deps>
  auto parallel_for(S shape, Deps... deps)
  {
    return parallel_for(default_exec_place(), mv(shape), mv(deps)...);
  }
#endif // !defined(CUDASTF_DISABLE_CODE_GENERATION) && _CCCL_CUDA_COMPILATION()

  template <typename... Deps>
  auto host_launch(task_dep<Deps>... deps)
  {
    _CCCL_ASSERT(payload.index() != ::std::variant_npos, "Context is not initialized");
    using result_t = unified_scope<reserved::host_launch_scope<stream_ctx, false, Deps...>,
                                   reserved::host_launch_scope<graph_ctx, false, Deps...>>;
    return payload->*[&](auto& self) {
      return result_t(self.host_launch(deps...));
    };
  }

  template <typename... Deps>
  auto cuda_kernel(task_dep<Deps>... deps)
  {
    _CCCL_ASSERT(payload.index() != ::std::variant_npos, "Context is not initialized");
    // false : we expect a single kernel descriptor in the lambda function return type
    using result_t = unified_scope<reserved::cuda_kernel_scope<stream_ctx, false, Deps...>,
                                   reserved::cuda_kernel_scope<graph_ctx, false, Deps...>>;
    return payload->*[&](auto& self) {
      return result_t(self.cuda_kernel(deps...));
    };
  }

  template <typename... Deps>
  auto cuda_kernel(exec_place e_place, task_dep<Deps>... deps)
  {
    _CCCL_ASSERT(payload.index() != ::std::variant_npos, "Context is not initialized");
    // false : we expect a single kernel descriptor in the lambda function return type
    using result_t = unified_scope<reserved::cuda_kernel_scope<stream_ctx, false, Deps...>,
                                   reserved::cuda_kernel_scope<graph_ctx, false, Deps...>>;
    return payload->*[&](auto& self) {
      return result_t(self.cuda_kernel(e_place, deps...));
    };
  }

  template <typename... Deps>
  auto cuda_kernel_chain(task_dep<Deps>... deps)
  {
    _CCCL_ASSERT(payload.index() != ::std::variant_npos, "Context is not initialized");
    // true : we expect a vector of cuda kernel descriptors in the lambda function return type
    using result_t = unified_scope<reserved::cuda_kernel_scope<stream_ctx, true, Deps...>,
                                   reserved::cuda_kernel_scope<graph_ctx, true, Deps...>>;
    return payload->*[&](auto& self) {
      return result_t(self.cuda_kernel_chain(deps...));
    };
  }

  template <typename... Deps>
  auto cuda_kernel_chain(exec_place e_place, task_dep<Deps>... deps)
  {
    _CCCL_ASSERT(payload.index() != ::std::variant_npos, "Context is not initialized");
    // true : we expect a vector of cuda kernel descriptors in the lambda function return type
    using result_t = unified_scope<reserved::cuda_kernel_scope<stream_ctx, true, Deps...>,
                                   reserved::cuda_kernel_scope<graph_ctx, true, Deps...>>;
    return payload->*[&](auto& self) {
      return result_t(self.cuda_kernel_chain(e_place, deps...));
    };
  }

#if !defined(CUDASTF_DISABLE_CODE_GENERATION) && _CCCL_CUDA_COMPILATION()
  template <typename thread_hierarchy_spec_t, typename... Deps>
  auto launch(thread_hierarchy_spec_t spec, exec_place e_place, task_dep<Deps>... deps)
  {
    using result_t = unified_scope<reserved::launch_scope<stream_ctx, thread_hierarchy_spec_t, Deps...>,
                                   reserved::launch_scope<graph_ctx, thread_hierarchy_spec_t, Deps...>>;
    return payload->*[&](auto& self) {
      return result_t(self.launch(mv(spec), mv(e_place), deps...));
    };
  }

  // /* Default execution policy, explicit place */
  // default depth to avoid breaking all codes (XXX temporary)
  template <typename... Deps>
  auto launch(exec_place e_place, task_dep<Deps>... deps)
  {
    return launch(par(par()), mv(e_place), (deps)...);
  }

  // /* Default execution policy, on automatically selected device */
  template <typename... Deps>
  auto launch(task_dep<Deps>... deps)
  {
    return launch(default_exec_place(), mv(deps)...);
  }

  template <auto... spec, typename... Deps>
  auto launch(thread_hierarchy_spec<spec...> ths, task_dep<Deps>... deps)
  {
    return launch(mv(ths), default_exec_place(), mv(deps)...);
  }
#endif // !defined(CUDASTF_DISABLE_CODE_GENERATION) && _CCCL_CUDA_COMPILATION()

  auto repeat(size_t count)
  {
    using result_t = unified_scope<reserved::repeat_scope<stream_ctx>, reserved::repeat_scope<graph_ctx>>;
    return payload->*[&](auto& self) {
      return result_t(self.repeat(count));
    };
  }

  auto repeat(::std::function<bool()> condition)
  {
    using result_t = unified_scope<reserved::repeat_scope<stream_ctx>, reserved::repeat_scope<graph_ctx>>;
    return payload->*[&](auto& self) {
      return result_t(self.repeat(mv(condition)));
    };
  }

  cudaStream_t fence()
  {
    _CCCL_ASSERT(payload.index() != ::std::variant_npos, "Context is not initialized");
    return payload->*[&](auto& self) {
      return self.fence();
    };
  }

  void finalize()
  {
    _CCCL_ASSERT(payload.index() != ::std::variant_npos, "Context is not initialized");
    payload->*[](auto& self) {
      self.finalize();
    };
  }

  void submit()
  {
    _CCCL_ASSERT(payload.index() != ::std::variant_npos, "Context is not initialized");
    payload->*[](auto& self) {
      self.submit();
    };
  }

  void set_allocator(block_allocator_untyped custom_allocator)
  {
    _CCCL_ASSERT(payload.index() != ::std::variant_npos, "Context is not initialized");
    payload->*[&](auto& self) {
      self.set_allocator(mv(custom_allocator));
    };
  }

  void attach_allocator(block_allocator_untyped custom_allocator)
  {
    _CCCL_ASSERT(payload.index() != ::std::variant_npos, "Context is not initialized");
    payload->*[&](auto& self) {
      self.attach_allocator(mv(custom_allocator));
    };
  }

  void update_uncached_allocator(block_allocator_untyped custom)
  {
    payload->*[&](auto& self) {
      self.update_uncached_allocator(mv(custom));
    };
  }

  void change_stage()
  {
    _CCCL_ASSERT(payload.index() != ::std::variant_npos, "Context is not initialized");
    payload->*[](auto& self) {
      self.change_stage();
    };
  }

  ::std::shared_ptr<reserved::per_ctx_dot> get_dot()
  {
    _CCCL_ASSERT(payload.index() != ::std::variant_npos, "Context is not initialized");
    return payload->*[](auto& self) {
      return self.get_dot();
    };
  }

  template <typename T>
  auto wait(::cuda::experimental::stf::logical_data<T>& ldata)
  {
    _CCCL_ASSERT(payload.index() != ::std::variant_npos, "Context is not initialized");
    return payload->*[&ldata](auto& self) {
      return self.wait(ldata);
    };
  }

  template <typename parent_ctx_t>
  void set_parent_ctx(parent_ctx_t& parent_ctx)
  {
    _CCCL_ASSERT(payload.index() != ::std::variant_npos, "Context is not initialized");
    reserved::per_ctx_dot::set_parent_ctx(parent_ctx.get_dot(), get_dot());
    payload->*[&](auto& self) {
      self.set_parent_ctx(parent_ctx.get_dot());
    };
  }

  void enable_logical_data_stats()
  {
    _CCCL_ASSERT(payload.index() != ::std::variant_npos, "Context is not initialized");
    payload->*[&](auto& self) {
      self.enable_logical_data_stats();
    };
  }

  /**
   * @brief RAII-style description of a new section in the DOT file identified by its symbol
   */
  auto dot_section(::std::string symbol) const
  {
    _CCCL_ASSERT(payload.index() != ::std::variant_npos, "Context is not initialized");
    return payload->*[&](auto& self) {
      return self.dot_section(mv(symbol));
    };
  }

  /* Indicates whether the underlying context is a graph context, so that we
   * may specialize code to deal with the specific constraints of CUDA graphs. */
  bool is_graph_ctx() const
  {
    _CCCL_ASSERT(payload.index() != ::std::variant_npos, "Context is not initialized");
    return (payload.index() == 1);
  }

  async_resources_handle& async_resources() const
  {
    // if (payload.index() == 0) {
    //     return ::std::get<0>(payload).async_resources();
    // }
    // EXPECT(payload.index() == 1, "Uninitialized context.");
    // return ::std::get<1>(payload).async_resources();
    return payload->*[&](auto& self) -> async_resources_handle& {
      return self.async_resources();
    };
  }

  // Shortcuts to manipulate the current affinity stored in the async_resources_handle of the ctx
  void push_affinity(::std::vector<::std::shared_ptr<exec_place>> p) const
  {
    async_resources().push_affinity(mv(p));
  }
  void push_affinity(::std::shared_ptr<exec_place> p) const
  {
    async_resources().push_affinity(mv(p));
  }
  void pop_affinity() const
  {
    async_resources().pop_affinity();
  }
  const ::std::vector<::std::shared_ptr<exec_place>>& current_affinity() const
  {
    return async_resources().current_affinity();
  }
  const exec_place& current_exec_place() const
  {
    _CCCL_ASSERT(current_affinity().size() > 0, "current_exec_place no affinity set");
    return *(current_affinity()[0]);
  }

  bool has_affinity() const
  {
    return async_resources().has_affinity();
  }

  /**
   * @brief Determines the default execution place for a given context, which
   * corresponds to the execution place when no place is provided.
   *
   * @return execution place used by constructs where the place is implicit.
   *
   * By default, we select the current device, unless an affinity was set in the
   * context, in which case we take the first execution place in the current
   * places.
   */
  exec_place default_exec_place() const
  {
    return has_affinity() ? current_exec_place() : exec_place::current_device();
  }

  graph_ctx to_graph_ctx() const
  {
    // Check if payload holds graph_ctx (index == 1)
    if (auto ctx = ::std::get_if<graph_ctx>(&payload))
    {
      return *ctx;
    }
    else
    {
      ::cuda::std::__throw_runtime_error("Payload does not hold graph_ctx");
    }
  }

  /**
   * @brief Get a CUDA stream from the stream pool associated to the context
   *
   * This helper is intended to avoid creating CUDA streams manually. Using
   * this stream after the context has been finalized is an undefined
   * behaviour.
   */
  cudaStream_t pick_stream()
  {
    _CCCL_ASSERT(payload.index() != ::std::variant_npos, "Context is not initialized");
    return payload->*[](auto& self) {
      return self.pick_stream();
    };
  }

public:
  ::std::variant<stream_ctx, graph_ctx> payload;
};

#ifdef UNITTESTED_FILE
UNITTEST("context")
{
  context ctx;
  ctx.fence();
  ctx.submit();
  ctx.finalize();
};

UNITTEST("context from existing contexts")
{
  stream_ctx ctx;
  context unified_ctx = ctx;
  unified_ctx.finalize();
};

UNITTEST("context to make generic code")
{
  auto f = [](context ctx) {
    ctx.fence();
  };

  stream_ctx ctx1;
  f(ctx1);
  ctx1.finalize();

  graph_ctx ctx2;
  f(ctx2);
  ctx2.finalize();
};

UNITTEST("context to make select backend at runtime")
{
  bool test   = true;
  context ctx = test ? context(graph_ctx()) : context(stream_ctx());
  ctx.finalize();
};

UNITTEST("context to make select backend at runtime (2)")
{
  // stream_ctx by default
  context ctx;
  bool test = true;
  if (test)
  {
    ctx = graph_ctx();
  }
  ctx.finalize();
};

UNITTEST("context is_graph_ctx")
{
  context ctx;
  EXPECT(!ctx.is_graph_ctx());
  ctx.finalize();

  context ctx2 = graph_ctx();
  EXPECT(ctx2.is_graph_ctx());
  ctx2.finalize();
};

UNITTEST("context with arguments")
{
  cudaStream_t stream;
  cuda_safe_call(cudaStreamCreate(&stream));

  async_resources_handle h;

  context ctx(h);
  ctx.finalize();

  context ctx2(stream, h);
  ctx2.finalize();

  context ctx3 = graph_ctx(h);
  ctx3.finalize();

  context ctx4 = graph_ctx(stream, h);
  ctx4.finalize();

  cuda_safe_call(cudaStreamDestroy(stream));
};

#  if !defined(CUDASTF_DISABLE_CODE_GENERATION) && _CCCL_CUDA_COMPILATION()
namespace reserved
{
inline void unit_test_context_pfor_integral()
{
  context ctx;
  auto lA = ctx.logical_data(shape_of<slice<size_t>>(64));

  // Directly use 64 as a shape here
  ctx.parallel_for(64, lA.write())->*[] _CCCL_DEVICE(size_t i, slice<size_t> A) {
    A(i) = 2 * i;
  };
  ctx.host_launch(lA.read())->*[](auto A) {
    for (size_t i = 0; i < 64; i++)
    {
      EXPECT(A(i) == 2 * i);
    }
  };
  ctx.finalize();
}

UNITTEST("context parallel_for integral shape")
{
  unit_test_context_pfor_integral();
};

inline void unit_test_context_pfor()
{
  context ctx;
  SCOPE(exit)
  {
    ctx.finalize();
  };
  auto lA = ctx.logical_data(shape_of<slice<size_t>>(64));
  ctx.parallel_for(lA.shape(), lA.write())->*[] _CCCL_DEVICE(size_t i, slice<size_t> A) {
    A(i) = 2 * i;
  };
  ctx.host_launch(lA.read())->*[](auto A) {
    for (size_t i = 0; i < 64; i++)
    {
      EXPECT(A(i) == 2 * i);
    }
  };
}

UNITTEST("context parallel_for")
{
  unit_test_context_pfor();
};

template <bool use_graph, bool use_con>
inline void unit_test_context_launch()
{
  context ctx;
  if constexpr (use_graph)
  {
    ctx = graph_ctx();
  }

  /* Statically decide the type of the spec (to avoid duplicating code) */
  auto spec = []() {
    if constexpr (use_con)
    {
      return con();
    }
    else
    {
      return par();
    }
  }();

  SCOPE(exit)
  {
    ctx.finalize();
  };
  auto lA = ctx.logical_data(shape_of<slice<size_t>>(64));
  ctx.launch(spec, lA.write())->*[] _CCCL_DEVICE(auto th, slice<size_t> A) {
    for (auto i : th.apply_partition(shape(A)))
    {
      A(i) = 2 * i;
    }
  };
  ctx.host_launch(lA.read())->*[](auto A) {
    for (size_t i = 0; i < 64; i++)
    {
      EXPECT(A(i) == 2 * i);
    }
  };
}

UNITTEST("context launch")
{
  // par() (normal launch)
  unit_test_context_launch<false, false>();
  unit_test_context_launch<true, false>();

  // con() cooperative kernel
  unit_test_context_launch<false, true>();
  unit_test_context_launch<true, true>();
};

/* Do not provide an exec_place, but put a spec */
inline void unit_test_context_launch_spec_noplace()
{
  context ctx;
  SCOPE(exit)
  {
    ctx.finalize();
  };
  auto lA = ctx.logical_data(shape_of<slice<size_t>>(64));
  ctx.launch(par(), lA.write())->*[] _CCCL_DEVICE(auto th, slice<size_t> A) {
    for (auto i : th.apply_partition(shape(A)))
    {
      A(i) = 2 * i;
    }
  };
  ctx.host_launch(lA.read())->*[](auto A) {
    for (size_t i = 0; i < 64; i++)
    {
      EXPECT(A(i) == 2 * i);
    }
  };
}

UNITTEST("context launch spec noplace")
{
  unit_test_context_launch_spec_noplace();
};

inline void unit_test_context_launch_generic()
{
  context ctx;
  SCOPE(exit)
  {
    ctx.finalize();
  };
  auto lA = ctx.logical_data(shape_of<slice<size_t>>(64));
  ctx.host_launch(lA.write())->*[](slice<size_t> A) {
    for (auto i : shape(A))
    {
      A(i) = 2 * i;
    }
  };

  exec_place where2 = exec_place::current_device();
  // This will not compile because launch implementation will try to generate a CUDA kernel from that non device
  // lambda
  ctx.launch(where2, lA.rw())->*[] _CCCL_DEVICE(auto th, slice<size_t> A) {
    for (auto i : th.apply_partition(shape(A)))
    {
      A(i) = 2 * A(i);
    }
  };

  ctx.host_launch(lA.read())->*[](auto A) {
    for (size_t i = 0; i < 64; i++)
    {
      EXPECT(A(i) == 4 * i);
    }
  };
}

UNITTEST("context launch test generic")
{
  unit_test_context_launch_generic();
};

inline void unit_test_context_launch_exec_places()
{
  // OK with this
  // stream_ctx ctx;

  // does not compile with context
  context ctx;
  SCOPE(exit)
  {
    ctx.finalize();
  };
  auto lA = ctx.logical_data(shape_of<slice<size_t>>(64));
  ctx.host_launch(lA.write())->*[](slice<size_t> A) {
    for (auto i : shape(A))
    {
      A(i) = 2 * i;
    }
  };

  ctx.launch(exec_place::current_device(), lA.rw())->*[] _CCCL_DEVICE(auto th, slice<size_t> A) {
    for (auto i : th.apply_partition(shape(A)))
    {
      A(i) = 2 * A(i);
    }
  };

  ctx.host_launch(lA.read())->*[](auto A) {
    for (size_t i = 0; i < 64; i++)
    {
      EXPECT(A(i) == 4 * i);
    }
  };
}

UNITTEST("context launch specific exec places")
{
  unit_test_context_launch_exec_places();
};

inline void unit_test_context_launch_sync()
{
  // OK with this (workaround)
  stream_ctx ctx;

  // does not compile with context
  // context ctx;
  SCOPE(exit)
  {
    ctx.finalize();
  };
  auto lA = ctx.logical_data(shape_of<slice<size_t>>(64));

  auto spec = con<1024>();
  ctx.host_launch(lA.write())->*[](slice<size_t> A) {
    for (auto i : shape(A))
    {
      A(i) = 2 * i;
    }
  };

  ctx.launch(spec, exec_place::current_device(), lA.rw())->*[] _CCCL_DEVICE(auto th, slice<size_t> A) {
    for (auto i : th.apply_partition(shape(A)))
    {
      A(i) = 2 * A(i);
    }

    th.sync();
  };

  ctx.host_launch(lA.read())->*[](auto A) {
    for (size_t i = 0; i < 64; i++)
    {
      EXPECT(A(i) == 4 * i);
    }
  };
}

UNITTEST("context launch sync")
{
  unit_test_context_launch_sync();
};

inline void unit_test_context_repeat()
{
  context ctx;

  constexpr size_t K = 10;

  // does not compile with context
  // context ctx;
  SCOPE(exit)
  {
    ctx.finalize();
  };
  auto lA = ctx.logical_data(shape_of<slice<size_t>>(64));

  ctx.launch(lA.write())->*[] _CCCL_DEVICE(auto th, slice<size_t> A) {
    for (auto i : th.apply_partition(shape(A)))
    {
      A(i) = i;
    }
  };

  // Repeat K times : A(i) = 2 * A(i)
  ctx.repeat(K)->*[&](context ctx, size_t) {
    ctx.launch(lA.rw())->*[] _CCCL_DEVICE(auto th, slice<size_t> A) {
      for (auto i : th.apply_partition(shape(A)))
      {
        A(i) = 2 * A(i);
      }
    };
  };

  // Check that we have A(i) = 2^K * i
  ctx.host_launch(lA.read())->*[](auto A) {
    for (size_t i = 0; i < 64; i++)
    {
      EXPECT(A(i) == (1 << K) * i);
    }
  };
}

UNITTEST("context repeat")
{
  unit_test_context_repeat();
};

template <typename spec_t>
inline void unit_test_context_launch_implicit_widths(spec_t spec)
{
  // OK with this (workaround)
  stream_ctx ctx;

  // does not compile with context
  // context ctx;
  SCOPE(exit)
  {
    ctx.finalize();
  };
  auto lA = ctx.logical_data(shape_of<slice<size_t>>(64));

  ctx.host_launch(lA.write())->*[](slice<size_t> A) {
    for (auto i : shape(A))
    {
      A(i) = 2 * i;
    }
  };

  ctx.launch(spec, exec_place::current_device(), lA.rw())->*[] _CCCL_DEVICE(auto th, slice<size_t> A) {
    for (auto i : th.apply_partition(shape(A)))
    {
      A(i) = 2 * A(i);
    }
  };

  ctx.host_launch(lA.read())->*[](auto A) {
    for (size_t i = 0; i < 64; i++)
    {
      EXPECT(A(i) == 4 * i);
    }
  };
}

UNITTEST("context launch implicit widths")
{
  unit_test_context_launch_implicit_widths(par());
  unit_test_context_launch_implicit_widths(par(par()));
};

// make sure we have the different interfaces to declare logical_data
UNITTEST("context logical_data")
{
  context ctx;
  // shape of 32 double
  auto lA = ctx.logical_data<double>(32);
  auto lB = ctx.logical_data<double>(32, 128);
  int array[128];
  auto lC = ctx.logical_data(array);
  int array2[128];
  auto lD = ctx.logical_data(&array2[0], 128);
  ctx.finalize();
};

UNITTEST("context task")
{
  // stream_ctx ctx;
  context ctx;
  int a = 42;

  auto la = ctx.logical_data(&a, 1);

  auto lb = ctx.logical_data(la.shape());

  ctx.task(la.read(), lb.write())->*[](auto s, auto a, auto b) {
    // no-op
    cudaMemcpyAsync(&b(0), &a(0), sizeof(int), cudaMemcpyDeviceToDevice, s);
  };

  ctx.finalize();
};

inline void unit_test_recursive_apply()
{
  context ctx;
  SCOPE(exit)
  {
    ctx.finalize();
  };

  /* 2 level spec */
  auto lA = ctx.logical_data(shape_of<slice<size_t>>(1280));

  /* This creates a spec with 2 levels, and applies a partitionner defined as
   * the composition of blocked() in the first level, and cyclic() in the second
   * level */
  auto spec = par<8>(par<16>());
  ctx.launch(spec, exec_place::current_device(), lA.write())->*[] _CCCL_DEVICE(auto th, slice<size_t> A) {
    for (auto i : th.apply_partition(shape(A), ::std::tuple<blocked_partition, cyclic_partition>()))
    {
      A(i) = 2 * i + 7;
    }
  };

  ctx.host_launch(lA.read())->*[](auto A) {
    for (size_t i = 0; i < 1280; i++)
    {
      EXPECT(A(i) == 2 * i + 7);
    }
  };

  /* 3 level spec */
  auto lB = ctx.logical_data(shape_of<slice<size_t>>(1280));

  auto spec3 = par(par<8>(par<16>()));
  ctx.launch(spec3, exec_place::current_device(), lB.write())->*[] _CCCL_DEVICE(auto th, slice<size_t> B) {
    for (auto i : th.apply_partition(shape(B), ::std::tuple<blocked_partition, blocked_partition, cyclic_partition>()))
    {
      B(i) = 2 * i + 7;
    }
  };

  ctx.host_launch(lB.read())->*[](auto B) {
    for (size_t i = 0; i < 1280; i++)
    {
      EXPECT(B(i) == 2 * i + 7);
    }
  };
}

UNITTEST("launch recursive apply")
{
  unit_test_recursive_apply();
};

UNITTEST("logical data slice const")
{
  context ctx;
  double A[128];
  slice<const double> cA = make_slice((const double*) &A[0], 128);
  auto lA                = ctx.logical_data(cA);
  ctx.task(lA.read())->*[](cudaStream_t, auto A) {
    static_assert(::std::is_same_v<decltype(A), slice<const double>>);
  };
  ctx.finalize();
};

inline void unit_test_partitioner_product()
{
  context ctx;
  SCOPE(exit)
  {
    ctx.finalize();
  };

  // Define the combination of partitioners as a product of partitioners
  auto p = ::std::tuple<blocked_partition, cyclic_partition>();

  auto lA = ctx.logical_data(shape_of<slice<size_t>>(1280));

  /* This creates a spec with 2 levels, and applies a partitionner defined as
   * the composition of blocked() in the first level, and cyclic() in the second
   * level */
  auto spec = par<8>(par<16>());

  ctx.launch(spec, exec_place::current_device(), lA.write())->*[=] _CCCL_DEVICE(auto th, slice<size_t> A) {
    for (auto i : th.apply_partition(shape(A), p))
    {
      A(i) = 2 * i + 7;
    }
  };

  ctx.host_launch(lA.read())->*[](auto A) {
    for (size_t i = 0; i < 1280; i++)
    {
      EXPECT(A(i) == 2 * i + 7);
    }
  };
}

UNITTEST("unit_test_partitioner_product")
{
  unit_test_partitioner_product();
};

} // namespace reserved
#  endif // !defined(CUDASTF_DISABLE_CODE_GENERATION) && _CCCL_CUDA_COMPILATION()

UNITTEST("make_tuple_indexwise")
{
  auto t1 = make_tuple_indexwise<3>([&](auto i) {
    if constexpr (i == 2)
    {
      return ::std::ignore;
    }
    else
    {
      return int(i);
    }
  });
  static_assert(::std::is_same_v<decltype(t1), ::std::tuple<int, int>>);
  EXPECT(t1 == ::std::tuple(0, 1));

  auto t2 = make_tuple_indexwise<3>([&](auto i) {
    if constexpr (i == 1)
    {
      return ::std::ignore;
    }
    else
    {
      return int(i);
    }
  });
  static_assert(::std::is_same_v<decltype(t2), ::std::tuple<int, int>>);
  EXPECT(t2 == ::std::tuple(0, 2));
};

UNITTEST("cuda stream place")
{
  cudaStream_t user_stream;
  cuda_safe_call(cudaStreamCreate(&user_stream));

  context ctx;

  int A[1024];
  int B[1024];
  auto lA = ctx.logical_data(A);
  auto lB = ctx.logical_data(B);

  // Make sure that a task using exec_place::cuda_stream(user_stream) does run with user_stream
  ctx.task(exec_place::cuda_stream(user_stream), lA.write(), lB.write())->*[=](cudaStream_t stream, auto, auto) {
    EXPECT(stream == user_stream);
  };

  ctx.finalize();
};

UNITTEST("cuda stream place multi-gpu")
{
  cudaStream_t user_stream;

  // Create a CUDA stream in a different device (if available)
  int ndevices = cuda_try<cudaGetDeviceCount>();
  // use the last device
  int target_dev_id = ndevices - 1;

  cuda_safe_call(cudaSetDevice(target_dev_id));
  cuda_safe_call(cudaStreamCreate(&user_stream));
  cuda_safe_call(cudaSetDevice(0));

  context ctx;

  int A[1024];
  int B[1024];
  auto lA = ctx.logical_data(A);
  auto lB = ctx.logical_data(B);

  // Make sure that a task using exec_place::cuda_stream(user_stream) does run with user_stream
  ctx.task(exec_place::cuda_stream(user_stream), lA.write(), lB.write())->*[=](cudaStream_t stream, auto, auto) {
    EXPECT(stream == user_stream);
    EXPECT(target_dev_id == cuda_try<cudaGetDevice>());
  };

  // Make sure we restored the device
  EXPECT(0 == cuda_try<cudaGetDevice>());

  ctx.finalize();
};

// Ensure we can skip tokens
UNITTEST("token elision")
{
  context ctx;

  int buf[1024];

  auto lA = ctx.token();
  auto lB = ctx.token();
  auto lC = ctx.logical_data(buf);

  // with all arguments
  ctx.task(lA.read(), lB.read(), lC.write())->*[](cudaStream_t, slice<int>) {};

  // with argument elision
  ctx.task(lA.read(), lB.read(), lC.write())->*[](cudaStream_t, slice<int>) {};

  // with all arguments
  ctx.host_launch(lA.read(), lB.read(), lC.write())->*[](slice<int>) {};

  // with argument elision
  ctx.host_launch(lA.read(), lB.read(), lC.write())->*[](slice<int>) {};

  ctx.finalize();
};

// Use the token type shorthand
UNITTEST("token vector")
{
  context ctx;

  ::std::vector<token> tokens(4);

  for (size_t i = 0; i < 4; i++)
  {
    tokens[i] = ctx.token();
  }

  ctx.task(tokens[0].write())->*[](cudaStream_t) {};
  ctx.task(tokens[0].read(), tokens[1].write())->*[](cudaStream_t) {};
  ctx.task(tokens[0].read(), tokens[2].write())->*[](cudaStream_t) {};
  ctx.task(tokens[1].read(), tokens[2].read(), tokens[3].write())->*[](cudaStream_t) {};

  ctx.finalize();
};

UNITTEST("get_stream")
{
  context ctx;

  auto token = ctx.token();
  auto t     = ctx.task(token.write());
  t.start();
  cudaStream_t s = t.get_stream();
  EXPECT(s != nullptr);
  t.end();
  ctx.finalize();
};

UNITTEST("get_stream graph")
{
<<<<<<< HEAD
  context ctx = graph_ctx();

  auto token = ctx.token();
  auto t     = ctx.task(token.write());
=======
  graph_ctx ctx;

  auto token = ctx.token();

  auto t = ctx.task(token.write());
>>>>>>> 4a0276c2
  t.start();
  cudaStream_t s = t.get_stream();
  // We are not capturing so there is no stream associated
  EXPECT(s == nullptr);
<<<<<<< HEAD
  t.end();

  auto t2 = ctx.task(token.write());
  t2.enable_capture();
  t2.start();
  cudaStream_t s = t2.get_stream();
  // We are capturing so the stream used for capture is associated to the task
  EXPECT(s != nullptr);
=======
  cudaGraphNode_t n;
  cuda_safe_call(cudaGraphAddEmptyNode(&n, t.get_graph(), nullptr, 0));
  t.end();

  auto t2 = ctx.task(token.rw());
  t2.enable_capture();
  t2.start();
  cudaStream_t s2 = t2.get_stream();
  // We are capturing so the stream used for capture is associated to the task
  EXPECT(s2 != nullptr);
>>>>>>> 4a0276c2
  t2.end();

  ctx.finalize();
};

#endif // UNITTESTED_FILE

} // end namespace cuda::experimental::stf<|MERGE_RESOLUTION|>--- conflicted
+++ resolved
@@ -1568,32 +1568,15 @@
 
 UNITTEST("get_stream graph")
 {
-<<<<<<< HEAD
-  context ctx = graph_ctx();
+  graph_ctx ctx;
 
   auto token = ctx.token();
-  auto t     = ctx.task(token.write());
-=======
-  graph_ctx ctx;
-
-  auto token = ctx.token();
 
   auto t = ctx.task(token.write());
->>>>>>> 4a0276c2
   t.start();
   cudaStream_t s = t.get_stream();
   // We are not capturing so there is no stream associated
   EXPECT(s == nullptr);
-<<<<<<< HEAD
-  t.end();
-
-  auto t2 = ctx.task(token.write());
-  t2.enable_capture();
-  t2.start();
-  cudaStream_t s = t2.get_stream();
-  // We are capturing so the stream used for capture is associated to the task
-  EXPECT(s != nullptr);
-=======
   cudaGraphNode_t n;
   cuda_safe_call(cudaGraphAddEmptyNode(&n, t.get_graph(), nullptr, 0));
   t.end();
@@ -1604,7 +1587,6 @@
   cudaStream_t s2 = t2.get_stream();
   // We are capturing so the stream used for capture is associated to the task
   EXPECT(s2 != nullptr);
->>>>>>> 4a0276c2
   t2.end();
 
   ctx.finalize();
