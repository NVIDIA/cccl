--- conflicted
+++ resolved
@@ -391,17 +391,9 @@
          data_place where = data_place::invalid(),
          bool user_freeze = true)
   {
-<<<<<<< HEAD
-    return ::std::visit(
-      [&](auto& self) {
-        return self.freeze(mv(d), m, mv(where), user_freeze);
-      },
-      payload);
-=======
-    return payload->*[&](auto& self) {
-      return self.freeze(mv(d), m, mv(where));
-    };
->>>>>>> 1c26e736
+    return payload->*[&](auto& self) {
+      return self.freeze(mv(d), m, mv(where), user_freeze);
+    };
   }
 
   /**
