--- conflicted
+++ resolved
@@ -218,11 +218,6 @@
     {
       cudaHostNodeParams params = {.fn = callback, .userData = wrapper};
 
-<<<<<<< HEAD
-      ::std::lock_guard<::std::mutex> lock(*t.get_ctx_graph_mutex());
-
-=======
->>>>>>> 83ba38c1
       // Put this host node into the child graph that implements the graph_task<>
       auto lock = t.lock_ctx_graph();
       cuda_safe_call(cudaGraphAddHostNode(&t.get_node(), t.get_ctx_graph(), nullptr, 0, &params));
@@ -417,14 +412,8 @@
 
       if constexpr (::std::is_same_v<Ctx, graph_ctx>)
       {
-<<<<<<< HEAD
-        ::std::lock_guard<::std::mutex> lock(*t.get_ctx_graph_mutex());
-
-        auto& g = t.get_ctx_graph();
-=======
         auto lock = t.lock_ctx_graph();
         auto& g   = t.get_ctx_graph();
->>>>>>> 83ba38c1
 
         // We have two situations : either there is a single kernel and we put the kernel in the context's
         // graph, or we rely on a child graph
@@ -469,11 +458,7 @@
 
       if constexpr (::std::is_same_v<Ctx, graph_ctx>)
       {
-<<<<<<< HEAD
-        ::std::lock_guard<::std::mutex> lock(*t.get_ctx_graph_mutex());
-=======
         auto lock = t.lock_ctx_graph();
->>>>>>> 83ba38c1
         insert_one_kernel(res, t.get_node(), t.get_ctx_graph());
       }
       else
