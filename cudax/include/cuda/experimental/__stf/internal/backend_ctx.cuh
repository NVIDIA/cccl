//===----------------------------------------------------------------------===//
//
// Part of CUDASTF in CUDA C++ Core Libraries,
// under the Apache License v2.0 with LLVM Exceptions.
// See https://llvm.org/LICENSE.txt for license information.
// SPDX-License-Identifier: Apache-2.0 WITH LLVM-exception
// SPDX-FileCopyrightText: Copyright (c) 2022-2024 NVIDIA CORPORATION & AFFILIATES.
//
//===----------------------------------------------------------------------===//

/**
 * @file
 *
 * @brief Implements backend_ctx which is the base of all backends, such as `stream_ctx` or `graph_ctx`
 *
 */

#pragma once

#include <cuda/__cccl_config>

#if defined(_CCCL_IMPLICIT_SYSTEM_HEADER_GCC)
#  pragma GCC system_header
#elif defined(_CCCL_IMPLICIT_SYSTEM_HEADER_CLANG)
#  pragma clang system_header
#elif defined(_CCCL_IMPLICIT_SYSTEM_HEADER_MSVC)
#  pragma system_header
#endif // no system header

#include <cuda/experimental/__stf/allocators/block_allocator.cuh>
#include <cuda/experimental/__stf/internal/async_resources_handle.cuh>
#include <cuda/experimental/__stf/internal/execution_policy.cuh> // backend_ctx<T>::launch() uses execution_policy
#include <cuda/experimental/__stf/internal/hooks.cuh>
#include <cuda/experimental/__stf/internal/interpreted_execution_policy.cuh>
#include <cuda/experimental/__stf/internal/machine.cuh> // backend_ctx_untyped::impl usese machine
#include <cuda/experimental/__stf/internal/reorderer.cuh> // backend_ctx_untyped::impl uses reorderer
#include <cuda/experimental/__stf/internal/repeat.cuh>
#include <cuda/experimental/__stf/internal/scheduler.cuh> // backend_ctx_untyped::impl uses scheduler
#include <cuda/experimental/__stf/internal/slice.cuh> // backend_ctx<T> uses shape_of
#include <cuda/experimental/__stf/internal/thread_hierarchy.cuh>
#include <cuda/experimental/__stf/internal/void_interface.cuh>
#include <cuda/experimental/__stf/localization/composite_slice.cuh>

// XXX there is currently a dependency on this header for places.h
// Until we find a solution we need to include this
#include <cuda/experimental/__stf/places/exec/green_context.cuh>

#include <atomic>
#include <fstream>
#include <sstream>
#include <string>
#include <unordered_map>

namespace cuda::experimental::stf
{

template <typename T>
class logical_data;

template <typename T>
class frozen_logical_data;

class graph_ctx;

class null_partition;

class stream_ctx;

namespace reserved
{

template <typename Ctx, typename shape_t, typename partitioner_t, typename... DepsAndOps>
class parallel_for_scope;

template <typename Ctx, typename thread_hierarchy_spec_t, typename... Deps>
class launch_scope;

template <typename Ctx, bool called_from_launch, typename... Deps>
class host_launch_scope;

template <typename Ctx, bool chained, typename... Deps>
class cuda_kernel_scope;

// We need to have a map of logical data stored in the ctx.
class logical_data_untyped_impl;

class ctx_state
{
public:
  class leaf_tasks
  {
  public:
    /* Add one task to the leaf tasks */
    void add(const task& t)
    {
      // this will create a new key in the map
      leaf_tasks_mutex.lock();
      event_list& done_prereqs = leaf_tasks[t.get_unique_id()];
      leaf_tasks_mutex.unlock();

      // XXX we need a copy method for event_list
      done_prereqs.merge(t.get_done_prereqs());
    }

    /* Remove one task (if it is still a leaf task, otherwise do nothing) */
    void remove(int task_id)
    {
      // Erase that leaf task if it is found, or do nothing
      auto guard = ::std::lock_guard(leaf_tasks_mutex);
      leaf_tasks.erase(task_id);
    }

    const auto& get_leaf_tasks() const
    {
      return leaf_tasks;
    }

    auto& get_leaf_tasks()
    {
      return leaf_tasks;
    }

    size_t size() const
    {
      return leaf_tasks.size();
    }

    void clear()
    {
      leaf_tasks.clear();
    }

    ::std::mutex leaf_tasks_mutex;

  private:
    // To synchronize with all work submitted in this context, we need to
    // synchronize will all "leaf tasks". Leaf tasks are task that have no
    // outgoing dependencies. Leaf tasks will eventually depend on tasks which
    // are not leaf, so it is sufficient to wait for leaf tasks.
    //
    // Instead of storing tasks, we store a map of id to event lists
    ::std::unordered_map<int /* task_id */, event_list> leaf_tasks;
  };

  leaf_tasks leaves;

  void add_pending_freeze(const task& fake_t, const event_list& events)
  {
    auto guard = ::std::lock_guard(pending_freeze_mutex);

    // This creates an entry if necessary (there can be multiple gets)
    event_list& prereqs = pending_freeze[fake_t.get_unique_id()];

    // Add these events to the stored list
    prereqs.merge(events);
  }

  // When we unfreeze a logical data, there is no need to automatically sync
  // with the get events because unfreezing implies the get events where
  // sync'ed with
  void remove_pending_freeze(const task& fake_t)
  {
    auto guard = ::std::lock_guard(pending_freeze_mutex);
    pending_freeze.erase(fake_t.get_unique_id());
  }

  ctx_state()
  {
    // This forces us to call the dtor of the singleton AFTER the destructor of the CUDA runtime.
    // If all resources are cleaned up by the time we destroy this ctx_state singleton, we are "safe"
    cudaError_t ret = cudaFree(0);

    // If we are running the task in the context of a CUDA callback, we are
    // not allowed to issue any CUDA API call.
    EXPECT((ret == cudaSuccess || ret == cudaErrorNotPermitted));
  }

  ~ctx_state()
  {
    // Otherwise there are tasks which were not completed
    assert(leaves.size() == 0);
  }

  ctx_state(const ctx_state&)            = delete;
  ctx_state& operator=(const ctx_state&) = delete;

public:
  // To automatically synchronize with pending get() operartion for
  // frozen_logical_data, we keep track of the events. The freeze operation
  // is identified by the id of the "fake" task, and this map should be
  // cleaned when unfreezing which means it has been synchronized with.
  ::std::unordered_map<int /* fake_task_id */, event_list> pending_freeze;
  ::std::mutex pending_freeze_mutex;
};

} // end namespace reserved

/**
 * @brief This is the underlying context implementation common to all types.
 *
 * We use this class rather than the front-end ones (stream_ctx, graph_ctx,
 * ...) in the internal methods where we don't always know types for example.
 */
class backend_ctx_untyped
{
public:
  /**
   * @brief current context status
   *
   * We keep track of the status of context so that we do not make API calls at an
   * inappropriate time, such as synchronizing twice.
   */
  enum class phase
  {
    setup, // the context is getting initialized
    submitted, // between acquire and release
    finalized, // we have called finalize
  };

protected:
  /**
   * @brief This stores states attached to any context, which are not specific to a
   * given backend.
   */
  class impl
  {
  public:
    friend class backend_ctx_untyped;

    impl(async_resources_handle async_resources = async_resources_handle())
        : auto_scheduler(reserved::scheduler::make(getenv("CUDASTF_SCHEDULE")))
        , auto_reorderer(reserved::reorderer::make(getenv("CUDASTF_TASK_ORDER")))
        , async_resources(async_resources ? mv(async_resources) : async_resources_handle())
    {
      // Enable peer memory accesses (if not done already)
      reserved::machine::instance().enable_peer_accesses();

      // If CUDASTF_DISPLAY_STATS is set to a non 0 value, record stats
      const char* record_stats_env = getenv("CUDASTF_DISPLAY_STATS");
      if (record_stats_env && atoi(record_stats_env) != 0)
      {
        is_recording_stats = true;
      }

      // Initialize a structure to generate a visualization of the activity in this context
      dot = ::std::make_shared<reserved::per_ctx_dot>(
        reserved::dot::instance().is_tracing(),
        reserved::dot::instance().is_tracing_prereqs(),
        reserved::dot::instance().is_timing());

      // We generate symbols if we may use them
      generate_event_symbols = dot->is_tracing_prereqs();

      // Record it in the list of all traced contexts
      reserved::dot::instance().track_ctx(dot);
    }

    virtual ~impl()
    {
      // Make sure everything is clean before leaving that context
      _CCCL_ASSERT(dangling_events.size() == 0, "");

#ifndef NDEBUG
      _CCCL_ASSERT(total_task_cnt == total_finished_task_cnt, "Not all tasks were finished.");
#endif

      if (!is_recording_stats)
      {
        return;
      }

      display_transfers();
    }

    impl(const impl&)            = delete;
    impl& operator=(const impl&) = delete;

    // Due to circular dependencies, every context defines the same, but we
    // cannot implement it here.
    virtual void update_uncached_allocator(block_allocator_untyped custom) = 0;

    virtual cudaGraph_t graph() const
    {
      return nullptr;
    }

    void set_graph_cache_policy(::std::function<bool()> fn)
    {
      cache_policy = mv(fn);
    }

    ::std::optional<::std::function<bool()>> get_graph_cache_policy() const
    {
      return cache_policy;
    }

    virtual executable_graph_cache_stat* graph_get_cache_stat()
    {
      return nullptr;
    }

#if _CCCL_COMPILER(MSVC)
    _CCCL_DIAG_PUSH
    _CCCL_DIAG_SUPPRESS_MSVC(4702) // unreachable code
#endif // _CCCL_COMPILER(MSVC)
    virtual event_list stream_to_event_list(cudaStream_t, ::std::string) const
    {
      fprintf(stderr, "Internal error.\n");
      abort();
      return event_list();
    }
#if _CCCL_COMPILER(MSVC)
    _CCCL_DIAG_POP
#endif // _CCCL_COMPILER(MSVC)

    virtual size_t epoch() const
    {
      return size_t(-1);
    }

    virtual ::std::string to_string() const = 0;

    /**
     * @brief Indicate if the backend needs to keep track of dangling events, or if these will be automatically
     * synchronized
     */
    virtual bool track_dangling_events() const = 0;

    auto& get_default_allocator()
    {
      return default_allocator;
    }

    auto& get_uncached_allocator()
    {
      return uncached_allocator;
    }

    /**
     * @brief Write-back data and erase automatically created data instances
     * The implementation requires logical_data_untyped_impl to be complete
     */
    void erase_all_logical_data();

<<<<<<< HEAD
    void print_logical_data_summary() const
    {
      stack.print_logical_data_summary();
    }
=======
    ::std::unordered_map<int, reserved::logical_data_untyped_impl&> logical_data_ids;
    ::std::mutex logical_data_ids_mutex;
>>>>>>> 678809dc

    /**
     * @brief Add an allocator to the vector of allocators which will be
     * deinitialized when the context is finalized
     */
    void attach_allocator(block_allocator_untyped a)
    {
      attached_allocators.push_back(mv(a));
    }

    /**
     * @brief Detach all allocators previously attached in this context to
     * release resources that might have been cached
     */
    void detach_allocators(backend_ctx_untyped& bctx)
    {
      const bool track_dangling = bctx.track_dangling_events();

      // Deinitialize all attached allocators in reversed order
      for (auto it : each(attached_allocators.rbegin(), attached_allocators.rend()))
      {
        auto deinit_res = it->deinit(bctx);
        if (track_dangling)
        {
          add_dangling_events(bctx, mv(deinit_res));
        }
      }

      // Erase the vector of allocators now that they were deinitialized
      attached_allocators.clear();

      // We "duplicate" the code of the deinit to remove any storage and avoid a move
      auto composite_deinit_res = composite_cache.deinit();
      if (track_dangling)
      {
        add_dangling_events(bctx, mv(composite_deinit_res));
      }
    }

    void display_transfers() const
    {
      //            fprintf(stderr, "display_transfers() => transfers.size() %ld\n", transfers.size());
      //            if (transfers.size() == 0)
      //                return;

      size_t total_cnt   = 0;
      size_t total_bytes = 0;

      fprintf(stderr, "CTX STATS\n");
      for (auto& e : transfers)
      {
        ::std::pair<int, int> nodes     = e.first;
        ::std::pair<size_t, size_t> res = e.second;
        fprintf(stderr, "\t%d->%d : cnt %zu (%zu bytes)\n", nodes.first, nodes.second, res.first, res.second);
        total_cnt += res.first;
        total_bytes += res.second;
      }

      fprintf(stderr, "TOTAL: %zu transfers (%zu bytes)\n", total_cnt, total_bytes);
    }

    void cleanup()
    {
      attached_allocators.clear();
      // Leave custom_allocator, auto_scheduler, and auto_reordered as they were.
    }

    /* Current context-wide allocator (same as default_allocator unless it is changed) */
    block_allocator_untyped custom_allocator;
    block_allocator_untyped default_allocator;
    block_allocator_untyped uncached_allocator;
    reserved::ctx_state state;

    // A vector of all allocators used in this ctx, so that they are
    // destroyed when calling finalize()
    ::std::vector<block_allocator_untyped> attached_allocators;
    reserved::composite_slice_cache composite_cache;

    ::std::unique_ptr<reserved::scheduler> auto_scheduler;
    ::std::unique_ptr<reserved::reorderer> auto_reorderer;
    // Stats-related stuff
    ::std::unordered_map<::std::pair<int, int>,
                         ::std::pair<size_t, size_t>,
                         cuda::experimental::stf::hash<::std::pair<int, int>>>
      transfers;
    bool is_recording_stats = false;
    // Keep track of the number of tasks generated in the context
    ::std::atomic<size_t> total_task_cnt = 0;

#ifndef NDEBUG
    // Keep track of the number of completed tasks in that context
    ::std::atomic<size_t> total_finished_task_cnt = 0;
#endif

    // This data structure contains all resources useful for an efficient
    // asynchronous execution. This will for example contain pools of CUDA
    // streams which are costly to create.
    //
    // We use an optional to avoid instantiating it until we have initialized it
    async_resources_handle async_resources;

    // Do we need to generate symbols for events ? This is true when we are
    // in debug mode (as we may inspect structures with a debugger, or when
    // generating a dot output)
    bool generate_event_symbols = false;

    ::std::shared_ptr<reserved::per_ctx_dot>& get_dot()
    {
      return dot;
    }

    const ::std::shared_ptr<reserved::per_ctx_dot>& get_dot() const
    {
      return dot;
    }

    auto get_phase() const
    {
      return ctx_phase;
    }

    void set_phase(backend_ctx_untyped::phase p)
    {
      ctx_phase = p;
    }

    /*
     *
     *  Start events : keep track of what events any work in a context depends on
     *
     */
    bool has_start_events() const
    {
      return (start_events.size() > 0);
    }

    void add_start_events(backend_ctx_untyped& bctx, const event_list& lst)
    {
      start_events.merge(lst);

      // We only add events at the beginning of the context, but use them
      // often, so it's good to optimize anyhow
      start_events.optimize(bctx);
    }

    const event_list& get_start_events() const
    {
      return start_events;
    }

    // Events which denote the beginning of the context : any task with no
    // dependency, or logical data with a reference copy should depend on it.
    event_list start_events;

    /*
     * Dangling events : events that we need to synchronize automatically
     * because they would be leaked otherwise (eg. waiting for the events
     * generated by the destructor of a logical data)
     */

    void add_dangling_events(backend_ctx_untyped& bctx, const event_list& lst)
    {
      auto guard = ::std::lock_guard(dangling_events_mutex);
      dangling_events.merge(lst);
      /* If the number of dangling events gets too high, we try to optimize
       * the list to avoid keeping events alive for no reason. */
      if (dangling_events.size() > 16)
      {
        dangling_events.optimize(bctx);
      }
    }

    // Some asynchronous operations cannot be waited on when they occur.
    // For example, when destroying a logical data, it is possible that
    // asynchronous operations are not completed immediately (write back
    // copies, deallocations, ...). A fence can be used to wait on these
    // "dangling" events.
    event_list dangling_events;
    mutable ::std::mutex dangling_events_mutex;

    // Insert a fence with all pending asynchronous operations on the current context
    [[nodiscard]] inline event_list insert_task_fence(reserved::per_ctx_dot& dot)
    {
      auto prereqs = event_list();
      // Create a node in the DOT output (if any)
      int fence_unique_id = -1;
      bool dot_is_tracing = dot.is_tracing();
      if (dot_is_tracing)
      {
        fence_unique_id = reserved::unique_id_t();
        dot.add_fence_vertex(fence_unique_id);
      }

      {
        auto guard = ::std::lock_guard(state.leaves.leaf_tasks_mutex);

        // Sync with the events of all leaf tasks
        for (auto& [t_id, t_done_prereqs] : state.leaves.get_leaf_tasks())
        {
          // Add the events associated with the termination of that leaf tasks to the list of events
          prereqs.merge(mv(t_done_prereqs));

          // Add an edge between that leaf task and the fence node in the DOT output
          if (dot_is_tracing)
          {
            dot.add_edge(t_id, fence_unique_id, 1);
          }
        }

        /* Remove all leaf tasks */
        state.leaves.clear();

        /* Erase start events if any */
        start_events.clear();

        _CCCL_ASSERT(state.leaves.get_leaf_tasks().size() == 0, "");
      }

      {
        // Wait for all pending get() operations associated to frozen logical data
        auto guard = ::std::lock_guard(state.pending_freeze_mutex);

        for (auto& [fake_t_id, get_prereqs] : state.pending_freeze)
        {
          // Depend on the get() operation
          prereqs.merge(mv(get_prereqs));

          // Add an edge between that freeze and the fence node in the DOT output
          if (dot_is_tracing)
          {
            dot.add_edge(fake_t_id, fence_unique_id, 1);
          }
        }

        state.pending_freeze.clear();
      }

      // Sync with events which have not been synchronized with, and which are
      // not "reachable". For example if some async operations occurred in a data
      // handle destructor there could be some remaining events to sync with to
      // make sure data were properly deallocated.
      auto guard = ::std::lock_guard(dangling_events_mutex);
      if (dangling_events.size() > 0)
      {
        prereqs.merge(mv(dangling_events));

        // We consider that dangling events have been sync'ed with, so there is
        // no need to keep track of them.
        dangling_events.clear();
      }

      _CCCL_ASSERT(dangling_events.size() == 0, "");

      return prereqs;
    }

  private:
    // Used if we print the task graph using DOT
    ::std::shared_ptr<reserved::per_ctx_dot> dot;

    backend_ctx_untyped::phase ctx_phase = backend_ctx_untyped::phase::setup;
    ::std::optional<::std::function<bool()>> cache_policy;
  };

public:
  backend_ctx_untyped() = delete;

  backend_ctx_untyped(::std::shared_ptr<impl> impl)
      : pimpl(mv(impl))
  {
    assert(pimpl);
  }

  explicit operator bool() const
  {
    return pimpl != nullptr;
  }

  bool operator==(const backend_ctx_untyped& rhs) const
  {
    return pimpl == rhs.pimpl;
  }

  bool operator!=(const backend_ctx_untyped& rhs) const
  {
    return !(*this == rhs);
  }

  async_resources_handle& async_resources() const
  {
    assert(pimpl);
    assert(pimpl->async_resources);
    return pimpl->async_resources;
  }

  auto& get_stack()
  {
    assert(pimpl);
    return pimpl->state;
  }

  bool reordering_tasks() const
  {
    assert(pimpl);
    return pimpl->auto_reorderer != nullptr;
  }

  auto& get_composite_cache()
  {
    return pimpl->composite_cache;
  }

  ::std::pair<exec_place, bool> schedule_task(const task& t) const
  {
    assert(pimpl);
    assert(pimpl->auto_scheduler);
    return pimpl->auto_scheduler->schedule_task(t);
  }

  void reorder_tasks(::std::vector<int>& tasks, ::std::unordered_map<int, reserved::reorderer_payload>& task_map)
  {
    assert(pimpl);
    assert(pimpl->auto_reorderer);
    pimpl->auto_reorderer->reorder_tasks(tasks, task_map);
  }

  void increment_task_count()
  {
    ++pimpl->total_task_cnt;
  }

#ifndef NDEBUG
  void increment_finished_task_count()
  {
    ++pimpl->total_finished_task_cnt;
  }
#endif

  size_t task_count() const
  {
    return pimpl->total_task_cnt;
  }

  /* Customize the allocator used by all logical data */
  void set_allocator(block_allocator_untyped custom)
  {
    pimpl->custom_allocator = mv(custom);
  }

  /* Customize the uncached allocator used by other allocators */
  void set_uncached_allocator(block_allocator_untyped custom)
  {
    pimpl->uncached_allocator = mv(custom);
  }

  auto& get_allocator()
  {
    return pimpl->custom_allocator;
  }
  const auto& get_allocator() const
  {
    return pimpl->custom_allocator;
  }

  auto& get_default_allocator()
  {
    return pimpl->get_default_allocator();
  }

  auto& get_uncached_allocator()
  {
    return pimpl->get_uncached_allocator();
  }

  void update_uncached_allocator(block_allocator_untyped uncached_allocator)
  {
    pimpl->update_uncached_allocator(mv(uncached_allocator));
  }

  void attach_allocator(block_allocator_untyped a)
  {
    pimpl->attach_allocator(mv(a));
  }

  void add_transfer(const data_place& src_node, const data_place& dst_node, size_t s)
  {
    if (!pimpl->is_recording_stats)
    {
      return;
    }
    ::std::pair<int, int> nodes(device_ordinal(src_node), device_ordinal(dst_node));
    // Increment the count for the pair
    pimpl->transfers[nodes].first++;
    // Add the value of s to the sum for the pair
    pimpl->transfers[nodes].second += s;
  }

  bool generate_event_symbols() const
  {
    return pimpl->generate_event_symbols;
  }

  void print_logical_data_summary() const
  {
    pimpl->print_logical_data_summary();
  }

  cudaGraph_t graph() const
  {
    return pimpl->graph();
  }

  void set_graph_cache_policy(::std::function<bool()> policy)
  {
    pimpl->set_graph_cache_policy(mv(policy));
  }

  auto get_graph_cache_policy() const
  {
    return pimpl->get_graph_cache_policy();
  }

  executable_graph_cache_stat* graph_get_cache_stat()
  {
    return pimpl->graph_get_cache_stat();
  }

  event_list stream_to_event_list(cudaStream_t stream, ::std::string event_symbol) const
  {
    assert(pimpl);
    return pimpl->stream_to_event_list(stream, mv(event_symbol));
  }

  size_t epoch() const
  {
    return pimpl->epoch();
  }

  ::std::string to_string() const
  {
    return pimpl->to_string();
  }

  bool track_dangling_events() const
  {
    return pimpl->track_dangling_events();
  }

  // protected:
  impl& get_state()
  {
    assert(pimpl);
    return *pimpl;
  }

  const impl& get_state() const
  {
    assert(pimpl);
    return *pimpl;
  }

  const auto& get_dot() const
  {
    assert(pimpl);
    return pimpl->get_dot();
  }

  auto& get_dot()
  {
    assert(pimpl);
    return pimpl->get_dot();
  }

  template <typename parent_ctx_t>
  void set_parent_ctx(parent_ctx_t& parent_ctx)
  {
    reserved::per_ctx_dot::set_parent_ctx(parent_ctx.get_dot(), get_dot());
  }

  auto dot_section(::std::string symbol) const
  {
    return reserved::dot::section::guard(get_dot()->get_unique_id(), mv(symbol));
  }

  auto get_phase() const
  {
    return pimpl->get_phase();
  }

  void set_phase(backend_ctx_untyped::phase p)
  {
    pimpl->set_phase(p);
  }

  bool has_start_events() const
  {
    return pimpl->has_start_events();
  }

  const event_list& get_start_events() const
  {
    return pimpl->get_start_events();
  }

  // Shortcuts to manipulate the current affinity stored in the async_resources_handle of the ctx
  void push_affinity(::std::vector<::std::shared_ptr<exec_place>> p) const
  {
    async_resources().push_affinity(mv(p));
  }
  void push_affinity(::std::shared_ptr<exec_place> p) const
  {
    async_resources().push_affinity(mv(p));
  }
  void pop_affinity() const
  {
    async_resources().pop_affinity();
  }

  const ::std::vector<::std::shared_ptr<exec_place>>& current_affinity() const
  {
    return async_resources().current_affinity();
  }

  const exec_place& current_exec_place() const
  {
    _CCCL_ASSERT(has_affinity(), "current_exec_place() cannot be called without setting the affinity first.");
    assert(current_affinity().size() > 0);
    return *(current_affinity()[0]);
  }

  bool has_affinity() const
  {
    return async_resources().has_affinity();
  }

  // Determines the default execution place for a given context, which
  // corresponds to the execution place when no place is provided.
  //
  // By default, we select the current device, unless an affinity was set in the
  // context, in which case we take the first execution place in the current
  // places.
  exec_place default_exec_place() const
  {
    return has_affinity() ? current_exec_place() : exec_place::current_device();
  }

  // Automatically pick a CUDA stream from the pool attached to the current
  // execution place
  auto pick_dstream()
  {
    return default_exec_place().get_stream_pool(async_resources(), true).next();
  }
  cudaStream_t pick_stream()
  {
    return pick_dstream().stream;
  }

private:
  ::std::shared_ptr<impl> pimpl;
};

/**
 * @brief This is a placeholder class so that we can put common utilities to design a
 * backend ctx. The state of the backend itself is put elsewhere.
 */
template <typename Engine>
class backend_ctx : public backend_ctx_untyped
{
public:
  backend_ctx(::std::shared_ptr<impl> impl)
      : backend_ctx_untyped(mv(impl))
  {
    static_assert(sizeof(*this) == sizeof(backend_ctx_untyped), "Derived value type cannot add state.");
  }

  ~backend_ctx() = default;

  /**
   * @brief Returns a `logical_data` object with the given shape, tied to this graph. Initial data place is invalid.
   *
   * @tparam T Underlying type for the logical data object
   * @param shape shape of the created object
   * @return `logical_data<T>` usable with this graph
   */
  template <typename T>
  cuda::experimental::stf::logical_data<T> logical_data(shape_of<T> shape)
  {
    return cuda::experimental::stf::logical_data<T>(*this, make_data_interface<T>(shape), data_place::invalid());
  }

  template <typename T>
  auto logical_data(T prototype, data_place dplace = data_place::host())
  {
    EXPECT(!dplace.is_invalid());
    assert(self());
    return cuda::experimental::stf::logical_data<T>(*this, make_data_interface<T>(prototype), mv(dplace));
  }

  template <typename T, size_t n>
  auto logical_data(T (&array)[n], data_place dplace = data_place::host())
  {
    EXPECT(!dplace.is_invalid());
    return logical_data(make_slice(&array[0], n), mv(dplace));
  }

  template <typename T, typename... Sizes>
  auto logical_data(size_t elements, Sizes... more_sizes)
  {
    constexpr size_t num_sizes = sizeof...(Sizes) + 1;
    return logical_data(shape_of<slice<T, num_sizes>>(elements, more_sizes...));
  }

  template <typename T>
  auto logical_data(T* p, size_t n, data_place dplace = data_place::host())
  {
    _CCCL_ASSERT(!dplace.is_invalid(), "invalid data place");
    return logical_data(make_slice(p, n), mv(dplace));
  }

  auto logical_token()
  {
    // We do not use a shape because we want the first rw() access to succeed
    // without an initial write()
    //
    // Note that we do not disable write back as the write-back mechanism is
    // handling void_interface specifically to ignore it anyway.
    return logical_data(void_interface{});
  }

  template <typename T>
  frozen_logical_data<T>
  freeze(cuda::experimental::stf::logical_data<T> d,
         access_mode m    = access_mode::read,
         data_place where = data_place::invalid(),
         bool user_freeze = true)
  {
    return frozen_logical_data<T>(*this, mv(d), m, mv(where), user_freeze);
  }

  /**
   * @brief Creates a typed task on the current CUDA device
   * @return An instantiation of `task` with the appropriate arguments, suitable for use with `operator->*`.
   */
  template <typename... Deps>
  auto task(task_dep<Deps>... deps)
  {
    return self().task(self().default_exec_place(), mv(deps)...);
  }

  /**
   * @brief Creates an object able to launch a lambda function on the host.
   *
   * @tparam Deps Dependency types
   * @param deps dependencies
   * @return `host_launch_scope<Deps...>` ready for the `->*` operator
   */
  template <typename... Deps>
  auto host_launch(task_dep<Deps>... deps)
  {
    return reserved::host_launch_scope<Engine, false, Deps...>(self(), mv(deps)...);
  }

  template <typename... Deps>
  auto cuda_kernel(task_dep<Deps>... deps)
  {
    return reserved::cuda_kernel_scope<Engine, false, Deps...>(self(), mv(deps)...);
  }

  template <typename... Deps>
  auto cuda_kernel_chain(task_dep<Deps>... deps)
  {
    return reserved::cuda_kernel_scope<Engine, true, Deps...>(self(), mv(deps)...);
  }

  template <typename thread_hierarchy_spec_t, typename... Deps>
  auto launch(thread_hierarchy_spec_t spec, exec_place e_place, task_dep<Deps>... deps)
  {
    return reserved::launch_scope<Engine, thread_hierarchy_spec_t, Deps...>(self(), mv(spec), mv(e_place), mv(deps)...);
  }

  /* Using ctx.launch with a host place */
  template <typename... Deps>
  auto launch(exec_place_host, task_dep<Deps>... deps)
  {
    return reserved::host_launch_scope<Engine, true, Deps...>(self(), mv(deps)...);
  }

  /* Default execution policy, explicit place */
  // default depth to avoid breaking all codes (XXX temporary)
  template <typename... Deps>
  auto launch(exec_place e_place, task_dep<Deps>... deps)
  {
    return launch(par(par()), mv(e_place), mv(deps)...);
  }

  /* Default execution policy, on automatically selected device */
  template <typename... Deps>
  auto launch(task_dep<Deps>... deps)
  {
    return launch(self().default_exec_place(), mv(deps)...);
  }

  auto repeat(size_t count)
  {
    return reserved::repeat_scope(self(), count);
  }

  auto repeat(::std::function<bool()> condition)
  {
    return reserved::repeat_scope(self(), mv(condition));
  }

  /*
   * parallel_for : apply an operation over a shaped index space
   */
  template <typename S, typename... Deps>
  auto parallel_for(exec_place e_place, S shape, Deps... deps)
  {
    return reserved::parallel_for_scope<Engine, S, null_partition, Deps...>(self(), mv(e_place), mv(shape), mv(deps)...);
  }

  template <typename partitioner_t, typename S, typename... Deps>
  auto parallel_for(partitioner_t, exec_place e_place, S shape, Deps... deps)
  {
    return reserved::parallel_for_scope<Engine, S, partitioner_t, Deps...>(self(), mv(e_place), mv(shape), mv(deps)...);
  }

  template <typename S, typename... Deps>
  auto parallel_for(exec_place_grid e_place, S shape, Deps... deps) = delete;

  template <typename partitioner_t, typename S, typename... Deps>
  auto parallel_for(partitioner_t p, exec_place_grid e_place, S shape, Deps... deps)
  {
    return parallel_for(mv(p), exec_place(mv(e_place)), mv(shape), mv(deps)...);
  }

  template <typename S, typename... Deps, typename... Ops, bool... flags>
  auto parallel_for(S shape, task_dep<Deps, Ops, flags>... deps)
  {
    return parallel_for(self().default_exec_place(), mv(shape), mv(deps)...);
  }

private:
  Engine& self()
  {
    static_assert(::std::is_base_of_v<backend_ctx<Engine>, Engine>);
    return static_cast<Engine&>(*this);
  }

  template <typename T, typename... P>
  auto make_data_interface(P&&... p)
  {
    return ::std::make_shared<typename Engine::template data_interface<T>>(::std::forward<P>(p)...);
  }
};

} // end namespace cuda::experimental::stf<|MERGE_RESOLUTION|>--- conflicted
+++ resolved
@@ -342,15 +342,13 @@
      */
     void erase_all_logical_data();
 
-<<<<<<< HEAD
-    void print_logical_data_summary() const
-    {
-      stack.print_logical_data_summary();
-    }
-=======
+    ::std::vector<::std::pair<::std::string, size_t>> previous_logical_data_stats;
+
+    // We need logical_data_untyped_impl to be defined to print this
+    void print_logical_data_summary() const;
+
     ::std::unordered_map<int, reserved::logical_data_untyped_impl&> logical_data_ids;
     ::std::mutex logical_data_ids_mutex;
->>>>>>> 678809dc
 
     /**
      * @brief Add an allocator to the vector of allocators which will be
