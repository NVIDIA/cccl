//===----------------------------------------------------------------------===//
//
// Part of CUDASTF in CUDA C++ Core Libraries,
// under the Apache License v2.0 with LLVM Exceptions.
// See https://llvm.org/LICENSE.txt for license information.
// SPDX-License-Identifier: Apache-2.0 WITH LLVM-exception
// SPDX-FileCopyrightText: Copyright (c) 2022-2024 NVIDIA CORPORATION & AFFILIATES.
//
//===----------------------------------------------------------------------===//

/**
 * @file
 *
 * @brief Implements backend_ctx which is the base of all backends, such as `stream_ctx` or `graph_ctx`
 *
 */

#pragma once

#include <cuda/__cccl_config>

#if defined(_CCCL_IMPLICIT_SYSTEM_HEADER_GCC)
#  pragma GCC system_header
#elif defined(_CCCL_IMPLICIT_SYSTEM_HEADER_CLANG)
#  pragma clang system_header
#elif defined(_CCCL_IMPLICIT_SYSTEM_HEADER_MSVC)
#  pragma system_header
#endif // no system header

#include <cuda/experimental/__stf/allocators/block_allocator.cuh>
#include <cuda/experimental/__stf/internal/async_resources_handle.cuh>
#include <cuda/experimental/__stf/internal/execution_policy.cuh> // backend_ctx<T>::launch() uses execution_policy
#include <cuda/experimental/__stf/internal/hooks.cuh>
#include <cuda/experimental/__stf/internal/interpreted_execution_policy.cuh>
#include <cuda/experimental/__stf/internal/machine.cuh> // backend_ctx_untyped::impl usese machine
#include <cuda/experimental/__stf/internal/reorderer.cuh> // backend_ctx_untyped::impl uses reorderer
#include <cuda/experimental/__stf/internal/repeat.cuh>
#include <cuda/experimental/__stf/internal/scheduler.cuh> // backend_ctx_untyped::impl uses scheduler
#include <cuda/experimental/__stf/internal/slice.cuh> // backend_ctx<T> uses shape_of
#include <cuda/experimental/__stf/internal/task_state.cuh> // backend_ctx_untyped::impl has-a ctx_stack
#include <cuda/experimental/__stf/internal/thread_hierarchy.cuh>
#include <cuda/experimental/__stf/internal/void_interface.cuh>
#include <cuda/experimental/__stf/localization/composite_slice.cuh>

// XXX there is currently a dependency on this header for places.h
// Until we find a solution we need to include this
#include <cuda/experimental/__stf/places/exec/green_context.cuh>

#include <atomic>
#include <fstream>
#include <sstream>
#include <string>
#include <unordered_map>

namespace cuda::experimental::stf
{

template <typename T>
class logical_data;

template <typename T>
class frozen_logical_data;

class graph_ctx;

class null_partition;

class stream_ctx;

namespace reserved
{

template <typename Ctx, typename shape_t, typename partitioner_t, typename... DepsAndOps>
class parallel_for_scope;

template <typename Ctx, typename thread_hierarchy_spec_t, typename... Deps>
class launch_scope;

/**
 * @brief Result of `host_launch` (below)
 *
 * @tparam Deps Types of dependencies
 *
 * @see `host_launch`
 */
template <typename Ctx, bool called_from_launch, typename... Deps>
class host_launch_scope
{
public:
  host_launch_scope(Ctx& ctx, task_dep<Deps>... deps)
      : ctx(ctx)
      , deps(mv(deps)...)
  {}

  host_launch_scope(const host_launch_scope&)            = delete;
  host_launch_scope& operator=(const host_launch_scope&) = delete;
  // move-constructible
  host_launch_scope(host_launch_scope&&) = default;

  /**
   * @brief Sets the symbol for this object.
   *
   * This method moves the provided string into the internal symbol member and returns a reference to the current
   * object, allowing for method chaining.
   *
   * @param s The string to set as the symbol.
   * @return A reference to the current object.
   */
  auto& set_symbol(::std::string s)
  {
    symbol = mv(s);
    return *this;
  }

  /**
   * @brief Takes a lambda function and executes it on the host in a graph callback node.
   *
   * @tparam Fun type of lambda function
   * @param f Lambda function to execute
   */
  template <typename Fun>
  void operator->*(Fun&& f)
  {
    auto& dot        = *ctx.get_dot();
    auto& statistics = reserved::task_statistics::instance();

    auto t = ctx.task(exec_place::host);
    t.add_deps(deps);
    if (!symbol.empty())
    {
      t.set_symbol(symbol);
    }

    cudaEvent_t start_event, end_event;
    const bool record_time = t.schedule_task() || statistics.is_calibrating_to_file();

    t.start();

    if constexpr (::std::is_same_v<Ctx, stream_ctx>)
    {
      if (record_time)
      {
        cuda_safe_call(cudaEventCreate(&start_event));
        cuda_safe_call(cudaEventCreate(&end_event));
        cuda_safe_call(cudaEventRecord(start_event, t.get_stream()));
      }
    }

    SCOPE(exit)
    {
      t.end_uncleared();
      if constexpr (::std::is_same_v<Ctx, stream_ctx>)
      {
        if (record_time)
        {
          cuda_safe_call(cudaEventRecord(end_event, t.get_stream()));
          cuda_safe_call(cudaEventSynchronize(end_event));

          float milliseconds = 0;
          cuda_safe_call(cudaEventElapsedTime(&milliseconds, start_event, end_event));

          if (dot.is_tracing())
          {
            dot.template add_vertex_timing<typename Ctx::task_type>(t, milliseconds, -1);
          }

          if (statistics.is_calibrating())
          {
            statistics.log_task_time(t, milliseconds);
          }
        }
      }
      t.clear();
    };

    if (dot.is_tracing())
    {
      dot.template add_vertex<typename Ctx::task_type, logical_data_untyped>(t);
    }

    auto payload = [&]() {
      if constexpr (called_from_launch)
      {
        return tuple_prepend(thread_hierarchy<>(), deps.instance(t));
      }
      else
      {
        return deps.instance(t);
      }
    }();
    auto* wrapper = new ::std::pair<Fun, decltype(payload)>{::std::forward<Fun>(f), mv(payload)};

    auto callback = [](void* untyped_wrapper) {
      auto w = static_cast<decltype(wrapper)>(untyped_wrapper);
      SCOPE(exit)
      {
        delete w;
      };

      constexpr bool fun_invocable_task_deps = reserved::is_tuple_invocable_v<Fun, decltype(payload)>;
      constexpr bool fun_invocable_task_non_void_deps =
        reserved::is_tuple_invocable_with_filtered<Fun, decltype(payload)>::value;

      static_assert(fun_invocable_task_deps || fun_invocable_task_non_void_deps,
                    "Incorrect lambda function signature in host_launch.");

      if constexpr (fun_invocable_task_deps)
      {
        ::std::apply(::std::forward<Fun>(w->first), mv(w->second));
      }
      else if constexpr (fun_invocable_task_non_void_deps)
      {
        ::std::apply(::std::forward<Fun>(w->first), reserved::remove_void_interface_types(mv(w->second)));
      }
    };

    if constexpr (::std::is_same_v<Ctx, graph_ctx>)
    {
      cudaHostNodeParams params = {.fn = callback, .userData = wrapper};
      // Put this host node into the child graph that implements the graph_task<>
      cuda_safe_call(cudaGraphAddHostNode(&t.get_node(), t.get_ctx_graph(), nullptr, 0, &params));
    }
    else
    {
      cuda_safe_call(cudaLaunchHostFunc(t.get_stream(), callback, wrapper));
    }
  }

private:
  ::std::string symbol;
  Ctx& ctx;
  task_dep_vector<Deps...> deps;
};

} // end namespace reserved

/**
 * @brief Description of a CUDA kernel
 *
 * This is used to describe kernels passed to the `ctx.cuda_kernel` and
 * `ctx.cuda_kernel_chain` API calls.
 */
struct cuda_kernel_desc
{
  template <typename Fun, typename... Args>
  cuda_kernel_desc(Fun func, dim3 gridDim_, dim3 blockDim_, size_t sharedMem_, Args... args)
      : func((const void*) func)
      , gridDim(gridDim_)
      , blockDim(blockDim_)
      , sharedMem(sharedMem_)
  {
    using TupleType = ::std::tuple<::std::decay_t<Args>...>;

    // We first copy all arguments into a tuple because the kernel
    // implementation needs pointers to the argument, so we cannot use
    // directly those passed in the pack of arguments
    auto arg_tuple = ::std::make_shared<TupleType>(std::forward<Args>(args)...);

    // Ensure we are packing arguments of the proper types to call func
    static_assert(::std::is_invocable_v<Fun, Args...>);

    // Get the address of every tuple entry
    ::std::apply(
      [this](auto&... elems) {
        // Push back the addresses of each tuple element into the args vector
        ((args_ptr.push_back(static_cast<void*>(&elems))), ...);
      },
      *arg_tuple);

    // Save the tuple in a typed erased value
    arg_tuple_type_erased = mv(arg_tuple);
  }

  /* __global__ function */
  const void* func;
  dim3 gridDim;
  dim3 blockDim;
  size_t sharedMem;

  // Vector of pointers to the arg_tuple which saves arguments in a typed-erased way
  ::std::vector<void*> args_ptr;

private:
  ::std::shared_ptr<void> arg_tuple_type_erased;
};

namespace reserved
{

/**
 * @brief Implementation of the CUDA kernel construct
 *
 * If the chained flag is set, we expect to have a chain of kernels, otherwise a single kernel
 */
template <typename Ctx, bool chained, typename... Deps>
class cuda_kernel_scope
{
public:
  cuda_kernel_scope(Ctx& ctx, task_dep<Deps>... deps)
      : ctx(ctx)
      , deps(mv(deps)...)
  {}

  // Provide an explicit execution place
  cuda_kernel_scope(Ctx& ctx, exec_place e_place, task_dep<Deps>... deps)
      : ctx(ctx)
      , deps(mv(deps)...)
      , e_place(mv(e_place))
  {}

  cuda_kernel_scope(const cuda_kernel_scope&)            = delete;
  cuda_kernel_scope& operator=(const cuda_kernel_scope&) = delete;
  // move-constructible
  cuda_kernel_scope(cuda_kernel_scope&&) = default;

  /**
   * @brief Sets the symbol for this object.
   *
   * This method moves the provided string into the internal symbol member and returns a reference to the current
   * object, allowing for method chaining.
   *
   * @param s The string to set as the symbol.
   * @return A reference to the current object.
   */
  auto& set_symbol(::std::string s)
  {
    symbol = mv(s);
    return *this;
  }

  /**
   * @brief Takes a lambda function and executes it on the host in a graph callback node.
   *
   * @tparam Fun type of lambda function
   * @param f Lambda function to execute
   */
  template <typename Fun>
  void operator->*(Fun&& f)
  {
    // If a place is specified, use it
    auto t = e_place ? ctx.task(e_place.value()) : ctx.task();

    t.add_deps(deps);
    if (!symbol.empty())
    {
      t.set_symbol(symbol);
    }

    auto& dot        = *ctx.get_dot();
    auto& statistics = reserved::task_statistics::instance();

    cudaEvent_t start_event, end_event;
    const bool record_time = t.schedule_task() || statistics.is_calibrating_to_file();

    t.start();

    int device = -1;

    SCOPE(exit)
    {
      t.end_uncleared();

      if constexpr (::std::is_same_v<Ctx, stream_ctx>)
      {
        if (record_time)
        {
          cuda_safe_call(cudaEventRecord(end_event, t.get_stream()));
          cuda_safe_call(cudaEventSynchronize(end_event));

          float milliseconds = 0;
          cuda_safe_call(cudaEventElapsedTime(&milliseconds, start_event, end_event));

          if (dot.is_tracing())
          {
            dot.template add_vertex_timing<typename Ctx::task_type>(t, milliseconds, device);
          }

          if (statistics.is_calibrating())
          {
            statistics.log_task_time(t, milliseconds);
          }
        }
      }

      t.clear();
    };

    if constexpr (::std::is_same_v<Ctx, stream_ctx>)
    {
      if (record_time)
      {
        cuda_safe_call(cudaGetDevice(&device)); // We will use this to force it during the next run
        // Events must be created here to avoid issues with multi-gpu
        cuda_safe_call(cudaEventCreate(&start_event));
        cuda_safe_call(cudaEventCreate(&end_event));
        cuda_safe_call(cudaEventRecord(start_event, t.get_stream()));
      }
    }

    if (dot.is_tracing())
    {
      dot.template add_vertex<typename Ctx::task_type, logical_data_untyped>(t);
    }

    // When chained is enable, we expect a vector of kernel description which should be executed one after the other
    if constexpr (chained)
    {
      ::std::vector<cuda_kernel_desc> res = ::std::apply(f, deps.instance(t));
      assert(!res.empty());

      if constexpr (::std::is_same_v<Ctx, graph_ctx>)
      {
        // We have two situations : either there is a single kernel and we put the kernel in the context's
        // graph, or we rely on a child graph
        if (res.size() == 1)
        {
          insert_one_kernel(res[0], t.get_node(), t.get_ctx_graph());
        }
        else
        {
<<<<<<< HEAD
          ::std::vector<cudaGraphNode_t> &chain = t.get_node_chain();
=======
          ::std::vector<cudaGraphNode_t>& chain = t.get_node_chain();
          chain.resize(res.size());
>>>>>>> ee69e4cd

          auto& g = t.get_ctx_graph();

          chain.resize(res.size());

          // Create a chain of kernels
          for (size_t i = 0; i < res.size(); i++)
          {
<<<<<<< HEAD
            insert_one_kernel(res[i], chain[i], t.get_ctx_graph());
            if (i > 0)
            {
              cuda_safe_call(cudaGraphAddDependencies(t.get_ctx_graph(), &chain[i-1], &chain[i], 1));
=======
            insert_one_kernel(res[i], chain[i], g);
            if (i > 0)
            {
              cuda_safe_call(cudaGraphAddDependencies(g, &chain[i - 1], &chain[i], 1));
>>>>>>> ee69e4cd
            }
          }
        }
      }
      else
      {
        // Rely on stream semantic to have a dependency between the kernels
        for (auto& k : res)
        {
          cuda_safe_call(
            cudaLaunchKernel(k.func, k.gridDim, k.blockDim, k.args_ptr.data(), k.sharedMem, t.get_stream()));
        }
      }
    }
    else
    {
      // We have an unchained cuda_kernel, which means there is a single
      // CUDA kernel described, and the function should return a single
      // descriptor, not a vector
      static_assert(!chained);

      cuda_kernel_desc res = ::std::apply(f, deps.instance(t));

      if constexpr (::std::is_same_v<Ctx, graph_ctx>)
      {
        insert_one_kernel(res, t.get_node(), t.get_ctx_graph());
      }
      else
      {
        cuda_safe_call(
          cudaLaunchKernel(res.func, res.gridDim, res.blockDim, res.args_ptr.data(), res.sharedMem, t.get_stream()));
      }
    }
  }

private:
  /* Add a kernel to a CUDA graph given its description */
  auto insert_one_kernel(cuda_kernel_desc& k, cudaGraphNode_t& n, cudaGraph_t& g) const
  {
    cudaKernelNodeParams kconfig;
    kconfig.blockDim       = k.blockDim;
    kconfig.extra          = nullptr;
    kconfig.func           = const_cast<void*>(k.func);
    kconfig.gridDim        = k.gridDim;
    kconfig.kernelParams   = k.args_ptr.data();
    kconfig.sharedMemBytes = k.sharedMem;
    cuda_safe_call(cudaGraphAddKernelNode(&n, g, nullptr, 0, &kconfig));
  }

  ::std::string symbol;
  Ctx& ctx;
  task_dep_vector<Deps...> deps;
  ::std::optional<exec_place> e_place;
};

} // end namespace reserved

/**
 * @brief Unified context!!!
 *
 */
class backend_ctx_untyped
{
public:
  /**
   * @brief current context status
   *
   * We keep track of the status of context so that we do not make API calls at an
   * inappropriate time, such as synchronizing twice.
   */
  enum class phase
  {
    setup, // the context is getting initialized
    submitted, // between acquire and release
    finalized, // we have called finalize
  };

#if 0
    static ::std::string phase_to_string(phase p) {
        switch (p) {
        case phase::setup: return ::std::string("setup");
        case phase::submitted: return ::std::string("submitted");
        case phase::finalized: return ::std::string("finalized");
        }
        return ::std::string("error");
   }
#endif

protected:
  /**
   * @brief This stores states attached to any context, which are not specific to a
   * given backend. For example the stack of tasks.
   */
  class impl
  {
  public:
    friend class backend_ctx_untyped;

    impl(async_resources_handle async_resources = async_resources_handle())
        : auto_scheduler(reserved::scheduler::make(getenv("CUDASTF_SCHEDULE")))
        , auto_reorderer(reserved::reorderer::make(getenv("CUDASTF_TASK_ORDER")))
        , async_resources(async_resources ? mv(async_resources) : async_resources_handle())
    {
      // Enable peer memory accesses (if not done already)
      reserved::machine::instance().enable_peer_accesses();

      // If CUDASTF_DISPLAY_STATS is set to a non 0 value, record stats
      const char* record_stats_env = getenv("CUDASTF_DISPLAY_STATS");
      if (record_stats_env && atoi(record_stats_env) != 0)
      {
        is_recording_stats = true;
      }

      // Initialize a structure to generate a visualization of the activity in this context
      dot = ::std::make_shared<reserved::per_ctx_dot>(
        reserved::dot::instance().is_tracing(),
        reserved::dot::instance().is_tracing_prereqs(),
        reserved::dot::instance().is_timing());

      // We generate symbols if we may use them
#ifdef CUDASTF_DEBUG
      generate_event_symbols = true;
#else
      generate_event_symbols = dot->is_tracing_prereqs();
#endif
      // Record it in the list of all traced contexts
      reserved::dot::instance().per_ctx.push_back(dot);
    }

    virtual ~impl()
    {
      // We can't assert here because there may be tasks inside tasks
      //_CCCL_ASSERT(total_task_cnt == 0, "You created some tasks but forgot to call finalize().");

      if (!is_recording_stats)
      {
        return;
      }

      display_transfers();

      fprintf(stderr, "TOTAL SYNC COUNT: %lu\n", reserved::counter<reserved::join_tag>::load());
    }

    impl(const impl&)            = delete;
    impl& operator=(const impl&) = delete;

    // Due to circular dependencies, every context defines the same, but we
    // cannot implement it here.
    virtual void update_uncached_allocator(block_allocator_untyped custom) = 0;

    virtual cudaGraph_t graph() const
    {
      return nullptr;
    }

#if _CCCL_COMPILER(MSVC)
    _CCCL_DIAG_PUSH
    _CCCL_DIAG_SUPPRESS_MSVC(4702) // unreachable code
#endif // _CCCL_COMPILER(MSVC)
    virtual event_list stream_to_event_list(cudaStream_t, ::std::string) const
    {
      fprintf(stderr, "Internal error.\n");
      abort();
      return event_list();
    }
#if _CCCL_COMPILER(MSVC)
    _CCCL_DIAG_POP
#endif // _CCCL_COMPILER(MSVC)

    virtual size_t epoch() const
    {
      return size_t(-1);
    }

    virtual ::std::string to_string() const = 0;

    /**
     * @brief Indicate if the backend needs to keep track of dangling events, or if these will be automatically
     * synchronized
     */
    virtual bool track_dangling_events() const = 0;

    auto& get_default_allocator()
    {
      return default_allocator;
    }

    auto& get_uncached_allocator()
    {
      return uncached_allocator;
    }

    /**
     * @brief Write-back data and erase automatically created data instances
     * The implementation requires logical_data_untyped_impl to be complete
     */
    void erase_all_logical_data();

    /**
     * @brief Add an allocator to the vector of allocators which will be
     * deinitialized when the context is finalized
     */
    void attach_allocator(block_allocator_untyped a)
    {
      attached_allocators.push_back(mv(a));
    }

    /**
     * @brief Detach all allocators previously attached in this context to
     * release resources that might have been cached
     */
    void detach_allocators(backend_ctx_untyped& bctx)
    {
      const bool track_dangling = bctx.track_dangling_events();

      // Deinitialize all attached allocators in reversed order
      for (auto it : each(attached_allocators.rbegin(), attached_allocators.rend()))
      {
        auto deinit_res = it->deinit(bctx);
        if (track_dangling)
        {
          stack.add_dangling_events(mv(deinit_res));
        }
      }

      // Erase the vector of allocators now that they were deinitialized
      attached_allocators.clear();

      // We "duplicate" the code of the deinit to remove any storage and avoid a move
      auto composite_deinit_res = composite_cache.deinit();
      if (track_dangling)
      {
        stack.add_dangling_events(mv(composite_deinit_res));
      }
    }

    void display_transfers() const
    {
      //            fprintf(stderr, "display_transfers() => transfers.size() %ld\n", transfers.size());
      //            if (transfers.size() == 0)
      //                return;

      size_t total_cnt   = 0;
      size_t total_bytes = 0;

      fprintf(stderr, "CTX STATS\n");
      for (auto& e : transfers)
      {
        ::std::pair<int, int> nodes     = e.first;
        ::std::pair<size_t, size_t> res = e.second;
        fprintf(stderr, "\t%d->%d : cnt %zu (%zu bytes)\n", nodes.first, nodes.second, res.first, res.second);
        total_cnt += res.first;
        total_bytes += res.second;
      }

      fprintf(stderr, "TOTAL: %zu transfers (%zu bytes)\n", total_cnt, total_bytes);
    }

    void cleanup()
    {
      // assert(!stack.hasCurrentTask());
      attached_allocators.clear();
      total_task_cnt.store(0);
      // Leave custom_allocator, auto_scheduler, and auto_reordered as they were.
    }

    /* Current context-wide allocator (same as default_allocator unless it is changed) */
    block_allocator_untyped custom_allocator;
    block_allocator_untyped default_allocator;
    block_allocator_untyped uncached_allocator;
    reserved::ctx_stack stack;

    // A vector of all allocators used in this ctx, so that they are
    // destroyed when calling finalize()
    ::std::vector<block_allocator_untyped> attached_allocators;
    reserved::composite_slice_cache composite_cache;

    ::std::unique_ptr<reserved::scheduler> auto_scheduler;
    ::std::unique_ptr<reserved::reorderer> auto_reorderer;
    // Stats-related stuff
    ::std::unordered_map<::std::pair<int, int>,
                         ::std::pair<size_t, size_t>,
                         cuda::experimental::stf::hash<::std::pair<int, int>>>
      transfers;
    bool is_recording_stats = false;
    // Keep track of the number of tasks generated in the context
    ::std::atomic<size_t> total_task_cnt;

    // This data structure contains all resources useful for an efficient
    // asynchronous execution. This will for example contain pools of CUDA
    // streams which are costly to create.
    //
    // We use an optional to avoid instantiating it until we have initialized it
    async_resources_handle async_resources;

    // Do we need to generate symbols for events ? This is true when we are
    // in debug mode (as we may inspect structures with a debugger, or when
    // generating a dot output)
    bool generate_event_symbols = false;

    ::std::shared_ptr<reserved::per_ctx_dot>& get_dot()
    {
      return dot;
    }

    const ::std::shared_ptr<reserved::per_ctx_dot>& get_dot() const
    {
      return dot;
    }

    auto get_phase() const
    {
      return ctx_phase;
    }

    void set_phase(backend_ctx_untyped::phase p)
    {
      ctx_phase = p;
    }

    bool has_start_events() const
    {
      return stack.has_start_events();
    }

    const event_list& get_start_events() const
    {
      return stack.get_start_events();
    }

  private:
    // Used if we print the task graph using DOT
    ::std::shared_ptr<reserved::per_ctx_dot> dot;

    backend_ctx_untyped::phase ctx_phase = backend_ctx_untyped::phase::setup;
  };

public:
  backend_ctx_untyped() = delete;

  backend_ctx_untyped(::std::shared_ptr<impl> impl)
      : pimpl(mv(impl))
  {
    assert(pimpl);
  }

  explicit operator bool() const
  {
    return pimpl != nullptr;
  }

  bool operator==(const backend_ctx_untyped& rhs) const
  {
    return pimpl == rhs.pimpl;
  }

  bool operator!=(const backend_ctx_untyped& rhs) const
  {
    return !(*this == rhs);
  }

  async_resources_handle& async_resources() const
  {
    assert(pimpl);
    assert(pimpl->async_resources);
    return pimpl->async_resources;
  }

  auto& get_stack()
  {
    assert(pimpl);
    return pimpl->stack;
  }

  bool reordering_tasks() const
  {
    assert(pimpl);
    return pimpl->auto_reorderer != nullptr;
  }

  auto& get_composite_cache()
  {
    return pimpl->composite_cache;
  }

  ::std::pair<exec_place, bool> schedule_task(const task& t) const
  {
    assert(pimpl);
    assert(pimpl->auto_scheduler);
    return pimpl->auto_scheduler->schedule_task(t);
  }

  void reorder_tasks(::std::vector<int>& tasks, ::std::unordered_map<int, reserved::reorderer_payload>& task_map)
  {
    assert(pimpl);
    assert(pimpl->auto_reorderer);
    pimpl->auto_reorderer->reorder_tasks(tasks, task_map);
  }

  void increment_task_count()
  {
    ++pimpl->total_task_cnt;
  }

  size_t task_count() const
  {
    return pimpl->total_task_cnt;
  }

  /* Customize the allocator used by all logical data */
  void set_allocator(block_allocator_untyped custom)
  {
    pimpl->custom_allocator = mv(custom);
  }

  /* Customize the uncached allocator used by other allocators */
  void set_uncached_allocator(block_allocator_untyped custom)
  {
    pimpl->uncached_allocator = mv(custom);
  }

  auto& get_allocator()
  {
    return pimpl->custom_allocator;
  }
  const auto& get_allocator() const
  {
    return pimpl->custom_allocator;
  }

  auto& get_default_allocator()
  {
    return pimpl->get_default_allocator();
  }

  auto& get_uncached_allocator()
  {
    return pimpl->get_uncached_allocator();
  }

  void update_uncached_allocator(block_allocator_untyped uncached_allocator)
  {
    pimpl->update_uncached_allocator(mv(uncached_allocator));
  }

  void attach_allocator(block_allocator_untyped a)
  {
    pimpl->attach_allocator(mv(a));
  }

  void add_transfer(const data_place& src_node, const data_place& dst_node, size_t s)
  {
    if (!pimpl->is_recording_stats)
    {
      return;
    }
    ::std::pair<int, int> nodes(device_ordinal(src_node), device_ordinal(dst_node));
    // Increment the count for the pair
    pimpl->transfers[nodes].first++;
    // Add the value of s to the sum for the pair
    pimpl->transfers[nodes].second += s;
  }

  bool generate_event_symbols() const
  {
    return pimpl->generate_event_symbols;
  }

  cudaGraph_t graph() const
  {
    return pimpl->graph();
  }

  event_list stream_to_event_list(cudaStream_t stream, ::std::string event_symbol) const
  {
    assert(pimpl);
    return pimpl->stream_to_event_list(stream, mv(event_symbol));
  }

  size_t epoch() const
  {
    return pimpl->epoch();
  }

  ::std::string to_string() const
  {
    return pimpl->to_string();
  }

  bool track_dangling_events() const
  {
    return pimpl->track_dangling_events();
  }

  // protected:
  impl& get_state()
  {
    assert(pimpl);
    return *pimpl;
  }

  const impl& get_state() const
  {
    assert(pimpl);
    return *pimpl;
  }

  const auto& get_dot() const
  {
    assert(pimpl);
    return pimpl->get_dot();
  }

  auto& get_dot()
  {
    assert(pimpl);
    return pimpl->get_dot();
  }

  template <typename parent_ctx_t>
  void set_parent_ctx(parent_ctx_t& parent_ctx)
  {
    reserved::per_ctx_dot::set_parent_ctx(parent_ctx.get_dot(), get_dot());
  }

  auto dot_section(::std::string symbol) const
  {
    return reserved::dot::section::guard(mv(symbol));
  }

  auto get_phase() const
  {
    return pimpl->get_phase();
  }

  void set_phase(backend_ctx_untyped::phase p)
  {
    pimpl->set_phase(p);
  }

  bool has_start_events() const
  {
    return pimpl->has_start_events();
  }

  const event_list& get_start_events() const
  {
    return pimpl->get_start_events();
  }

  // Shortcuts to manipulate the current affinity stored in the async_resources_handle of the ctx
  void push_affinity(::std::vector<::std::shared_ptr<exec_place>> p) const
  {
    async_resources().push_affinity(mv(p));
  }
  void push_affinity(::std::shared_ptr<exec_place> p) const
  {
    async_resources().push_affinity(mv(p));
  }
  void pop_affinity() const
  {
    async_resources().pop_affinity();
  }

  const ::std::vector<::std::shared_ptr<exec_place>>& current_affinity() const
  {
    return async_resources().current_affinity();
  }

  const exec_place& current_exec_place() const
  {
    _CCCL_ASSERT(has_affinity(), "current_exec_place() cannot be called without setting the affinity first.");
    assert(current_affinity().size() > 0);
    return *(current_affinity()[0]);
  }

  bool has_affinity() const
  {
    return async_resources().has_affinity();
  }

  // Determines the default execution place for a given context, which
  // corresponds to the execution place when no place is provided.
  //
  // By default, we select the current device, unless an affinity was set in the
  // context, in which case we take the first execution place in the current
  // places.
  exec_place default_exec_place() const
  {
    return has_affinity() ? current_exec_place() : exec_place::current_device();
  }

  // Automatically pick a CUDA stream from the pool attached to the current
  // execution place
  auto pick_dstream()
  {
    return default_exec_place().get_stream_pool(async_resources(), true).next();
  }
  cudaStream_t pick_stream()
  {
    return pick_dstream().stream;
  }

private:
  ::std::shared_ptr<impl> pimpl;
};

/**
 * @brief This is a placeholder class so that we can put common utilities to design a
 * backend ctx. The state of the backend itself is put elsewhere.
 */
template <typename Engine>
class backend_ctx : public backend_ctx_untyped
{
public:
  backend_ctx(::std::shared_ptr<impl> impl)
      : backend_ctx_untyped(mv(impl))
  {
    static_assert(sizeof(*this) == sizeof(backend_ctx_untyped), "Derived value type cannot add state.");
  }

  ~backend_ctx() = default;

  /**
   * @brief Returns a `logical_data` object with the given shape, tied to this graph. Initial data place is invalid.
   *
   * @tparam T Underlying type for the logical data object
   * @param shape shape of the created object
   * @return `logical_data<T>` usable with this graph
   */
  template <typename T>
  cuda::experimental::stf::logical_data<T> logical_data(shape_of<T> shape)
  {
    return cuda::experimental::stf::logical_data<T>(*this, make_data_interface<T>(shape), data_place::invalid);
  }

  template <typename T>
  auto logical_data(T prototype, data_place dplace = data_place::host)
  {
    EXPECT(dplace != data_place::invalid);
    assert(self());
    return cuda::experimental::stf::logical_data<T>(*this, make_data_interface<T>(prototype), mv(dplace));
  }

  template <typename T, size_t n>
  auto logical_data(T (&array)[n], data_place dplace = data_place::host)
  {
    EXPECT(dplace != data_place::invalid);
    return logical_data(make_slice(&array[0], n), mv(dplace));
  }

  template <typename T, typename... Sizes>
  auto logical_data(size_t elements, Sizes... more_sizes)
  {
    constexpr size_t num_sizes = sizeof...(Sizes) + 1;
    return logical_data(shape_of<slice<T, num_sizes>>(elements, more_sizes...));
  }

  template <typename T>
  auto logical_data(T* p, size_t n, data_place dplace = data_place::host)
  {
    EXPECT(dplace != data_place::invalid);
    return logical_data(make_slice(p, n), mv(dplace));
  }

  auto logical_token()
  {
    // We do not use a shape because we want the first rw() access to succeed
    // without an initial write()
    //
    // Note that we do not disable write back as the write-back mechanism is
    // handling void_interface specifically to ignore it anyway.
    return logical_data(void_interface{});
  }

  template <typename T>
  frozen_logical_data<T> freeze(cuda::experimental::stf::logical_data<T> d,
                                access_mode m    = access_mode::read,
                                data_place where = data_place::invalid)
  {
    return frozen_logical_data<T>(*this, mv(d), m, mv(where));
  }

  /**
   * @brief Creates a typed task on the current CUDA device
   * @return An instantiation of `task` with the appropriate arguments, suitable for use with `operator->*`.
   */
  template <typename... Deps>
  auto task(task_dep<Deps>... deps)
  {
    return self().task(self().default_exec_place(), mv(deps)...);
  }

  /**
   * @brief Creates an object able to launch a lambda function on the host.
   *
   * @tparam Deps Dependency types
   * @param deps dependencies
   * @return `host_launch_scope<Deps...>` ready for the `->*` operator
   */
  template <typename... Deps>
  auto host_launch(task_dep<Deps>... deps)
  {
    return reserved::host_launch_scope<Engine, false, Deps...>(self(), mv(deps)...);
  }

  template <typename... Deps>
  auto cuda_kernel(task_dep<Deps>... deps)
  {
    return reserved::cuda_kernel_scope<Engine, false, Deps...>(self(), mv(deps)...);
  }

  template <typename... Deps>
  auto cuda_kernel_chain(task_dep<Deps>... deps)
  {
    return reserved::cuda_kernel_scope<Engine, true, Deps...>(self(), mv(deps)...);
  }

  template <typename thread_hierarchy_spec_t, typename... Deps>
  auto launch(thread_hierarchy_spec_t spec, exec_place e_place, task_dep<Deps>... deps)
  {
    return reserved::launch_scope<Engine, thread_hierarchy_spec_t, Deps...>(self(), mv(spec), mv(e_place), mv(deps)...);
  }

  /* Using ctx.launch with a host place */
  template <typename... Deps>
  auto launch(exec_place_host, task_dep<Deps>... deps)
  {
    return reserved::host_launch_scope<Engine, true, Deps...>(self(), mv(deps)...);
  }

  /* Default execution policy, explicit place */
  // default depth to avoid breaking all codes (XXX temporary)
  template <typename... Deps>
  auto launch(exec_place e_place, task_dep<Deps>... deps)
  {
    return launch(par(par()), mv(e_place), mv(deps)...);
  }

  /* Default execution policy, on automatically selected device */
  template <typename... Deps>
  auto launch(task_dep<Deps>... deps)
  {
    return launch(self().default_exec_place(), mv(deps)...);
  }

  auto repeat(size_t count)
  {
    return reserved::repeat_scope(self(), count);
  }

  auto repeat(::std::function<bool()> condition)
  {
    return reserved::repeat_scope(self(), mv(condition));
  }

  /*
   * parallel_for : apply an operation over a shaped index space
   */
  template <typename S, typename... Deps>
  auto parallel_for(exec_place e_place, S shape, Deps... deps)
  {
    return reserved::parallel_for_scope<Engine, S, null_partition, Deps...>(self(), mv(e_place), mv(shape), mv(deps)...);
  }

  template <typename partitioner_t, typename S, typename... Deps>
  auto parallel_for(partitioner_t, exec_place e_place, S shape, Deps... deps)
  {
    return reserved::parallel_for_scope<Engine, S, partitioner_t, Deps...>(self(), mv(e_place), mv(shape), mv(deps)...);
  }

  template <typename S, typename... Deps>
  auto parallel_for(exec_place_grid e_place, S shape, Deps... deps) = delete;

  template <typename partitioner_t, typename S, typename... Deps>
  auto parallel_for(partitioner_t p, exec_place_grid e_place, S shape, Deps... deps)
  {
    return parallel_for(mv(p), exec_place(mv(e_place)), mv(shape), mv(deps)...);
  }

  template <typename S, typename... Deps, typename... Ops, bool... flags>
  auto parallel_for(S shape, task_dep<Deps, Ops, flags>... deps)
  {
    return parallel_for(self().default_exec_place(), mv(shape), mv(deps)...);
  }

private:
  Engine& self()
  {
    static_assert(::std::is_base_of_v<backend_ctx<Engine>, Engine>);
    return static_cast<Engine&>(*this);
  }

  template <typename T, typename... P>
  auto make_data_interface(P&&... p)
  {
    return ::std::make_shared<typename Engine::template data_interface<T>>(::std::forward<P>(p)...);
  }
};

} // end namespace cuda::experimental::stf<|MERGE_RESOLUTION|>--- conflicted
+++ resolved
@@ -418,12 +418,8 @@
         }
         else
         {
-<<<<<<< HEAD
-          ::std::vector<cudaGraphNode_t> &chain = t.get_node_chain();
-=======
           ::std::vector<cudaGraphNode_t>& chain = t.get_node_chain();
           chain.resize(res.size());
->>>>>>> ee69e4cd
 
           auto& g = t.get_ctx_graph();
 
@@ -432,17 +428,10 @@
           // Create a chain of kernels
           for (size_t i = 0; i < res.size(); i++)
           {
-<<<<<<< HEAD
-            insert_one_kernel(res[i], chain[i], t.get_ctx_graph());
-            if (i > 0)
-            {
-              cuda_safe_call(cudaGraphAddDependencies(t.get_ctx_graph(), &chain[i-1], &chain[i], 1));
-=======
             insert_one_kernel(res[i], chain[i], g);
             if (i > 0)
             {
               cuda_safe_call(cudaGraphAddDependencies(g, &chain[i - 1], &chain[i], 1));
->>>>>>> ee69e4cd
             }
           }
         }
