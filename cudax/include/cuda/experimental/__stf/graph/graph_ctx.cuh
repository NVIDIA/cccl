--- conflicted
+++ resolved
@@ -383,10 +383,7 @@
     state._graph = shared_cuda_graph();
 
     state.graph_stage++;
-<<<<<<< HEAD
-=======
-
->>>>>>> cc4ec5a3
+
     // fprintf(stderr, "Starting stage %ld : previous graph %p new graph %p\n", state.graph_stage, prev_graph,
     //         new_graph);
   }
