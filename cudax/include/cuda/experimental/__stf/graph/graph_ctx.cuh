--- conflicted
+++ resolved
@@ -243,11 +243,7 @@
     mutable bool explicit_graph                   = false;
 
     // To protect _graph against concurrent modifications
-<<<<<<< HEAD
-    ::std::shared_ptr<::std::mutex> graph_mutex;
-=======
     ::std::mutex graph_mutex;
->>>>>>> 83ba38c1
 
     executable_graph_cache_stat cache_stats;
 
