//===----------------------------------------------------------------------===//
//
// Part of CUDA Experimental in CUDA C++ Core Libraries,
// under the Apache License v2.0 with LLVM Exceptions.
// See https://llvm.org/LICENSE.txt for license information.
// SPDX-License-Identifier: Apache-2.0 WITH LLVM-exception
// SPDX-FileCopyrightText: Copyright (c) 2025 NVIDIA CORPORATION & AFFILIATES.
//
//===----------------------------------------------------------------------===//

#ifndef __CUDAX__CONTAINER_ASYNC_BUFFER__
#define __CUDAX__CONTAINER_ASYNC_BUFFER__

#include <cuda/std/detail/__config>

#if defined(_CCCL_IMPLICIT_SYSTEM_HEADER_GCC)
#  pragma GCC system_header
#elif defined(_CCCL_IMPLICIT_SYSTEM_HEADER_CLANG)
#  pragma clang system_header
#elif defined(_CCCL_IMPLICIT_SYSTEM_HEADER_MSVC)
#  pragma system_header
#endif // no system header

#if _CCCL_HAS_CUDA_COMPILER()
#  include <cub/device/device_transform.cuh>
#endif // _CCCL_HAS_CUDA_COMPILER()

#include <cuda/__container/heterogeneous_iterator.h>
#include <cuda/__container/uninitialized_async_buffer.h>
#include <cuda/__launch/host_launch.h>
#include <cuda/__memory_resource/any_resource.h>
#include <cuda/__memory_resource/get_memory_resource.h>
#include <cuda/__memory_resource/properties.h>
#include <cuda/__stream/get_stream.h>
#include <cuda/std/__execution/env.h>
#include <cuda/std/__iterator/concepts.h>
#include <cuda/std/__iterator/distance.h>
#include <cuda/std/__iterator/reverse_iterator.h>
#include <cuda/std/__memory/uninitialized_algorithms.h>
#include <cuda/std/__ranges/access.h>
#include <cuda/std/__ranges/concepts.h>
#include <cuda/std/__ranges/size.h>
#include <cuda/std/__ranges/unwrap_end.h>
#include <cuda/std/__type_traits/is_trivially_copyable.h>
#include <cuda/std/__utility/forward.h>
#include <cuda/std/__utility/move.h>
#include <cuda/std/cstdint>
#include <cuda/std/initializer_list>

#include <cuda/experimental/__detail/utility.cuh>
#include <cuda/experimental/__execution/policy.cuh>
#include <cuda/experimental/__utility/ensure_current_device.cuh>

#include <cuda/std/__cccl/prologue.h>

//! @file The \c buffer class provides a container of contiguous memory
namespace cuda::experimental
{
enum class __memory_accessability
{
  __device,
  __host,
  __device_and_host,
};

// This assumes one of host or device accessible properties is present, needs to be updated when we relax that
template <typename... _Properties>
struct __memory_accessability_from_properties
{
  static constexpr __memory_accessability value =
    ::cuda::mr::__is_device_accessible<_Properties...>
      ? ::cuda::mr::__is_host_accessible<_Properties...>
        ? __memory_accessability::__device_and_host
        : __memory_accessability::__device
      : __memory_accessability::__host;
};

// Once we add support from options taken from the env we can list them here in addition to using is_same_v
template <class _Env>
inline constexpr bool __buffer_compatible_env = ::cuda::std::is_same_v<_Env, ::cuda::std::execution::env<>>;

//! @rst
//! .. _cudax-containers-async-vector:
//!
//! buffer
//! -------------
//!
//! ``buffer`` is a container that provides resizable typed storage allocated from a given :ref:`memory resource
//! <libcudacxx-extended-api-memory-resources-resource>`. It handles alignment, release and growth of the allocation.
//! The elements are initialized during construction, which may require a kernel launch.
//!
//! In addition to being type-safe, ``buffer`` also takes a set of :ref:`properties
//! <libcudacxx-extended-api-memory-resources-properties>` to ensure that e.g. execution space constraints are checked
//! at compile time. However, only stateless properties can be forwarded. To use a stateful property,
//! implement :ref:`get_property(const buffer&, Property) <libcudacxx-extended-api-memory-resources-properties>`.
//!
//! @endrst
//! @tparam _Tp the type to be stored in the buffer
//! @tparam _Properties... The properties the allocated memory satisfies
template <class _Tp, class... _Properties>
class buffer
{
public:
  using value_type             = _Tp;
  using reference              = _Tp&;
  using const_reference        = const _Tp&;
  using pointer                = _Tp*;
  using const_pointer          = const _Tp*;
  using iterator               = ::cuda::heterogeneous_iterator<_Tp, _Properties...>;
  using const_iterator         = ::cuda::heterogeneous_iterator<const _Tp, _Properties...>;
  using reverse_iterator       = ::cuda::std::reverse_iterator<iterator>;
  using const_reverse_iterator = ::cuda::std::reverse_iterator<const_iterator>;
  using size_type              = ::cuda::std::size_t;
  using difference_type        = ::cuda::std::ptrdiff_t;
  using properties_list        = ::cuda::mr::properties_list<_Properties...>;

  using __buffer_t       = ::cuda::__uninitialized_async_buffer<_Tp, _Properties...>;
  using __resource_t     = ::cuda::mr::any_resource<_Properties...>;
  using __resource_ref_t = ::cuda::mr::resource_ref<_Properties...>;

  template <class, class...>
  friend class buffer;

  // For now we require trivially copyable type to simplify the implementation
  static_assert(::cuda::std::is_trivially_copyable_v<_Tp>,
                "cuda::experimental::buffer requires T to be trivially copyable.");

  // At least one of the properties must signal an execution space
  static_assert(::cuda::mr::__contains_execution_space_property<_Properties...>,
                "The properties of cuda::experimental::buffer must contain at least one execution space property!");

private:
  __buffer_t __buf_;

  //! @brief Helper to check container is compatible with this buffer
  template <class _Range>
  static constexpr bool __compatible_range = (::cuda::std::ranges::__container_compatible_range<_Range, _Tp>);

  //! @brief Helper to check whether a different buffer still satisfies all properties of this one
  template <class... _OtherProperties>
  static constexpr bool __properties_match =
    ::cuda::std::__type_set_contains_v<::cuda::std::__make_type_set<_OtherProperties...>, _Properties...>;

  //! @brief Helper to return an resource_ref to the currently used resource. Used to grow the buffer
  __resource_ref_t __borrow_resource() const noexcept
  {
    return const_cast<__resource_t&>(__buf_.memory_resource());
  }

  //! @brief Copies \p __count elements from `[__first, __last)` to \p __dest, where \p __first and \p __dest reside in
  //! the different memory spaces
  //! @param __first Pointer to the start of the input segment.
  //! @param __last Pointer to the end of the input segment.
  //! @param __dest Pointer to the start of the output segment.
  //! @param __count The number of elements to be copied.
  //! @note This function is inherently asynchronous. We need to ensure that the memory pointed to by \p __first and
  //! \p __last lives long enough
  template <class _Iter>
  _CCCL_HIDE_FROM_ABI void __copy_cross(_Iter __first, [[maybe_unused]] _Iter __last, pointer __dest, size_type __count)
  {
    if (__count == 0)
    {
      return;
    }

    static_assert(::cuda::std::contiguous_iterator<_Iter>, "Non contiguous iterators are not supported");
    // TODO use batched memcpy for non-contiguous iterators, it allows to specify stream ordered access
    ::cuda::__driver::__memcpyAsync(
      __dest, ::cuda::std::to_address(__first), sizeof(_Tp) * __count, __buf_.stream().get());
  }

public:
  //! @addtogroup construction
  //! @{

  //! @brief Copy-constructs from a buffer
  //! @param __other The other buffer.
  _CCCL_HIDE_FROM_ABI buffer(const buffer& __other)
      : __buf_(__other.memory_resource(), __other.stream(), __other.size())
  {
    this->__copy_cross<const_pointer>(
      __other.__unwrapped_begin(), __other.__unwrapped_end(), __unwrapped_begin(), __other.size());
  }

  //! @brief Move-constructs from a buffer
  //! @param __other The other buffer. After move construction, the other buffer can only be assigned to or
  //! destroyed.
  _CCCL_HIDE_FROM_ABI buffer(buffer&& __other) noexcept
      : __buf_(::cuda::std::move(__other.__buf_))
  {}

  //! @brief Copy-constructs from a buffer with matching properties
  //! @param __other The other buffer.
  _CCCL_TEMPLATE(class... _OtherProperties)
  _CCCL_REQUIRES(__properties_match<_OtherProperties...>)
  _CCCL_HIDE_FROM_ABI explicit buffer(const buffer<_Tp, _OtherProperties...>& __other)
      : __buf_(__other.memory_resource(), __other.stream(), __other.size())
  {
    this->__copy_cross<const_pointer>(
      __other.__unwrapped_begin(), __other.__unwrapped_end(), __unwrapped_begin(), __other.size());
  }

  //! @brief Move-constructs from a buffer with matching properties
  //! @param __other The other buffer. After move construction, the other buffer can only be assigned to or
  //! destroyed.
  _CCCL_TEMPLATE(class... _OtherProperties)
  _CCCL_REQUIRES(__properties_match<_OtherProperties...>)
  _CCCL_HOST_API buffer(buffer<_Tp, _OtherProperties...>&& __other) noexcept
      : __buf_(::cuda::std::move(__other.__buf_))
  {}

  //! @brief Constructs an empty buffer using an environment
  //! @param __env The environment providing the needed information
  //! @note No memory is allocated.
  _CCCL_TEMPLATE(class _Env = ::cuda::std::execution::env<>)
  _CCCL_REQUIRES(__buffer_compatible_env<_Env>)
  _CCCL_HIDE_FROM_ABI
  buffer(::cuda::stream_ref __stream, __resource_t __resource, [[maybe_unused]] const _Env& __env = {})
      : __buf_(__resource, __stream, 0)
  {}

  //! @brief Constructs a buffer of size \p __size using a memory and leaves all elements uninitialized
  //! @param __env The environment used to query the memory resource.
  //! @param __size The size of the buffer.
  //! @warning This constructor does *NOT* initialize any elements. It is the user's responsibility to ensure that the
  //! elements within `[vec.begin(), vec.end())` are properly initialized, e.g with `cuda::std::uninitialized_copy`.
  //! At the destruction of the \c buffer all elements in the range `[vec.begin(), vec.end())` will be destroyed.
  template <class _Env = ::cuda::std::execution::env<>>
  _CCCL_HIDE_FROM_ABI explicit buffer(
    ::cuda::stream_ref __stream,
    __resource_t __resource,
    const size_type __size,
    ::cuda::experimental::no_init_t,
    [[maybe_unused]] const _Env& __env = {})
      : __buf_(__resource, __stream, __size)
  {}

  //! @brief Constructs a buffer using a memory resource and copy-constructs all elements from the forward range
  //! ``[__first, __last)``
  //! @param __env The environment used to query the memory resource.
  //! @param __first The start of the input sequence.
  //! @param __last The end of the input sequence.
  //! @note If `__first == __last` then no memory is allocated
  _CCCL_TEMPLATE(class _Iter, class _Env = ::cuda::std::execution::env<>)
  _CCCL_REQUIRES(::cuda::std::__has_forward_traversal<_Iter>)
  _CCCL_HIDE_FROM_ABI
  buffer(::cuda::stream_ref __stream,
         __resource_t __resource,
         _Iter __first,
         _Iter __last,
         [[maybe_unused]] const _Env& __env = {})
      : __buf_(__resource, __stream, static_cast<size_type>(::cuda::std::distance(__first, __last)))
  {
    this->__copy_cross<_Iter>(__first, __last, __unwrapped_begin(), __buf_.size());
  }

  //! @brief Constructs a buffer using a memory resource and copy-constructs all elements from \p __ilist
  //! @param __env The environment used to query the memory resource.
  //! @param __ilist The initializer_list being copied into the buffer.
  //! @note If `__ilist.size() == 0` then no memory is allocated
  template <class _Env = ::cuda::std::execution::env<>>
  _CCCL_HIDE_FROM_ABI
  buffer(::cuda::stream_ref __stream,
         __resource_t __resource,
         ::cuda::std::initializer_list<_Tp> __ilist,
         [[maybe_unused]] const _Env& __env = {})
      : __buf_(__resource, __stream, __ilist.size())
  {
    this->__copy_cross(__ilist.begin(), __ilist.end(), __unwrapped_begin(), __buf_.size());
  }

  //! @brief Constructs a buffer using a memory resource and an input range
  //! @param __env The environment used to query the memory resource.
  //! @param __range The input range to be moved into the buffer.
  //! @note If `__range.size() == 0` then no memory is allocated.
  _CCCL_TEMPLATE(class _Range, class _Env = ::cuda::std::execution::env<>)
  _CCCL_REQUIRES(__compatible_range<_Range> _CCCL_AND ::cuda::std::ranges::forward_range<_Range>
                   _CCCL_AND ::cuda::std::ranges::sized_range<_Range>)
  _CCCL_HIDE_FROM_ABI buffer(
    ::cuda::stream_ref __stream, __resource_t __resource, _Range&& __range, [[maybe_unused]] const _Env& __env = {})
      : __buf_(__resource, __stream, static_cast<size_type>(::cuda::std::ranges::size(__range)))
  {
    using _Iter = ::cuda::std::ranges::iterator_t<_Range>;
    this->__copy_cross<_Iter>(
      ::cuda::std::ranges::begin(__range),
      ::cuda::std::ranges::__unwrap_end(__range),
      __unwrapped_begin(),
      __buf_.size());
  }

#ifndef _CCCL_DOXYGEN_INVOKED // doxygen conflates the overloads
  _CCCL_TEMPLATE(class _Range, class _Env = ::cuda::std::execution::env<>)
  _CCCL_REQUIRES(__compatible_range<_Range> _CCCL_AND ::cuda::std::ranges::forward_range<_Range> _CCCL_AND(
    !::cuda::std::ranges::sized_range<_Range>))
  _CCCL_HIDE_FROM_ABI buffer(
    ::cuda::stream_ref __stream, __resource_t __resource, _Range&& __range, [[maybe_unused]] const _Env& __env = {})
      : __buf_(__resource,
               __stream,
               static_cast<size_type>(
                 ::cuda::std::ranges::distance(::cuda::std::ranges::begin(__range), ::cuda::std::ranges::end(__range))),
               __env)
  {
    using _Iter = ::cuda::std::ranges::iterator_t<_Range>;
    this->__copy_cross<_Iter>(
      ::cuda::std::ranges::begin(__range),
      ::cuda::std::ranges::__unwrap_end(__range),
      __unwrapped_begin(),
      __buf_.size());
  }
#endif // _CCCL_DOXYGEN_INVOKED
  //! @}

  //! @addtogroup iterators
  //! @{
  //! @brief Returns an iterator to the first element of the buffer. If the buffer is empty, the returned
  //! iterator will be equal to end().
  [[nodiscard]] _CCCL_HIDE_FROM_ABI iterator begin() noexcept
  {
    return iterator{__buf_.data()};
  }

  //! @brief Returns an immutable iterator to the first element of the buffer. If the buffer is empty, the
  //! returned iterator will be equal to end().
  [[nodiscard]] _CCCL_HIDE_FROM_ABI const_iterator begin() const noexcept
  {
    return const_iterator{__buf_.data()};
  }

  //! @brief Returns an immutable iterator to the first element of the buffer. If the buffer is empty, the
  //! returned iterator will be equal to end().
  [[nodiscard]] _CCCL_HIDE_FROM_ABI const_iterator cbegin() const noexcept
  {
    return const_iterator{__buf_.data()};
  }

  //! @brief Returns an iterator to the element following the last element of the buffer. This element acts as a
  //! placeholder; attempting to access it results in undefined behavior.
  [[nodiscard]] _CCCL_HIDE_FROM_ABI iterator end() noexcept
  {
    return iterator{__buf_.data() + __buf_.size()};
  }

  //! @brief Returns an immutable iterator to the element following the last element of the buffer. This element
  //! acts as a placeholder; attempting to access it results in undefined behavior.
  [[nodiscard]] _CCCL_HIDE_FROM_ABI const_iterator end() const noexcept
  {
    return const_iterator{__buf_.data() + __buf_.size()};
  }

  //! @brief Returns an immutable iterator to the element following the last element of the buffer. This element
  //! acts as a placeholder; attempting to access it results in undefined behavior.
  [[nodiscard]] _CCCL_HIDE_FROM_ABI const_iterator cend() const noexcept
  {
    return const_iterator{__buf_.data() + __buf_.size()};
  }

  //! @brief Returns a reverse iterator to the first element of the reversed buffer. It corresponds to the last
  //! element of the non-reversed buffer. If the buffer is empty, the returned iterator is equal to rend().
  [[nodiscard]] _CCCL_HIDE_FROM_ABI reverse_iterator rbegin() noexcept
  {
    return reverse_iterator{end()};
  }

  //! @brief Returns an immutable reverse iterator to the first element of the reversed buffer. It corresponds to
  //! the last element of the non-reversed buffer. If the buffer is empty, the returned iterator is equal to
  //! rend().
  [[nodiscard]] _CCCL_HIDE_FROM_ABI const_reverse_iterator rbegin() const noexcept
  {
    return const_reverse_iterator{end()};
  }

  //! @brief Returns an immutable reverse iterator to the first element of the reversed buffer. It corresponds to
  //! the last element of the non-reversed buffer. If the buffer is empty, the returned iterator is equal to
  //! rend().
  [[nodiscard]] _CCCL_HIDE_FROM_ABI const_reverse_iterator crbegin() const noexcept
  {
    return const_reverse_iterator{end()};
  }

  //! @brief Returns a reverse iterator to the element following the last element of the reversed buffer. It
  //! corresponds to the element preceding the first element of the non-reversed buffer. This element acts as a
  //! placeholder, attempting to access it results in undefined behavior.
  [[nodiscard]] _CCCL_HIDE_FROM_ABI reverse_iterator rend() noexcept
  {
    return reverse_iterator{begin()};
  }

  //! @brief Returns an immutable reverse iterator to the element following the last element of the reversed
  //! buffer. It corresponds to the element preceding the first element of the non-reversed buffer. This
  //! element acts as a placeholder, attempting to access it results in undefined behavior.
  [[nodiscard]] _CCCL_HIDE_FROM_ABI const_reverse_iterator rend() const noexcept
  {
    return const_reverse_iterator{begin()};
  }

  //! @brief Returns an immutable reverse iterator to the element following the last element of the reversed
  //! buffer. It corresponds to the element preceding the first element of the non-reversed buffer. This
  //! element acts as a placeholder, attempting to access it results in undefined behavior.
  [[nodiscard]] _CCCL_HIDE_FROM_ABI const_reverse_iterator crend() const noexcept
  {
    return const_reverse_iterator{begin()};
  }

  //! @brief Returns a pointer to the first element of the buffer. If the buffer has not allocated memory
  //! the pointer will be null.
  [[nodiscard]] _CCCL_HIDE_FROM_ABI pointer data() noexcept
  {
    return __buf_.data();
  }

  //! @brief Returns a pointer to the first element of the buffer. If the buffer has not allocated memory
  //! the pointer will be null.
  [[nodiscard]] _CCCL_HIDE_FROM_ABI const_pointer data() const noexcept
  {
    return __buf_.data();
  }

#ifndef _CCCL_DOXYGEN_INVOKED
  //! @brief Returns a pointer to the first element of the buffer. If the buffer is empty, the returned
  //! pointer will be null.
  [[nodiscard]] _CCCL_HIDE_FROM_ABI pointer __unwrapped_begin() noexcept
  {
    return __buf_.data();
  }

  //! @brief Returns a const pointer to the first element of the buffer. If the buffer is empty, the
  //! returned pointer will be null.
  [[nodiscard]] _CCCL_HIDE_FROM_ABI const_pointer __unwrapped_begin() const noexcept
  {
    return __buf_.data();
  }

  //! @brief Returns a pointer to the element following the last element of the buffer. This element acts as a
  //! placeholder; attempting to access it results in undefined behavior.
  [[nodiscard]] _CCCL_HIDE_FROM_ABI pointer __unwrapped_end() noexcept
  {
    return __buf_.data() + __buf_.size();
  }

  //! @brief Returns a const pointer to the element following the last element of the buffer. This element acts as
  //! a placeholder; attempting to access it results in undefined behavior.
  [[nodiscard]] _CCCL_HIDE_FROM_ABI const_pointer __unwrapped_end() const noexcept
  {
    return __buf_.data() + __buf_.size();
  }
#endif // _CCCL_DOXYGEN_INVOKED

  //! @}

  //! @addtogroup access
  //! @brief Returns a reference to the \p __n 'th element of the async_vector
  //! @param __n The index of the element we want to access
  //! @note Does not synchronize with the stored stream
  [[nodiscard]] _CCCL_HIDE_FROM_ABI reference get_unsynchronized(const size_type __n) noexcept
  {
    _CCCL_ASSERT(__n < __buf_.size(), "cuda::experimental::buffer::get_unsynchronized out of range!");
    return begin()[__n];
  }

  //! @brief Returns a reference to the \p __n 'th element of the async_vector
  //! @param __n The index of the element we want to access
  //! @note Does not synchronize with the stored stream
  [[nodiscard]] _CCCL_HIDE_FROM_ABI const_reference get_unsynchronized(const size_type __n) const noexcept
  {
    _CCCL_ASSERT(__n < __buf_.size(), "cuda::experimental::buffer::get_unsynchronized out of range!");
    return begin()[__n];
  }

  //! @}

  //! @addtogroup size
  //! @{
  //! @brief Returns the current number of elements stored in the buffer.
  [[nodiscard]] _CCCL_HIDE_FROM_ABI size_type size() const noexcept
  {
    return __buf_.size();
  }

  //! @brief Returns true if the buffer is empty.
  [[nodiscard]] _CCCL_HIDE_FROM_ABI bool empty() const noexcept
  {
    return __buf_.size() == 0;
  }
  //! @}

  //! @rst
  //! Returns a \c const reference to the :ref:`any_resource <cudax-memory-resource-any-resource>`
  //! that holds the memory resource used to allocate the buffer
  //! @endrst
  [[nodiscard]] _CCCL_HIDE_FROM_ABI const __resource_t& memory_resource() const noexcept
  {
    return __buf_.memory_resource();
  }

  //! @brief Returns the stored stream
  //! @note Stream used to allocate the buffer is initially stored in the buffer, but can be changed with `set_stream`
  [[nodiscard]] _CCCL_HIDE_FROM_ABI constexpr stream_ref stream() const noexcept
  {
    return __buf_.stream();
  }

  //! @brief Replaces the stored stream
  //! @param __new_stream the new stream
  //! @note Always synchronizes with the old stream
  _CCCL_HIDE_FROM_ABI constexpr void set_stream(stream_ref __new_stream)
  {
    __buf_.set_stream_unsynchronized(__new_stream);
  }

  //! @brief Move assignment operator
  //! @param __other The other buffer. After move assignment, the other buffer can only be assigned to or
  //! destroyed.
  _CCCL_HIDE_FROM_ABI void operator=(buffer&& __other)
  {
    __buf_ = ::cuda::std::move(__other.__buf_);
  }

  //! @brief Swaps the contents of a buffer with those of \p __other
  //! @param __other The other buffer.
  _CCCL_HIDE_FROM_ABI void swap(buffer& __other) noexcept
  {
    ::cuda::std::swap(__buf_, __other.__buf_);
  }

  //! @brief Swaps the contents of two buffers
  //! @param __lhs One buffer.
  //! @param __rhs The other buffer.
  _CCCL_HIDE_FROM_ABI friend void swap(buffer& __lhs, buffer& __rhs) noexcept
  {
    __lhs.swap(__rhs);
  }

  //! @brief Destroys the buffer, deallocates the buffer and destroys the memory resource
  //! @param __stream The stream to deallocate the buffer on.
  //! @warning After this explicit destroy call, the buffer can only be assigned to or destroyed.
  _CCCL_HIDE_FROM_ABI void destroy(::cuda::stream_ref __stream)
  {
    __buf_.destroy(__stream);
  }

  //! @brief Destroys the buffer, deallocates the buffer and destroys the memory resource
  //! @note Uses the stored stream to deallocate the buffer, equivalent to calling buffer.destroy(buffer.stream())
  //! @warning After this explicit destroy call, the buffer can only be assigned to or destroyed.
  _CCCL_HIDE_FROM_ABI void destroy()
  {
    __buf_.destroy();
  }

  //! @brief Causes the buffer to be treated as a span when passed to cudax::launch.
  //! @pre The buffer must have the cuda::mr::device_accessible property.
  template <class _DeviceAccessible = ::cuda::mr::device_accessible>
  [[nodiscard]] _CCCL_HIDE_FROM_ABI friend auto transform_device_argument(::cuda::stream_ref, buffer& __self) noexcept
    _CCCL_TRAILING_REQUIRES(::cuda::std::span<_Tp>)(::cuda::std::__is_included_in_v<_DeviceAccessible, _Properties...>)
  {
    // TODO add auto synchronization
    return {__self.__unwrapped_begin(), __self.size()};
  }

  //! @brief Causes the buffer to be treated as a span when passed to cudax::launch
  //! @pre The buffer must have the cuda::mr::device_accessible property.
  template <class _DeviceAccessible = ::cuda::mr::device_accessible>
  [[nodiscard]] _CCCL_HIDE_FROM_ABI friend auto
  transform_device_argument(::cuda::stream_ref, const buffer& __self) noexcept _CCCL_TRAILING_REQUIRES(
    ::cuda::std::span<const _Tp>)(::cuda::std::__is_included_in_v<_DeviceAccessible, _Properties...>)
  {
    // TODO add auto synchronization
    return {__self.__unwrapped_begin(), __self.size()};
  }

  //! @brief Forwards the passed properties
  _CCCL_TEMPLATE(class _Property)
  _CCCL_REQUIRES((!property_with_value<_Property>) _CCCL_AND ::cuda::std::__is_included_in_v<_Property, _Properties...>)
  _CCCL_HIDE_FROM_ABI friend void get_property(const buffer&, _Property) noexcept {}
};

template <class _Tp>
using device_buffer = buffer<_Tp, ::cuda::mr::device_accessible>;

template <class _Tp>
using host_buffer = buffer<_Tp, ::cuda::mr::host_accessible>;

template <class _Tp, class _PropsList>
using __buffer_type_for_props = typename ::cuda::std::remove_reference_t<_PropsList>::template rebind<buffer, _Tp>;

template <typename _BufferTo, typename _BufferFrom>
void __copy_cross_buffers(stream_ref __stream, _BufferTo& __to, const _BufferFrom& __from)
{
  __stream.wait(__from.stream());
  ::cuda::__driver::__memcpyAsync(
    __to.__unwrapped_begin(),
    __from.__unwrapped_begin(),
    sizeof(typename _BufferTo::value_type) * __from.size(),
    __stream.get());
}

_CCCL_BEGIN_NAMESPACE_ARCH_DEPENDENT

//! @brief Copy-constructs elements in the range `[__first, __first + __count)`.
//! @param __first Pointer to the first element to be initialized.
//! @param __count The number of elements to be initialized.
template <typename _Tp, __memory_accessability _Accessability>
_CCCL_HIDE_FROM_ABI void
__fill_n(cuda::stream_ref __stream, _Tp* __first, ::cuda::std::size_t __count, const _Tp& __value)
{
  if (__count == 0)
  {
    return;
  }

  // We don't know what to do with both device and host accessible buffers, so we need to check the attributes
  if constexpr (_Accessability == __memory_accessability::__device_and_host)
  {
    __driver::__pointer_attribute_value_type_t<CU_POINTER_ATTRIBUTE_MEMORY_TYPE> __type;
    bool __is_managed{};
    auto __status1 = ::cuda::__driver::__pointerGetAttributeNoThrow<CU_POINTER_ATTRIBUTE_MEMORY_TYPE>(__type, __first);
    auto __status2 =
      ::cuda::__driver::__pointerGetAttributeNoThrow<CU_POINTER_ATTRIBUTE_IS_MANAGED>(__is_managed, __first);
    if (__status1 != ::cudaSuccess || __status2 != ::cudaSuccess)
    {
      __throw_cuda_error(__status1, "Failed to get buffer memory attributes");
    }
    if (__type == ::CU_MEMORYTYPE_HOST && !__is_managed)
    {
      __fill_n<_Tp, __memory_accessability::__host>(__stream, __first, __count, __value);
    }
    else
    {
      __fill_n<_Tp, __memory_accessability::__device>(__stream, __first, __count, __value);
    }
  }
  else if constexpr (_Accessability == __memory_accessability::__host)
  {
    ::cuda::host_launch(
      __stream, ::cuda::std::uninitialized_fill_n<_Tp*, ::cuda::std::size_t, _Tp>, __first, __count, __value);
  }
  else
  {
    if constexpr (sizeof(_Tp) <= 4)
    {
      ::cuda::__driver::__memsetAsync(__first, __value, __count, __stream.get());
    }
    else
    {
#if _CCCL_HAS_CUDA_COMPILER()
      ::cuda::experimental::__ensure_current_device __guard(__stream);
      ::cub::DeviceTransform::Fill(__first, __count, __value, __stream.get());
#else
      static_assert(0, "CUDA compiler is required to initialize a buffer with elements larger than 4 bytes");
#endif
    }
  }
}

_CCCL_END_NAMESPACE_ARCH_DEPENDENT

template <class _Tp, class... _TargetProperties, class... _SourceProperties, class _Env = ::cuda::std::execution::env<>>
buffer<_Tp, _TargetProperties...> make_buffer(
  stream_ref __stream,
  ::cuda::mr::any_resource<_TargetProperties...> __mr,
  const buffer<_Tp, _SourceProperties...>& __source,
  const _Env& __env = {})
{
  buffer<_Tp, _TargetProperties...> __res{__stream, __mr, __source.size(), no_init, __env};

  __copy_cross_buffers(__stream, __res, __source);

  return __res;
}

_CCCL_TEMPLATE(class _Tp, class _Resource, class... _SourceProperties, class _Env = ::cuda::std::execution::env<>)
_CCCL_REQUIRES(::cuda::mr::resource<_Resource> _CCCL_AND ::cuda::mr::__has_default_queries<_Resource>)
auto make_buffer(
  stream_ref __stream, _Resource&& __mr, const buffer<_Tp, _SourceProperties...>& __source, const _Env& __env = {})
{
  using __buffer_type = __buffer_type_for_props<_Tp, typename ::cuda::std::decay_t<_Resource>::default_queries>;
  auto __res          = __buffer_type{__stream, __mr, __source.size(), uninit, __env};

  __copy_cross_buffers(__stream, __res, __source);

  return __res;
}

// Empty buffer make function
_CCCL_TEMPLATE(class _Tp, class... _Properties, class _Env = ::cuda::std::execution::env<>)
_CCCL_REQUIRES(__buffer_compatible_env<_Env>)
buffer<_Tp, _Properties...>
make_buffer(stream_ref __stream, ::cuda::mr::any_resource<_Properties...>& __mr, const _Env& __env = {})
{
  return buffer<_Tp, _Properties...>{__stream, __mr, __env};
}

_CCCL_TEMPLATE(class _Tp, class _Resource, class _Env = ::cuda::std::execution::env<>)
_CCCL_REQUIRES(::cuda::mr::resource<_Resource> _CCCL_AND ::cuda::mr::__has_default_queries<_Resource> _CCCL_AND
                 __buffer_compatible_env<_Env>)
auto make_buffer(stream_ref __stream, _Resource&& __mr, const _Env& __env = {})
{
  using __buffer_type = __buffer_type_for_props<_Tp, typename ::cuda::std::decay_t<_Resource>::default_queries>;
  return __buffer_type{__stream, __mr, __env};
}

_CCCL_BEGIN_NAMESPACE_ARCH_DEPENDENT

// Size and value make function
template <class _Tp, class... _Properties, class _Env = ::cuda::std::execution::env<>>
buffer<_Tp, _Properties...> make_buffer(
  stream_ref __stream,
  ::cuda::mr::any_resource<_Properties...> __mr,
  size_t __size,
  const _Tp& __value,
  [[maybe_unused]] const _Env& __env = {})
{
<<<<<<< HEAD
  auto __res = async_buffer<_Tp, _Properties...>{__stream, __mr, __size, no_init};
  __fill_n<_Tp, __memory_accessability_from_properties<_Properties...>::value>(
=======
  auto __res = buffer<_Tp, _Properties...>{__stream, __mr, __size, no_init};
  __fill_n<_Tp, !::cuda::mr::__is_device_accessible<_Properties...>>(
>>>>>>> 3a4892e1
    __stream, __res.__unwrapped_begin(), __size, __value);
  return __res;
}

_CCCL_TEMPLATE(class _Tp, class _Resource, class _Env = ::cuda::std::execution::env<>)
_CCCL_REQUIRES(::cuda::mr::resource<_Resource> _CCCL_AND ::cuda::mr::__has_default_queries<_Resource>)
auto make_buffer(
  stream_ref __stream, _Resource&& __mr, size_t __size, const _Tp& __value, [[maybe_unused]] const _Env& __env = {})
{
  using __default_queries = typename ::cuda::std::decay_t<_Resource>::default_queries;
  using __buffer_type     = __buffer_type_for_props<_Tp, __default_queries>;
  auto __res              = __buffer_type{__stream, __mr, __size, no_init};
  __fill_n<_Tp, __default_queries::template rebind<__memory_accessability_from_properties>::value>(
    __stream, __res.__unwrapped_begin(), __size, __value);
  return __res;
}

_CCCL_END_NAMESPACE_ARCH_DEPENDENT

// Size with no initialization make function
template <class _Tp, class... _Properties, class _Env = ::cuda::std::execution::env<>>
buffer<_Tp, _Properties...> make_buffer(
  stream_ref __stream,
  ::cuda::mr::any_resource<_Properties...>& __mr,
  size_t __size,
  ::cuda::experimental::no_init_t,
  const _Env& __env = {})
{
  return buffer<_Tp, _Properties...>{__stream, __mr, __size, ::cuda::experimental::no_init, __env};
}

_CCCL_TEMPLATE(class _Tp, class _Resource, class _Env = ::cuda::std::execution::env<>)
_CCCL_REQUIRES(::cuda::mr::resource<_Resource> _CCCL_AND ::cuda::mr::__has_default_queries<_Resource>)
auto make_buffer(
  stream_ref __stream, _Resource&& __mr, size_t __size, ::cuda::experimental::no_init_t, const _Env& __env = {})
{
  using __buffer_type = __buffer_type_for_props<_Tp, typename ::cuda::std::decay_t<_Resource>::default_queries>;
  return __buffer_type{__stream, __mr, __size, ::cuda::experimental::no_init, __env};
}

// Iterator range make function
_CCCL_TEMPLATE(class _Tp, class... _Properties, class _Iter, class _Env = ::cuda::std::execution::env<>)
_CCCL_REQUIRES(::cuda::std::__has_forward_traversal<_Iter>)
buffer<_Tp, _Properties...> make_buffer(
  stream_ref __stream,
  ::cuda::mr::any_resource<_Properties...>& __mr,
  _Iter __first,
  _Iter __last,
  const _Env& __env = {})
{
  return buffer<_Tp, _Properties...>{__stream, __mr, __first, __last, __env};
}

_CCCL_TEMPLATE(class _Tp, class _Resource, class _Iter, class _Env = ::cuda::std::execution::env<>)
_CCCL_REQUIRES(::cuda::mr::resource<_Resource> _CCCL_AND ::cuda::mr::__has_default_queries<_Resource>
                 _CCCL_AND ::cuda::std::__has_forward_traversal<_Iter>)
auto make_buffer(stream_ref __stream, _Resource&& __mr, _Iter __first, _Iter __last, const _Env& __env = {})
{
  using __buffer_type = __buffer_type_for_props<_Tp, typename ::cuda::std::decay_t<_Resource>::default_queries>;
  return __buffer_type{__stream, __mr, __first, __last, __env};
}

// Initializer list make function
template <class _Tp, class... _Properties, class _Env = ::cuda::std::execution::env<>>
buffer<_Tp, _Properties...> make_buffer(
  stream_ref __stream,
  ::cuda::mr::any_resource<_Properties...>& __mr,
  ::cuda::std::initializer_list<_Tp> __ilist,
  const _Env& __env = {})
{
  return buffer<_Tp, _Properties...>{__stream, __mr, __ilist, __env};
}

_CCCL_TEMPLATE(class _Tp, class _Resource, class _Env = ::cuda::std::execution::env<>)
_CCCL_REQUIRES(::cuda::mr::resource<_Resource> _CCCL_AND ::cuda::mr::__has_default_queries<_Resource>)
auto make_buffer(
  stream_ref __stream, _Resource&& __mr, ::cuda::std::initializer_list<_Tp> __ilist, const _Env& __env = {})
{
  using __buffer_type = __buffer_type_for_props<_Tp, typename ::cuda::std::decay_t<_Resource>::default_queries>;
  return __buffer_type{__stream, __mr, __ilist, __env};
}

// Range make function for ranges
_CCCL_TEMPLATE(class _Tp, class... _Properties, class _Range, class _Env = ::cuda::std::execution::env<>)
_CCCL_REQUIRES(::cuda::std::ranges::forward_range<_Range>)
buffer<_Tp, _Properties...> make_buffer(
  stream_ref __stream, ::cuda::mr::any_resource<_Properties...> __mr, _Range&& __range, const _Env& __env = {})
{
  return buffer<_Tp, _Properties...>{__stream, __mr, ::cuda::std::forward<_Range>(__range), __env};
}

_CCCL_TEMPLATE(class _Tp, class _Resource, class _Range, class _Env = ::cuda::std::execution::env<>)
_CCCL_REQUIRES(::cuda::mr::resource<_Resource> _CCCL_AND ::cuda::mr::__has_default_queries<_Resource>
                 _CCCL_AND ::cuda::std::ranges::forward_range<_Range>)
auto make_buffer(stream_ref __stream, _Resource&& __mr, _Range&& __range, const _Env& __env = {})
{
  using __buffer_type = __buffer_type_for_props<_Tp, typename ::cuda::std::decay_t<_Resource>::default_queries>;
  return __buffer_type{__stream, __mr, ::cuda::std::forward<_Range>(__range), __env};
}
} // namespace cuda::experimental

#include <cuda/std/__cccl/epilogue.h>

#endif //__CUDAX__CONTAINER_ASYNC_BUFFER__<|MERGE_RESOLUTION|>--- conflicted
+++ resolved
@@ -14,15 +14,15 @@
 #include <cuda/std/detail/__config>
 
 #if defined(_CCCL_IMPLICIT_SYSTEM_HEADER_GCC)
-#  pragma GCC system_header
+#pragma GCC system_header
 #elif defined(_CCCL_IMPLICIT_SYSTEM_HEADER_CLANG)
-#  pragma clang system_header
+#pragma clang system_header
 #elif defined(_CCCL_IMPLICIT_SYSTEM_HEADER_MSVC)
-#  pragma system_header
+#pragma system_header
 #endif // no system header
 
 #if _CCCL_HAS_CUDA_COMPILER()
-#  include <cub/device/device_transform.cuh>
+#include <cub/device/device_transform.cuh>
 #endif // _CCCL_HAS_CUDA_COMPILER()
 
 #include <cuda/__container/heterogeneous_iterator.h>
@@ -54,30 +54,30 @@
 #include <cuda/std/__cccl/prologue.h>
 
 //! @file The \c buffer class provides a container of contiguous memory
-namespace cuda::experimental
-{
-enum class __memory_accessability
-{
+namespace cuda::experimental {
+enum class __memory_accessability {
   __device,
   __host,
   __device_and_host,
 };
 
-// This assumes one of host or device accessible properties is present, needs to be updated when we relax that
+// This assumes one of host or device accessible properties is present, needs to
+// be updated when we relax that
 template <typename... _Properties>
-struct __memory_accessability_from_properties
-{
+struct __memory_accessability_from_properties {
   static constexpr __memory_accessability value =
-    ::cuda::mr::__is_device_accessible<_Properties...>
-      ? ::cuda::mr::__is_host_accessible<_Properties...>
-        ? __memory_accessability::__device_and_host
-        : __memory_accessability::__device
-      : __memory_accessability::__host;
+      ::cuda::mr::__is_device_accessible<_Properties...>
+          ? ::cuda::mr::__is_host_accessible<_Properties...>
+                ? __memory_accessability::__device_and_host
+                : __memory_accessability::__device
+          : __memory_accessability::__host;
 };
 
-// Once we add support from options taken from the env we can list them here in addition to using is_same_v
+// Once we add support from options taken from the env we can list them here in
+// addition to using is_same_v
 template <class _Env>
-inline constexpr bool __buffer_compatible_env = ::cuda::std::is_same_v<_Env, ::cuda::std::execution::env<>>;
+inline constexpr bool __buffer_compatible_env =
+    ::cuda::std::is_same_v<_Env, ::cuda::std::execution::env<>>;
 
 //! @rst
 //! .. _cudax-containers-async-vector:
@@ -85,88 +85,98 @@
 //! buffer
 //! -------------
 //!
-//! ``buffer`` is a container that provides resizable typed storage allocated from a given :ref:`memory resource
-//! <libcudacxx-extended-api-memory-resources-resource>`. It handles alignment, release and growth of the allocation.
-//! The elements are initialized during construction, which may require a kernel launch.
+//! ``buffer`` is a container that provides resizable typed storage allocated
+//! from a given :ref:`memory resource
+//! <libcudacxx-extended-api-memory-resources-resource>`. It handles alignment,
+//! release and growth of the allocation. The elements are initialized during
+//! construction, which may require a kernel launch.
 //!
-//! In addition to being type-safe, ``buffer`` also takes a set of :ref:`properties
-//! <libcudacxx-extended-api-memory-resources-properties>` to ensure that e.g. execution space constraints are checked
-//! at compile time. However, only stateless properties can be forwarded. To use a stateful property,
-//! implement :ref:`get_property(const buffer&, Property) <libcudacxx-extended-api-memory-resources-properties>`.
+//! In addition to being type-safe, ``buffer`` also takes a set of
+//! :ref:`properties <libcudacxx-extended-api-memory-resources-properties>` to
+//! ensure that e.g. execution space constraints are checked at compile time.
+//! However, only stateless properties can be forwarded. To use a stateful
+//! property, implement :ref:`get_property(const buffer&, Property)
+//! <libcudacxx-extended-api-memory-resources-properties>`.
 //!
 //! @endrst
 //! @tparam _Tp the type to be stored in the buffer
 //! @tparam _Properties... The properties the allocated memory satisfies
-template <class _Tp, class... _Properties>
-class buffer
-{
+template <class _Tp, class... _Properties> class buffer {
 public:
-  using value_type             = _Tp;
-  using reference              = _Tp&;
-  using const_reference        = const _Tp&;
-  using pointer                = _Tp*;
-  using const_pointer          = const _Tp*;
-  using iterator               = ::cuda::heterogeneous_iterator<_Tp, _Properties...>;
-  using const_iterator         = ::cuda::heterogeneous_iterator<const _Tp, _Properties...>;
-  using reverse_iterator       = ::cuda::std::reverse_iterator<iterator>;
+  using value_type = _Tp;
+  using reference = _Tp &;
+  using const_reference = const _Tp &;
+  using pointer = _Tp *;
+  using const_pointer = const _Tp *;
+  using iterator = ::cuda::heterogeneous_iterator<_Tp, _Properties...>;
+  using const_iterator =
+      ::cuda::heterogeneous_iterator<const _Tp, _Properties...>;
+  using reverse_iterator = ::cuda::std::reverse_iterator<iterator>;
   using const_reverse_iterator = ::cuda::std::reverse_iterator<const_iterator>;
-  using size_type              = ::cuda::std::size_t;
-  using difference_type        = ::cuda::std::ptrdiff_t;
-  using properties_list        = ::cuda::mr::properties_list<_Properties...>;
-
-  using __buffer_t       = ::cuda::__uninitialized_async_buffer<_Tp, _Properties...>;
-  using __resource_t     = ::cuda::mr::any_resource<_Properties...>;
+  using size_type = ::cuda::std::size_t;
+  using difference_type = ::cuda::std::ptrdiff_t;
+  using properties_list = ::cuda::mr::properties_list<_Properties...>;
+
+  using __buffer_t = ::cuda::__uninitialized_async_buffer<_Tp, _Properties...>;
+  using __resource_t = ::cuda::mr::any_resource<_Properties...>;
   using __resource_ref_t = ::cuda::mr::resource_ref<_Properties...>;
 
-  template <class, class...>
-  friend class buffer;
+  template <class, class...> friend class buffer;
 
   // For now we require trivially copyable type to simplify the implementation
-  static_assert(::cuda::std::is_trivially_copyable_v<_Tp>,
-                "cuda::experimental::buffer requires T to be trivially copyable.");
+  static_assert(
+      ::cuda::std::is_trivially_copyable_v<_Tp>,
+      "cuda::experimental::buffer requires T to be trivially copyable.");
 
   // At least one of the properties must signal an execution space
   static_assert(::cuda::mr::__contains_execution_space_property<_Properties...>,
-                "The properties of cuda::experimental::buffer must contain at least one execution space property!");
+                "The properties of cuda::experimental::buffer must contain at "
+                "least one execution space property!");
 
 private:
   __buffer_t __buf_;
 
   //! @brief Helper to check container is compatible with this buffer
   template <class _Range>
-  static constexpr bool __compatible_range = (::cuda::std::ranges::__container_compatible_range<_Range, _Tp>);
-
-  //! @brief Helper to check whether a different buffer still satisfies all properties of this one
+  static constexpr bool __compatible_range =
+      (::cuda::std::ranges::__container_compatible_range<_Range, _Tp>);
+
+  //! @brief Helper to check whether a different buffer still satisfies all
+  //! properties of this one
   template <class... _OtherProperties>
-  static constexpr bool __properties_match =
-    ::cuda::std::__type_set_contains_v<::cuda::std::__make_type_set<_OtherProperties...>, _Properties...>;
-
-  //! @brief Helper to return an resource_ref to the currently used resource. Used to grow the buffer
-  __resource_ref_t __borrow_resource() const noexcept
-  {
-    return const_cast<__resource_t&>(__buf_.memory_resource());
-  }
-
-  //! @brief Copies \p __count elements from `[__first, __last)` to \p __dest, where \p __first and \p __dest reside in
-  //! the different memory spaces
+  static constexpr bool __properties_match = ::cuda::std::__type_set_contains_v<
+      ::cuda::std::__make_type_set<_OtherProperties...>, _Properties...>;
+
+  //! @brief Helper to return an resource_ref to the currently used resource.
+  //! Used to grow the buffer
+  __resource_ref_t __borrow_resource() const noexcept {
+    return const_cast<__resource_t &>(__buf_.memory_resource());
+  }
+
+  //! @brief Copies \p __count elements from `[__first, __last)` to \p __dest,
+  //! where \p __first and \p __dest reside in the different memory spaces
   //! @param __first Pointer to the start of the input segment.
   //! @param __last Pointer to the end of the input segment.
   //! @param __dest Pointer to the start of the output segment.
   //! @param __count The number of elements to be copied.
-  //! @note This function is inherently asynchronous. We need to ensure that the memory pointed to by \p __first and
+  //! @note This function is inherently asynchronous. We need to ensure that the
+  //! memory pointed to by \p __first and
   //! \p __last lives long enough
   template <class _Iter>
-  _CCCL_HIDE_FROM_ABI void __copy_cross(_Iter __first, [[maybe_unused]] _Iter __last, pointer __dest, size_type __count)
-  {
-    if (__count == 0)
-    {
+  _CCCL_HIDE_FROM_ABI void __copy_cross(_Iter __first,
+                                        [[maybe_unused]] _Iter __last,
+                                        pointer __dest, size_type __count) {
+    if (__count == 0) {
       return;
     }
 
-    static_assert(::cuda::std::contiguous_iterator<_Iter>, "Non contiguous iterators are not supported");
-    // TODO use batched memcpy for non-contiguous iterators, it allows to specify stream ordered access
-    ::cuda::__driver::__memcpyAsync(
-      __dest, ::cuda::std::to_address(__first), sizeof(_Tp) * __count, __buf_.stream().get());
+    static_assert(::cuda::std::contiguous_iterator<_Iter>,
+                  "Non contiguous iterators are not supported");
+    // TODO use batched memcpy for non-contiguous iterators, it allows to
+    // specify stream ordered access
+    ::cuda::__driver::__memcpyAsync(__dest, ::cuda::std::to_address(__first),
+                                    sizeof(_Tp) * __count,
+                                    __buf_.stream().get());
   }
 
 public:
@@ -175,39 +185,38 @@
 
   //! @brief Copy-constructs from a buffer
   //! @param __other The other buffer.
-  _CCCL_HIDE_FROM_ABI buffer(const buffer& __other)
-      : __buf_(__other.memory_resource(), __other.stream(), __other.size())
-  {
-    this->__copy_cross<const_pointer>(
-      __other.__unwrapped_begin(), __other.__unwrapped_end(), __unwrapped_begin(), __other.size());
+  _CCCL_HIDE_FROM_ABI buffer(const buffer &__other)
+      : __buf_(__other.memory_resource(), __other.stream(), __other.size()) {
+    this->__copy_cross<const_pointer>(__other.__unwrapped_begin(),
+                                      __other.__unwrapped_end(),
+                                      __unwrapped_begin(), __other.size());
   }
 
   //! @brief Move-constructs from a buffer
-  //! @param __other The other buffer. After move construction, the other buffer can only be assigned to or
-  //! destroyed.
-  _CCCL_HIDE_FROM_ABI buffer(buffer&& __other) noexcept
-      : __buf_(::cuda::std::move(__other.__buf_))
-  {}
+  //! @param __other The other buffer. After move construction, the other buffer
+  //! can only be assigned to or destroyed.
+  _CCCL_HIDE_FROM_ABI buffer(buffer &&__other) noexcept
+      : __buf_(::cuda::std::move(__other.__buf_)) {}
 
   //! @brief Copy-constructs from a buffer with matching properties
   //! @param __other The other buffer.
   _CCCL_TEMPLATE(class... _OtherProperties)
   _CCCL_REQUIRES(__properties_match<_OtherProperties...>)
-  _CCCL_HIDE_FROM_ABI explicit buffer(const buffer<_Tp, _OtherProperties...>& __other)
-      : __buf_(__other.memory_resource(), __other.stream(), __other.size())
-  {
-    this->__copy_cross<const_pointer>(
-      __other.__unwrapped_begin(), __other.__unwrapped_end(), __unwrapped_begin(), __other.size());
+  _CCCL_HIDE_FROM_ABI explicit buffer(
+      const buffer<_Tp, _OtherProperties...> &__other)
+      : __buf_(__other.memory_resource(), __other.stream(), __other.size()) {
+    this->__copy_cross<const_pointer>(__other.__unwrapped_begin(),
+                                      __other.__unwrapped_end(),
+                                      __unwrapped_begin(), __other.size());
   }
 
   //! @brief Move-constructs from a buffer with matching properties
-  //! @param __other The other buffer. After move construction, the other buffer can only be assigned to or
-  //! destroyed.
+  //! @param __other The other buffer. After move construction, the other buffer
+  //! can only be assigned to or destroyed.
   _CCCL_TEMPLATE(class... _OtherProperties)
   _CCCL_REQUIRES(__properties_match<_OtherProperties...>)
-  _CCCL_HOST_API buffer(buffer<_Tp, _OtherProperties...>&& __other) noexcept
-      : __buf_(::cuda::std::move(__other.__buf_))
-  {}
+  _CCCL_HOST_API buffer(buffer<_Tp, _OtherProperties...> &&__other) noexcept
+      : __buf_(::cuda::std::move(__other.__buf_)) {}
 
   //! @brief Constructs an empty buffer using an environment
   //! @param __env The environment providing the needed information
@@ -215,27 +224,29 @@
   _CCCL_TEMPLATE(class _Env = ::cuda::std::execution::env<>)
   _CCCL_REQUIRES(__buffer_compatible_env<_Env>)
   _CCCL_HIDE_FROM_ABI
-  buffer(::cuda::stream_ref __stream, __resource_t __resource, [[maybe_unused]] const _Env& __env = {})
-      : __buf_(__resource, __stream, 0)
-  {}
-
-  //! @brief Constructs a buffer of size \p __size using a memory and leaves all elements uninitialized
+  buffer(::cuda::stream_ref __stream, __resource_t __resource,
+         [[maybe_unused]] const _Env &__env = {})
+      : __buf_(__resource, __stream, 0) {}
+
+  //! @brief Constructs a buffer of size \p __size using a memory and leaves all
+  //! elements uninitialized
   //! @param __env The environment used to query the memory resource.
   //! @param __size The size of the buffer.
-  //! @warning This constructor does *NOT* initialize any elements. It is the user's responsibility to ensure that the
-  //! elements within `[vec.begin(), vec.end())` are properly initialized, e.g with `cuda::std::uninitialized_copy`.
-  //! At the destruction of the \c buffer all elements in the range `[vec.begin(), vec.end())` will be destroyed.
+  //! @warning This constructor does *NOT* initialize any elements. It is the
+  //! user's responsibility to ensure that the elements within `[vec.begin(),
+  //! vec.end())` are properly initialized, e.g with
+  //! `cuda::std::uninitialized_copy`. At the destruction of the \c buffer all
+  //! elements in the range `[vec.begin(), vec.end())` will be destroyed.
   template <class _Env = ::cuda::std::execution::env<>>
-  _CCCL_HIDE_FROM_ABI explicit buffer(
-    ::cuda::stream_ref __stream,
-    __resource_t __resource,
-    const size_type __size,
-    ::cuda::experimental::no_init_t,
-    [[maybe_unused]] const _Env& __env = {})
-      : __buf_(__resource, __stream, __size)
-  {}
-
-  //! @brief Constructs a buffer using a memory resource and copy-constructs all elements from the forward range
+  _CCCL_HIDE_FROM_ABI explicit buffer(::cuda::stream_ref __stream,
+                                      __resource_t __resource,
+                                      const size_type __size,
+                                      ::cuda::experimental::no_init_t,
+                                      [[maybe_unused]] const _Env &__env = {})
+      : __buf_(__resource, __stream, __size) {}
+
+  //! @brief Constructs a buffer using a memory resource and copy-constructs all
+  //! elements from the forward range
   //! ``[__first, __last)``
   //! @param __env The environment used to query the memory resource.
   //! @param __first The start of the input sequence.
@@ -244,29 +255,27 @@
   _CCCL_TEMPLATE(class _Iter, class _Env = ::cuda::std::execution::env<>)
   _CCCL_REQUIRES(::cuda::std::__has_forward_traversal<_Iter>)
   _CCCL_HIDE_FROM_ABI
-  buffer(::cuda::stream_ref __stream,
-         __resource_t __resource,
-         _Iter __first,
-         _Iter __last,
-         [[maybe_unused]] const _Env& __env = {})
-      : __buf_(__resource, __stream, static_cast<size_type>(::cuda::std::distance(__first, __last)))
-  {
-    this->__copy_cross<_Iter>(__first, __last, __unwrapped_begin(), __buf_.size());
-  }
-
-  //! @brief Constructs a buffer using a memory resource and copy-constructs all elements from \p __ilist
+  buffer(::cuda::stream_ref __stream, __resource_t __resource, _Iter __first,
+         _Iter __last, [[maybe_unused]] const _Env &__env = {})
+      : __buf_(__resource, __stream,
+               static_cast<size_type>(::cuda::std::distance(__first, __last))) {
+    this->__copy_cross<_Iter>(__first, __last, __unwrapped_begin(),
+                              __buf_.size());
+  }
+
+  //! @brief Constructs a buffer using a memory resource and copy-constructs all
+  //! elements from \p __ilist
   //! @param __env The environment used to query the memory resource.
   //! @param __ilist The initializer_list being copied into the buffer.
   //! @note If `__ilist.size() == 0` then no memory is allocated
   template <class _Env = ::cuda::std::execution::env<>>
-  _CCCL_HIDE_FROM_ABI
-  buffer(::cuda::stream_ref __stream,
-         __resource_t __resource,
-         ::cuda::std::initializer_list<_Tp> __ilist,
-         [[maybe_unused]] const _Env& __env = {})
-      : __buf_(__resource, __stream, __ilist.size())
-  {
-    this->__copy_cross(__ilist.begin(), __ilist.end(), __unwrapped_begin(), __buf_.size());
+  _CCCL_HIDE_FROM_ABI buffer(::cuda::stream_ref __stream,
+                             __resource_t __resource,
+                             ::cuda::std::initializer_list<_Tp> __ilist,
+                             [[maybe_unused]] const _Env &__env = {})
+      : __buf_(__resource, __stream, __ilist.size()) {
+    this->__copy_cross(__ilist.begin(), __ilist.end(), __unwrapped_begin(),
+                       __buf_.size());
   }
 
   //! @brief Constructs a buffer using a memory resource and an input range
@@ -274,173 +283,169 @@
   //! @param __range The input range to be moved into the buffer.
   //! @note If `__range.size() == 0` then no memory is allocated.
   _CCCL_TEMPLATE(class _Range, class _Env = ::cuda::std::execution::env<>)
-  _CCCL_REQUIRES(__compatible_range<_Range> _CCCL_AND ::cuda::std::ranges::forward_range<_Range>
-                   _CCCL_AND ::cuda::std::ranges::sized_range<_Range>)
-  _CCCL_HIDE_FROM_ABI buffer(
-    ::cuda::stream_ref __stream, __resource_t __resource, _Range&& __range, [[maybe_unused]] const _Env& __env = {})
-      : __buf_(__resource, __stream, static_cast<size_type>(::cuda::std::ranges::size(__range)))
-  {
+  _CCCL_REQUIRES(__compatible_range<_Range>
+                     _CCCL_AND ::cuda::std::ranges::forward_range<_Range>
+                         _CCCL_AND ::cuda::std::ranges::sized_range<_Range>)
+  _CCCL_HIDE_FROM_ABI buffer(::cuda::stream_ref __stream,
+                             __resource_t __resource, _Range &&__range,
+                             [[maybe_unused]] const _Env &__env = {})
+      : __buf_(__resource, __stream,
+               static_cast<size_type>(::cuda::std::ranges::size(__range))) {
     using _Iter = ::cuda::std::ranges::iterator_t<_Range>;
-    this->__copy_cross<_Iter>(
-      ::cuda::std::ranges::begin(__range),
-      ::cuda::std::ranges::__unwrap_end(__range),
-      __unwrapped_begin(),
-      __buf_.size());
+    this->__copy_cross<_Iter>(::cuda::std::ranges::begin(__range),
+                              ::cuda::std::ranges::__unwrap_end(__range),
+                              __unwrapped_begin(), __buf_.size());
   }
 
 #ifndef _CCCL_DOXYGEN_INVOKED // doxygen conflates the overloads
   _CCCL_TEMPLATE(class _Range, class _Env = ::cuda::std::execution::env<>)
-  _CCCL_REQUIRES(__compatible_range<_Range> _CCCL_AND ::cuda::std::ranges::forward_range<_Range> _CCCL_AND(
-    !::cuda::std::ranges::sized_range<_Range>))
-  _CCCL_HIDE_FROM_ABI buffer(
-    ::cuda::stream_ref __stream, __resource_t __resource, _Range&& __range, [[maybe_unused]] const _Env& __env = {})
-      : __buf_(__resource,
-               __stream,
-               static_cast<size_type>(
-                 ::cuda::std::ranges::distance(::cuda::std::ranges::begin(__range), ::cuda::std::ranges::end(__range))),
-               __env)
-  {
+  _CCCL_REQUIRES(__compatible_range<_Range>
+                     _CCCL_AND ::cuda::std::ranges::forward_range<_Range>
+                         _CCCL_AND(!::cuda::std::ranges::sized_range<_Range>))
+  _CCCL_HIDE_FROM_ABI buffer(::cuda::stream_ref __stream,
+                             __resource_t __resource, _Range &&__range,
+                             [[maybe_unused]] const _Env &__env = {})
+      : __buf_(__resource, __stream,
+               static_cast<size_type>(::cuda::std::ranges::distance(
+                   ::cuda::std::ranges::begin(__range),
+                   ::cuda::std::ranges::end(__range))),
+               __env) {
     using _Iter = ::cuda::std::ranges::iterator_t<_Range>;
-    this->__copy_cross<_Iter>(
-      ::cuda::std::ranges::begin(__range),
-      ::cuda::std::ranges::__unwrap_end(__range),
-      __unwrapped_begin(),
-      __buf_.size());
+    this->__copy_cross<_Iter>(::cuda::std::ranges::begin(__range),
+                              ::cuda::std::ranges::__unwrap_end(__range),
+                              __unwrapped_begin(), __buf_.size());
   }
 #endif // _CCCL_DOXYGEN_INVOKED
   //! @}
 
   //! @addtogroup iterators
   //! @{
-  //! @brief Returns an iterator to the first element of the buffer. If the buffer is empty, the returned
-  //! iterator will be equal to end().
-  [[nodiscard]] _CCCL_HIDE_FROM_ABI iterator begin() noexcept
-  {
+  //! @brief Returns an iterator to the first element of the buffer. If the
+  //! buffer is empty, the returned iterator will be equal to end().
+  [[nodiscard]] _CCCL_HIDE_FROM_ABI iterator begin() noexcept {
     return iterator{__buf_.data()};
   }
 
-  //! @brief Returns an immutable iterator to the first element of the buffer. If the buffer is empty, the
-  //! returned iterator will be equal to end().
-  [[nodiscard]] _CCCL_HIDE_FROM_ABI const_iterator begin() const noexcept
-  {
+  //! @brief Returns an immutable iterator to the first element of the buffer.
+  //! If the buffer is empty, the returned iterator will be equal to end().
+  [[nodiscard]] _CCCL_HIDE_FROM_ABI const_iterator begin() const noexcept {
     return const_iterator{__buf_.data()};
   }
 
-  //! @brief Returns an immutable iterator to the first element of the buffer. If the buffer is empty, the
-  //! returned iterator will be equal to end().
-  [[nodiscard]] _CCCL_HIDE_FROM_ABI const_iterator cbegin() const noexcept
-  {
+  //! @brief Returns an immutable iterator to the first element of the buffer.
+  //! If the buffer is empty, the returned iterator will be equal to end().
+  [[nodiscard]] _CCCL_HIDE_FROM_ABI const_iterator cbegin() const noexcept {
     return const_iterator{__buf_.data()};
   }
 
-  //! @brief Returns an iterator to the element following the last element of the buffer. This element acts as a
-  //! placeholder; attempting to access it results in undefined behavior.
-  [[nodiscard]] _CCCL_HIDE_FROM_ABI iterator end() noexcept
-  {
+  //! @brief Returns an iterator to the element following the last element of
+  //! the buffer. This element acts as a placeholder; attempting to access it
+  //! results in undefined behavior.
+  [[nodiscard]] _CCCL_HIDE_FROM_ABI iterator end() noexcept {
     return iterator{__buf_.data() + __buf_.size()};
   }
 
-  //! @brief Returns an immutable iterator to the element following the last element of the buffer. This element
-  //! acts as a placeholder; attempting to access it results in undefined behavior.
-  [[nodiscard]] _CCCL_HIDE_FROM_ABI const_iterator end() const noexcept
-  {
+  //! @brief Returns an immutable iterator to the element following the last
+  //! element of the buffer. This element acts as a placeholder; attempting to
+  //! access it results in undefined behavior.
+  [[nodiscard]] _CCCL_HIDE_FROM_ABI const_iterator end() const noexcept {
     return const_iterator{__buf_.data() + __buf_.size()};
   }
 
-  //! @brief Returns an immutable iterator to the element following the last element of the buffer. This element
-  //! acts as a placeholder; attempting to access it results in undefined behavior.
-  [[nodiscard]] _CCCL_HIDE_FROM_ABI const_iterator cend() const noexcept
-  {
+  //! @brief Returns an immutable iterator to the element following the last
+  //! element of the buffer. This element acts as a placeholder; attempting to
+  //! access it results in undefined behavior.
+  [[nodiscard]] _CCCL_HIDE_FROM_ABI const_iterator cend() const noexcept {
     return const_iterator{__buf_.data() + __buf_.size()};
   }
 
-  //! @brief Returns a reverse iterator to the first element of the reversed buffer. It corresponds to the last
-  //! element of the non-reversed buffer. If the buffer is empty, the returned iterator is equal to rend().
-  [[nodiscard]] _CCCL_HIDE_FROM_ABI reverse_iterator rbegin() noexcept
-  {
+  //! @brief Returns a reverse iterator to the first element of the reversed
+  //! buffer. It corresponds to the last element of the non-reversed buffer. If
+  //! the buffer is empty, the returned iterator is equal to rend().
+  [[nodiscard]] _CCCL_HIDE_FROM_ABI reverse_iterator rbegin() noexcept {
     return reverse_iterator{end()};
   }
 
-  //! @brief Returns an immutable reverse iterator to the first element of the reversed buffer. It corresponds to
-  //! the last element of the non-reversed buffer. If the buffer is empty, the returned iterator is equal to
-  //! rend().
-  [[nodiscard]] _CCCL_HIDE_FROM_ABI const_reverse_iterator rbegin() const noexcept
-  {
+  //! @brief Returns an immutable reverse iterator to the first element of the
+  //! reversed buffer. It corresponds to the last element of the non-reversed
+  //! buffer. If the buffer is empty, the returned iterator is equal to rend().
+  [[nodiscard]] _CCCL_HIDE_FROM_ABI const_reverse_iterator
+  rbegin() const noexcept {
     return const_reverse_iterator{end()};
   }
 
-  //! @brief Returns an immutable reverse iterator to the first element of the reversed buffer. It corresponds to
-  //! the last element of the non-reversed buffer. If the buffer is empty, the returned iterator is equal to
-  //! rend().
-  [[nodiscard]] _CCCL_HIDE_FROM_ABI const_reverse_iterator crbegin() const noexcept
-  {
+  //! @brief Returns an immutable reverse iterator to the first element of the
+  //! reversed buffer. It corresponds to the last element of the non-reversed
+  //! buffer. If the buffer is empty, the returned iterator is equal to rend().
+  [[nodiscard]] _CCCL_HIDE_FROM_ABI const_reverse_iterator
+  crbegin() const noexcept {
     return const_reverse_iterator{end()};
   }
 
-  //! @brief Returns a reverse iterator to the element following the last element of the reversed buffer. It
-  //! corresponds to the element preceding the first element of the non-reversed buffer. This element acts as a
+  //! @brief Returns a reverse iterator to the element following the last
+  //! element of the reversed buffer. It corresponds to the element preceding
+  //! the first element of the non-reversed buffer. This element acts as a
   //! placeholder, attempting to access it results in undefined behavior.
-  [[nodiscard]] _CCCL_HIDE_FROM_ABI reverse_iterator rend() noexcept
-  {
+  [[nodiscard]] _CCCL_HIDE_FROM_ABI reverse_iterator rend() noexcept {
     return reverse_iterator{begin()};
   }
 
-  //! @brief Returns an immutable reverse iterator to the element following the last element of the reversed
-  //! buffer. It corresponds to the element preceding the first element of the non-reversed buffer. This
-  //! element acts as a placeholder, attempting to access it results in undefined behavior.
-  [[nodiscard]] _CCCL_HIDE_FROM_ABI const_reverse_iterator rend() const noexcept
-  {
+  //! @brief Returns an immutable reverse iterator to the element following the
+  //! last element of the reversed buffer. It corresponds to the element
+  //! preceding the first element of the non-reversed buffer. This element acts
+  //! as a placeholder, attempting to access it results in undefined behavior.
+  [[nodiscard]] _CCCL_HIDE_FROM_ABI const_reverse_iterator
+  rend() const noexcept {
     return const_reverse_iterator{begin()};
   }
 
-  //! @brief Returns an immutable reverse iterator to the element following the last element of the reversed
-  //! buffer. It corresponds to the element preceding the first element of the non-reversed buffer. This
-  //! element acts as a placeholder, attempting to access it results in undefined behavior.
-  [[nodiscard]] _CCCL_HIDE_FROM_ABI const_reverse_iterator crend() const noexcept
-  {
+  //! @brief Returns an immutable reverse iterator to the element following the
+  //! last element of the reversed buffer. It corresponds to the element
+  //! preceding the first element of the non-reversed buffer. This element acts
+  //! as a placeholder, attempting to access it results in undefined behavior.
+  [[nodiscard]] _CCCL_HIDE_FROM_ABI const_reverse_iterator
+  crend() const noexcept {
     return const_reverse_iterator{begin()};
   }
 
-  //! @brief Returns a pointer to the first element of the buffer. If the buffer has not allocated memory
-  //! the pointer will be null.
-  [[nodiscard]] _CCCL_HIDE_FROM_ABI pointer data() noexcept
-  {
+  //! @brief Returns a pointer to the first element of the buffer. If the buffer
+  //! has not allocated memory the pointer will be null.
+  [[nodiscard]] _CCCL_HIDE_FROM_ABI pointer data() noexcept {
     return __buf_.data();
   }
 
-  //! @brief Returns a pointer to the first element of the buffer. If the buffer has not allocated memory
-  //! the pointer will be null.
-  [[nodiscard]] _CCCL_HIDE_FROM_ABI const_pointer data() const noexcept
-  {
+  //! @brief Returns a pointer to the first element of the buffer. If the buffer
+  //! has not allocated memory the pointer will be null.
+  [[nodiscard]] _CCCL_HIDE_FROM_ABI const_pointer data() const noexcept {
     return __buf_.data();
   }
 
 #ifndef _CCCL_DOXYGEN_INVOKED
-  //! @brief Returns a pointer to the first element of the buffer. If the buffer is empty, the returned
-  //! pointer will be null.
-  [[nodiscard]] _CCCL_HIDE_FROM_ABI pointer __unwrapped_begin() noexcept
-  {
+  //! @brief Returns a pointer to the first element of the buffer. If the buffer
+  //! is empty, the returned pointer will be null.
+  [[nodiscard]] _CCCL_HIDE_FROM_ABI pointer __unwrapped_begin() noexcept {
     return __buf_.data();
   }
 
-  //! @brief Returns a const pointer to the first element of the buffer. If the buffer is empty, the
-  //! returned pointer will be null.
-  [[nodiscard]] _CCCL_HIDE_FROM_ABI const_pointer __unwrapped_begin() const noexcept
-  {
+  //! @brief Returns a const pointer to the first element of the buffer. If the
+  //! buffer is empty, the returned pointer will be null.
+  [[nodiscard]] _CCCL_HIDE_FROM_ABI const_pointer
+  __unwrapped_begin() const noexcept {
     return __buf_.data();
   }
 
-  //! @brief Returns a pointer to the element following the last element of the buffer. This element acts as a
-  //! placeholder; attempting to access it results in undefined behavior.
-  [[nodiscard]] _CCCL_HIDE_FROM_ABI pointer __unwrapped_end() noexcept
-  {
+  //! @brief Returns a pointer to the element following the last element of the
+  //! buffer. This element acts as a placeholder; attempting to access it
+  //! results in undefined behavior.
+  [[nodiscard]] _CCCL_HIDE_FROM_ABI pointer __unwrapped_end() noexcept {
     return __buf_.data() + __buf_.size();
   }
 
-  //! @brief Returns a const pointer to the element following the last element of the buffer. This element acts as
-  //! a placeholder; attempting to access it results in undefined behavior.
-  [[nodiscard]] _CCCL_HIDE_FROM_ABI const_pointer __unwrapped_end() const noexcept
-  {
+  //! @brief Returns a const pointer to the element following the last element
+  //! of the buffer. This element acts as a placeholder; attempting to access it
+  //! results in undefined behavior.
+  [[nodiscard]] _CCCL_HIDE_FROM_ABI const_pointer
+  __unwrapped_end() const noexcept {
     return __buf_.data() + __buf_.size();
   }
 #endif // _CCCL_DOXYGEN_INVOKED
@@ -451,18 +456,22 @@
   //! @brief Returns a reference to the \p __n 'th element of the async_vector
   //! @param __n The index of the element we want to access
   //! @note Does not synchronize with the stored stream
-  [[nodiscard]] _CCCL_HIDE_FROM_ABI reference get_unsynchronized(const size_type __n) noexcept
-  {
-    _CCCL_ASSERT(__n < __buf_.size(), "cuda::experimental::buffer::get_unsynchronized out of range!");
+  [[nodiscard]] _CCCL_HIDE_FROM_ABI reference
+  get_unsynchronized(const size_type __n) noexcept {
+    _CCCL_ASSERT(
+        __n < __buf_.size(),
+        "cuda::experimental::buffer::get_unsynchronized out of range!");
     return begin()[__n];
   }
 
   //! @brief Returns a reference to the \p __n 'th element of the async_vector
   //! @param __n The index of the element we want to access
   //! @note Does not synchronize with the stored stream
-  [[nodiscard]] _CCCL_HIDE_FROM_ABI const_reference get_unsynchronized(const size_type __n) const noexcept
-  {
-    _CCCL_ASSERT(__n < __buf_.size(), "cuda::experimental::buffer::get_unsynchronized out of range!");
+  [[nodiscard]] _CCCL_HIDE_FROM_ABI const_reference
+  get_unsynchronized(const size_type __n) const noexcept {
+    _CCCL_ASSERT(
+        __n < __buf_.size(),
+        "cuda::experimental::buffer::get_unsynchronized out of range!");
     return begin()[__n];
   }
 
@@ -471,106 +480,109 @@
   //! @addtogroup size
   //! @{
   //! @brief Returns the current number of elements stored in the buffer.
-  [[nodiscard]] _CCCL_HIDE_FROM_ABI size_type size() const noexcept
-  {
+  [[nodiscard]] _CCCL_HIDE_FROM_ABI size_type size() const noexcept {
     return __buf_.size();
   }
 
   //! @brief Returns true if the buffer is empty.
-  [[nodiscard]] _CCCL_HIDE_FROM_ABI bool empty() const noexcept
-  {
+  [[nodiscard]] _CCCL_HIDE_FROM_ABI bool empty() const noexcept {
     return __buf_.size() == 0;
   }
   //! @}
 
   //! @rst
-  //! Returns a \c const reference to the :ref:`any_resource <cudax-memory-resource-any-resource>`
-  //! that holds the memory resource used to allocate the buffer
+  //! Returns a \c const reference to the :ref:`any_resource
+  //! <cudax-memory-resource-any-resource>` that holds the memory resource used
+  //! to allocate the buffer
   //! @endrst
-  [[nodiscard]] _CCCL_HIDE_FROM_ABI const __resource_t& memory_resource() const noexcept
-  {
+  [[nodiscard]] _CCCL_HIDE_FROM_ABI const __resource_t &
+  memory_resource() const noexcept {
     return __buf_.memory_resource();
   }
 
   //! @brief Returns the stored stream
-  //! @note Stream used to allocate the buffer is initially stored in the buffer, but can be changed with `set_stream`
-  [[nodiscard]] _CCCL_HIDE_FROM_ABI constexpr stream_ref stream() const noexcept
-  {
+  //! @note Stream used to allocate the buffer is initially stored in the
+  //! buffer, but can be changed with `set_stream`
+  [[nodiscard]] _CCCL_HIDE_FROM_ABI constexpr stream_ref
+  stream() const noexcept {
     return __buf_.stream();
   }
 
   //! @brief Replaces the stored stream
   //! @param __new_stream the new stream
   //! @note Always synchronizes with the old stream
-  _CCCL_HIDE_FROM_ABI constexpr void set_stream(stream_ref __new_stream)
-  {
+  _CCCL_HIDE_FROM_ABI constexpr void set_stream(stream_ref __new_stream) {
     __buf_.set_stream_unsynchronized(__new_stream);
   }
 
   //! @brief Move assignment operator
-  //! @param __other The other buffer. After move assignment, the other buffer can only be assigned to or
-  //! destroyed.
-  _CCCL_HIDE_FROM_ABI void operator=(buffer&& __other)
-  {
+  //! @param __other The other buffer. After move assignment, the other buffer
+  //! can only be assigned to or destroyed.
+  _CCCL_HIDE_FROM_ABI void operator=(buffer &&__other) {
     __buf_ = ::cuda::std::move(__other.__buf_);
   }
 
   //! @brief Swaps the contents of a buffer with those of \p __other
   //! @param __other The other buffer.
-  _CCCL_HIDE_FROM_ABI void swap(buffer& __other) noexcept
-  {
+  _CCCL_HIDE_FROM_ABI void swap(buffer &__other) noexcept {
     ::cuda::std::swap(__buf_, __other.__buf_);
   }
 
   //! @brief Swaps the contents of two buffers
   //! @param __lhs One buffer.
   //! @param __rhs The other buffer.
-  _CCCL_HIDE_FROM_ABI friend void swap(buffer& __lhs, buffer& __rhs) noexcept
-  {
+  _CCCL_HIDE_FROM_ABI friend void swap(buffer &__lhs, buffer &__rhs) noexcept {
     __lhs.swap(__rhs);
   }
 
-  //! @brief Destroys the buffer, deallocates the buffer and destroys the memory resource
+  //! @brief Destroys the buffer, deallocates the buffer and destroys the memory
+  //! resource
   //! @param __stream The stream to deallocate the buffer on.
-  //! @warning After this explicit destroy call, the buffer can only be assigned to or destroyed.
-  _CCCL_HIDE_FROM_ABI void destroy(::cuda::stream_ref __stream)
-  {
+  //! @warning After this explicit destroy call, the buffer can only be assigned
+  //! to or destroyed.
+  _CCCL_HIDE_FROM_ABI void destroy(::cuda::stream_ref __stream) {
     __buf_.destroy(__stream);
   }
 
-  //! @brief Destroys the buffer, deallocates the buffer and destroys the memory resource
-  //! @note Uses the stored stream to deallocate the buffer, equivalent to calling buffer.destroy(buffer.stream())
-  //! @warning After this explicit destroy call, the buffer can only be assigned to or destroyed.
-  _CCCL_HIDE_FROM_ABI void destroy()
-  {
-    __buf_.destroy();
-  }
-
-  //! @brief Causes the buffer to be treated as a span when passed to cudax::launch.
-  //! @pre The buffer must have the cuda::mr::device_accessible property.
-  template <class _DeviceAccessible = ::cuda::mr::device_accessible>
-  [[nodiscard]] _CCCL_HIDE_FROM_ABI friend auto transform_device_argument(::cuda::stream_ref, buffer& __self) noexcept
-    _CCCL_TRAILING_REQUIRES(::cuda::std::span<_Tp>)(::cuda::std::__is_included_in_v<_DeviceAccessible, _Properties...>)
-  {
-    // TODO add auto synchronization
-    return {__self.__unwrapped_begin(), __self.size()};
-  }
-
-  //! @brief Causes the buffer to be treated as a span when passed to cudax::launch
+  //! @brief Destroys the buffer, deallocates the buffer and destroys the memory
+  //! resource
+  //! @note Uses the stored stream to deallocate the buffer, equivalent to
+  //! calling buffer.destroy(buffer.stream())
+  //! @warning After this explicit destroy call, the buffer can only be assigned
+  //! to or destroyed.
+  _CCCL_HIDE_FROM_ABI void destroy() { __buf_.destroy(); }
+
+  //! @brief Causes the buffer to be treated as a span when passed to
+  //! cudax::launch.
   //! @pre The buffer must have the cuda::mr::device_accessible property.
   template <class _DeviceAccessible = ::cuda::mr::device_accessible>
   [[nodiscard]] _CCCL_HIDE_FROM_ABI friend auto
-  transform_device_argument(::cuda::stream_ref, const buffer& __self) noexcept _CCCL_TRAILING_REQUIRES(
-    ::cuda::std::span<const _Tp>)(::cuda::std::__is_included_in_v<_DeviceAccessible, _Properties...>)
-  {
+  transform_device_argument(::cuda::stream_ref, buffer &__self) noexcept
+      _CCCL_TRAILING_REQUIRES(::cuda::std::span<_Tp>)(
+          ::cuda::std::__is_included_in_v<_DeviceAccessible, _Properties...>) {
     // TODO add auto synchronization
     return {__self.__unwrapped_begin(), __self.size()};
   }
 
+  //! @brief Causes the buffer to be treated as a span when passed to
+  //! cudax::launch
+  //! @pre The buffer must have the cuda::mr::device_accessible property.
+  template <class _DeviceAccessible = ::cuda::mr::device_accessible>
+  [[nodiscard]] _CCCL_HIDE_FROM_ABI friend auto
+  transform_device_argument(::cuda::stream_ref, const buffer &__self) noexcept
+      _CCCL_TRAILING_REQUIRES(::cuda::std::span<const _Tp>)(
+          ::cuda::std::__is_included_in_v<_DeviceAccessible, _Properties...>) {
+    // TODO add auto synchronization
+    return {__self.__unwrapped_begin(), __self.size()};
+  }
+
   //! @brief Forwards the passed properties
   _CCCL_TEMPLATE(class _Property)
-  _CCCL_REQUIRES((!property_with_value<_Property>) _CCCL_AND ::cuda::std::__is_included_in_v<_Property, _Properties...>)
-  _CCCL_HIDE_FROM_ABI friend void get_property(const buffer&, _Property) noexcept {}
+  _CCCL_REQUIRES(
+      (!property_with_value<_Property>)
+          _CCCL_AND ::cuda::std::__is_included_in_v<_Property, _Properties...>)
+  _CCCL_HIDE_FROM_ABI friend void get_property(const buffer &,
+                                               _Property) noexcept {}
 };
 
 template <class _Tp>
@@ -580,17 +592,16 @@
 using host_buffer = buffer<_Tp, ::cuda::mr::host_accessible>;
 
 template <class _Tp, class _PropsList>
-using __buffer_type_for_props = typename ::cuda::std::remove_reference_t<_PropsList>::template rebind<buffer, _Tp>;
+using __buffer_type_for_props = typename ::cuda::std::remove_reference_t<
+    _PropsList>::template rebind<buffer, _Tp>;
 
 template <typename _BufferTo, typename _BufferFrom>
-void __copy_cross_buffers(stream_ref __stream, _BufferTo& __to, const _BufferFrom& __from)
-{
+void __copy_cross_buffers(stream_ref __stream, _BufferTo &__to,
+                          const _BufferFrom &__from) {
   __stream.wait(__from.stream());
   ::cuda::__driver::__memcpyAsync(
-    __to.__unwrapped_begin(),
-    __from.__unwrapped_begin(),
-    sizeof(typename _BufferTo::value_type) * __from.size(),
-    __stream.get());
+      __to.__unwrapped_begin(), __from.__unwrapped_begin(),
+      sizeof(typename _BufferTo::value_type) * __from.size(), __stream.get());
 }
 
 _CCCL_BEGIN_NAMESPACE_ARCH_DEPENDENT
@@ -599,53 +610,49 @@
 //! @param __first Pointer to the first element to be initialized.
 //! @param __count The number of elements to be initialized.
 template <typename _Tp, __memory_accessability _Accessability>
-_CCCL_HIDE_FROM_ABI void
-__fill_n(cuda::stream_ref __stream, _Tp* __first, ::cuda::std::size_t __count, const _Tp& __value)
-{
-  if (__count == 0)
-  {
+_CCCL_HIDE_FROM_ABI void __fill_n(cuda::stream_ref __stream, _Tp *__first,
+                                  ::cuda::std::size_t __count,
+                                  const _Tp &__value) {
+  if (__count == 0) {
     return;
   }
 
-  // We don't know what to do with both device and host accessible buffers, so we need to check the attributes
-  if constexpr (_Accessability == __memory_accessability::__device_and_host)
-  {
-    __driver::__pointer_attribute_value_type_t<CU_POINTER_ATTRIBUTE_MEMORY_TYPE> __type;
+  // We don't know what to do with both device and host accessible buffers, so
+  // we need to check the attributes
+  if constexpr (_Accessability == __memory_accessability::__device_and_host) {
+    __driver::__pointer_attribute_value_type_t<CU_POINTER_ATTRIBUTE_MEMORY_TYPE>
+        __type;
     bool __is_managed{};
-    auto __status1 = ::cuda::__driver::__pointerGetAttributeNoThrow<CU_POINTER_ATTRIBUTE_MEMORY_TYPE>(__type, __first);
-    auto __status2 =
-      ::cuda::__driver::__pointerGetAttributeNoThrow<CU_POINTER_ATTRIBUTE_IS_MANAGED>(__is_managed, __first);
-    if (__status1 != ::cudaSuccess || __status2 != ::cudaSuccess)
-    {
+    auto __status1 = ::cuda::__driver::__pointerGetAttributeNoThrow<
+        CU_POINTER_ATTRIBUTE_MEMORY_TYPE>(__type, __first);
+    auto __status2 = ::cuda::__driver::__pointerGetAttributeNoThrow<
+        CU_POINTER_ATTRIBUTE_IS_MANAGED>(__is_managed, __first);
+    if (__status1 != ::cudaSuccess || __status2 != ::cudaSuccess) {
       __throw_cuda_error(__status1, "Failed to get buffer memory attributes");
     }
-    if (__type == ::CU_MEMORYTYPE_HOST && !__is_managed)
-    {
-      __fill_n<_Tp, __memory_accessability::__host>(__stream, __first, __count, __value);
+    if (__type == ::CU_MEMORYTYPE_HOST && !__is_managed) {
+      __fill_n<_Tp, __memory_accessability::__host>(__stream, __first, __count,
+                                                    __value);
+    } else {
+      __fill_n<_Tp, __memory_accessability::__device>(__stream, __first,
+                                                      __count, __value);
     }
-    else
-    {
-      __fill_n<_Tp, __memory_accessability::__device>(__stream, __first, __count, __value);
-    }
-  }
-  else if constexpr (_Accessability == __memory_accessability::__host)
-  {
+  } else if constexpr (_Accessability == __memory_accessability::__host) {
     ::cuda::host_launch(
-      __stream, ::cuda::std::uninitialized_fill_n<_Tp*, ::cuda::std::size_t, _Tp>, __first, __count, __value);
-  }
-  else
-  {
-    if constexpr (sizeof(_Tp) <= 4)
-    {
-      ::cuda::__driver::__memsetAsync(__first, __value, __count, __stream.get());
-    }
-    else
-    {
+        __stream,
+        ::cuda::std::uninitialized_fill_n<_Tp *, ::cuda::std::size_t, _Tp>,
+        __first, __count, __value);
+  } else {
+    if constexpr (sizeof(_Tp) <= 4) {
+      ::cuda::__driver::__memsetAsync(__first, __value, __count,
+                                      __stream.get());
+    } else {
 #if _CCCL_HAS_CUDA_COMPILER()
       ::cuda::experimental::__ensure_current_device __guard(__stream);
       ::cub::DeviceTransform::Fill(__first, __count, __value, __stream.get());
 #else
-      static_assert(0, "CUDA compiler is required to initialize a buffer with elements larger than 4 bytes");
+      static_assert(0, "CUDA compiler is required to initialize a buffer with "
+                       "elements larger than 4 bytes");
 #endif
     }
   }
@@ -653,27 +660,29 @@
 
 _CCCL_END_NAMESPACE_ARCH_DEPENDENT
 
-template <class _Tp, class... _TargetProperties, class... _SourceProperties, class _Env = ::cuda::std::execution::env<>>
+template <class _Tp, class... _TargetProperties, class... _SourceProperties,
+          class _Env = ::cuda::std::execution::env<>>
 buffer<_Tp, _TargetProperties...> make_buffer(
-  stream_ref __stream,
-  ::cuda::mr::any_resource<_TargetProperties...> __mr,
-  const buffer<_Tp, _SourceProperties...>& __source,
-  const _Env& __env = {})
-{
-  buffer<_Tp, _TargetProperties...> __res{__stream, __mr, __source.size(), no_init, __env};
+    stream_ref __stream, ::cuda::mr::any_resource<_TargetProperties...> __mr,
+    const buffer<_Tp, _SourceProperties...> &__source, const _Env &__env = {}) {
+  buffer<_Tp, _TargetProperties...> __res{__stream, __mr, __source.size(),
+                                          no_init, __env};
 
   __copy_cross_buffers(__stream, __res, __source);
 
   return __res;
 }
 
-_CCCL_TEMPLATE(class _Tp, class _Resource, class... _SourceProperties, class _Env = ::cuda::std::execution::env<>)
-_CCCL_REQUIRES(::cuda::mr::resource<_Resource> _CCCL_AND ::cuda::mr::__has_default_queries<_Resource>)
-auto make_buffer(
-  stream_ref __stream, _Resource&& __mr, const buffer<_Tp, _SourceProperties...>& __source, const _Env& __env = {})
-{
-  using __buffer_type = __buffer_type_for_props<_Tp, typename ::cuda::std::decay_t<_Resource>::default_queries>;
-  auto __res          = __buffer_type{__stream, __mr, __source.size(), uninit, __env};
+_CCCL_TEMPLATE(class _Tp, class _Resource, class... _SourceProperties,
+               class _Env = ::cuda::std::execution::env<>)
+_CCCL_REQUIRES(::cuda::mr::resource<_Resource>
+                   _CCCL_AND ::cuda::mr::__has_default_queries<_Resource>)
+auto make_buffer(stream_ref __stream, _Resource &&__mr,
+                 const buffer<_Tp, _SourceProperties...> &__source,
+                 const _Env &__env = {}) {
+  using __buffer_type = __buffer_type_for_props<
+      _Tp, typename ::cuda::std::decay_t<_Resource>::default_queries>;
+  auto __res = __buffer_type{__stream, __mr, __source.size(), uninit, __env};
 
   __copy_cross_buffers(__stream, __res, __source);
 
@@ -681,139 +690,149 @@
 }
 
 // Empty buffer make function
-_CCCL_TEMPLATE(class _Tp, class... _Properties, class _Env = ::cuda::std::execution::env<>)
+_CCCL_TEMPLATE(class _Tp, class... _Properties,
+               class _Env = ::cuda::std::execution::env<>)
 _CCCL_REQUIRES(__buffer_compatible_env<_Env>)
 buffer<_Tp, _Properties...>
-make_buffer(stream_ref __stream, ::cuda::mr::any_resource<_Properties...>& __mr, const _Env& __env = {})
-{
+make_buffer(stream_ref __stream, ::cuda::mr::any_resource<_Properties...> &__mr,
+            const _Env &__env = {}) {
   return buffer<_Tp, _Properties...>{__stream, __mr, __env};
 }
 
-_CCCL_TEMPLATE(class _Tp, class _Resource, class _Env = ::cuda::std::execution::env<>)
-_CCCL_REQUIRES(::cuda::mr::resource<_Resource> _CCCL_AND ::cuda::mr::__has_default_queries<_Resource> _CCCL_AND
-                 __buffer_compatible_env<_Env>)
-auto make_buffer(stream_ref __stream, _Resource&& __mr, const _Env& __env = {})
-{
-  using __buffer_type = __buffer_type_for_props<_Tp, typename ::cuda::std::decay_t<_Resource>::default_queries>;
+_CCCL_TEMPLATE(class _Tp, class _Resource,
+               class _Env = ::cuda::std::execution::env<>)
+_CCCL_REQUIRES(::cuda::mr::resource<_Resource>
+                   _CCCL_AND ::cuda::mr::__has_default_queries<_Resource>
+                       _CCCL_AND __buffer_compatible_env<_Env>)
+auto make_buffer(stream_ref __stream, _Resource &&__mr,
+                 const _Env &__env = {}) {
+  using __buffer_type = __buffer_type_for_props<
+      _Tp, typename ::cuda::std::decay_t<_Resource>::default_queries>;
   return __buffer_type{__stream, __mr, __env};
 }
 
 _CCCL_BEGIN_NAMESPACE_ARCH_DEPENDENT
 
 // Size and value make function
-template <class _Tp, class... _Properties, class _Env = ::cuda::std::execution::env<>>
-buffer<_Tp, _Properties...> make_buffer(
-  stream_ref __stream,
-  ::cuda::mr::any_resource<_Properties...> __mr,
-  size_t __size,
-  const _Tp& __value,
-  [[maybe_unused]] const _Env& __env = {})
-{
-<<<<<<< HEAD
-  auto __res = async_buffer<_Tp, _Properties...>{__stream, __mr, __size, no_init};
+template <class _Tp, class... _Properties,
+          class _Env = ::cuda::std::execution::env<>>
+buffer<_Tp, _Properties...>
+make_buffer(stream_ref __stream, ::cuda::mr::any_resource<_Properties...> __mr,
+            size_t __size, const _Tp &__value,
+            [[maybe_unused]] const _Env &__env = {}) {
+  auto __res = buffer<_Tp, _Properties...>{__stream, __mr, __size, no_init};
   __fill_n<_Tp, __memory_accessability_from_properties<_Properties...>::value>(
-=======
-  auto __res = buffer<_Tp, _Properties...>{__stream, __mr, __size, no_init};
-  __fill_n<_Tp, !::cuda::mr::__is_device_accessible<_Properties...>>(
->>>>>>> 3a4892e1
-    __stream, __res.__unwrapped_begin(), __size, __value);
+      __stream, __res.__unwrapped_begin(), __size, __value);
   return __res;
 }
 
-_CCCL_TEMPLATE(class _Tp, class _Resource, class _Env = ::cuda::std::execution::env<>)
-_CCCL_REQUIRES(::cuda::mr::resource<_Resource> _CCCL_AND ::cuda::mr::__has_default_queries<_Resource>)
-auto make_buffer(
-  stream_ref __stream, _Resource&& __mr, size_t __size, const _Tp& __value, [[maybe_unused]] const _Env& __env = {})
-{
-  using __default_queries = typename ::cuda::std::decay_t<_Resource>::default_queries;
-  using __buffer_type     = __buffer_type_for_props<_Tp, __default_queries>;
-  auto __res              = __buffer_type{__stream, __mr, __size, no_init};
-  __fill_n<_Tp, __default_queries::template rebind<__memory_accessability_from_properties>::value>(
-    __stream, __res.__unwrapped_begin(), __size, __value);
+_CCCL_TEMPLATE(class _Tp, class _Resource,
+               class _Env = ::cuda::std::execution::env<>)
+_CCCL_REQUIRES(::cuda::mr::resource<_Resource>
+                   _CCCL_AND ::cuda::mr::__has_default_queries<_Resource>)
+auto make_buffer(stream_ref __stream, _Resource &&__mr, size_t __size,
+                 const _Tp &__value, [[maybe_unused]] const _Env &__env = {}) {
+  using __default_queries =
+      typename ::cuda::std::decay_t<_Resource>::default_queries;
+  using __buffer_type = __buffer_type_for_props<_Tp, __default_queries>;
+  auto __res = __buffer_type{__stream, __mr, __size, no_init};
+  __fill_n<_Tp, __default_queries::template rebind<
+                    __memory_accessability_from_properties>::value>(
+      __stream, __res.__unwrapped_begin(), __size, __value);
   return __res;
 }
 
 _CCCL_END_NAMESPACE_ARCH_DEPENDENT
 
 // Size with no initialization make function
-template <class _Tp, class... _Properties, class _Env = ::cuda::std::execution::env<>>
-buffer<_Tp, _Properties...> make_buffer(
-  stream_ref __stream,
-  ::cuda::mr::any_resource<_Properties...>& __mr,
-  size_t __size,
-  ::cuda::experimental::no_init_t,
-  const _Env& __env = {})
-{
-  return buffer<_Tp, _Properties...>{__stream, __mr, __size, ::cuda::experimental::no_init, __env};
-}
-
-_CCCL_TEMPLATE(class _Tp, class _Resource, class _Env = ::cuda::std::execution::env<>)
-_CCCL_REQUIRES(::cuda::mr::resource<_Resource> _CCCL_AND ::cuda::mr::__has_default_queries<_Resource>)
-auto make_buffer(
-  stream_ref __stream, _Resource&& __mr, size_t __size, ::cuda::experimental::no_init_t, const _Env& __env = {})
-{
-  using __buffer_type = __buffer_type_for_props<_Tp, typename ::cuda::std::decay_t<_Resource>::default_queries>;
-  return __buffer_type{__stream, __mr, __size, ::cuda::experimental::no_init, __env};
+template <class _Tp, class... _Properties,
+          class _Env = ::cuda::std::execution::env<>>
+buffer<_Tp, _Properties...>
+make_buffer(stream_ref __stream, ::cuda::mr::any_resource<_Properties...> &__mr,
+            size_t __size, ::cuda::experimental::no_init_t,
+            const _Env &__env = {}) {
+  return buffer<_Tp, _Properties...>{__stream, __mr, __size,
+                                     ::cuda::experimental::no_init, __env};
+}
+
+_CCCL_TEMPLATE(class _Tp, class _Resource,
+               class _Env = ::cuda::std::execution::env<>)
+_CCCL_REQUIRES(::cuda::mr::resource<_Resource>
+                   _CCCL_AND ::cuda::mr::__has_default_queries<_Resource>)
+auto make_buffer(stream_ref __stream, _Resource &&__mr, size_t __size,
+                 ::cuda::experimental::no_init_t, const _Env &__env = {}) {
+  using __buffer_type = __buffer_type_for_props<
+      _Tp, typename ::cuda::std::decay_t<_Resource>::default_queries>;
+  return __buffer_type{__stream, __mr, __size, ::cuda::experimental::no_init,
+                       __env};
 }
 
 // Iterator range make function
-_CCCL_TEMPLATE(class _Tp, class... _Properties, class _Iter, class _Env = ::cuda::std::execution::env<>)
+_CCCL_TEMPLATE(class _Tp, class... _Properties, class _Iter,
+               class _Env = ::cuda::std::execution::env<>)
 _CCCL_REQUIRES(::cuda::std::__has_forward_traversal<_Iter>)
-buffer<_Tp, _Properties...> make_buffer(
-  stream_ref __stream,
-  ::cuda::mr::any_resource<_Properties...>& __mr,
-  _Iter __first,
-  _Iter __last,
-  const _Env& __env = {})
-{
+buffer<_Tp, _Properties...>
+make_buffer(stream_ref __stream, ::cuda::mr::any_resource<_Properties...> &__mr,
+            _Iter __first, _Iter __last, const _Env &__env = {}) {
   return buffer<_Tp, _Properties...>{__stream, __mr, __first, __last, __env};
 }
 
-_CCCL_TEMPLATE(class _Tp, class _Resource, class _Iter, class _Env = ::cuda::std::execution::env<>)
-_CCCL_REQUIRES(::cuda::mr::resource<_Resource> _CCCL_AND ::cuda::mr::__has_default_queries<_Resource>
-                 _CCCL_AND ::cuda::std::__has_forward_traversal<_Iter>)
-auto make_buffer(stream_ref __stream, _Resource&& __mr, _Iter __first, _Iter __last, const _Env& __env = {})
-{
-  using __buffer_type = __buffer_type_for_props<_Tp, typename ::cuda::std::decay_t<_Resource>::default_queries>;
+_CCCL_TEMPLATE(class _Tp, class _Resource, class _Iter,
+               class _Env = ::cuda::std::execution::env<>)
+_CCCL_REQUIRES(::cuda::mr::resource<_Resource>
+                   _CCCL_AND ::cuda::mr::__has_default_queries<_Resource>
+                       _CCCL_AND ::cuda::std::__has_forward_traversal<_Iter>)
+auto make_buffer(stream_ref __stream, _Resource &&__mr, _Iter __first,
+                 _Iter __last, const _Env &__env = {}) {
+  using __buffer_type = __buffer_type_for_props<
+      _Tp, typename ::cuda::std::decay_t<_Resource>::default_queries>;
   return __buffer_type{__stream, __mr, __first, __last, __env};
 }
 
 // Initializer list make function
-template <class _Tp, class... _Properties, class _Env = ::cuda::std::execution::env<>>
-buffer<_Tp, _Properties...> make_buffer(
-  stream_ref __stream,
-  ::cuda::mr::any_resource<_Properties...>& __mr,
-  ::cuda::std::initializer_list<_Tp> __ilist,
-  const _Env& __env = {})
-{
+template <class _Tp, class... _Properties,
+          class _Env = ::cuda::std::execution::env<>>
+buffer<_Tp, _Properties...>
+make_buffer(stream_ref __stream, ::cuda::mr::any_resource<_Properties...> &__mr,
+            ::cuda::std::initializer_list<_Tp> __ilist,
+            const _Env &__env = {}) {
   return buffer<_Tp, _Properties...>{__stream, __mr, __ilist, __env};
 }
 
-_CCCL_TEMPLATE(class _Tp, class _Resource, class _Env = ::cuda::std::execution::env<>)
-_CCCL_REQUIRES(::cuda::mr::resource<_Resource> _CCCL_AND ::cuda::mr::__has_default_queries<_Resource>)
-auto make_buffer(
-  stream_ref __stream, _Resource&& __mr, ::cuda::std::initializer_list<_Tp> __ilist, const _Env& __env = {})
-{
-  using __buffer_type = __buffer_type_for_props<_Tp, typename ::cuda::std::decay_t<_Resource>::default_queries>;
+_CCCL_TEMPLATE(class _Tp, class _Resource,
+               class _Env = ::cuda::std::execution::env<>)
+_CCCL_REQUIRES(::cuda::mr::resource<_Resource>
+                   _CCCL_AND ::cuda::mr::__has_default_queries<_Resource>)
+auto make_buffer(stream_ref __stream, _Resource &&__mr,
+                 ::cuda::std::initializer_list<_Tp> __ilist,
+                 const _Env &__env = {}) {
+  using __buffer_type = __buffer_type_for_props<
+      _Tp, typename ::cuda::std::decay_t<_Resource>::default_queries>;
   return __buffer_type{__stream, __mr, __ilist, __env};
 }
 
 // Range make function for ranges
-_CCCL_TEMPLATE(class _Tp, class... _Properties, class _Range, class _Env = ::cuda::std::execution::env<>)
+_CCCL_TEMPLATE(class _Tp, class... _Properties, class _Range,
+               class _Env = ::cuda::std::execution::env<>)
 _CCCL_REQUIRES(::cuda::std::ranges::forward_range<_Range>)
-buffer<_Tp, _Properties...> make_buffer(
-  stream_ref __stream, ::cuda::mr::any_resource<_Properties...> __mr, _Range&& __range, const _Env& __env = {})
-{
-  return buffer<_Tp, _Properties...>{__stream, __mr, ::cuda::std::forward<_Range>(__range), __env};
-}
-
-_CCCL_TEMPLATE(class _Tp, class _Resource, class _Range, class _Env = ::cuda::std::execution::env<>)
-_CCCL_REQUIRES(::cuda::mr::resource<_Resource> _CCCL_AND ::cuda::mr::__has_default_queries<_Resource>
-                 _CCCL_AND ::cuda::std::ranges::forward_range<_Range>)
-auto make_buffer(stream_ref __stream, _Resource&& __mr, _Range&& __range, const _Env& __env = {})
-{
-  using __buffer_type = __buffer_type_for_props<_Tp, typename ::cuda::std::decay_t<_Resource>::default_queries>;
-  return __buffer_type{__stream, __mr, ::cuda::std::forward<_Range>(__range), __env};
+buffer<_Tp, _Properties...>
+make_buffer(stream_ref __stream, ::cuda::mr::any_resource<_Properties...> __mr,
+            _Range &&__range, const _Env &__env = {}) {
+  return buffer<_Tp, _Properties...>{
+      __stream, __mr, ::cuda::std::forward<_Range>(__range), __env};
+}
+
+_CCCL_TEMPLATE(class _Tp, class _Resource, class _Range,
+               class _Env = ::cuda::std::execution::env<>)
+_CCCL_REQUIRES(::cuda::mr::resource<_Resource>
+                   _CCCL_AND ::cuda::mr::__has_default_queries<_Resource>
+                       _CCCL_AND ::cuda::std::ranges::forward_range<_Range>)
+auto make_buffer(stream_ref __stream, _Resource &&__mr, _Range &&__range,
+                 const _Env &__env = {}) {
+  using __buffer_type = __buffer_type_for_props<
+      _Tp, typename ::cuda::std::decay_t<_Resource>::default_queries>;
+  return __buffer_type{__stream, __mr, ::cuda::std::forward<_Range>(__range),
+                       __env};
 }
 } // namespace cuda::experimental
 
