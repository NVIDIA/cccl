--- conflicted
+++ resolved
@@ -29,26 +29,8 @@
 namespace cuda::experimental
 {
 // NOLINTBEGIN(misc-unused-using-decls)
-<<<<<<< HEAD
 using _CUDA_VSTD::declval;
 // NOLINTEND(misc-unused-using-decls)
-=======
-using _CUDA_VSTD::__undefined;
-using _CUDA_VSTD::declval;
-// NOLINTEND(misc-unused-using-decls)
-
-namespace detail
-{
-// This is a helper type that can be used to ignore function arguments.
-struct [[maybe_unused]] __ignore
-{
-  _CCCL_HIDE_FROM_ABI __ignore() = default;
-
-  template <typename... _Args>
-  _CCCL_HOST_DEVICE constexpr __ignore(_Args&&...) noexcept
-  {}
-};
->>>>>>> a8d57e03
 
 // Classes can inherit from this type to become immovable.
 struct __immovable
