--- conflicted
+++ resolved
@@ -21,8 +21,10 @@
 #  pragma system_header
 #endif // no system header
 
-<<<<<<< HEAD
 #include <cuda/std/__execution/env.h>
+
+#include <cuda/experimental/__async/sender/cpos.cuh>
+#include <cuda/experimental/__async/sender/queries.cuh>
 
 #include <cuda/experimental/__async/sender/prologue.cuh>
 
@@ -36,155 +38,6 @@
 using _CUDA_VSTD::execution::__nothrow_queryable_with;
 using _CUDA_VSTD::execution::__query_result_t;
 using _CUDA_VSTD::execution::__queryable_with;
-} // namespace cuda::experimental::__async
-
-=======
-#include <cuda/std/__functional/reference_wrapper.h>
-
-#include <cuda/experimental/__async/sender/fwd.cuh>
-#include <cuda/experimental/__async/sender/meta.cuh>
-#include <cuda/experimental/__async/sender/queries.cuh>
-#include <cuda/experimental/__async/sender/tuple.cuh>
-#include <cuda/experimental/__async/sender/type_traits.cuh>
-#include <cuda/experimental/__async/sender/utility.cuh>
-
-#include <functional>
-
-#include <cuda/experimental/__async/sender/prologue.cuh>
-
-_CCCL_DIAG_PUSH
-
-// Suppress the warning: "definition of implicit copy constructor for 'env<>' is
-// deprecated because it has a user-declared copy assignment operator". We need to
-// suppress this warning rather than fix the code because defaulting or defining
-// the copy constructor would prevent aggregate initialization, which these types
-// depend on.
-_CCCL_DIAG_SUPPRESS_CLANG("-Wunknown-warning-option")
-_CCCL_DIAG_SUPPRESS_CLANG("-Wdeprecated-copy")
-
-namespace cuda::experimental::__async
-{
-template <class _Ty>
-extern _Ty __unwrap_ref;
-
-template <class _Ty>
-extern _Ty& __unwrap_ref<::std::reference_wrapper<_Ty>>;
-
-template <class _Ty>
-extern _Ty& __unwrap_ref<_CUDA_VSTD::reference_wrapper<_Ty>>;
-
-template <class _Ty>
-using __unwrap_reference_t _CCCL_NODEBUG_ALIAS = decltype(__unwrap_ref<_Ty>);
-
-template <class _Query, class _Value>
-struct _CCCL_TYPE_VISIBILITY_DEFAULT prop
-{
-  _CCCL_NO_UNIQUE_ADDRESS _Query __query;
-  _CCCL_NO_UNIQUE_ADDRESS _Value __value;
-
-  _CUDAX_TRIVIAL_API constexpr auto query(_Query) const noexcept -> const _Value&
-  {
-    return __value;
-  }
-
-  auto operator=(const prop&) -> prop& = delete;
-};
-
-template <class _Query, class _Value>
-prop(_Query, _Value) -> prop<_Query, _Value>;
-
-template <class... _Envs>
-struct _CCCL_TYPE_VISIBILITY_DEFAULT env
-{
-  __tuple<_Envs...> __envs_;
-
-  template <class _Query>
-  _CUDAX_TRIVIAL_API static constexpr decltype(auto) __get_1st(const env& __self) noexcept
-  {
-    // NOLINTNEXTLINE (modernize-avoid-c-arrays)
-    constexpr bool __flags[] = {__queryable_with<_Envs, _Query>..., false};
-    constexpr size_t __idx   = __async::__find_pos(__flags, __flags + sizeof...(_Envs));
-    if constexpr (__idx != __npos)
-    {
-      return __async::__cget<__idx>(__self.__envs_);
-    }
-  }
-
-  template <class _Query>
-  using __1st_env_t _CCCL_NODEBUG_ALIAS = decltype(env::__get_1st<_Query>(declval<const env&>()));
-
-  _CCCL_TEMPLATE(class _Query)
-  _CCCL_REQUIRES(__queryable_with<__1st_env_t<_Query>, _Query>)
-  _CUDAX_TRIVIAL_API constexpr auto query(_Query __query) const
-    noexcept(__nothrow_queryable_with<__1st_env_t<_Query>, _Query>) -> __query_result_t<__1st_env_t<_Query>, _Query>
-  {
-    return env::__get_1st<_Query>(*this).query(__query);
-  }
-
-  auto operator=(const env&) -> env& = delete;
-};
-
-// partial specialization for two environments
-template <class _Env0, class _Env1>
-struct _CCCL_TYPE_VISIBILITY_DEFAULT env<_Env0, _Env1>
-{
-  _CCCL_NO_UNIQUE_ADDRESS _Env0 __env0_;
-  _CCCL_NO_UNIQUE_ADDRESS _Env1 __env1_;
-
-  template <class _Query>
-  _CUDAX_TRIVIAL_API static constexpr decltype(auto) __get_1st(const env& __self) noexcept
-  {
-    if constexpr (__queryable_with<_Env0, _Query>)
-    {
-      return (__self.__env0_);
-    }
-    else
-    {
-      return (__self.__env1_);
-    }
-  }
-
-  template <class _Query>
-  using __1st_env_t _CCCL_NODEBUG_ALIAS = decltype(env::__get_1st<_Query>(declval<const env&>()));
-
-  _CCCL_TEMPLATE(class _Query)
-  _CCCL_REQUIRES(__queryable_with<__1st_env_t<_Query>, _Query>)
-  _CUDAX_TRIVIAL_API constexpr auto query(_Query __query) const
-    noexcept(__nothrow_queryable_with<__1st_env_t<_Query>, _Query>) -> __query_result_t<__1st_env_t<_Query>, _Query>
-  {
-    return env::__get_1st<_Query>(*this).query(__query);
-  }
-
-  auto operator=(const env&) -> env& = delete;
-};
-
-template <class... _Envs>
-env(_Envs...) -> env<__unwrap_reference_t<_Envs>...>;
-
-using empty_env CCCL_DEPRECATED_BECAUSE("please use env<> instead of empty_env") = env<>;
-
-struct get_env_t
-{
-  template <class _Ty>
-  using __env_of _CCCL_NODEBUG_ALIAS = decltype(declval<_Ty>().get_env());
-
-  template <class _Ty>
-  _CUDAX_TRIVIAL_API auto operator()(_Ty&& __ty) const noexcept -> __env_of<_Ty&>
-  {
-    static_assert(noexcept(__ty.get_env()));
-    return __ty.get_env();
-  }
-
-  _CUDAX_TRIVIAL_API auto operator()(__ignore) const noexcept -> env<>
-  {
-    return {};
-  }
-};
-
-_CCCL_GLOBAL_CONSTANT get_env_t get_env{};
-
-template <class _Ty>
-using env_of_t _CCCL_NODEBUG_ALIAS = decltype(__async::get_env(declval<_Ty>()));
 
 struct __not_a_scheduler
 {
@@ -216,9 +69,6 @@
 
 } // namespace cuda::experimental::__async
 
-_CCCL_DIAG_POP
-
->>>>>>> 549dd459
 #include <cuda/experimental/__async/sender/epilogue.cuh>
 
 #endif // __CUDAX_ASYNC_DETAIL_ENV