//===----------------------------------------------------------------------===//
//
// Part of CUDA Experimental in CUDA C++ Core Libraries,
// under the Apache License v2.0 with LLVM Exceptions.
// See https://llvm.org/LICENSE.txt for license information.
// SPDX-License-Identifier: Apache-2.0 WITH LLVM-exception
// SPDX-FileCopyrightText: Copyright (c) 2025 NVIDIA CORPORATION & AFFILIATES.
//
//===----------------------------------------------------------------------===//

#ifndef __CUDAX_ASYNC_DETAIL_START_DETACHED
#define __CUDAX_ASYNC_DETAIL_START_DETACHED

#include <cuda/std/detail/__config>

#if defined(_CCCL_IMPLICIT_SYSTEM_HEADER_GCC)
#  pragma GCC system_header
#elif defined(_CCCL_IMPLICIT_SYSTEM_HEADER_CLANG)
#  pragma clang system_header
#elif defined(_CCCL_IMPLICIT_SYSTEM_HEADER_MSVC)
#  pragma system_header
#endif // no system header

#include <cuda/std/__exception/terminate.h>

#include <cuda/experimental/__async/sender/cpos.cuh>
#include <cuda/experimental/__async/sender/env.cuh>
#include <cuda/experimental/__async/sender/utility.cuh>
#include <cuda/experimental/__detail/config.cuh>
#include <cuda/experimental/__detail/utility.cuh>

#include <cuda/experimental/__async/sender/prologue.cuh>

namespace cuda::experimental::__async
{
struct start_detached_t
{
private:
  struct __opstate_base_t
  {};

  struct _CCCL_TYPE_VISIBILITY_DEFAULT __rcvr_t
  {
    using receiver_concept _CCCL_NODEBUG_ALIAS = receiver_t;

    __opstate_base_t* __opstate_;
    void (*__destroy)(__opstate_base_t*) noexcept;

    template <class... _As>
    void set_value(_As&&...) && noexcept
    {
      __destroy(__opstate_);
    }

    template <class _Error>
    void set_error(_Error&&) && noexcept
    {
      _CUDA_VSTD_NOVERSION::terminate();
    }

    void set_stopped() && noexcept
    {
      __destroy(__opstate_);
    }
  };

  template <class _Sndr>
  struct _CCCL_TYPE_VISIBILITY_DEFAULT __opstate_t : __opstate_base_t
  {
    using operation_state_concept _CCCL_NODEBUG_ALIAS = operation_state_t;
    connect_result_t<_Sndr, __rcvr_t> __opstate_;

    static void __destroy(__opstate_base_t* __ptr) noexcept
    {
      delete static_cast<__opstate_t*>(__ptr);
    }

    _CUDAX_API explicit __opstate_t(_Sndr&& __sndr)
        : __opstate_(__async::connect(static_cast<_Sndr&&>(__sndr), __rcvr_t{this, &__destroy}))
    {}

<<<<<<< HEAD
    _CUDAX_IMMOVABLE(__opstate_t);

    _CUDAX_API void start() & noexcept
=======
    _CUDAX_API void start() noexcept
>>>>>>> 549dd459
    {
      __async::start(__opstate_);
    }
  };

  struct _CCCL_TYPE_VISIBILITY_DEFAULT __fn
  {
    template <class _Sndr>
    _CUDAX_API auto operator()(_Sndr __sndr) const
    {
      __async::start(*new __opstate_t<_Sndr>{static_cast<_Sndr&&>(__sndr)});
    }
  };

public:
  _CUDAX_API static constexpr auto __apply() noexcept
  {
    return __fn{};
  }

  /// run detached.
  template <class _Sndr>
  _CUDAX_TRIVIAL_API void operator()(_Sndr __sndr) const
  {
    using __dom_t _CCCL_NODEBUG_ALIAS = early_domain_of_t<_Sndr>;
    __dom_t::__apply (*this)(static_cast<_Sndr&&>(__sndr));
  }
};

_CCCL_GLOBAL_CONSTANT start_detached_t start_detached{};
} // namespace cuda::experimental::__async

#include <cuda/experimental/__async/sender/epilogue.cuh>

#endif<|MERGE_RESOLUTION|>--- conflicted
+++ resolved
@@ -79,13 +79,9 @@
         : __opstate_(__async::connect(static_cast<_Sndr&&>(__sndr), __rcvr_t{this, &__destroy}))
     {}
 
-<<<<<<< HEAD
     _CUDAX_IMMOVABLE(__opstate_t);
 
-    _CUDAX_API void start() & noexcept
-=======
     _CUDAX_API void start() noexcept
->>>>>>> 549dd459
     {
       __async::start(__opstate_);
     }
