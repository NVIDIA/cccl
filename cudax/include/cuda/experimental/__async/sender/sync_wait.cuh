--- conflicted
+++ resolved
@@ -24,11 +24,8 @@
 // run_loop isn't supported on-device yet, so neither can sync_wait be.
 #if !defined(__CUDA_ARCH__)
 
-<<<<<<< HEAD
+#  include <cuda/std/__type_traits/always_false.h>
 #  include <cuda/std/__type_traits/is_same.h>
-=======
-#  include <cuda/std/__type_traits/always_false.h>
->>>>>>> 730f6160
 #  include <cuda/std/__type_traits/type_identity.h>
 #  include <cuda/std/optional>
 #  include <cuda/std/tuple>
