--- conflicted
+++ resolved
@@ -92,28 +92,17 @@
 // because of NVBUG#4967486
 // Needs to keep the _async because of fun windows macros
 template <class _Resource>
-<<<<<<< HEAD
-_CUDAX_PUBLIC_API auto __allocate_async(_Resource& __mr, ::cuda::stream_ref __stream, size_t __bytes, size_t __alignment)
+_CCCL_PUBLIC_HOST_API auto
+__allocate_async(_Resource& __mr, ::cuda::stream_ref __stream, size_t __bytes, size_t __alignment)
   -> decltype(__mr.allocate(__stream, __bytes, __alignment))
-=======
-_CCCL_PUBLIC_HOST_API auto
-__allocate_async(_Resource& __mr, size_t __bytes, size_t __alignment, ::cuda::stream_ref __stream)
-  -> decltype(__mr.allocate_async(__bytes, __alignment, __stream))
->>>>>>> 54505f7b
 {
   return __mr.allocate(__stream, __bytes, __alignment);
 }
 
 template <class _Resource>
-<<<<<<< HEAD
-_CUDAX_PUBLIC_API auto
+_CCCL_PUBLIC_HOST_API auto
 __deallocate_async(_Resource& __mr, ::cuda::stream_ref __stream, void* __pv, size_t __bytes, size_t __alignment)
   -> decltype(__mr.deallocate(__stream, __pv, __bytes, __alignment))
-=======
-_CCCL_PUBLIC_HOST_API auto
-__deallocate_async(_Resource& __mr, void* __pv, size_t __bytes, size_t __alignment, ::cuda::stream_ref __stream)
-  -> decltype(__mr.deallocate_async(__pv, __bytes, __alignment, __stream))
->>>>>>> 54505f7b
 {
   __mr.deallocate(__stream, __pv, __bytes, __alignment);
 }
@@ -121,86 +110,46 @@
 template <class...>
 struct __ibasic_resource : __basic_interface<__ibasic_resource>
 {
-<<<<<<< HEAD
-  _CUDAX_PUBLIC_API void* allocate_sync(size_t __bytes, size_t __alignment = alignof(_CUDA_VSTD::max_align_t))
-  {
-    return experimental::virtcall<&__ibasic_resource::allocate_sync>(this, __bytes, __alignment);
-  }
-
-  _CUDAX_PUBLIC_API void
+  _CCCL_PUBLIC_HOST_API void* allocate_sync(size_t __bytes, size_t __alignment = alignof(_CUDA_VSTD::max_align_t))
+  {
+    return ::cuda::__virtcall<&__ibasic_resource::allocate_sync>(this, __bytes, __alignment);
+  }
+
+  _CCCL_PUBLIC_HOST_API void
+ 
   deallocate_sync(void* __pv, size_t __bytes, size_t __alignment = alignof(_CUDA_VSTD::max_align_t))
   {
-    return experimental::virtcall<&__ibasic_resource::deallocate_sync>(this, __pv, __bytes, __alignment);
+    return ::cuda::__virtcall<&__ibasic_resource::deallocate_sync>(this, __pv, __bytes, __alignment);
   }
 
   template <class _Ty>
-  using overrides _CCCL_NODEBUG_ALIAS =
-    overrides_for<_Ty, _CUDAX_FNPTR_CONSTANT_WAR(&_Ty::allocate_sync), _CUDAX_FNPTR_CONSTANT_WAR(&_Ty::deallocate_sync)>;
-=======
-  _CCCL_PUBLIC_HOST_API void* allocate(size_t __bytes, size_t __alignment = alignof(_CUDA_VSTD::max_align_t))
-  {
-    return ::cuda::__virtcall<&__ibasic_resource::allocate>(this, __bytes, __alignment);
-  }
-
-  _CCCL_PUBLIC_HOST_API void
-  deallocate(void* __pv, size_t __bytes, size_t __alignment = alignof(_CUDA_VSTD::max_align_t))
-  {
-    return ::cuda::__virtcall<&__ibasic_resource::deallocate>(this, __pv, __bytes, __alignment);
-  }
-
-  template <class _Ty>
-  using overrides _CCCL_NODEBUG_ALIAS = __overrides_for<_Ty, &_Ty::allocate, &_Ty::deallocate>;
->>>>>>> 54505f7b
+  using overrides _CCCL_NODEBUG_ALIAS = __overrides_for<_Ty, &_Ty::allocate_sync, &_Ty::deallocate_sync>;
 };
 
 template <class...>
 struct __ibasic_async_resource : __basic_interface<__ibasic_async_resource>
 {
-<<<<<<< HEAD
-  _CUDAX_PUBLIC_API void* allocate(::cuda::stream_ref __stream, size_t __bytes, size_t __alignment)
-  {
-    return experimental::virtcall<&__allocate_async<__ibasic_async_resource>>(this, __stream, __bytes, __alignment);
-  }
-
-  _CUDAX_PUBLIC_API void* allocate(::cuda::stream_ref __stream, size_t __bytes)
-  {
-    return experimental::virtcall<&__allocate_async<__ibasic_async_resource>>(
+  _CCCL_PUBLIC_HOST_API void* allocate(::cuda::stream_ref __stream, size_t __bytes, size_t __alignment)
+  {
+    return ::cuda::__virtcall<&__allocate_async<__ibasic_async_resource>>(this, __stream, __bytes, __alignment);
+  }
+
+  _CCCL_PUBLIC_HOST_API void* allocate(::cuda::stream_ref __stream, size_t __bytes)
+  {
+    return ::cuda::__virtcall<&__allocate_async<__ibasic_async_resource>>(
       this, __stream, __bytes, alignof(_CUDA_VSTD::max_align_t));
   }
 
-  _CUDAX_PUBLIC_API void deallocate(::cuda::stream_ref __stream, void* __pv, size_t __bytes, size_t __alignment)
-  {
-    return experimental::virtcall<&__deallocate_async<__ibasic_async_resource>>(
-      this, __stream, __pv, __bytes, __alignment);
-  }
-
-  _CUDAX_PUBLIC_API void deallocate(::cuda::stream_ref __stream, void* __pv, size_t __bytes)
-  {
-    return experimental::virtcall<&__deallocate_async<__ibasic_async_resource>>(
+  _CCCL_PUBLIC_HOST_API void
+  deallocate(::cuda::stream_ref __stream, void* __pv, size_t __bytes, size_t __alignment)
+  {
+    return ::cuda::__virtcall<&__deallocate_async<__ibasic_async_resource>>(this, __stream, __pv, __bytes, __alignment);
+  }
+
+  _CCCL_PUBLIC_HOST_API void deallocate(::cuda::stream_ref __stream, void* __pv, size_t __bytes)
+  {
+    return ::cuda::__virtcall<&__deallocate_async<__ibasic_async_resource>>(
       this, __stream, __pv, __bytes, alignof(_CUDA_VSTD::max_align_t));
-=======
-  _CCCL_PUBLIC_HOST_API void* allocate_async(size_t __bytes, size_t __alignment, ::cuda::stream_ref __stream)
-  {
-    return ::cuda::__virtcall<&__allocate_async<__ibasic_async_resource>>(this, __bytes, __alignment, __stream);
-  }
-
-  _CCCL_PUBLIC_HOST_API void* allocate_async(size_t __bytes, ::cuda::stream_ref __stream)
-  {
-    return ::cuda::__virtcall<&__allocate_async<__ibasic_async_resource>>(
-      this, __bytes, alignof(_CUDA_VSTD::max_align_t), __stream);
-  }
-
-  _CCCL_PUBLIC_HOST_API void
-  deallocate_async(void* __pv, size_t __bytes, size_t __alignment, ::cuda::stream_ref __stream)
-  {
-    return ::cuda::__virtcall<&__deallocate_async<__ibasic_async_resource>>(this, __pv, __bytes, __alignment, __stream);
-  }
-
-  _CCCL_PUBLIC_HOST_API void deallocate_async(void* __pv, size_t __bytes, ::cuda::stream_ref __stream)
-  {
-    return ::cuda::__virtcall<&__deallocate_async<__ibasic_async_resource>>(
-      this, __pv, __bytes, alignof(_CUDA_VSTD::max_align_t), __stream);
->>>>>>> 54505f7b
   }
 
   template <class _Ty>
