--- conflicted
+++ resolved
@@ -24,17 +24,10 @@
 // cudaMallocAsync was introduced in CTK 11.2
 #if !defined(_CCCL_COMPILER_MSVC_2017) && !defined(_CCCL_CUDACC_BELOW_11_2)
 
-<<<<<<< HEAD
-#  if defined(_CCCL_CUDA_COMPILER)
-#    include <cuda_runtime.h>
-#    include <cuda_runtime_api.h>
-#  endif // _CCCL_CUDA_COMPILER
-=======
 #  if defined(_CCCL_CUDA_COMPILER_CLANG)
 #    include <cuda_runtime.h>
 #    include <cuda_runtime_api.h>
 #  endif // _CCCL_CUDA_COMPILER_CLANG
->>>>>>> 5e0f9222
 
 #  include <cuda/__memory_resource/get_property.h>
 #  include <cuda/__memory_resource/properties.h>
