--- conflicted
+++ resolved
@@ -138,11 +138,7 @@
 struct can_stack_checker
 {
   template <typename... LevelsShifted>
-<<<<<<< HEAD
-  static constexpr bool can_stack = (detail::can_rhs_stack_on_lhs<LevelsShifted, Levels> && ...);
-=======
   using can_stack = ::cuda::std::__fold_and<detail::can_stack_on_top<LevelsShifted, Levels>...>;
->>>>>>> 87f72468
 };
 
 template <typename LUnit, typename L1, typename... Levels>
@@ -279,11 +275,7 @@
     }
     else
     {
-<<<<<<< HEAD
-      using Unit = typename detail::get_first_level<typename Levels::level_type...>;
-=======
       using Unit = ::cuda::std::__type_index_c<0, __level_type_of<Levels>...>;
->>>>>>> 87f72468
       return dims_product<typename TopLevel::product_type>(
         replace_with_intrinsics_or_constexpr<Unit, TopLevel>(ltop.dims), (*this)(levels...));
     }
@@ -310,11 +302,7 @@
     }
     else
     {
-<<<<<<< HEAD
-      using Unit        = typename detail::get_first_level<typename Levels::level_type...>;
-=======
       using Unit        = ::cuda::std::__type_index_c<0, __level_type_of<Levels>...>;
->>>>>>> 87f72468
       auto hinted_index = static_index_hint(ltop.dims, dims_helper<Unit, TopLevel>::index());
       return dims_sum<typename TopLevel::product_type>(
         dims_product<typename TopLevel::product_type>(hinted_index, hierarchy_extents_helper<BottomUnit>()(levels...)),
@@ -337,11 +325,7 @@
     }
     else
     {
-<<<<<<< HEAD
-      using Unit        = typename detail::get_first_level<typename Levels::level_type...>;
-=======
       using Unit        = ::cuda::std::__type_index_c<0, __level_type_of<Levels>...>;
->>>>>>> 87f72468
       auto hinted_index = static_index_hint(ltop.dims, dims_helper<Unit, TopLevel>::index());
       auto level_rank   = detail::index_to_linear<typename TopLevel::product_type>(hinted_index, ltop.dims);
       return level_rank * dims_to_count(hierarchy_extents_helper<BottomUnit>()(levels...))
@@ -522,13 +506,8 @@
    * @tparam Level
    *  Specifies at what CUDA hierarchy level the extents are requested
    */
-<<<<<<< HEAD
-  template <typename Unit = BottomUnit, typename Level = typename detail::get_first_level<Levels...>::level_type>
-  _CCCL_HOST_DEVICE constexpr auto extents(const Unit& = Unit(), const Level& = Level()) const noexcept
-=======
   template <typename Unit = BottomUnit, typename Level = __level_type_of<::cuda::std::__type_index_c<0, Levels...>>>
   _CUDAX_API constexpr auto extents(const Unit& = Unit(), const Level& = Level()) const noexcept
->>>>>>> 87f72468
   {
     auto selected = levels_range<Unit, Level>();
     return detail::convert_to_query_result(::cuda::std::apply(detail::hierarchy_extents_helper<Unit>{}, selected));
@@ -569,13 +548,8 @@
    * @tparam Level
    *  Specifies at what level the count should happen
    */
-<<<<<<< HEAD
-  template <typename Unit = BottomUnit, typename Level = typename detail::get_first_level<Levels...>::level_type>
-  _CCCL_HOST_DEVICE constexpr auto count(const Unit& = Unit(), const Level& = Level()) const noexcept
-=======
   template <typename Unit = BottomUnit, typename Level = __level_type_of<::cuda::std::__type_index_c<0, Levels...>>>
   _CUDAX_API constexpr auto count(const Unit& = Unit(), const Level& = Level()) const noexcept
->>>>>>> 87f72468
   {
     return detail::dims_to_count(extents<Unit, Level>());
   }
@@ -611,13 +585,8 @@
    * @tparam Level
    *  Specifies at what level the count should happen
    */
-<<<<<<< HEAD
-  template <typename Unit = BottomUnit, typename Level = typename detail::get_first_level<Levels...>::level_type>
-  _CCCL_HOST_DEVICE constexpr static auto static_count(const Unit& = Unit(), const Level& = Level()) noexcept
-=======
   template <typename Unit = BottomUnit, typename Level = __level_type_of<::cuda::std::__type_index_c<0, Levels...>>>
   _CUDAX_API constexpr static auto static_count(const Unit& = Unit(), const Level& = Level()) noexcept
->>>>>>> 87f72468
   {
     if constexpr (extents_type<Unit, Level>::rank_dynamic() == 0)
     {
@@ -668,11 +637,7 @@
    * @tparam Level
    *  Specifies at what hierarchy level the index is requested
    */
-<<<<<<< HEAD
-  template <typename Unit = BottomUnit, typename Level = typename detail::get_first_level<Levels...>::level_type>
-=======
   template <typename Unit = BottomUnit, typename Level = __level_type_of<::cuda::std::__type_index_c<0, Levels...>>>
->>>>>>> 87f72468
   _CCCL_DEVICE constexpr auto index(const Unit& = Unit(), const Level& = Level()) const noexcept
   {
     auto selected = levels_range<Unit, Level>();
@@ -714,11 +679,7 @@
    * @tparam Level
    *  Specifies at what level the rank is requested
    */
-<<<<<<< HEAD
-  template <typename Unit = BottomUnit, typename Level = typename detail::get_first_level<Levels...>::level_type>
-=======
   template <typename Unit = BottomUnit, typename Level = __level_type_of<::cuda::std::__type_index_c<0, Levels...>>>
->>>>>>> 87f72468
   _CCCL_DEVICE constexpr auto rank(const Unit& = Unit(), const Level& = Level()) const noexcept
   {
     auto selected = levels_range<Unit, Level>();
@@ -905,22 +866,14 @@
   using top_level    = __level_type_of<::cuda::std::__type_index_c<0, Levels...>>;
   using bottom_level = __level_type_of<::cuda::std::__type_index_c<sizeof...(Levels) - 1, Levels...>>;
 
-<<<<<<< HEAD
-  if constexpr (detail::can_rhs_stack_on_lhs<top_level, typename L1::level_type>)
-=======
-  if constexpr (detail::can_stack_on_top<top_level, __level_type_of<NewLevel>>)
->>>>>>> 87f72468
+  if constexpr (detail::can_rhs_stack_on_lhs<top_level, __level_type_of<NewLevel>>)
   {
     return hierarchy_dimensions_fragment<LUnit, NewLevel, Levels...>(
       ::cuda::std::tuple_cat(::cuda::std::make_tuple(new_level), ls.levels));
   }
   else
   {
-<<<<<<< HEAD
-    static_assert(detail::can_rhs_stack_on_lhs<typename L1::level_type, bottom_level>,
-=======
-    static_assert(detail::can_stack_on_top<__level_type_of<NewLevel>, bottom_level>,
->>>>>>> 87f72468
+    static_assert(detail::can_rhs_stack_on_lhs<__level_type_of<NewLevel>, bottom_level>,
                   "Not supported order of levels in hierarchy");
     using NewUnit = typename __level_type_of<NewLevel>::allowed_below::default_unit;
     return hierarchy_dimensions_fragment<NewUnit, Levels..., NewLevel>(
