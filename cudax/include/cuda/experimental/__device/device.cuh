--- conflicted
+++ resolved
@@ -52,7 +52,6 @@
 class device : public device_ref
 {
 public:
-<<<<<<< HEAD
   struct attrs;
 
   //! @brief For a given attribute, returns the type of the attribute value.
@@ -66,7 +65,7 @@
   //! @sa device::attrs
   template <::cudaDeviceAttr _Attr>
   using attr_result_t = typename detail::__dev_attr<_Attr>::type;
-=======
+
 #ifndef DOXYGEN_SHOULD_SKIP_THIS // Do not document
 #  if defined(_CCCL_COMPILER_MSVC)
   // When __EDG__ is defined, std::construct_at will not permit constructing
@@ -98,7 +97,6 @@
 private:
   // TODO: put a mutable thread-safe (or thread_local) cache of device
   // properties here.
->>>>>>> 75929cb6
 
   friend class device_ref;
   friend struct detail::__emplace_device;
