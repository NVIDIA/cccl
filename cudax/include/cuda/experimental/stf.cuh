//===----------------------------------------------------------------------===//
//
// Part of CUDASTF in CUDA C++ Core Libraries,
// under the Apache License v2.0 with LLVM Exceptions.
// See https://llvm.org/LICENSE.txt for license information.
// SPDX-License-Identifier: Apache-2.0 WITH LLVM-exception
// SPDX-FileCopyrightText: Copyright (c) 2022-2025 NVIDIA CORPORATION & AFFILIATES.
//
//===----------------------------------------------------------------------===//

/** @file
 *
 * @brief Main include file for the CUDASTF library.
 */

#pragma once

#include <cuda/experimental/__stf/allocators/adapters.cuh>
#include <cuda/experimental/__stf/allocators/buddy_allocator.cuh>
#include <cuda/experimental/__stf/allocators/cached_allocator.cuh>
#include <cuda/experimental/__stf/allocators/pooled_allocator.cuh>
#include <cuda/experimental/__stf/allocators/uncached_allocator.cuh>
#include <cuda/experimental/__stf/graph/graph_ctx.cuh>
#include <cuda/experimental/__stf/internal/algorithm.cuh>
#include <cuda/experimental/__stf/internal/context.cuh>
#include <cuda/experimental/__stf/internal/for_each_batched.cuh>
#include <cuda/experimental/__stf/internal/reducer.cuh>
#include <cuda/experimental/__stf/internal/scalar_interface.cuh>
#include <cuda/experimental/__stf/internal/task_dep.cuh>
#include <cuda/experimental/__stf/internal/void_interface.cuh>
#include <cuda/experimental/__stf/places/exec/cuda_stream.cuh>
#include <cuda/experimental/__stf/places/inner_shape.cuh>
#include <cuda/experimental/__stf/stream/stream_ctx.cuh>
<<<<<<< HEAD
#include <cuda/experimental/__stf/utility/run_once.cuh>

#include <map>
#include <variant>

namespace cuda::experimental::stf
{

/**
 * @brief A context is an environment for executing cudastf tasks.
 *
 */
class context
{
  template <typename T1, typename T2>
  class unified_scope
  {
  public:
    unified_scope(T1 arg)
        : payload(mv(arg))
    {}
    unified_scope(T2 arg)
        : payload(mv(arg))
    {}

    /// Get the string attached to the task for debugging purposes
    const ::std::string& get_symbol() const
    {
      return ::std::visit(
        [&](auto& self) {
          return self.get_symbol();
        },
        payload);
    }

    auto& set_symbol(::std::string s) &
    {
      ::std::visit(
        [&](auto& self) {
          self.set_symbol(mv(s));
        },
        payload);
      return *this;
    }

    auto&& set_symbol(::std::string s) &&
    {
      ::std::visit(
        [&](auto& self) {
          self.set_symbol(mv(s));
        },
        payload);
      return mv(*this);
    }

    template <typename Fun>
    void operator->*(Fun&& f)
    {
      if (payload.index() == 0)
      {
        ::std::get<0>(payload)->*::std::forward<Fun>(f);
      }
      else
      {
        EXPECT(payload.index() == 1UL, "Uninitialized scope.");
        ::std::get<1>(payload)->*::std::forward<Fun>(f);
      }
    }

  private:
    ::std::variant<T1, T2> payload;
  };

  /*
   * A task that can be either a stream task or a graph task.
   */
  template <typename... Deps>
  class unified_task
  {
  public:
    unified_task(stream_task<Deps...> task)
        : payload(mv(task))
    {}
    unified_task(graph_task<Deps...> task)
        : payload(mv(task))
    {}

    void set_symbol(::std::string s) &
    {
      ::std::visit(
        [&](auto& self) {
          self.set_symbol(mv(s));
        },
        payload);
    }

    auto&& set_symbol(::std::string s) &&
    {
      ::std::visit(
        [&](auto& self) {
          self.set_symbol(mv(s));
        },
        payload);
      return mv(*this);
    }

    /**
     * @brief Add dependencies to this task.
     *
     * @tparam Args
     * @param args
     * @return stream_or_graph_dynamic_task&
     */
    template <typename... Args>
    unified_task& add_deps(Args&&... args)
    {
      ::std::visit(
        [&](auto& self) {
          self.add_deps(::std::forward<Args>(args)...);
        },
        payload);
      return *this;
    }

    /**
     * @brief retrieve the data instance associated to an
     * index in a task.
     *
     * @tparam T
     * @param submitted index
     * @return slice<T>
     */
    template <typename T>
    decltype(auto) get(size_t submitted_index) const
    {
      return ::std::visit(
        [&](auto& self) -> decltype(auto) {
          return self.template get<T>(submitted_index);
        },
        payload);
    }

    template <typename Fun>
    void operator->*(Fun&& f)
    {
      ::std::visit(
        [&](auto& self) {
          self->*f;
        },
        payload);
    }

  private:
    ::std::variant<stream_task<Deps...>, graph_task<Deps...>> payload;
  };

public:
  /**
   * @brief Default constructor for the context class.
   */
  context() = default;

  /**
   * @brief Constructs a stream context with a CUDA stream and an optional asynchronous resource handle.
   *
   * @param stream The CUDA stream to be used in the context.
   * @param handle Optional asynchronous resource handle.
   */
  context(cudaStream_t stream, async_resources_handle handle = async_resources_handle(nullptr))
      : payload(stream_ctx(stream, handle))
  {
    // The default choice is stream_ctx, otherwise we should assign a graph_ctx with the appropriate parameters
  }

  /**
   * @brief Constructs a stream context with an asynchronous resource handle.
   *
   * @param handle The asynchronous resource handle.
   */
  context(async_resources_handle handle)
      : payload(stream_ctx(handle))
  {
    // The default choice is stream_ctx, otherwise we should assign a graph_ctx with the appropriate parameters
  }

  /**
   * @brief Constructs a context from a stream context.
   *
   * @param ctx The context to be assigned.
   */
  context(stream_ctx ctx)
      : payload(mv(ctx))
  {}

  /**
   * @brief Constructs a context from a graph context.
   *
   * @param ctx The context to be assigned.
   */
  context(graph_ctx ctx)
      : payload(mv(ctx))
  {}

  /**
   * @brief Assigns a specific context type to the context.
   *
   * @tparam Ctx The type of the context to be assigned.
   * @param ctx The context to be assigned.
   * @return Reference to the updated context.
   */
  template <typename Ctx>
  context& operator=(Ctx ctx)
  {
    payload = mv(ctx);
    return *this;
  }

  /**
   * @brief Converts the context to a string representation.
   *
   * @return A string representation of the context.
   */
  ::std::string to_string() const
  {
    _CCCL_ASSERT(payload.index() != ::std::variant_npos, "Context is not initialized");
    return ::std::visit(
      [&](auto& self) {
        return self.to_string();
      },
      payload);
  }

  void set_graph_cache_policy(::std::function<bool()> policy)
  {
    _CCCL_ASSERT(payload.index() != ::std::variant_npos, "Context is not initialized");
    ::std::visit(
      [&](auto& self) {
        self.set_graph_cache_policy(mv(policy));
      },
      payload);
  }

  auto get_graph_cache_policy() const
  {
    _CCCL_ASSERT(payload.index() != ::std::variant_npos, "Context is not initialized");
    return ::std::visit(
      [&](auto& self) {
        return self.get_graph_cache_policy();
      },
      payload);
  }

  executable_graph_cache_stat* graph_get_cache_stat()
  {
    _CCCL_ASSERT(payload.index() != ::std::variant_npos, "Context is not initialized");
    return ::std::visit(
      [&](auto& self) {
        return self.graph_get_cache_stat();
      },
      payload);
  }

  /**
   * @brief Creates logical data with specified sizes.
   *
   * @tparam T The type of the logical data.
   * @tparam Sizes The sizes of the logical data dimensions.
   * @param elements The number of elements.
   * @param othersizes The sizes of other dimensions.
   */
  template <typename T, typename... Sizes>
  auto logical_data(size_t elements, Sizes... othersizes)
  {
    _CCCL_ASSERT(payload.index() != ::std::variant_npos, "Context is not initialized");
    return ::std::visit(
      [&](auto& self) {
        return self.template logical_data<T>(elements, othersizes...);
      },
      payload);
  }

  /**
   * @brief Creates logical data with specified parameters.
   *
   * @tparam P0 The type of the first parameter.
   * @tparam Ps The types of the other parameters.
   * @param p0 The first parameter.
   * @param ps The other parameters.
   */
  template <typename P0, typename... Ps>
  auto logical_data(P0&& p0, Ps&&... ps)
  {
    _CCCL_ASSERT(payload.index() != ::std::variant_npos, "Context is not initialized");
    using T0 = ::std::remove_reference_t<P0>;
    if constexpr (::std::is_integral_v<T0>)
    {
      // Assume we create an array with the given length, so forward to the previous function.
      return logical_data<T0>(size_t(p0), ::std::forward<Ps>(ps)...);
    }
    else
    {
      // Forward all parameters to the homonym function in the context.
      return ::std::visit(
        [&](auto& self) {
          return self.logical_data(::std::forward<P0>(p0), ::std::forward<Ps>(ps)...);
        },
        payload);
    }
  }

  auto logical_token()
  {
    _CCCL_ASSERT(payload.index() != ::std::variant_npos, "Context is not initialized");
    return ::std::visit(
      [&](auto& self) {
        return self.logical_token();
      },
      payload);
  }

  template <typename T>
  frozen_logical_data<T> freeze(::cuda::experimental::stf::logical_data<T> d,
                                access_mode m    = access_mode::read,
                                data_place where = data_place::invalid())
  {
    return ::std::visit(
      [&](auto& self) {
        return self.freeze(mv(d), m, mv(where));
      },
      payload);
  }

  /**
   * @brief Creates logical data from a pointer and size.
   *
   * @tparam T The type of the logical data.
   * @param p The pointer to the data.
   * @param n The number of elements.
   * @param dplace The data place of the logical data (default is host).
   * @return The created logical data.
   */
  template <typename T>
  auto logical_data(T* p, size_t n, data_place dplace = data_place::host())
  {
    _CCCL_ASSERT(!dplace.is_invalid(), "");
    _CCCL_ASSERT(payload.index() != ::std::variant_npos, "Context is not initialized");
    return ::std::visit(
      [&](auto& self) {
        return self.logical_data(make_slice(p, n), mv(dplace));
      },
      payload);
  }

  template <typename... Deps>
  unified_task<Deps...> task(exec_place e_place, task_dep<Deps>... deps)
  {
    _CCCL_ASSERT(payload.index() != ::std::variant_npos, "Context is not initialized");
    // Workaround: For some obscure reason `mv(deps)...` fails to compile
    return ::std::visit(
      [&](auto& self) {
        return unified_task<Deps...>(self.task(mv(e_place), ::std::move(deps)...));
      },
      payload);
  }

  template <typename... Deps>
  unified_task<Deps...> task(task_dep<Deps>... deps)
  {
    return task(default_exec_place(), mv(deps)...);
  }

#if !defined(CUDASTF_DISABLE_CODE_GENERATION) && defined(__CUDACC__)
  /*
   * parallel_for : apply an operation over a shaped index space
   */
  template <typename S, typename... Deps>
  auto parallel_for(exec_place e_place, S shape, Deps... deps)
  {
    EXPECT(payload.index() != ::std::variant_npos, "Context is not initialized.");
    using result_t = unified_scope<reserved::parallel_for_scope<stream_ctx, S, null_partition, Deps...>,
                                   reserved::parallel_for_scope<graph_ctx, S, null_partition, Deps...>>;
    return ::std::visit(
      [&](auto& self) {
        return result_t(self.parallel_for(mv(e_place), mv(shape), deps...));
      },
      payload);
  }

  template <typename partitioner_t, typename S, typename... Deps>
  auto parallel_for(partitioner_t p, exec_place e_place, S shape, Deps... deps)
  {
    EXPECT(payload.index() != ::std::variant_npos, "Context is not initialized.");
    using result_t = unified_scope<reserved::parallel_for_scope<stream_ctx, S, partitioner_t, Deps...>,
                                   reserved::parallel_for_scope<graph_ctx, S, partitioner_t, Deps...>>;
    return ::std::visit(
      [&](auto& self) {
        return result_t(self.parallel_for(mv(p), mv(e_place), mv(shape), deps...));
      },
      payload);
  }

  template <typename S, typename... Deps, typename... Ops, bool... flags>
  auto parallel_for(S shape, task_dep<Deps, Ops, flags>... deps)
  {
    return parallel_for(default_exec_place(), mv(shape), mv(deps)...);
  }
#endif // !defined(CUDASTF_DISABLE_CODE_GENERATION) && defined(__CUDACC__)

  template <typename... Deps>
  auto host_launch(task_dep<Deps>... deps)
  {
    _CCCL_ASSERT(payload.index() != ::std::variant_npos, "Context is not initialized");
    using result_t = unified_scope<reserved::host_launch_scope<stream_ctx, false, Deps...>,
                                   reserved::host_launch_scope<graph_ctx, false, Deps...>>;
    return ::std::visit(
      [&](auto& self) {
        return result_t(self.host_launch(deps...));
      },
      payload);
  }

  template <typename... Deps>
  auto cuda_kernel(task_dep<Deps>... deps)
  {
    _CCCL_ASSERT(payload.index() != ::std::variant_npos, "Context is not initialized");
    // false : we expect a single kernel descriptor in the lambda function return type
    using result_t = unified_scope<reserved::cuda_kernel_scope<stream_ctx, false, Deps...>,
                                   reserved::cuda_kernel_scope<graph_ctx, false, Deps...>>;
    return ::std::visit(
      [&](auto& self) {
        return result_t(self.cuda_kernel(deps...));
      },
      payload);
  }

  template <typename... Deps>
  auto cuda_kernel(exec_place e_place, task_dep<Deps>... deps)
  {
    _CCCL_ASSERT(payload.index() != ::std::variant_npos, "Context is not initialized");
    // false : we expect a single kernel descriptor in the lambda function return type
    using result_t = unified_scope<reserved::cuda_kernel_scope<stream_ctx, false, Deps...>,
                                   reserved::cuda_kernel_scope<graph_ctx, false, Deps...>>;
    return ::std::visit(
      [&](auto& self) {
        return result_t(self.cuda_kernel(e_place, deps...));
      },
      payload);
  }

  template <typename... Deps>
  auto cuda_kernel_chain(task_dep<Deps>... deps)
  {
    _CCCL_ASSERT(payload.index() != ::std::variant_npos, "Context is not initialized");
    // true : we expect a vector of cuda kernel descriptors in the lambda function return type
    using result_t = unified_scope<reserved::cuda_kernel_scope<stream_ctx, true, Deps...>,
                                   reserved::cuda_kernel_scope<graph_ctx, true, Deps...>>;
    return ::std::visit(
      [&](auto& self) {
        return result_t(self.cuda_kernel_chain(deps...));
      },
      payload);
  }

  template <typename... Deps>
  auto cuda_kernel_chain(exec_place e_place, task_dep<Deps>... deps)
  {
    _CCCL_ASSERT(payload.index() != ::std::variant_npos, "Context is not initialized");
    // true : we expect a vector of cuda kernel descriptors in the lambda function return type
    using result_t = unified_scope<reserved::cuda_kernel_scope<stream_ctx, true, Deps...>,
                                   reserved::cuda_kernel_scope<graph_ctx, true, Deps...>>;
    return ::std::visit(
      [&](auto& self) {
        return result_t(self.cuda_kernel_chain(e_place, deps...));
      },
      payload);
  }

#if !defined(CUDASTF_DISABLE_CODE_GENERATION) && defined(__CUDACC__)
  template <typename thread_hierarchy_spec_t, typename... Deps>
  auto launch(thread_hierarchy_spec_t spec, exec_place e_place, task_dep<Deps>... deps)
  {
    using result_t = unified_scope<reserved::launch_scope<stream_ctx, thread_hierarchy_spec_t, Deps...>,
                                   reserved::launch_scope<graph_ctx, thread_hierarchy_spec_t, Deps...>>;
    return ::std::visit(
      [&](auto& self) {
        using Self = ::std::remove_reference_t<decltype((self))>;
        return result_t(self.launch(mv(spec), mv(e_place), deps...));
      },
      payload);
  }

  // /* Default execution policy, explicit place */
  // default depth to avoid breaking all codes (XXX temporary)
  template <typename... Deps>
  auto launch(exec_place e_place, task_dep<Deps>... deps)
  {
    return launch(par(par()), mv(e_place), (deps)...);
  }

  // /* Default execution policy, on automatically selected device */
  template <typename... Deps>
  auto launch(task_dep<Deps>... deps)
  {
    return launch(default_exec_place(), mv(deps)...);
  }

  template <auto... spec, typename... Deps>
  auto launch(thread_hierarchy_spec<spec...> ths, task_dep<Deps>... deps)
  {
    return launch(mv(ths), default_exec_place(), mv(deps)...);
  }
#endif // !defined(CUDASTF_DISABLE_CODE_GENERATION) && defined(__CUDACC__)

  auto repeat(size_t count)
  {
    using result_t = unified_scope<reserved::repeat_scope<stream_ctx>, reserved::repeat_scope<graph_ctx>>;
    return ::std::visit(
      [&](auto& self) {
        return result_t(self.repeat(count));
      },
      payload);
  }

  auto repeat(::std::function<bool()> condition)
  {
    using result_t = unified_scope<reserved::repeat_scope<stream_ctx>, reserved::repeat_scope<graph_ctx>>;
    return ::std::visit(
      [&](auto& self) {
        return result_t(self.repeat(mv(condition)));
      },
      payload);
  }

  cudaStream_t task_fence()
  {
    _CCCL_ASSERT(payload.index() != ::std::variant_npos, "Context is not initialized");
    return ::std::visit(
      [&](auto& self) {
        return self.task_fence();
      },
      payload);
  }

  void finalize()
  {
    _CCCL_ASSERT(payload.index() != ::std::variant_npos, "Context is not initialized");
    ::std::visit(
      [](auto& self) {
        self.finalize();
      },
      payload);
  }

  void submit()
  {
    _CCCL_ASSERT(payload.index() != ::std::variant_npos, "Context is not initialized");
    ::std::visit(
      [](auto& self) {
        self.submit();
      },
      payload);
  }

  void set_allocator(block_allocator_untyped custom_allocator)
  {
    _CCCL_ASSERT(payload.index() != ::std::variant_npos, "Context is not initialized");
    ::std::visit(
      [&](auto& self) {
        self.set_allocator(mv(custom_allocator));
      },
      payload);
  }

  void attach_allocator(block_allocator_untyped custom_allocator)
  {
    _CCCL_ASSERT(payload.index() != ::std::variant_npos, "Context is not initialized");
    ::std::visit(
      [&](auto& self) {
        self.attach_allocator(mv(custom_allocator));
      },
      payload);
  }

  void update_uncached_allocator(block_allocator_untyped custom)
  {
    ::std::visit(
      [&](auto& self) {
        self.update_uncached_allocator(mv(custom));
      },
      payload);
  }

  void change_epoch()
  {
    _CCCL_ASSERT(payload.index() != ::std::variant_npos, "Context is not initialized");
    ::std::visit(
      [](auto& self) {
        self.change_epoch();
      },
      payload);
  }

  ::std::shared_ptr<reserved::per_ctx_dot> get_dot()
  {
    _CCCL_ASSERT(payload.index() != ::std::variant_npos, "Context is not initialized");
    return ::std::visit(
      [](auto& self) {
        return self.get_dot();
      },
      payload);
  }

  template <typename T>
  auto wait(::cuda::experimental::stf::logical_data<T>& ldata)
  {
    _CCCL_ASSERT(payload.index() != ::std::variant_npos, "Context is not initialized");
    return ::std::visit(
      [&ldata](auto& self) {
        return self.wait(ldata);
      },
      payload);
  }

  template <typename parent_ctx_t>
  void set_parent_ctx(parent_ctx_t& parent_ctx)
  {
    _CCCL_ASSERT(payload.index() != ::std::variant_npos, "Context is not initialized");
    reserved::per_ctx_dot::set_parent_ctx(parent_ctx.get_dot(), get_dot());
    ::std::visit(
      [&](auto& self) {
        self.set_parent_ctx(parent_ctx.get_dot());
      },
      payload);
  }

  /**
   * @brief RAII-style description of a new section in the DOT file identified by its symbol
   */
  auto dot_section(::std::string symbol) const
  {
    _CCCL_ASSERT(payload.index() != ::std::variant_npos, "Context is not initialized");
    return ::std::visit(
      [&symbol](auto& self) {
        return self.dot_section(symbol);
      },
      payload);
  }

  /* Indicates whether the underlying context is a graph context, so that we
   * may specialize code to deal with the specific constraints of CUDA graphs. */
  bool is_graph_ctx() const
  {
    _CCCL_ASSERT(payload.index() != ::std::variant_npos, "Context is not initialized");
    return (payload.index() == 1);
  }

  async_resources_handle& async_resources() const
  {
    // if (payload.index() == 0) {
    //     return ::std::get<0>(payload).async_resources();
    // }
    // EXPECT(payload.index() == 1, "Uninitialized context.");
    // return ::std::get<1>(payload).async_resources();
    return ::std::visit(
      [&](auto& self) -> async_resources_handle& {
        return self.async_resources();
      },
      payload);
  }

  // Shortcuts to manipulate the current affinity stored in the async_resources_handle of the ctx
  void push_affinity(::std::vector<::std::shared_ptr<exec_place>> p) const
  {
    async_resources().push_affinity(mv(p));
  }
  void push_affinity(::std::shared_ptr<exec_place> p) const
  {
    async_resources().push_affinity(mv(p));
  }
  void pop_affinity() const
  {
    async_resources().pop_affinity();
  }
  const ::std::vector<::std::shared_ptr<exec_place>>& current_affinity() const
  {
    return async_resources().current_affinity();
  }
  const exec_place& current_exec_place() const
  {
    _CCCL_ASSERT(current_affinity().size() > 0, "current_exec_place no affinity set");
    return *(current_affinity()[0]);
  }

  bool has_affinity() const
  {
    return async_resources().has_affinity();
  }

  /**
   * @brief Determines the default execution place for a given context, which
   * corresponds to the execution place when no place is provided.
   *
   * @return execution place used by constructs where the place is implicit.
   *
   * By default, we select the current device, unless an affinity was set in the
   * context, in which case we take the first execution place in the current
   * places.
   */
  exec_place default_exec_place() const
  {
    return has_affinity() ? current_exec_place() : exec_place::current_device();
  }

  graph_ctx to_graph_ctx() const
  {
    // Check if payload holds graph_ctx (index == 1)
    if (auto ctx = ::std::get_if<graph_ctx>(&payload))
    {
      return *ctx;
    }
    else
    {
      throw ::std::runtime_error("Payload does not hold graph_ctx");
    }
  }

  /**
   * @brief Get a CUDA stream from the stream pool associated to the context
   *
   * This helper is intended to avoid creating CUDA streams manually. Using
   * this stream after the context has been finalized is an undefined
   * behaviour.
   */
  cudaStream_t pick_stream()
  {
    _CCCL_ASSERT(payload.index() != ::std::variant_npos, "Context is not initialized");
    return ::std::visit(
      [](auto& self) {
        return self.pick_stream();
      },
      payload);
  }

private:
  template <typename Fun>
  auto visit(Fun&& fun)
    -> decltype(::std::visit(::std::forward<Fun>(fun), ::std::declval<::std::variant<stream_ctx, graph_ctx>&>()))
  {
    _CCCL_ASSERT(payload.index() != ::std::variant_npos, "Context is not initialized");
    return ::std::visit(::std::forward<Fun>(fun), payload);
  }

public:
  ::std::variant<stream_ctx, graph_ctx> payload;
};

#ifdef UNITTESTED_FILE
UNITTEST("context")
{
  context ctx;
  ctx.task_fence();
  ctx.submit();
  ctx.finalize();
};

UNITTEST("context from existing contexts")
{
  stream_ctx ctx;
  context unified_ctx = ctx;
  unified_ctx.finalize();
};

UNITTEST("context to make generic code")
{
  auto f = [](context ctx) {
    ctx.task_fence();
  };

  stream_ctx ctx1;
  f(ctx1);
  ctx1.finalize();

  graph_ctx ctx2;
  f(ctx2);
  ctx2.finalize();
};

UNITTEST("context to make select backend at runtime")
{
  bool test   = true;
  context ctx = test ? context(graph_ctx()) : context(stream_ctx());
  ctx.finalize();
};

UNITTEST("context to make select backend at runtime (2)")
{
  // stream_ctx by default
  context ctx;
  bool test = true;
  if (test)
  {
    ctx = graph_ctx();
  }
  ctx.finalize();
};

UNITTEST("context is_graph_ctx")
{
  context ctx;
  EXPECT(!ctx.is_graph_ctx());
  ctx.finalize();

  context ctx2 = graph_ctx();
  EXPECT(ctx2.is_graph_ctx());
  ctx2.finalize();
};

UNITTEST("context with arguments")
{
  cudaStream_t stream;
  cuda_safe_call(cudaStreamCreate(&stream));

  async_resources_handle h;

  context ctx(h);
  ctx.finalize();

  context ctx2(stream, h);
  ctx2.finalize();

  context ctx3 = graph_ctx(h);
  ctx3.finalize();

  context ctx4 = graph_ctx(stream, h);
  ctx4.finalize();

  cuda_safe_call(cudaStreamDestroy(stream));
};

#  if !defined(CUDASTF_DISABLE_CODE_GENERATION) && defined(__CUDACC__)
namespace reserved
{
inline void unit_test_context_pfor()
{
  context ctx;
  SCOPE(exit)
  {
    ctx.finalize();
  };
  auto lA = ctx.logical_data(shape_of<slice<size_t>>(64));
  ctx.parallel_for(lA.shape(), lA.write())->*[] _CCCL_DEVICE(size_t i, slice<size_t> A) {
    A(i) = 2 * i;
  };
  ctx.host_launch(lA.read())->*[](auto A) {
    for (size_t i = 0; i < 64; i++)
    {
      EXPECT(A(i) == 2 * i);
    }
  };
}

UNITTEST("context parallel_for")
{
  unit_test_context_pfor();
};

template <bool use_graph, bool use_con>
inline void unit_test_context_launch()
{
  context ctx;
  if constexpr (use_graph)
  {
    ctx = graph_ctx();
  }

  /* Statically decide the type of the spec (to avoid duplicating code) */
  auto spec = []() {
    if constexpr (use_con)
    {
      return con();
    }
    else
    {
      return par();
    }
  }();

  SCOPE(exit)
  {
    ctx.finalize();
  };
  auto lA = ctx.logical_data(shape_of<slice<size_t>>(64));
  ctx.launch(spec, lA.write())->*[] _CCCL_DEVICE(auto th, slice<size_t> A) {
    for (auto i : th.apply_partition(shape(A)))
    {
      A(i) = 2 * i;
    }
  };
  ctx.host_launch(lA.read())->*[](auto A) {
    for (size_t i = 0; i < 64; i++)
    {
      EXPECT(A(i) == 2 * i);
    }
  };
}

UNITTEST("context launch")
{
  // par() (normal launch)
  unit_test_context_launch<false, false>();
  unit_test_context_launch<true, false>();

  // con() cooperative kernel
  unit_test_context_launch<false, true>();
  unit_test_context_launch<true, true>();
};

/* Do not provide an exec_place, but put a spec */
inline void unit_test_context_launch_spec_noplace()
{
  context ctx;
  SCOPE(exit)
  {
    ctx.finalize();
  };
  auto lA = ctx.logical_data(shape_of<slice<size_t>>(64));
  ctx.launch(par(), lA.write())->*[] _CCCL_DEVICE(auto th, slice<size_t> A) {
    for (auto i : th.apply_partition(shape(A)))
    {
      A(i) = 2 * i;
    }
  };
  ctx.host_launch(lA.read())->*[](auto A) {
    for (size_t i = 0; i < 64; i++)
    {
      EXPECT(A(i) == 2 * i);
    }
  };
}

UNITTEST("context launch spec noplace")
{
  unit_test_context_launch_spec_noplace();
};

inline void unit_test_context_launch_generic()
{
  context ctx;
  SCOPE(exit)
  {
    ctx.finalize();
  };
  auto lA = ctx.logical_data(shape_of<slice<size_t>>(64));
  ctx.host_launch(lA.write())->*[](slice<size_t> A) {
    for (auto i : shape(A))
    {
      A(i) = 2 * i;
    }
  };

  exec_place where2 = exec_place::current_device();
  // This will not compile because launch implementation will try to generate a CUDA kernel from that non device
  // lambda
  ctx.launch(where2, lA.rw())->*[] _CCCL_DEVICE(auto th, slice<size_t> A) {
    for (auto i : th.apply_partition(shape(A)))
    {
      A(i) = 2 * A(i);
    }
  };

  ctx.host_launch(lA.read())->*[](auto A) {
    for (size_t i = 0; i < 64; i++)
    {
      EXPECT(A(i) == 4 * i);
    }
  };
}

UNITTEST("context launch test generic")
{
  unit_test_context_launch_generic();
};

inline void unit_test_context_launch_exec_places()
{
  // OK with this
  // stream_ctx ctx;

  // does not compile with context
  context ctx;
  SCOPE(exit)
  {
    ctx.finalize();
  };
  auto lA = ctx.logical_data(shape_of<slice<size_t>>(64));
  ctx.host_launch(lA.write())->*[](slice<size_t> A) {
    for (auto i : shape(A))
    {
      A(i) = 2 * i;
    }
  };

  ctx.launch(exec_place::current_device(), lA.rw())->*[] _CCCL_DEVICE(auto th, slice<size_t> A) {
    for (auto i : th.apply_partition(shape(A)))
    {
      A(i) = 2 * A(i);
    }
  };

  ctx.host_launch(lA.read())->*[](auto A) {
    for (size_t i = 0; i < 64; i++)
    {
      EXPECT(A(i) == 4 * i);
    }
  };
}

UNITTEST("context launch specific exec places")
{
  unit_test_context_launch_exec_places();
};

inline void unit_test_context_launch_sync()
{
  // OK with this (workaround)
  stream_ctx ctx;

  // does not compile with context
  // context ctx;
  SCOPE(exit)
  {
    ctx.finalize();
  };
  auto lA = ctx.logical_data(shape_of<slice<size_t>>(64));

  auto spec = con<1024>();
  ctx.host_launch(lA.write())->*[](slice<size_t> A) {
    for (auto i : shape(A))
    {
      A(i) = 2 * i;
    }
  };

  ctx.launch(spec, exec_place::current_device(), lA.rw())->*[] _CCCL_DEVICE(auto th, slice<size_t> A) {
    for (auto i : th.apply_partition(shape(A)))
    {
      A(i) = 2 * A(i);
    }

    th.sync();
  };

  ctx.host_launch(lA.read())->*[](auto A) {
    for (size_t i = 0; i < 64; i++)
    {
      EXPECT(A(i) == 4 * i);
    }
  };
}

UNITTEST("context launch sync")
{
  unit_test_context_launch_sync();
};

inline void unit_test_context_repeat()
{
  context ctx;

  constexpr size_t K = 10;

  // does not compile with context
  // context ctx;
  SCOPE(exit)
  {
    ctx.finalize();
  };
  auto lA = ctx.logical_data(shape_of<slice<size_t>>(64));

  ctx.launch(lA.write())->*[] _CCCL_DEVICE(auto th, slice<size_t> A) {
    for (auto i : th.apply_partition(shape(A)))
    {
      A(i) = i;
    }
  };

  // Repeat K times : A(i) = 2 * A(i)
  ctx.repeat(K)->*[&](context ctx, size_t) {
    ctx.launch(lA.rw())->*[] _CCCL_DEVICE(auto th, slice<size_t> A) {
      for (auto i : th.apply_partition(shape(A)))
      {
        A(i) = 2 * A(i);
      }
    };
  };

  // Check that we have A(i) = 2^K * i
  ctx.host_launch(lA.read())->*[](auto A) {
    for (size_t i = 0; i < 64; i++)
    {
      EXPECT(A(i) == (1 << K) * i);
    }
  };
}

UNITTEST("context repeat")
{
  unit_test_context_repeat();
};

template <typename spec_t>
inline void unit_test_context_launch_implicit_widths(spec_t spec)
{
  // OK with this (workaround)
  stream_ctx ctx;

  // does not compile with context
  // context ctx;
  SCOPE(exit)
  {
    ctx.finalize();
  };
  auto lA = ctx.logical_data(shape_of<slice<size_t>>(64));

  ctx.host_launch(lA.write())->*[](slice<size_t> A) {
    for (auto i : shape(A))
    {
      A(i) = 2 * i;
    }
  };

  ctx.launch(spec, exec_place::current_device(), lA.rw())->*[] _CCCL_DEVICE(auto th, slice<size_t> A) {
    for (auto i : th.apply_partition(shape(A)))
    {
      A(i) = 2 * A(i);
    }
  };

  ctx.host_launch(lA.read())->*[](auto A) {
    for (size_t i = 0; i < 64; i++)
    {
      EXPECT(A(i) == 4 * i);
    }
  };
}

UNITTEST("context launch implicit widths")
{
  unit_test_context_launch_implicit_widths(par());
  unit_test_context_launch_implicit_widths(par(par()));
};

// make sure we have the different interfaces to declare logical_data
UNITTEST("context logical_data")
{
  context ctx;
  // shape of 32 double
  auto lA = ctx.logical_data<double>(32);
  auto lB = ctx.logical_data<double>(32, 128);
  int array[128];
  auto lC = ctx.logical_data(array);
  int array2[128];
  auto lD = ctx.logical_data(&array2[0], 128);
  ctx.finalize();
};

UNITTEST("context task")
{
  // stream_ctx ctx;
  context ctx;
  int a = 42;

  auto la = ctx.logical_data(&a, 1);

  auto lb = ctx.logical_data(la.shape());

  ctx.task(la.read(), lb.write())->*[](auto s, auto a, auto b) {
    // no-op
    cudaMemcpyAsync(&b(0), &a(0), sizeof(int), cudaMemcpyDeviceToDevice, s);
  };

  ctx.finalize();
};

inline void unit_test_recursive_apply()
{
  context ctx;
  SCOPE(exit)
  {
    ctx.finalize();
  };

  /* 2 level spec */
  auto lA = ctx.logical_data(shape_of<slice<size_t>>(1280));

  /* This creates a spec with 2 levels, and applies a partitionner defined as
   * the composition of blocked() in the first level, and cyclic() in the second
   * level */
  auto spec = par<8>(par<16>());
  ctx.launch(spec, exec_place::current_device(), lA.write())->*[] _CCCL_DEVICE(auto th, slice<size_t> A) {
    for (auto i : th.apply_partition(shape(A), ::std::tuple<blocked_partition, cyclic_partition>()))
    {
      A(i) = 2 * i + 7;
    }
  };

  ctx.host_launch(lA.read())->*[](auto A) {
    for (size_t i = 0; i < 1280; i++)
    {
      EXPECT(A(i) == 2 * i + 7);
    }
  };

  /* 3 level spec */
  auto lB = ctx.logical_data(shape_of<slice<size_t>>(1280));

  auto spec3 = par(par<8>(par<16>()));
  ctx.launch(spec3, exec_place::current_device(), lB.write())->*[] _CCCL_DEVICE(auto th, slice<size_t> B) {
    for (auto i : th.apply_partition(shape(B), ::std::tuple<blocked_partition, blocked_partition, cyclic_partition>()))
    {
      B(i) = 2 * i + 7;
    }
  };

  ctx.host_launch(lB.read())->*[](auto B) {
    for (size_t i = 0; i < 1280; i++)
    {
      EXPECT(B(i) == 2 * i + 7);
    }
  };
}

UNITTEST("launch recursive apply")
{
  unit_test_recursive_apply();
};

UNITTEST("logical data slice const")
{
  context ctx;
  double A[128];
  slice<const double> cA = make_slice((const double*) &A[0], 128);
  auto lA                = ctx.logical_data(cA);
  ctx.task(lA.read())->*[](cudaStream_t, auto A) {
    static_assert(::std::is_same_v<decltype(A), slice<const double>>);
  };
  ctx.finalize();
};

inline void unit_test_partitioner_product()
{
  context ctx;
  SCOPE(exit)
  {
    ctx.finalize();
  };

  // Define the combination of partitioners as a product of partitioners
  auto p = ::std::tuple<blocked_partition, cyclic_partition>();

  auto lA = ctx.logical_data(shape_of<slice<size_t>>(1280));

  /* This creates a spec with 2 levels, and applies a partitionner defined as
   * the composition of blocked() in the first level, and cyclic() in the second
   * level */
  auto spec = par<8>(par<16>());

  ctx.launch(spec, exec_place::current_device(), lA.write())->*[=] _CCCL_DEVICE(auto th, slice<size_t> A) {
    for (auto i : th.apply_partition(shape(A), p))
    {
      A(i) = 2 * i + 7;
    }
  };

  ctx.host_launch(lA.read())->*[](auto A) {
    for (size_t i = 0; i < 1280; i++)
    {
      EXPECT(A(i) == 2 * i + 7);
    }
  };
}

UNITTEST("unit_test_partitioner_product")
{
  unit_test_partitioner_product();
};

} // namespace reserved
#  endif // !defined(CUDASTF_DISABLE_CODE_GENERATION) && defined(__CUDACC__)

UNITTEST("make_tuple_indexwise")
{
  auto t1 = make_tuple_indexwise<3>([&](auto i) {
    if constexpr (i == 2)
    {
      return ::std::ignore;
    }
    else
    {
      return int(i);
    }
  });
  static_assert(::std::is_same_v<decltype(t1), ::std::tuple<int, int>>);
  EXPECT(t1 == ::std::tuple(0, 1));

  auto t2 = make_tuple_indexwise<3>([&](auto i) {
    if constexpr (i == 1)
    {
      return ::std::ignore;
    }
    else
    {
      return int(i);
    }
  });
  static_assert(::std::is_same_v<decltype(t2), ::std::tuple<int, int>>);
  EXPECT(t2 == ::std::tuple(0, 2));
};

UNITTEST("auto_dump set/get")
{
  context ctx;

  int A[1024];
  int B[1024];
  auto lA = ctx.logical_data(A);
  auto lB = ctx.logical_data(B);

  // Disable auto dump
  lA.set_auto_dump(false);
  EXPECT(lA.get_auto_dump() == false);

  // Enabled by default
  EXPECT(lB.get_auto_dump() == true);
};

UNITTEST("cuda stream place")
{
  cudaStream_t user_stream;
  cuda_safe_call(cudaStreamCreate(&user_stream));

  context ctx;

  int A[1024];
  int B[1024];
  auto lA = ctx.logical_data(A);
  auto lB = ctx.logical_data(B);

  // Make sure that a task using exec_place::cuda_stream(user_stream) does run with user_stream
  ctx.task(exec_place::cuda_stream(user_stream), lA.write(), lB.write())->*[=](cudaStream_t stream, auto, auto) {
    EXPECT(stream == user_stream);
  };

  ctx.finalize();
};

UNITTEST("cuda stream place multi-gpu")
{
  cudaStream_t user_stream;

  // Create a CUDA stream in a different device (if available)
  int ndevices = cuda_try<cudaGetDeviceCount>();
  // use the last device
  int target_dev_id = ndevices - 1;

  cuda_safe_call(cudaSetDevice(target_dev_id));
  cuda_safe_call(cudaStreamCreate(&user_stream));
  cuda_safe_call(cudaSetDevice(0));

  context ctx;

  int A[1024];
  int B[1024];
  auto lA = ctx.logical_data(A);
  auto lB = ctx.logical_data(B);

  // Make sure that a task using exec_place::cuda_stream(user_stream) does run with user_stream
  ctx.task(exec_place::cuda_stream(user_stream), lA.write(), lB.write())->*[=](cudaStream_t stream, auto, auto) {
    EXPECT(stream == user_stream);
    EXPECT(target_dev_id == cuda_try<cudaGetDevice>());
  };

  // Make sure we restored the device
  EXPECT(0 == cuda_try<cudaGetDevice>());

  ctx.finalize();
};

// Ensure we can skip logical tokens
UNITTEST("logical token elision")
{
  context ctx;

  int buf[1024];

  auto lA = ctx.logical_token();
  auto lB = ctx.logical_token();
  auto lC = ctx.logical_data(buf);

  // with all arguments
  ctx.task(lA.read(), lB.read(), lC.write())->*[](cudaStream_t, void_interface, void_interface, slice<int>) {};

  // with argument elision
  ctx.task(lA.read(), lB.read(), lC.write())->*[](cudaStream_t, slice<int>) {};

  // with all arguments
  ctx.host_launch(lA.read(), lB.read(), lC.write())->*[](void_interface, void_interface, slice<int>) {};

  // with argument elision
  ctx.host_launch(lA.read(), lB.read(), lC.write())->*[](slice<int>) {};

  ctx.finalize();
};

#endif // UNITTESTED_FILE

/**
 * @brief Algorithms are a mechanism to implement reusable task sequences implemented by the means of CUDA graphs nested
 * within a task.
 *
 * The underlying CUDA graphs are cached so that they are temptatively reused
 * when the algorithm is run again. Nested algorithms are internally implemented as child graphs.
 */
class algorithm
{
private:
  template <typename context_t, typename... Deps>
  class runner_impl
  {
  public:
    runner_impl(context_t& _ctx, algorithm& _alg, task_dep<Deps>... _deps)
        : alg(_alg)
        , ctx(_ctx)
        , deps(::std::make_tuple(mv(_deps)...)) {};

    template <typename Fun>
    void operator->*(Fun&& fun)
    {
      // We cannot use ::std::apply with a lambda function here instead
      // because this would use extended lambda functions within a lambda
      // function which is prohibited
      call_with_tuple_impl(::std::forward<Fun>(fun), ::std::index_sequence_for<Deps...>{});
    }

  private:
    // Helper function to call fun with context and unpacked tuple arguments
    template <typename Fun, ::std::size_t... Idx>
    void call_with_tuple_impl(Fun&& fun, ::std::index_sequence<Idx...>)
    {
      // We may simply execute the algorithm within the existing context
      // if we do not want to generate sub-graphs (eg. to analyze the
      // advantage of using such algorithms)
      if (getenv("CUDASTF_ALGORITHM_INLINE"))
      {
        alg.run_inline(::std::forward<Fun>(fun), ctx, ::std::get<Idx>(deps)...);
      }
      else
      {
        alg.run_as_task(::std::forward<Fun>(fun), ctx, ::std::get<Idx>(deps)...);
      }
    }

    algorithm& alg;
    context_t& ctx;
    ::std::tuple<task_dep<Deps>...> deps;
  };

public:
  algorithm(::std::string _symbol = "algorithm")
      : symbol(mv(_symbol))
  {}

  /* Inject the execution of the algorithm within a CUDA graph */
  template <typename Fun, typename parent_ctx_t, typename... Args>
  void run_in_graph(Fun fun, parent_ctx_t& parent_ctx, cudaGraph_t graph, Args... args)
  {
    auto argsTuple = ::std::make_tuple(args...);
    ::cuda::experimental::stf::hash<decltype(argsTuple)> hasher;
    size_t hashValue = hasher(argsTuple);

    ::std::shared_ptr<cudaGraph_t> inner_graph;

    if (auto search = graph_cache.find(hashValue); search != graph_cache.end())
    {
      inner_graph = search->second;
    }
    else
    {
      graph_ctx gctx(parent_ctx.async_resources());

      // Useful for tools
      gctx.set_parent_ctx(parent_ctx);
      gctx.get_dot()->set_ctx_symbol("algo: " + symbol);

      auto current_place = gctx.default_exec_place();

      // Transform an instance into a new logical data
      auto logify = [&gctx, &current_place](auto x) {
        // Our infrastructure currently does not like to work with
        // constant types for the data interface so we pretend this is
        // a modifiable data if necessary
        return gctx.logical_data(to_rw_type_of(x), current_place.affine_data_place());
      };

      // Transform the tuple of instances into a tuple of logical data
      auto logicalArgsTuple = ::std::apply(
        [&](auto&&... args) {
          return ::std::tuple(logify(::std::forward<decltype(args)>(args))...);
        },
        argsTuple);

      // call fun(gctx, ...logical data...)
      ::std::apply(fun, ::std::tuple_cat(::std::make_tuple(gctx), logicalArgsTuple));

      inner_graph = gctx.finalize_as_graph();

      // TODO validate that the graph is reusable before storing it !
      // fprintf(stderr, "CACHE graph...\n");
      graph_cache[hashValue] = inner_graph;
    }

    cudaGraphNode_t c;
    cuda_safe_call(cudaGraphAddChildGraphNode(&c, graph, nullptr, 0, *inner_graph));
  }

  /* This simply executes the algorithm within the existing context. This
   * makes it possible to observe the impact of an algorithm by disabling it in
   * practice (without bloating the code with both the algorithm and the original
   * code) */
  template <typename context_t, typename Fun, typename... Deps>
  void run_inline(Fun fun, context_t& ctx, task_dep<Deps>... deps)
  {
    ::std::apply(fun,
                 ::std::tuple_cat(::std::make_tuple(ctx), ::std::make_tuple(logical_data<Deps>(deps.get_data())...)));
  }

  /* Helper to run the algorithm in a stream_ctx */
  template <typename Fun, typename... Deps>
  void run_as_task(Fun fun, stream_ctx& ctx, task_dep<Deps>... deps)
  {
    ctx.task(deps...).set_symbol(symbol)->*[this, &fun, &ctx](cudaStream_t stream, Deps... args) {
      this->run(fun, ctx, stream, args...);
    };
  }

  /* Helper to run the algorithm in a graph_ctx */
  template <typename Fun, typename... Deps>
  void run_as_task(Fun fun, graph_ctx& ctx, task_dep<Deps>... deps)
  {
    ctx.task(deps...).set_symbol(symbol)->*[this, &fun, &ctx](cudaGraph_t g, Deps... args) {
      this->run_in_graph(fun, ctx, g, args...);
    };
  }

  /**
   * @brief Executes `fun` within a task that takes a pack of dependencies
   *
   * As an alternative, the run_as_task_dynamic may take a variable number of dependencies
   */
  template <typename Fun, typename... Deps>
  void run_as_task(Fun fun, context& ctx, task_dep<Deps>... deps)
  {
    ::std::visit(
      [&](auto& actual_ctx) {
        this->run_as_task(fun, actual_ctx, deps...);
      },
      ctx.payload);
  }

  /* Helper to run the algorithm in a stream_ctx */
  template <typename Fun>
  void run_as_task_dynamic(Fun fun, stream_ctx& ctx, const ::std::vector<task_dep_untyped>& deps)
  {
    auto t = ctx.task();
    for (auto& d : deps)
    {
      t.add_deps(d);
    }

    t.set_symbol(symbol);

    t->*[this, &fun, &ctx, &t](cudaStream_t stream) {
      this->run_dynamic(fun, ctx, stream, t);
    };
  }

  /* Helper to run the algorithm in a graph_ctx */
  template <typename Fun>
  void run_as_task_dynamic(Fun /* fun */, graph_ctx& /* ctx */, const ::std::vector<task_dep_untyped>& /* deps */)
  {
    /// TODO
    abort();
  }

  /**
   * @brief Executes `fun` within a task that takes a vector of untyped dependencies.
   *
   * This is an alternative for run_as_task which may take a variable number of dependencies
   */
  template <typename Fun>
  void run_as_task_dynamic(Fun fun, context& ctx, const ::std::vector<task_dep_untyped>& deps)
  {
    ::std::visit(
      [&](auto& actual_ctx) {
        this->run_as_task_dynamic(fun, actual_ctx, deps);
      },
      ctx.payload);
  }

  /**
   * @brief Helper to use algorithm using the ->* idiom instead of passing the implementation as an argument of
   * run_as_task
   *
   * example:
   *    algorithm alg;
   *    alg.runner(ctx, lX.read(), lY.rw())->*[](context inner_ctx, logical_data<slice<double>> X,
   * logical_data<slice<double>> Y) { inner_ctx.parallel_for(Y.shape(), X.rw(), Y.rw())->*[]__device__(size_t i, auto
   * x, auto y) { y(i) = 2.0*x(i);
   *        };
   *    };
   *
   *
   * Which is equivalent to:
   * auto fn = [](context inner_ctx, logical_data<slice<double>> X,  logical_data<slice<double>> Y) {
   *     inner_ctx.parallel_for(Y.shape(), X.rw(), Y.rw())->*[]__device__(size_t i, auto x, auto y) {
   *         y(i) = 2.0*x(i);
   *     }
   * };
   *
   * algorithm alg;
   * alg.run_as_task(fn, ctx, lX.read(), lY.rw());
   */
  template <typename context_t, typename... Deps>
  runner_impl<context_t, Deps...> runner(context_t& ctx, task_dep<Deps>... deps)
  {
    return runner_impl(ctx, *this, mv(deps)...);
  }

  /* Execute the algorithm as a CUDA graph and launch this graph in a CUDA
   * stream */
  template <typename Fun, typename parent_ctx_t, typename... Args>
  void run(Fun fun, parent_ctx_t& parent_ctx, cudaStream_t stream, Args... args)
  {
    auto argsTuple = ::std::make_tuple(args...);
    graph_ctx gctx(parent_ctx.async_resources());

    // Useful for tools
    gctx.set_parent_ctx(parent_ctx);
    gctx.get_dot()->set_ctx_symbol("algo: " + symbol);

    // This creates an adapter which "redirects" allocations to the CUDA stream API
    auto wrapper = stream_adapter(gctx, stream);

    gctx.update_uncached_allocator(wrapper.allocator());

    auto current_place = gctx.default_exec_place();

    // Transform an instance into a new logical data
    auto logify = [&gctx, &current_place](auto x) {
      // Our infrastructure currently does not like to work with constant
      // types for the data interface so we pretend this is a modifiable
      // data if necessary
      return gctx.logical_data(to_rw_type_of(x), current_place.affine_data_place());
    };

    // Transform the tuple of instances into a tuple of logical data
    auto logicalArgsTuple = ::std::apply(
      [&](auto&&... args) {
        return ::std::tuple(logify(::std::forward<decltype(args)>(args))...);
      },
      argsTuple);

    // call fun(gctx, ...logical data...)
    ::std::apply(fun, ::std::tuple_cat(::std::make_tuple(gctx), logicalArgsTuple));

    ::std::shared_ptr<cudaGraph_t> gctx_graph = gctx.finalize_as_graph();

    // Try to reuse existing exec graphs...
    ::std::shared_ptr<cudaGraphExec_t> eg = nullptr;
    bool found                            = false;
    for (::std::shared_ptr<cudaGraphExec_t>& pe : cached_exec_graphs[stream])
    {
      found = reserved::try_updating_executable_graph(*pe, *gctx_graph);
      if (found)
      {
        eg = pe;
        break;
      }
    }

    if (!found)
    {
      auto cudaGraphExecDeleter = [](cudaGraphExec_t* pGraphExec) {
        cudaGraphExecDestroy(*pGraphExec);
      };
      ::std::shared_ptr<cudaGraphExec_t> res(new cudaGraphExec_t, cudaGraphExecDeleter);

      dump_algorithm(gctx_graph);

      cuda_try(cudaGraphInstantiateWithFlags(res.get(), *gctx_graph, 0));

      eg = res;

      cached_exec_graphs[stream].push_back(eg);
    }

    cuda_safe_call(cudaGraphLaunch(*eg, stream));

    // Free resources allocated through the adapter
    wrapper.clear();
  }

  /* Contrary to `run`, we here have a dynamic set of dependencies for the
   * task, so fun does not take a pack of data instances as a parameter */
  template <typename Fun, typename parent_ctx_t, typename task_t>
  void run_dynamic(Fun fun, parent_ctx_t& parent_ctx, cudaStream_t stream, task_t& t)
  {
    graph_ctx gctx(parent_ctx.async_resources());

    // Useful for tools
    gctx.set_parent_ctx(parent_ctx);
    gctx.get_dot()->set_ctx_symbol("algo: " + symbol);

    gctx.set_allocator(block_allocator<pooled_allocator>(gctx));

    auto current_place = gctx.default_exec_place();

    fun(gctx, t);

    ::std::shared_ptr<cudaGraph_t> gctx_graph = gctx.finalize_as_graph();

    // Try to reuse existing exec graphs...
    ::std::shared_ptr<cudaGraphExec_t> eg = nullptr;
    bool found                            = false;
    for (::std::shared_ptr<cudaGraphExec_t>& pe : cached_exec_graphs[stream])
    {
      found = reserved::try_updating_executable_graph(*pe, *gctx_graph);
      if (found)
      {
        eg = pe;
        break;
      }
    }

    if (!found)
    {
      auto cudaGraphExecDeleter = [](cudaGraphExec_t* pGraphExec) {
        cudaGraphExecDestroy(*pGraphExec);
      };
      ::std::shared_ptr<cudaGraphExec_t> res(new cudaGraphExec_t, cudaGraphExecDeleter);

      dump_algorithm(gctx_graph);

      cuda_try(cudaGraphInstantiateWithFlags(res.get(), *gctx_graph, 0));

      eg = res;

      cached_exec_graphs[stream].push_back(eg);
    }

    cuda_safe_call(cudaGraphLaunch(*eg, stream));
  }

private:
  // Generate a DOT output of a CUDA graph using CUDA
  void dump_algorithm(const ::std::shared_ptr<cudaGraph_t>& gctx_graph)
  {
    if (getenv("CUDASTF_DUMP_ALGORITHMS"))
    {
      static int print_to_dot_cnt = 0; // Warning: not thread-safe
      ::std::string filename      = "algo_" + symbol + "_" + ::std::to_string(print_to_dot_cnt++) + ".dot";
      cudaGraphDebugDotPrint(*gctx_graph, filename.c_str(), cudaGraphDebugDotFlags(0));
    }
  }

  ::std::map<cudaStream_t, ::std::vector<::std::shared_ptr<cudaGraphExec_t>>> cached_exec_graphs;

  // Cache executable graphs
  ::std::unordered_map<size_t, ::std::shared_ptr<cudaGraphExec_t>> exec_graph_cache;

  // Cache CUDA graphs
  ::std::unordered_map<size_t, ::std::shared_ptr<cudaGraph_t>> graph_cache;

  ::std::string symbol;
};

template <typename... Deps>
class for_each_batched
{
public:
  for_each_batched(
    context ctx, size_t cnt, size_t batch_size, ::std::function<::std::tuple<task_dep<Deps>...>(size_t)> df)
      : cnt(cnt)
      , batch_size(batch_size)
      , df(mv(df))
      , ctx(ctx)
  {}

  // Create a batch operation that computes fun(start), fun(start+1), ... f(end-1)
  template <typename Fun>
  void batched_iterations(Fun&& fun, size_t start, size_t end)
  {
    // Create "untyped" dependencies
    ::std::vector<task_dep_untyped> deps;
    for (size_t i = start; i < end; i++)
    {
      ::std::apply(
        [&deps](auto&&... args) {
          // Call the method on each tuple element
          (deps.push_back(args), ...);
        },
        df(i));
    }

    // templated by Fun
    static algorithm batch_alg;

    auto fn = [this, start, end, &fun](context gctx, stream_task<> t) {
      // How many logical data per iteration ?
      constexpr size_t data_per_iteration = ::std::tuple_size<decltype(df(0))>::value;
      (void) data_per_iteration;

      auto logify = [](auto& dest_ctx, auto x) {
        return dest_ctx.logical_data(to_rw_type_of(x), exec_place::current_device().affine_data_place());
      };

      for (size_t i = start; i < end; i++)
      {
        // Compute a tuple of all instances (e.g. tuple<slice<double>, slice<double>>)

        // Transform the tuple by applying a lambda to each element
        auto instance_tuple =
          tuple_transform(df(i), [&t, i, start, data_per_iteration](auto&& item, std::size_t arg_ind) {
            // Get the arg_ind-th element of the i-th batch.
            // Its type is the same as the arg_ind-th entry of
            // df(i)
            //
            // For example : if df(i) is tuple(lX.read(),
            // lY.rw()), the second entry of the batch has the
            // same type as the lY interface
            using arg_type = typename ::std::decay_t<decltype(item)>::data_t;
            return t.template get<arg_type>((i - start) * data_per_iteration + arg_ind);
          });

        // Logify all these instances (create temporary aliases)
        // Returns eg. a tuple<logical_data<slice<double>>, logical_data<slice<double>>>
        auto logified_instances_tuple = ::std::apply(
          [&logify, &gctx](auto&&... args) {
            return ::std::make_tuple(logify(gctx, args)...);
          },
          instance_tuple);

        ::std::apply(fun, ::std::tuple_cat(::std::make_tuple(context(gctx), i), logified_instances_tuple));
      }
    };

    // Launch the fn method as a task which takes an untyped vector of dependencies
    batch_alg.run_as_task_dynamic(fn, ctx, deps);
  }

  template <typename Fun>
  void operator->*(Fun&& fun)
  {
    // Process in batches
    for (size_t start = 0; start < cnt; start += batch_size)
    {
      size_t end = ::std::min(start + batch_size, cnt);
      batched_iterations(fun, start, end);
    }
  }

private:
  // Helper function to apply a lambda to each element of the tuple with its index
  template <typename Tuple, typename F, size_t... Is>
  auto tuple_transform_impl(Tuple&& t, F&& f, ::std::index_sequence<Is...>)
  {
    // Apply the lambda 'f' to each element and its index
    return ::std::make_tuple(f(::std::get<Is>(t), Is)...);
  }

  // function to transform the tuple with a lambda
  template <typename Tuple, typename F>
  auto tuple_transform(Tuple&& t, F&& f)
  {
    constexpr size_t N = ::std::tuple_size<std::decay_t<Tuple>>::value;
    return tuple_transform_impl(::std::forward<Tuple>(t), ::std::forward<F>(f), ::std::make_index_sequence<N>{});
  }

  size_t cnt;
  size_t batch_size;
  ::std::function<::std::tuple<task_dep<Deps>...>(size_t)> df;
  context ctx;
};

} // namespace cuda::experimental::stf
=======
#include <cuda/experimental/__stf/utility/run_once.cuh>
>>>>>>> 779a971f
<|MERGE_RESOLUTION|>--- conflicted
+++ resolved
@@ -31,1902 +31,4 @@
 #include <cuda/experimental/__stf/places/exec/cuda_stream.cuh>
 #include <cuda/experimental/__stf/places/inner_shape.cuh>
 #include <cuda/experimental/__stf/stream/stream_ctx.cuh>
-<<<<<<< HEAD
-#include <cuda/experimental/__stf/utility/run_once.cuh>
-
-#include <map>
-#include <variant>
-
-namespace cuda::experimental::stf
-{
-
-/**
- * @brief A context is an environment for executing cudastf tasks.
- *
- */
-class context
-{
-  template <typename T1, typename T2>
-  class unified_scope
-  {
-  public:
-    unified_scope(T1 arg)
-        : payload(mv(arg))
-    {}
-    unified_scope(T2 arg)
-        : payload(mv(arg))
-    {}
-
-    /// Get the string attached to the task for debugging purposes
-    const ::std::string& get_symbol() const
-    {
-      return ::std::visit(
-        [&](auto& self) {
-          return self.get_symbol();
-        },
-        payload);
-    }
-
-    auto& set_symbol(::std::string s) &
-    {
-      ::std::visit(
-        [&](auto& self) {
-          self.set_symbol(mv(s));
-        },
-        payload);
-      return *this;
-    }
-
-    auto&& set_symbol(::std::string s) &&
-    {
-      ::std::visit(
-        [&](auto& self) {
-          self.set_symbol(mv(s));
-        },
-        payload);
-      return mv(*this);
-    }
-
-    template <typename Fun>
-    void operator->*(Fun&& f)
-    {
-      if (payload.index() == 0)
-      {
-        ::std::get<0>(payload)->*::std::forward<Fun>(f);
-      }
-      else
-      {
-        EXPECT(payload.index() == 1UL, "Uninitialized scope.");
-        ::std::get<1>(payload)->*::std::forward<Fun>(f);
-      }
-    }
-
-  private:
-    ::std::variant<T1, T2> payload;
-  };
-
-  /*
-   * A task that can be either a stream task or a graph task.
-   */
-  template <typename... Deps>
-  class unified_task
-  {
-  public:
-    unified_task(stream_task<Deps...> task)
-        : payload(mv(task))
-    {}
-    unified_task(graph_task<Deps...> task)
-        : payload(mv(task))
-    {}
-
-    void set_symbol(::std::string s) &
-    {
-      ::std::visit(
-        [&](auto& self) {
-          self.set_symbol(mv(s));
-        },
-        payload);
-    }
-
-    auto&& set_symbol(::std::string s) &&
-    {
-      ::std::visit(
-        [&](auto& self) {
-          self.set_symbol(mv(s));
-        },
-        payload);
-      return mv(*this);
-    }
-
-    /**
-     * @brief Add dependencies to this task.
-     *
-     * @tparam Args
-     * @param args
-     * @return stream_or_graph_dynamic_task&
-     */
-    template <typename... Args>
-    unified_task& add_deps(Args&&... args)
-    {
-      ::std::visit(
-        [&](auto& self) {
-          self.add_deps(::std::forward<Args>(args)...);
-        },
-        payload);
-      return *this;
-    }
-
-    /**
-     * @brief retrieve the data instance associated to an
-     * index in a task.
-     *
-     * @tparam T
-     * @param submitted index
-     * @return slice<T>
-     */
-    template <typename T>
-    decltype(auto) get(size_t submitted_index) const
-    {
-      return ::std::visit(
-        [&](auto& self) -> decltype(auto) {
-          return self.template get<T>(submitted_index);
-        },
-        payload);
-    }
-
-    template <typename Fun>
-    void operator->*(Fun&& f)
-    {
-      ::std::visit(
-        [&](auto& self) {
-          self->*f;
-        },
-        payload);
-    }
-
-  private:
-    ::std::variant<stream_task<Deps...>, graph_task<Deps...>> payload;
-  };
-
-public:
-  /**
-   * @brief Default constructor for the context class.
-   */
-  context() = default;
-
-  /**
-   * @brief Constructs a stream context with a CUDA stream and an optional asynchronous resource handle.
-   *
-   * @param stream The CUDA stream to be used in the context.
-   * @param handle Optional asynchronous resource handle.
-   */
-  context(cudaStream_t stream, async_resources_handle handle = async_resources_handle(nullptr))
-      : payload(stream_ctx(stream, handle))
-  {
-    // The default choice is stream_ctx, otherwise we should assign a graph_ctx with the appropriate parameters
-  }
-
-  /**
-   * @brief Constructs a stream context with an asynchronous resource handle.
-   *
-   * @param handle The asynchronous resource handle.
-   */
-  context(async_resources_handle handle)
-      : payload(stream_ctx(handle))
-  {
-    // The default choice is stream_ctx, otherwise we should assign a graph_ctx with the appropriate parameters
-  }
-
-  /**
-   * @brief Constructs a context from a stream context.
-   *
-   * @param ctx The context to be assigned.
-   */
-  context(stream_ctx ctx)
-      : payload(mv(ctx))
-  {}
-
-  /**
-   * @brief Constructs a context from a graph context.
-   *
-   * @param ctx The context to be assigned.
-   */
-  context(graph_ctx ctx)
-      : payload(mv(ctx))
-  {}
-
-  /**
-   * @brief Assigns a specific context type to the context.
-   *
-   * @tparam Ctx The type of the context to be assigned.
-   * @param ctx The context to be assigned.
-   * @return Reference to the updated context.
-   */
-  template <typename Ctx>
-  context& operator=(Ctx ctx)
-  {
-    payload = mv(ctx);
-    return *this;
-  }
-
-  /**
-   * @brief Converts the context to a string representation.
-   *
-   * @return A string representation of the context.
-   */
-  ::std::string to_string() const
-  {
-    _CCCL_ASSERT(payload.index() != ::std::variant_npos, "Context is not initialized");
-    return ::std::visit(
-      [&](auto& self) {
-        return self.to_string();
-      },
-      payload);
-  }
-
-  void set_graph_cache_policy(::std::function<bool()> policy)
-  {
-    _CCCL_ASSERT(payload.index() != ::std::variant_npos, "Context is not initialized");
-    ::std::visit(
-      [&](auto& self) {
-        self.set_graph_cache_policy(mv(policy));
-      },
-      payload);
-  }
-
-  auto get_graph_cache_policy() const
-  {
-    _CCCL_ASSERT(payload.index() != ::std::variant_npos, "Context is not initialized");
-    return ::std::visit(
-      [&](auto& self) {
-        return self.get_graph_cache_policy();
-      },
-      payload);
-  }
-
-  executable_graph_cache_stat* graph_get_cache_stat()
-  {
-    _CCCL_ASSERT(payload.index() != ::std::variant_npos, "Context is not initialized");
-    return ::std::visit(
-      [&](auto& self) {
-        return self.graph_get_cache_stat();
-      },
-      payload);
-  }
-
-  /**
-   * @brief Creates logical data with specified sizes.
-   *
-   * @tparam T The type of the logical data.
-   * @tparam Sizes The sizes of the logical data dimensions.
-   * @param elements The number of elements.
-   * @param othersizes The sizes of other dimensions.
-   */
-  template <typename T, typename... Sizes>
-  auto logical_data(size_t elements, Sizes... othersizes)
-  {
-    _CCCL_ASSERT(payload.index() != ::std::variant_npos, "Context is not initialized");
-    return ::std::visit(
-      [&](auto& self) {
-        return self.template logical_data<T>(elements, othersizes...);
-      },
-      payload);
-  }
-
-  /**
-   * @brief Creates logical data with specified parameters.
-   *
-   * @tparam P0 The type of the first parameter.
-   * @tparam Ps The types of the other parameters.
-   * @param p0 The first parameter.
-   * @param ps The other parameters.
-   */
-  template <typename P0, typename... Ps>
-  auto logical_data(P0&& p0, Ps&&... ps)
-  {
-    _CCCL_ASSERT(payload.index() != ::std::variant_npos, "Context is not initialized");
-    using T0 = ::std::remove_reference_t<P0>;
-    if constexpr (::std::is_integral_v<T0>)
-    {
-      // Assume we create an array with the given length, so forward to the previous function.
-      return logical_data<T0>(size_t(p0), ::std::forward<Ps>(ps)...);
-    }
-    else
-    {
-      // Forward all parameters to the homonym function in the context.
-      return ::std::visit(
-        [&](auto& self) {
-          return self.logical_data(::std::forward<P0>(p0), ::std::forward<Ps>(ps)...);
-        },
-        payload);
-    }
-  }
-
-  auto logical_token()
-  {
-    _CCCL_ASSERT(payload.index() != ::std::variant_npos, "Context is not initialized");
-    return ::std::visit(
-      [&](auto& self) {
-        return self.logical_token();
-      },
-      payload);
-  }
-
-  template <typename T>
-  frozen_logical_data<T> freeze(::cuda::experimental::stf::logical_data<T> d,
-                                access_mode m    = access_mode::read,
-                                data_place where = data_place::invalid())
-  {
-    return ::std::visit(
-      [&](auto& self) {
-        return self.freeze(mv(d), m, mv(where));
-      },
-      payload);
-  }
-
-  /**
-   * @brief Creates logical data from a pointer and size.
-   *
-   * @tparam T The type of the logical data.
-   * @param p The pointer to the data.
-   * @param n The number of elements.
-   * @param dplace The data place of the logical data (default is host).
-   * @return The created logical data.
-   */
-  template <typename T>
-  auto logical_data(T* p, size_t n, data_place dplace = data_place::host())
-  {
-    _CCCL_ASSERT(!dplace.is_invalid(), "");
-    _CCCL_ASSERT(payload.index() != ::std::variant_npos, "Context is not initialized");
-    return ::std::visit(
-      [&](auto& self) {
-        return self.logical_data(make_slice(p, n), mv(dplace));
-      },
-      payload);
-  }
-
-  template <typename... Deps>
-  unified_task<Deps...> task(exec_place e_place, task_dep<Deps>... deps)
-  {
-    _CCCL_ASSERT(payload.index() != ::std::variant_npos, "Context is not initialized");
-    // Workaround: For some obscure reason `mv(deps)...` fails to compile
-    return ::std::visit(
-      [&](auto& self) {
-        return unified_task<Deps...>(self.task(mv(e_place), ::std::move(deps)...));
-      },
-      payload);
-  }
-
-  template <typename... Deps>
-  unified_task<Deps...> task(task_dep<Deps>... deps)
-  {
-    return task(default_exec_place(), mv(deps)...);
-  }
-
-#if !defined(CUDASTF_DISABLE_CODE_GENERATION) && defined(__CUDACC__)
-  /*
-   * parallel_for : apply an operation over a shaped index space
-   */
-  template <typename S, typename... Deps>
-  auto parallel_for(exec_place e_place, S shape, Deps... deps)
-  {
-    EXPECT(payload.index() != ::std::variant_npos, "Context is not initialized.");
-    using result_t = unified_scope<reserved::parallel_for_scope<stream_ctx, S, null_partition, Deps...>,
-                                   reserved::parallel_for_scope<graph_ctx, S, null_partition, Deps...>>;
-    return ::std::visit(
-      [&](auto& self) {
-        return result_t(self.parallel_for(mv(e_place), mv(shape), deps...));
-      },
-      payload);
-  }
-
-  template <typename partitioner_t, typename S, typename... Deps>
-  auto parallel_for(partitioner_t p, exec_place e_place, S shape, Deps... deps)
-  {
-    EXPECT(payload.index() != ::std::variant_npos, "Context is not initialized.");
-    using result_t = unified_scope<reserved::parallel_for_scope<stream_ctx, S, partitioner_t, Deps...>,
-                                   reserved::parallel_for_scope<graph_ctx, S, partitioner_t, Deps...>>;
-    return ::std::visit(
-      [&](auto& self) {
-        return result_t(self.parallel_for(mv(p), mv(e_place), mv(shape), deps...));
-      },
-      payload);
-  }
-
-  template <typename S, typename... Deps, typename... Ops, bool... flags>
-  auto parallel_for(S shape, task_dep<Deps, Ops, flags>... deps)
-  {
-    return parallel_for(default_exec_place(), mv(shape), mv(deps)...);
-  }
-#endif // !defined(CUDASTF_DISABLE_CODE_GENERATION) && defined(__CUDACC__)
-
-  template <typename... Deps>
-  auto host_launch(task_dep<Deps>... deps)
-  {
-    _CCCL_ASSERT(payload.index() != ::std::variant_npos, "Context is not initialized");
-    using result_t = unified_scope<reserved::host_launch_scope<stream_ctx, false, Deps...>,
-                                   reserved::host_launch_scope<graph_ctx, false, Deps...>>;
-    return ::std::visit(
-      [&](auto& self) {
-        return result_t(self.host_launch(deps...));
-      },
-      payload);
-  }
-
-  template <typename... Deps>
-  auto cuda_kernel(task_dep<Deps>... deps)
-  {
-    _CCCL_ASSERT(payload.index() != ::std::variant_npos, "Context is not initialized");
-    // false : we expect a single kernel descriptor in the lambda function return type
-    using result_t = unified_scope<reserved::cuda_kernel_scope<stream_ctx, false, Deps...>,
-                                   reserved::cuda_kernel_scope<graph_ctx, false, Deps...>>;
-    return ::std::visit(
-      [&](auto& self) {
-        return result_t(self.cuda_kernel(deps...));
-      },
-      payload);
-  }
-
-  template <typename... Deps>
-  auto cuda_kernel(exec_place e_place, task_dep<Deps>... deps)
-  {
-    _CCCL_ASSERT(payload.index() != ::std::variant_npos, "Context is not initialized");
-    // false : we expect a single kernel descriptor in the lambda function return type
-    using result_t = unified_scope<reserved::cuda_kernel_scope<stream_ctx, false, Deps...>,
-                                   reserved::cuda_kernel_scope<graph_ctx, false, Deps...>>;
-    return ::std::visit(
-      [&](auto& self) {
-        return result_t(self.cuda_kernel(e_place, deps...));
-      },
-      payload);
-  }
-
-  template <typename... Deps>
-  auto cuda_kernel_chain(task_dep<Deps>... deps)
-  {
-    _CCCL_ASSERT(payload.index() != ::std::variant_npos, "Context is not initialized");
-    // true : we expect a vector of cuda kernel descriptors in the lambda function return type
-    using result_t = unified_scope<reserved::cuda_kernel_scope<stream_ctx, true, Deps...>,
-                                   reserved::cuda_kernel_scope<graph_ctx, true, Deps...>>;
-    return ::std::visit(
-      [&](auto& self) {
-        return result_t(self.cuda_kernel_chain(deps...));
-      },
-      payload);
-  }
-
-  template <typename... Deps>
-  auto cuda_kernel_chain(exec_place e_place, task_dep<Deps>... deps)
-  {
-    _CCCL_ASSERT(payload.index() != ::std::variant_npos, "Context is not initialized");
-    // true : we expect a vector of cuda kernel descriptors in the lambda function return type
-    using result_t = unified_scope<reserved::cuda_kernel_scope<stream_ctx, true, Deps...>,
-                                   reserved::cuda_kernel_scope<graph_ctx, true, Deps...>>;
-    return ::std::visit(
-      [&](auto& self) {
-        return result_t(self.cuda_kernel_chain(e_place, deps...));
-      },
-      payload);
-  }
-
-#if !defined(CUDASTF_DISABLE_CODE_GENERATION) && defined(__CUDACC__)
-  template <typename thread_hierarchy_spec_t, typename... Deps>
-  auto launch(thread_hierarchy_spec_t spec, exec_place e_place, task_dep<Deps>... deps)
-  {
-    using result_t = unified_scope<reserved::launch_scope<stream_ctx, thread_hierarchy_spec_t, Deps...>,
-                                   reserved::launch_scope<graph_ctx, thread_hierarchy_spec_t, Deps...>>;
-    return ::std::visit(
-      [&](auto& self) {
-        using Self = ::std::remove_reference_t<decltype((self))>;
-        return result_t(self.launch(mv(spec), mv(e_place), deps...));
-      },
-      payload);
-  }
-
-  // /* Default execution policy, explicit place */
-  // default depth to avoid breaking all codes (XXX temporary)
-  template <typename... Deps>
-  auto launch(exec_place e_place, task_dep<Deps>... deps)
-  {
-    return launch(par(par()), mv(e_place), (deps)...);
-  }
-
-  // /* Default execution policy, on automatically selected device */
-  template <typename... Deps>
-  auto launch(task_dep<Deps>... deps)
-  {
-    return launch(default_exec_place(), mv(deps)...);
-  }
-
-  template <auto... spec, typename... Deps>
-  auto launch(thread_hierarchy_spec<spec...> ths, task_dep<Deps>... deps)
-  {
-    return launch(mv(ths), default_exec_place(), mv(deps)...);
-  }
-#endif // !defined(CUDASTF_DISABLE_CODE_GENERATION) && defined(__CUDACC__)
-
-  auto repeat(size_t count)
-  {
-    using result_t = unified_scope<reserved::repeat_scope<stream_ctx>, reserved::repeat_scope<graph_ctx>>;
-    return ::std::visit(
-      [&](auto& self) {
-        return result_t(self.repeat(count));
-      },
-      payload);
-  }
-
-  auto repeat(::std::function<bool()> condition)
-  {
-    using result_t = unified_scope<reserved::repeat_scope<stream_ctx>, reserved::repeat_scope<graph_ctx>>;
-    return ::std::visit(
-      [&](auto& self) {
-        return result_t(self.repeat(mv(condition)));
-      },
-      payload);
-  }
-
-  cudaStream_t task_fence()
-  {
-    _CCCL_ASSERT(payload.index() != ::std::variant_npos, "Context is not initialized");
-    return ::std::visit(
-      [&](auto& self) {
-        return self.task_fence();
-      },
-      payload);
-  }
-
-  void finalize()
-  {
-    _CCCL_ASSERT(payload.index() != ::std::variant_npos, "Context is not initialized");
-    ::std::visit(
-      [](auto& self) {
-        self.finalize();
-      },
-      payload);
-  }
-
-  void submit()
-  {
-    _CCCL_ASSERT(payload.index() != ::std::variant_npos, "Context is not initialized");
-    ::std::visit(
-      [](auto& self) {
-        self.submit();
-      },
-      payload);
-  }
-
-  void set_allocator(block_allocator_untyped custom_allocator)
-  {
-    _CCCL_ASSERT(payload.index() != ::std::variant_npos, "Context is not initialized");
-    ::std::visit(
-      [&](auto& self) {
-        self.set_allocator(mv(custom_allocator));
-      },
-      payload);
-  }
-
-  void attach_allocator(block_allocator_untyped custom_allocator)
-  {
-    _CCCL_ASSERT(payload.index() != ::std::variant_npos, "Context is not initialized");
-    ::std::visit(
-      [&](auto& self) {
-        self.attach_allocator(mv(custom_allocator));
-      },
-      payload);
-  }
-
-  void update_uncached_allocator(block_allocator_untyped custom)
-  {
-    ::std::visit(
-      [&](auto& self) {
-        self.update_uncached_allocator(mv(custom));
-      },
-      payload);
-  }
-
-  void change_epoch()
-  {
-    _CCCL_ASSERT(payload.index() != ::std::variant_npos, "Context is not initialized");
-    ::std::visit(
-      [](auto& self) {
-        self.change_epoch();
-      },
-      payload);
-  }
-
-  ::std::shared_ptr<reserved::per_ctx_dot> get_dot()
-  {
-    _CCCL_ASSERT(payload.index() != ::std::variant_npos, "Context is not initialized");
-    return ::std::visit(
-      [](auto& self) {
-        return self.get_dot();
-      },
-      payload);
-  }
-
-  template <typename T>
-  auto wait(::cuda::experimental::stf::logical_data<T>& ldata)
-  {
-    _CCCL_ASSERT(payload.index() != ::std::variant_npos, "Context is not initialized");
-    return ::std::visit(
-      [&ldata](auto& self) {
-        return self.wait(ldata);
-      },
-      payload);
-  }
-
-  template <typename parent_ctx_t>
-  void set_parent_ctx(parent_ctx_t& parent_ctx)
-  {
-    _CCCL_ASSERT(payload.index() != ::std::variant_npos, "Context is not initialized");
-    reserved::per_ctx_dot::set_parent_ctx(parent_ctx.get_dot(), get_dot());
-    ::std::visit(
-      [&](auto& self) {
-        self.set_parent_ctx(parent_ctx.get_dot());
-      },
-      payload);
-  }
-
-  /**
-   * @brief RAII-style description of a new section in the DOT file identified by its symbol
-   */
-  auto dot_section(::std::string symbol) const
-  {
-    _CCCL_ASSERT(payload.index() != ::std::variant_npos, "Context is not initialized");
-    return ::std::visit(
-      [&symbol](auto& self) {
-        return self.dot_section(symbol);
-      },
-      payload);
-  }
-
-  /* Indicates whether the underlying context is a graph context, so that we
-   * may specialize code to deal with the specific constraints of CUDA graphs. */
-  bool is_graph_ctx() const
-  {
-    _CCCL_ASSERT(payload.index() != ::std::variant_npos, "Context is not initialized");
-    return (payload.index() == 1);
-  }
-
-  async_resources_handle& async_resources() const
-  {
-    // if (payload.index() == 0) {
-    //     return ::std::get<0>(payload).async_resources();
-    // }
-    // EXPECT(payload.index() == 1, "Uninitialized context.");
-    // return ::std::get<1>(payload).async_resources();
-    return ::std::visit(
-      [&](auto& self) -> async_resources_handle& {
-        return self.async_resources();
-      },
-      payload);
-  }
-
-  // Shortcuts to manipulate the current affinity stored in the async_resources_handle of the ctx
-  void push_affinity(::std::vector<::std::shared_ptr<exec_place>> p) const
-  {
-    async_resources().push_affinity(mv(p));
-  }
-  void push_affinity(::std::shared_ptr<exec_place> p) const
-  {
-    async_resources().push_affinity(mv(p));
-  }
-  void pop_affinity() const
-  {
-    async_resources().pop_affinity();
-  }
-  const ::std::vector<::std::shared_ptr<exec_place>>& current_affinity() const
-  {
-    return async_resources().current_affinity();
-  }
-  const exec_place& current_exec_place() const
-  {
-    _CCCL_ASSERT(current_affinity().size() > 0, "current_exec_place no affinity set");
-    return *(current_affinity()[0]);
-  }
-
-  bool has_affinity() const
-  {
-    return async_resources().has_affinity();
-  }
-
-  /**
-   * @brief Determines the default execution place for a given context, which
-   * corresponds to the execution place when no place is provided.
-   *
-   * @return execution place used by constructs where the place is implicit.
-   *
-   * By default, we select the current device, unless an affinity was set in the
-   * context, in which case we take the first execution place in the current
-   * places.
-   */
-  exec_place default_exec_place() const
-  {
-    return has_affinity() ? current_exec_place() : exec_place::current_device();
-  }
-
-  graph_ctx to_graph_ctx() const
-  {
-    // Check if payload holds graph_ctx (index == 1)
-    if (auto ctx = ::std::get_if<graph_ctx>(&payload))
-    {
-      return *ctx;
-    }
-    else
-    {
-      throw ::std::runtime_error("Payload does not hold graph_ctx");
-    }
-  }
-
-  /**
-   * @brief Get a CUDA stream from the stream pool associated to the context
-   *
-   * This helper is intended to avoid creating CUDA streams manually. Using
-   * this stream after the context has been finalized is an undefined
-   * behaviour.
-   */
-  cudaStream_t pick_stream()
-  {
-    _CCCL_ASSERT(payload.index() != ::std::variant_npos, "Context is not initialized");
-    return ::std::visit(
-      [](auto& self) {
-        return self.pick_stream();
-      },
-      payload);
-  }
-
-private:
-  template <typename Fun>
-  auto visit(Fun&& fun)
-    -> decltype(::std::visit(::std::forward<Fun>(fun), ::std::declval<::std::variant<stream_ctx, graph_ctx>&>()))
-  {
-    _CCCL_ASSERT(payload.index() != ::std::variant_npos, "Context is not initialized");
-    return ::std::visit(::std::forward<Fun>(fun), payload);
-  }
-
-public:
-  ::std::variant<stream_ctx, graph_ctx> payload;
-};
-
-#ifdef UNITTESTED_FILE
-UNITTEST("context")
-{
-  context ctx;
-  ctx.task_fence();
-  ctx.submit();
-  ctx.finalize();
-};
-
-UNITTEST("context from existing contexts")
-{
-  stream_ctx ctx;
-  context unified_ctx = ctx;
-  unified_ctx.finalize();
-};
-
-UNITTEST("context to make generic code")
-{
-  auto f = [](context ctx) {
-    ctx.task_fence();
-  };
-
-  stream_ctx ctx1;
-  f(ctx1);
-  ctx1.finalize();
-
-  graph_ctx ctx2;
-  f(ctx2);
-  ctx2.finalize();
-};
-
-UNITTEST("context to make select backend at runtime")
-{
-  bool test   = true;
-  context ctx = test ? context(graph_ctx()) : context(stream_ctx());
-  ctx.finalize();
-};
-
-UNITTEST("context to make select backend at runtime (2)")
-{
-  // stream_ctx by default
-  context ctx;
-  bool test = true;
-  if (test)
-  {
-    ctx = graph_ctx();
-  }
-  ctx.finalize();
-};
-
-UNITTEST("context is_graph_ctx")
-{
-  context ctx;
-  EXPECT(!ctx.is_graph_ctx());
-  ctx.finalize();
-
-  context ctx2 = graph_ctx();
-  EXPECT(ctx2.is_graph_ctx());
-  ctx2.finalize();
-};
-
-UNITTEST("context with arguments")
-{
-  cudaStream_t stream;
-  cuda_safe_call(cudaStreamCreate(&stream));
-
-  async_resources_handle h;
-
-  context ctx(h);
-  ctx.finalize();
-
-  context ctx2(stream, h);
-  ctx2.finalize();
-
-  context ctx3 = graph_ctx(h);
-  ctx3.finalize();
-
-  context ctx4 = graph_ctx(stream, h);
-  ctx4.finalize();
-
-  cuda_safe_call(cudaStreamDestroy(stream));
-};
-
-#  if !defined(CUDASTF_DISABLE_CODE_GENERATION) && defined(__CUDACC__)
-namespace reserved
-{
-inline void unit_test_context_pfor()
-{
-  context ctx;
-  SCOPE(exit)
-  {
-    ctx.finalize();
-  };
-  auto lA = ctx.logical_data(shape_of<slice<size_t>>(64));
-  ctx.parallel_for(lA.shape(), lA.write())->*[] _CCCL_DEVICE(size_t i, slice<size_t> A) {
-    A(i) = 2 * i;
-  };
-  ctx.host_launch(lA.read())->*[](auto A) {
-    for (size_t i = 0; i < 64; i++)
-    {
-      EXPECT(A(i) == 2 * i);
-    }
-  };
-}
-
-UNITTEST("context parallel_for")
-{
-  unit_test_context_pfor();
-};
-
-template <bool use_graph, bool use_con>
-inline void unit_test_context_launch()
-{
-  context ctx;
-  if constexpr (use_graph)
-  {
-    ctx = graph_ctx();
-  }
-
-  /* Statically decide the type of the spec (to avoid duplicating code) */
-  auto spec = []() {
-    if constexpr (use_con)
-    {
-      return con();
-    }
-    else
-    {
-      return par();
-    }
-  }();
-
-  SCOPE(exit)
-  {
-    ctx.finalize();
-  };
-  auto lA = ctx.logical_data(shape_of<slice<size_t>>(64));
-  ctx.launch(spec, lA.write())->*[] _CCCL_DEVICE(auto th, slice<size_t> A) {
-    for (auto i : th.apply_partition(shape(A)))
-    {
-      A(i) = 2 * i;
-    }
-  };
-  ctx.host_launch(lA.read())->*[](auto A) {
-    for (size_t i = 0; i < 64; i++)
-    {
-      EXPECT(A(i) == 2 * i);
-    }
-  };
-}
-
-UNITTEST("context launch")
-{
-  // par() (normal launch)
-  unit_test_context_launch<false, false>();
-  unit_test_context_launch<true, false>();
-
-  // con() cooperative kernel
-  unit_test_context_launch<false, true>();
-  unit_test_context_launch<true, true>();
-};
-
-/* Do not provide an exec_place, but put a spec */
-inline void unit_test_context_launch_spec_noplace()
-{
-  context ctx;
-  SCOPE(exit)
-  {
-    ctx.finalize();
-  };
-  auto lA = ctx.logical_data(shape_of<slice<size_t>>(64));
-  ctx.launch(par(), lA.write())->*[] _CCCL_DEVICE(auto th, slice<size_t> A) {
-    for (auto i : th.apply_partition(shape(A)))
-    {
-      A(i) = 2 * i;
-    }
-  };
-  ctx.host_launch(lA.read())->*[](auto A) {
-    for (size_t i = 0; i < 64; i++)
-    {
-      EXPECT(A(i) == 2 * i);
-    }
-  };
-}
-
-UNITTEST("context launch spec noplace")
-{
-  unit_test_context_launch_spec_noplace();
-};
-
-inline void unit_test_context_launch_generic()
-{
-  context ctx;
-  SCOPE(exit)
-  {
-    ctx.finalize();
-  };
-  auto lA = ctx.logical_data(shape_of<slice<size_t>>(64));
-  ctx.host_launch(lA.write())->*[](slice<size_t> A) {
-    for (auto i : shape(A))
-    {
-      A(i) = 2 * i;
-    }
-  };
-
-  exec_place where2 = exec_place::current_device();
-  // This will not compile because launch implementation will try to generate a CUDA kernel from that non device
-  // lambda
-  ctx.launch(where2, lA.rw())->*[] _CCCL_DEVICE(auto th, slice<size_t> A) {
-    for (auto i : th.apply_partition(shape(A)))
-    {
-      A(i) = 2 * A(i);
-    }
-  };
-
-  ctx.host_launch(lA.read())->*[](auto A) {
-    for (size_t i = 0; i < 64; i++)
-    {
-      EXPECT(A(i) == 4 * i);
-    }
-  };
-}
-
-UNITTEST("context launch test generic")
-{
-  unit_test_context_launch_generic();
-};
-
-inline void unit_test_context_launch_exec_places()
-{
-  // OK with this
-  // stream_ctx ctx;
-
-  // does not compile with context
-  context ctx;
-  SCOPE(exit)
-  {
-    ctx.finalize();
-  };
-  auto lA = ctx.logical_data(shape_of<slice<size_t>>(64));
-  ctx.host_launch(lA.write())->*[](slice<size_t> A) {
-    for (auto i : shape(A))
-    {
-      A(i) = 2 * i;
-    }
-  };
-
-  ctx.launch(exec_place::current_device(), lA.rw())->*[] _CCCL_DEVICE(auto th, slice<size_t> A) {
-    for (auto i : th.apply_partition(shape(A)))
-    {
-      A(i) = 2 * A(i);
-    }
-  };
-
-  ctx.host_launch(lA.read())->*[](auto A) {
-    for (size_t i = 0; i < 64; i++)
-    {
-      EXPECT(A(i) == 4 * i);
-    }
-  };
-}
-
-UNITTEST("context launch specific exec places")
-{
-  unit_test_context_launch_exec_places();
-};
-
-inline void unit_test_context_launch_sync()
-{
-  // OK with this (workaround)
-  stream_ctx ctx;
-
-  // does not compile with context
-  // context ctx;
-  SCOPE(exit)
-  {
-    ctx.finalize();
-  };
-  auto lA = ctx.logical_data(shape_of<slice<size_t>>(64));
-
-  auto spec = con<1024>();
-  ctx.host_launch(lA.write())->*[](slice<size_t> A) {
-    for (auto i : shape(A))
-    {
-      A(i) = 2 * i;
-    }
-  };
-
-  ctx.launch(spec, exec_place::current_device(), lA.rw())->*[] _CCCL_DEVICE(auto th, slice<size_t> A) {
-    for (auto i : th.apply_partition(shape(A)))
-    {
-      A(i) = 2 * A(i);
-    }
-
-    th.sync();
-  };
-
-  ctx.host_launch(lA.read())->*[](auto A) {
-    for (size_t i = 0; i < 64; i++)
-    {
-      EXPECT(A(i) == 4 * i);
-    }
-  };
-}
-
-UNITTEST("context launch sync")
-{
-  unit_test_context_launch_sync();
-};
-
-inline void unit_test_context_repeat()
-{
-  context ctx;
-
-  constexpr size_t K = 10;
-
-  // does not compile with context
-  // context ctx;
-  SCOPE(exit)
-  {
-    ctx.finalize();
-  };
-  auto lA = ctx.logical_data(shape_of<slice<size_t>>(64));
-
-  ctx.launch(lA.write())->*[] _CCCL_DEVICE(auto th, slice<size_t> A) {
-    for (auto i : th.apply_partition(shape(A)))
-    {
-      A(i) = i;
-    }
-  };
-
-  // Repeat K times : A(i) = 2 * A(i)
-  ctx.repeat(K)->*[&](context ctx, size_t) {
-    ctx.launch(lA.rw())->*[] _CCCL_DEVICE(auto th, slice<size_t> A) {
-      for (auto i : th.apply_partition(shape(A)))
-      {
-        A(i) = 2 * A(i);
-      }
-    };
-  };
-
-  // Check that we have A(i) = 2^K * i
-  ctx.host_launch(lA.read())->*[](auto A) {
-    for (size_t i = 0; i < 64; i++)
-    {
-      EXPECT(A(i) == (1 << K) * i);
-    }
-  };
-}
-
-UNITTEST("context repeat")
-{
-  unit_test_context_repeat();
-};
-
-template <typename spec_t>
-inline void unit_test_context_launch_implicit_widths(spec_t spec)
-{
-  // OK with this (workaround)
-  stream_ctx ctx;
-
-  // does not compile with context
-  // context ctx;
-  SCOPE(exit)
-  {
-    ctx.finalize();
-  };
-  auto lA = ctx.logical_data(shape_of<slice<size_t>>(64));
-
-  ctx.host_launch(lA.write())->*[](slice<size_t> A) {
-    for (auto i : shape(A))
-    {
-      A(i) = 2 * i;
-    }
-  };
-
-  ctx.launch(spec, exec_place::current_device(), lA.rw())->*[] _CCCL_DEVICE(auto th, slice<size_t> A) {
-    for (auto i : th.apply_partition(shape(A)))
-    {
-      A(i) = 2 * A(i);
-    }
-  };
-
-  ctx.host_launch(lA.read())->*[](auto A) {
-    for (size_t i = 0; i < 64; i++)
-    {
-      EXPECT(A(i) == 4 * i);
-    }
-  };
-}
-
-UNITTEST("context launch implicit widths")
-{
-  unit_test_context_launch_implicit_widths(par());
-  unit_test_context_launch_implicit_widths(par(par()));
-};
-
-// make sure we have the different interfaces to declare logical_data
-UNITTEST("context logical_data")
-{
-  context ctx;
-  // shape of 32 double
-  auto lA = ctx.logical_data<double>(32);
-  auto lB = ctx.logical_data<double>(32, 128);
-  int array[128];
-  auto lC = ctx.logical_data(array);
-  int array2[128];
-  auto lD = ctx.logical_data(&array2[0], 128);
-  ctx.finalize();
-};
-
-UNITTEST("context task")
-{
-  // stream_ctx ctx;
-  context ctx;
-  int a = 42;
-
-  auto la = ctx.logical_data(&a, 1);
-
-  auto lb = ctx.logical_data(la.shape());
-
-  ctx.task(la.read(), lb.write())->*[](auto s, auto a, auto b) {
-    // no-op
-    cudaMemcpyAsync(&b(0), &a(0), sizeof(int), cudaMemcpyDeviceToDevice, s);
-  };
-
-  ctx.finalize();
-};
-
-inline void unit_test_recursive_apply()
-{
-  context ctx;
-  SCOPE(exit)
-  {
-    ctx.finalize();
-  };
-
-  /* 2 level spec */
-  auto lA = ctx.logical_data(shape_of<slice<size_t>>(1280));
-
-  /* This creates a spec with 2 levels, and applies a partitionner defined as
-   * the composition of blocked() in the first level, and cyclic() in the second
-   * level */
-  auto spec = par<8>(par<16>());
-  ctx.launch(spec, exec_place::current_device(), lA.write())->*[] _CCCL_DEVICE(auto th, slice<size_t> A) {
-    for (auto i : th.apply_partition(shape(A), ::std::tuple<blocked_partition, cyclic_partition>()))
-    {
-      A(i) = 2 * i + 7;
-    }
-  };
-
-  ctx.host_launch(lA.read())->*[](auto A) {
-    for (size_t i = 0; i < 1280; i++)
-    {
-      EXPECT(A(i) == 2 * i + 7);
-    }
-  };
-
-  /* 3 level spec */
-  auto lB = ctx.logical_data(shape_of<slice<size_t>>(1280));
-
-  auto spec3 = par(par<8>(par<16>()));
-  ctx.launch(spec3, exec_place::current_device(), lB.write())->*[] _CCCL_DEVICE(auto th, slice<size_t> B) {
-    for (auto i : th.apply_partition(shape(B), ::std::tuple<blocked_partition, blocked_partition, cyclic_partition>()))
-    {
-      B(i) = 2 * i + 7;
-    }
-  };
-
-  ctx.host_launch(lB.read())->*[](auto B) {
-    for (size_t i = 0; i < 1280; i++)
-    {
-      EXPECT(B(i) == 2 * i + 7);
-    }
-  };
-}
-
-UNITTEST("launch recursive apply")
-{
-  unit_test_recursive_apply();
-};
-
-UNITTEST("logical data slice const")
-{
-  context ctx;
-  double A[128];
-  slice<const double> cA = make_slice((const double*) &A[0], 128);
-  auto lA                = ctx.logical_data(cA);
-  ctx.task(lA.read())->*[](cudaStream_t, auto A) {
-    static_assert(::std::is_same_v<decltype(A), slice<const double>>);
-  };
-  ctx.finalize();
-};
-
-inline void unit_test_partitioner_product()
-{
-  context ctx;
-  SCOPE(exit)
-  {
-    ctx.finalize();
-  };
-
-  // Define the combination of partitioners as a product of partitioners
-  auto p = ::std::tuple<blocked_partition, cyclic_partition>();
-
-  auto lA = ctx.logical_data(shape_of<slice<size_t>>(1280));
-
-  /* This creates a spec with 2 levels, and applies a partitionner defined as
-   * the composition of blocked() in the first level, and cyclic() in the second
-   * level */
-  auto spec = par<8>(par<16>());
-
-  ctx.launch(spec, exec_place::current_device(), lA.write())->*[=] _CCCL_DEVICE(auto th, slice<size_t> A) {
-    for (auto i : th.apply_partition(shape(A), p))
-    {
-      A(i) = 2 * i + 7;
-    }
-  };
-
-  ctx.host_launch(lA.read())->*[](auto A) {
-    for (size_t i = 0; i < 1280; i++)
-    {
-      EXPECT(A(i) == 2 * i + 7);
-    }
-  };
-}
-
-UNITTEST("unit_test_partitioner_product")
-{
-  unit_test_partitioner_product();
-};
-
-} // namespace reserved
-#  endif // !defined(CUDASTF_DISABLE_CODE_GENERATION) && defined(__CUDACC__)
-
-UNITTEST("make_tuple_indexwise")
-{
-  auto t1 = make_tuple_indexwise<3>([&](auto i) {
-    if constexpr (i == 2)
-    {
-      return ::std::ignore;
-    }
-    else
-    {
-      return int(i);
-    }
-  });
-  static_assert(::std::is_same_v<decltype(t1), ::std::tuple<int, int>>);
-  EXPECT(t1 == ::std::tuple(0, 1));
-
-  auto t2 = make_tuple_indexwise<3>([&](auto i) {
-    if constexpr (i == 1)
-    {
-      return ::std::ignore;
-    }
-    else
-    {
-      return int(i);
-    }
-  });
-  static_assert(::std::is_same_v<decltype(t2), ::std::tuple<int, int>>);
-  EXPECT(t2 == ::std::tuple(0, 2));
-};
-
-UNITTEST("auto_dump set/get")
-{
-  context ctx;
-
-  int A[1024];
-  int B[1024];
-  auto lA = ctx.logical_data(A);
-  auto lB = ctx.logical_data(B);
-
-  // Disable auto dump
-  lA.set_auto_dump(false);
-  EXPECT(lA.get_auto_dump() == false);
-
-  // Enabled by default
-  EXPECT(lB.get_auto_dump() == true);
-};
-
-UNITTEST("cuda stream place")
-{
-  cudaStream_t user_stream;
-  cuda_safe_call(cudaStreamCreate(&user_stream));
-
-  context ctx;
-
-  int A[1024];
-  int B[1024];
-  auto lA = ctx.logical_data(A);
-  auto lB = ctx.logical_data(B);
-
-  // Make sure that a task using exec_place::cuda_stream(user_stream) does run with user_stream
-  ctx.task(exec_place::cuda_stream(user_stream), lA.write(), lB.write())->*[=](cudaStream_t stream, auto, auto) {
-    EXPECT(stream == user_stream);
-  };
-
-  ctx.finalize();
-};
-
-UNITTEST("cuda stream place multi-gpu")
-{
-  cudaStream_t user_stream;
-
-  // Create a CUDA stream in a different device (if available)
-  int ndevices = cuda_try<cudaGetDeviceCount>();
-  // use the last device
-  int target_dev_id = ndevices - 1;
-
-  cuda_safe_call(cudaSetDevice(target_dev_id));
-  cuda_safe_call(cudaStreamCreate(&user_stream));
-  cuda_safe_call(cudaSetDevice(0));
-
-  context ctx;
-
-  int A[1024];
-  int B[1024];
-  auto lA = ctx.logical_data(A);
-  auto lB = ctx.logical_data(B);
-
-  // Make sure that a task using exec_place::cuda_stream(user_stream) does run with user_stream
-  ctx.task(exec_place::cuda_stream(user_stream), lA.write(), lB.write())->*[=](cudaStream_t stream, auto, auto) {
-    EXPECT(stream == user_stream);
-    EXPECT(target_dev_id == cuda_try<cudaGetDevice>());
-  };
-
-  // Make sure we restored the device
-  EXPECT(0 == cuda_try<cudaGetDevice>());
-
-  ctx.finalize();
-};
-
-// Ensure we can skip logical tokens
-UNITTEST("logical token elision")
-{
-  context ctx;
-
-  int buf[1024];
-
-  auto lA = ctx.logical_token();
-  auto lB = ctx.logical_token();
-  auto lC = ctx.logical_data(buf);
-
-  // with all arguments
-  ctx.task(lA.read(), lB.read(), lC.write())->*[](cudaStream_t, void_interface, void_interface, slice<int>) {};
-
-  // with argument elision
-  ctx.task(lA.read(), lB.read(), lC.write())->*[](cudaStream_t, slice<int>) {};
-
-  // with all arguments
-  ctx.host_launch(lA.read(), lB.read(), lC.write())->*[](void_interface, void_interface, slice<int>) {};
-
-  // with argument elision
-  ctx.host_launch(lA.read(), lB.read(), lC.write())->*[](slice<int>) {};
-
-  ctx.finalize();
-};
-
-#endif // UNITTESTED_FILE
-
-/**
- * @brief Algorithms are a mechanism to implement reusable task sequences implemented by the means of CUDA graphs nested
- * within a task.
- *
- * The underlying CUDA graphs are cached so that they are temptatively reused
- * when the algorithm is run again. Nested algorithms are internally implemented as child graphs.
- */
-class algorithm
-{
-private:
-  template <typename context_t, typename... Deps>
-  class runner_impl
-  {
-  public:
-    runner_impl(context_t& _ctx, algorithm& _alg, task_dep<Deps>... _deps)
-        : alg(_alg)
-        , ctx(_ctx)
-        , deps(::std::make_tuple(mv(_deps)...)) {};
-
-    template <typename Fun>
-    void operator->*(Fun&& fun)
-    {
-      // We cannot use ::std::apply with a lambda function here instead
-      // because this would use extended lambda functions within a lambda
-      // function which is prohibited
-      call_with_tuple_impl(::std::forward<Fun>(fun), ::std::index_sequence_for<Deps...>{});
-    }
-
-  private:
-    // Helper function to call fun with context and unpacked tuple arguments
-    template <typename Fun, ::std::size_t... Idx>
-    void call_with_tuple_impl(Fun&& fun, ::std::index_sequence<Idx...>)
-    {
-      // We may simply execute the algorithm within the existing context
-      // if we do not want to generate sub-graphs (eg. to analyze the
-      // advantage of using such algorithms)
-      if (getenv("CUDASTF_ALGORITHM_INLINE"))
-      {
-        alg.run_inline(::std::forward<Fun>(fun), ctx, ::std::get<Idx>(deps)...);
-      }
-      else
-      {
-        alg.run_as_task(::std::forward<Fun>(fun), ctx, ::std::get<Idx>(deps)...);
-      }
-    }
-
-    algorithm& alg;
-    context_t& ctx;
-    ::std::tuple<task_dep<Deps>...> deps;
-  };
-
-public:
-  algorithm(::std::string _symbol = "algorithm")
-      : symbol(mv(_symbol))
-  {}
-
-  /* Inject the execution of the algorithm within a CUDA graph */
-  template <typename Fun, typename parent_ctx_t, typename... Args>
-  void run_in_graph(Fun fun, parent_ctx_t& parent_ctx, cudaGraph_t graph, Args... args)
-  {
-    auto argsTuple = ::std::make_tuple(args...);
-    ::cuda::experimental::stf::hash<decltype(argsTuple)> hasher;
-    size_t hashValue = hasher(argsTuple);
-
-    ::std::shared_ptr<cudaGraph_t> inner_graph;
-
-    if (auto search = graph_cache.find(hashValue); search != graph_cache.end())
-    {
-      inner_graph = search->second;
-    }
-    else
-    {
-      graph_ctx gctx(parent_ctx.async_resources());
-
-      // Useful for tools
-      gctx.set_parent_ctx(parent_ctx);
-      gctx.get_dot()->set_ctx_symbol("algo: " + symbol);
-
-      auto current_place = gctx.default_exec_place();
-
-      // Transform an instance into a new logical data
-      auto logify = [&gctx, &current_place](auto x) {
-        // Our infrastructure currently does not like to work with
-        // constant types for the data interface so we pretend this is
-        // a modifiable data if necessary
-        return gctx.logical_data(to_rw_type_of(x), current_place.affine_data_place());
-      };
-
-      // Transform the tuple of instances into a tuple of logical data
-      auto logicalArgsTuple = ::std::apply(
-        [&](auto&&... args) {
-          return ::std::tuple(logify(::std::forward<decltype(args)>(args))...);
-        },
-        argsTuple);
-
-      // call fun(gctx, ...logical data...)
-      ::std::apply(fun, ::std::tuple_cat(::std::make_tuple(gctx), logicalArgsTuple));
-
-      inner_graph = gctx.finalize_as_graph();
-
-      // TODO validate that the graph is reusable before storing it !
-      // fprintf(stderr, "CACHE graph...\n");
-      graph_cache[hashValue] = inner_graph;
-    }
-
-    cudaGraphNode_t c;
-    cuda_safe_call(cudaGraphAddChildGraphNode(&c, graph, nullptr, 0, *inner_graph));
-  }
-
-  /* This simply executes the algorithm within the existing context. This
-   * makes it possible to observe the impact of an algorithm by disabling it in
-   * practice (without bloating the code with both the algorithm and the original
-   * code) */
-  template <typename context_t, typename Fun, typename... Deps>
-  void run_inline(Fun fun, context_t& ctx, task_dep<Deps>... deps)
-  {
-    ::std::apply(fun,
-                 ::std::tuple_cat(::std::make_tuple(ctx), ::std::make_tuple(logical_data<Deps>(deps.get_data())...)));
-  }
-
-  /* Helper to run the algorithm in a stream_ctx */
-  template <typename Fun, typename... Deps>
-  void run_as_task(Fun fun, stream_ctx& ctx, task_dep<Deps>... deps)
-  {
-    ctx.task(deps...).set_symbol(symbol)->*[this, &fun, &ctx](cudaStream_t stream, Deps... args) {
-      this->run(fun, ctx, stream, args...);
-    };
-  }
-
-  /* Helper to run the algorithm in a graph_ctx */
-  template <typename Fun, typename... Deps>
-  void run_as_task(Fun fun, graph_ctx& ctx, task_dep<Deps>... deps)
-  {
-    ctx.task(deps...).set_symbol(symbol)->*[this, &fun, &ctx](cudaGraph_t g, Deps... args) {
-      this->run_in_graph(fun, ctx, g, args...);
-    };
-  }
-
-  /**
-   * @brief Executes `fun` within a task that takes a pack of dependencies
-   *
-   * As an alternative, the run_as_task_dynamic may take a variable number of dependencies
-   */
-  template <typename Fun, typename... Deps>
-  void run_as_task(Fun fun, context& ctx, task_dep<Deps>... deps)
-  {
-    ::std::visit(
-      [&](auto& actual_ctx) {
-        this->run_as_task(fun, actual_ctx, deps...);
-      },
-      ctx.payload);
-  }
-
-  /* Helper to run the algorithm in a stream_ctx */
-  template <typename Fun>
-  void run_as_task_dynamic(Fun fun, stream_ctx& ctx, const ::std::vector<task_dep_untyped>& deps)
-  {
-    auto t = ctx.task();
-    for (auto& d : deps)
-    {
-      t.add_deps(d);
-    }
-
-    t.set_symbol(symbol);
-
-    t->*[this, &fun, &ctx, &t](cudaStream_t stream) {
-      this->run_dynamic(fun, ctx, stream, t);
-    };
-  }
-
-  /* Helper to run the algorithm in a graph_ctx */
-  template <typename Fun>
-  void run_as_task_dynamic(Fun /* fun */, graph_ctx& /* ctx */, const ::std::vector<task_dep_untyped>& /* deps */)
-  {
-    /// TODO
-    abort();
-  }
-
-  /**
-   * @brief Executes `fun` within a task that takes a vector of untyped dependencies.
-   *
-   * This is an alternative for run_as_task which may take a variable number of dependencies
-   */
-  template <typename Fun>
-  void run_as_task_dynamic(Fun fun, context& ctx, const ::std::vector<task_dep_untyped>& deps)
-  {
-    ::std::visit(
-      [&](auto& actual_ctx) {
-        this->run_as_task_dynamic(fun, actual_ctx, deps);
-      },
-      ctx.payload);
-  }
-
-  /**
-   * @brief Helper to use algorithm using the ->* idiom instead of passing the implementation as an argument of
-   * run_as_task
-   *
-   * example:
-   *    algorithm alg;
-   *    alg.runner(ctx, lX.read(), lY.rw())->*[](context inner_ctx, logical_data<slice<double>> X,
-   * logical_data<slice<double>> Y) { inner_ctx.parallel_for(Y.shape(), X.rw(), Y.rw())->*[]__device__(size_t i, auto
-   * x, auto y) { y(i) = 2.0*x(i);
-   *        };
-   *    };
-   *
-   *
-   * Which is equivalent to:
-   * auto fn = [](context inner_ctx, logical_data<slice<double>> X,  logical_data<slice<double>> Y) {
-   *     inner_ctx.parallel_for(Y.shape(), X.rw(), Y.rw())->*[]__device__(size_t i, auto x, auto y) {
-   *         y(i) = 2.0*x(i);
-   *     }
-   * };
-   *
-   * algorithm alg;
-   * alg.run_as_task(fn, ctx, lX.read(), lY.rw());
-   */
-  template <typename context_t, typename... Deps>
-  runner_impl<context_t, Deps...> runner(context_t& ctx, task_dep<Deps>... deps)
-  {
-    return runner_impl(ctx, *this, mv(deps)...);
-  }
-
-  /* Execute the algorithm as a CUDA graph and launch this graph in a CUDA
-   * stream */
-  template <typename Fun, typename parent_ctx_t, typename... Args>
-  void run(Fun fun, parent_ctx_t& parent_ctx, cudaStream_t stream, Args... args)
-  {
-    auto argsTuple = ::std::make_tuple(args...);
-    graph_ctx gctx(parent_ctx.async_resources());
-
-    // Useful for tools
-    gctx.set_parent_ctx(parent_ctx);
-    gctx.get_dot()->set_ctx_symbol("algo: " + symbol);
-
-    // This creates an adapter which "redirects" allocations to the CUDA stream API
-    auto wrapper = stream_adapter(gctx, stream);
-
-    gctx.update_uncached_allocator(wrapper.allocator());
-
-    auto current_place = gctx.default_exec_place();
-
-    // Transform an instance into a new logical data
-    auto logify = [&gctx, &current_place](auto x) {
-      // Our infrastructure currently does not like to work with constant
-      // types for the data interface so we pretend this is a modifiable
-      // data if necessary
-      return gctx.logical_data(to_rw_type_of(x), current_place.affine_data_place());
-    };
-
-    // Transform the tuple of instances into a tuple of logical data
-    auto logicalArgsTuple = ::std::apply(
-      [&](auto&&... args) {
-        return ::std::tuple(logify(::std::forward<decltype(args)>(args))...);
-      },
-      argsTuple);
-
-    // call fun(gctx, ...logical data...)
-    ::std::apply(fun, ::std::tuple_cat(::std::make_tuple(gctx), logicalArgsTuple));
-
-    ::std::shared_ptr<cudaGraph_t> gctx_graph = gctx.finalize_as_graph();
-
-    // Try to reuse existing exec graphs...
-    ::std::shared_ptr<cudaGraphExec_t> eg = nullptr;
-    bool found                            = false;
-    for (::std::shared_ptr<cudaGraphExec_t>& pe : cached_exec_graphs[stream])
-    {
-      found = reserved::try_updating_executable_graph(*pe, *gctx_graph);
-      if (found)
-      {
-        eg = pe;
-        break;
-      }
-    }
-
-    if (!found)
-    {
-      auto cudaGraphExecDeleter = [](cudaGraphExec_t* pGraphExec) {
-        cudaGraphExecDestroy(*pGraphExec);
-      };
-      ::std::shared_ptr<cudaGraphExec_t> res(new cudaGraphExec_t, cudaGraphExecDeleter);
-
-      dump_algorithm(gctx_graph);
-
-      cuda_try(cudaGraphInstantiateWithFlags(res.get(), *gctx_graph, 0));
-
-      eg = res;
-
-      cached_exec_graphs[stream].push_back(eg);
-    }
-
-    cuda_safe_call(cudaGraphLaunch(*eg, stream));
-
-    // Free resources allocated through the adapter
-    wrapper.clear();
-  }
-
-  /* Contrary to `run`, we here have a dynamic set of dependencies for the
-   * task, so fun does not take a pack of data instances as a parameter */
-  template <typename Fun, typename parent_ctx_t, typename task_t>
-  void run_dynamic(Fun fun, parent_ctx_t& parent_ctx, cudaStream_t stream, task_t& t)
-  {
-    graph_ctx gctx(parent_ctx.async_resources());
-
-    // Useful for tools
-    gctx.set_parent_ctx(parent_ctx);
-    gctx.get_dot()->set_ctx_symbol("algo: " + symbol);
-
-    gctx.set_allocator(block_allocator<pooled_allocator>(gctx));
-
-    auto current_place = gctx.default_exec_place();
-
-    fun(gctx, t);
-
-    ::std::shared_ptr<cudaGraph_t> gctx_graph = gctx.finalize_as_graph();
-
-    // Try to reuse existing exec graphs...
-    ::std::shared_ptr<cudaGraphExec_t> eg = nullptr;
-    bool found                            = false;
-    for (::std::shared_ptr<cudaGraphExec_t>& pe : cached_exec_graphs[stream])
-    {
-      found = reserved::try_updating_executable_graph(*pe, *gctx_graph);
-      if (found)
-      {
-        eg = pe;
-        break;
-      }
-    }
-
-    if (!found)
-    {
-      auto cudaGraphExecDeleter = [](cudaGraphExec_t* pGraphExec) {
-        cudaGraphExecDestroy(*pGraphExec);
-      };
-      ::std::shared_ptr<cudaGraphExec_t> res(new cudaGraphExec_t, cudaGraphExecDeleter);
-
-      dump_algorithm(gctx_graph);
-
-      cuda_try(cudaGraphInstantiateWithFlags(res.get(), *gctx_graph, 0));
-
-      eg = res;
-
-      cached_exec_graphs[stream].push_back(eg);
-    }
-
-    cuda_safe_call(cudaGraphLaunch(*eg, stream));
-  }
-
-private:
-  // Generate a DOT output of a CUDA graph using CUDA
-  void dump_algorithm(const ::std::shared_ptr<cudaGraph_t>& gctx_graph)
-  {
-    if (getenv("CUDASTF_DUMP_ALGORITHMS"))
-    {
-      static int print_to_dot_cnt = 0; // Warning: not thread-safe
-      ::std::string filename      = "algo_" + symbol + "_" + ::std::to_string(print_to_dot_cnt++) + ".dot";
-      cudaGraphDebugDotPrint(*gctx_graph, filename.c_str(), cudaGraphDebugDotFlags(0));
-    }
-  }
-
-  ::std::map<cudaStream_t, ::std::vector<::std::shared_ptr<cudaGraphExec_t>>> cached_exec_graphs;
-
-  // Cache executable graphs
-  ::std::unordered_map<size_t, ::std::shared_ptr<cudaGraphExec_t>> exec_graph_cache;
-
-  // Cache CUDA graphs
-  ::std::unordered_map<size_t, ::std::shared_ptr<cudaGraph_t>> graph_cache;
-
-  ::std::string symbol;
-};
-
-template <typename... Deps>
-class for_each_batched
-{
-public:
-  for_each_batched(
-    context ctx, size_t cnt, size_t batch_size, ::std::function<::std::tuple<task_dep<Deps>...>(size_t)> df)
-      : cnt(cnt)
-      , batch_size(batch_size)
-      , df(mv(df))
-      , ctx(ctx)
-  {}
-
-  // Create a batch operation that computes fun(start), fun(start+1), ... f(end-1)
-  template <typename Fun>
-  void batched_iterations(Fun&& fun, size_t start, size_t end)
-  {
-    // Create "untyped" dependencies
-    ::std::vector<task_dep_untyped> deps;
-    for (size_t i = start; i < end; i++)
-    {
-      ::std::apply(
-        [&deps](auto&&... args) {
-          // Call the method on each tuple element
-          (deps.push_back(args), ...);
-        },
-        df(i));
-    }
-
-    // templated by Fun
-    static algorithm batch_alg;
-
-    auto fn = [this, start, end, &fun](context gctx, stream_task<> t) {
-      // How many logical data per iteration ?
-      constexpr size_t data_per_iteration = ::std::tuple_size<decltype(df(0))>::value;
-      (void) data_per_iteration;
-
-      auto logify = [](auto& dest_ctx, auto x) {
-        return dest_ctx.logical_data(to_rw_type_of(x), exec_place::current_device().affine_data_place());
-      };
-
-      for (size_t i = start; i < end; i++)
-      {
-        // Compute a tuple of all instances (e.g. tuple<slice<double>, slice<double>>)
-
-        // Transform the tuple by applying a lambda to each element
-        auto instance_tuple =
-          tuple_transform(df(i), [&t, i, start, data_per_iteration](auto&& item, std::size_t arg_ind) {
-            // Get the arg_ind-th element of the i-th batch.
-            // Its type is the same as the arg_ind-th entry of
-            // df(i)
-            //
-            // For example : if df(i) is tuple(lX.read(),
-            // lY.rw()), the second entry of the batch has the
-            // same type as the lY interface
-            using arg_type = typename ::std::decay_t<decltype(item)>::data_t;
-            return t.template get<arg_type>((i - start) * data_per_iteration + arg_ind);
-          });
-
-        // Logify all these instances (create temporary aliases)
-        // Returns eg. a tuple<logical_data<slice<double>>, logical_data<slice<double>>>
-        auto logified_instances_tuple = ::std::apply(
-          [&logify, &gctx](auto&&... args) {
-            return ::std::make_tuple(logify(gctx, args)...);
-          },
-          instance_tuple);
-
-        ::std::apply(fun, ::std::tuple_cat(::std::make_tuple(context(gctx), i), logified_instances_tuple));
-      }
-    };
-
-    // Launch the fn method as a task which takes an untyped vector of dependencies
-    batch_alg.run_as_task_dynamic(fn, ctx, deps);
-  }
-
-  template <typename Fun>
-  void operator->*(Fun&& fun)
-  {
-    // Process in batches
-    for (size_t start = 0; start < cnt; start += batch_size)
-    {
-      size_t end = ::std::min(start + batch_size, cnt);
-      batched_iterations(fun, start, end);
-    }
-  }
-
-private:
-  // Helper function to apply a lambda to each element of the tuple with its index
-  template <typename Tuple, typename F, size_t... Is>
-  auto tuple_transform_impl(Tuple&& t, F&& f, ::std::index_sequence<Is...>)
-  {
-    // Apply the lambda 'f' to each element and its index
-    return ::std::make_tuple(f(::std::get<Is>(t), Is)...);
-  }
-
-  // function to transform the tuple with a lambda
-  template <typename Tuple, typename F>
-  auto tuple_transform(Tuple&& t, F&& f)
-  {
-    constexpr size_t N = ::std::tuple_size<std::decay_t<Tuple>>::value;
-    return tuple_transform_impl(::std::forward<Tuple>(t), ::std::forward<F>(f), ::std::make_index_sequence<N>{});
-  }
-
-  size_t cnt;
-  size_t batch_size;
-  ::std::function<::std::tuple<task_dep<Deps>...>(size_t)> df;
-  context ctx;
-};
-
-} // namespace cuda::experimental::stf
-=======
-#include <cuda/experimental/__stf/utility/run_once.cuh>
->>>>>>> 779a971f
+#include <cuda/experimental/__stf/utility/run_once.cuh>