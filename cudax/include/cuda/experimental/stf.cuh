--- conflicted
+++ resolved
@@ -752,26 +752,21 @@
     }
   }
 
-<<<<<<< HEAD
-  auto pick_dstream()
-  {
-    return ::std::visit(
-      [](auto& self) {
-        return self.pick_dstream();
-      },
-      payload);
-  }
-
   /**
    * @brief Get a stream from the stream pool(s) of the context
    *
    * This is a helper routine which can be used to launch graphs, for example. Using the stream after finalize()
    * results in undefined behavior.
    */
-  cudaStream_t pick_stream()
-  {
-    return pick_dstream().stream;
-=======
+  auto pick_dstream()
+  {
+    return ::std::visit(
+      [](auto& self) {
+        return self.pick_dstream();
+      },
+      payload);
+  }
+
   /**
    * @brief Get a CUDA stream from the stream pool associated to the context
    *
@@ -787,7 +782,6 @@
         return self.pick_stream();
       },
       payload);
->>>>>>> 64a419a7
   }
 
 private:
