--- conflicted
+++ resolved
@@ -138,24 +138,18 @@
   else
   {
     static_assert(::cuda::std::is_invocable_v<Kernel, as_kernel_arg_t<Args>...>);
-<<<<<<< HEAD
     auto launcher  = detail::kernel_launcher_no_config<Kernel, as_kernel_arg_t<Args>...>;
     auto finalized = detail::finalize_no_device_set(stream, conf, launcher);
     status         = detail::launch_impl(
       stream,
+
       finalized,
+
       launcher,
+
       kernel,
-      static_cast<as_kernel_arg_t<Args>>(detail::__launch_transform(stream, args))...);
-=======
-    auto launcher = detail::kernel_launcher_no_config<Kernel, as_kernel_arg_t<Args>...>;
-    status        = detail::launch_impl(
-      stream,
-      conf,
-      launcher,
-      kernel,
+
       static_cast<as_kernel_arg_t<Args>>(detail::__launch_transform(stream, std::forward<Args>(args)))...);
->>>>>>> 18043cb6
   }
   if (status != cudaSuccess)
   {
@@ -204,16 +198,11 @@
  * @param args
  * arguments to be passed into the kernel functor
  */
-<<<<<<< HEAD
 template <typename... Args,
           typename... Levels,
           typename Kernel,
           typename = ::cuda::std::enable_if_t<!::cuda::std::is_function_v<std::remove_pointer_t<Kernel>>>>
-void launch(::cuda::stream_ref stream, const hierarchy_dimensions<Levels...>& dims, const Kernel& kernel, Args... args)
-=======
-template <typename... Args, typename... Levels, typename Kernel>
 void launch(::cuda::stream_ref stream, const hierarchy_dimensions<Levels...>& dims, const Kernel& kernel, Args&&... args)
->>>>>>> 18043cb6
 {
   __ensure_current_device __dev_setter(stream);
   cudaError_t status;
