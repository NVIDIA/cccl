--- conflicted
+++ resolved
@@ -287,30 +287,10 @@
     this->__set_ref(__vptr, &__obj);
   }
 
-<<<<<<< HEAD
-#if defined(_CCCL_CUDA_COMPILER_NVCC) && !defined(_CCCL_NO_CONCEPTS)
-// For some reason, the constructor overloads below give nvcc fits when
-// constrained with c++20 requires clauses. So we fall back to good ol'
-// enable_if.
-#  define _CUDAX_TEMPLATE(...) template <__VA_ARGS__,
-#  define _CUDAX_REQUIRES(...) _CUDA_VSTD::enable_if_t<__VA_ARGS__, int> = 0 >
-#  define _CUDAX_AND           , int > = 0, _CUDA_VSTD::enable_if_t <
-#else // ^^^ NVCC && concepts ^^^ / vvv !NVCC || !concepts vvv
-#  define _CUDAX_TEMPLATE _CCCL_TEMPLATE
-#  define _CUDAX_REQUIRES _CCCL_REQUIRES
-#  define _CUDAX_AND      _CCCL_AND
-#endif // !NVCC || !concepts
-
-  _CUDAX_TEMPLATE(class _SrcInterface)
-  _CUDAX_REQUIRES((!_CUDA_VSTD::same_as<_SrcInterface, _Interface&>) _CUDAX_AND //
-                  (!__is_value_v<_SrcInterface>) _CUDAX_AND //
-                    __any_convertible_to<basic_any<_SrcInterface>, basic_any>)
-=======
   _CCCL_TEMPLATE(class _SrcInterface)
   _CCCL_REQUIRES((!_CUDA_VSTD::same_as<_SrcInterface, _Interface&>) _CCCL_AND //
                  (!__is_value_v<_SrcInterface>) _CCCL_AND //
                    __any_convertible_to<basic_any<_SrcInterface>, basic_any>)
->>>>>>> 7036a622
   _CUDAX_HOST_API basic_any(basic_any<_SrcInterface>&& __src) noexcept
       : basic_any<__ireference<_Interface>>()
   {
@@ -335,13 +315,6 @@
     this->__set_ref(__src.__get_vptr(), __src.__get_optr());
   }
 
-<<<<<<< HEAD
-#undef _CUDAX_AND
-#undef _CUDAX_REQUIRES
-#undef _CUDAX_TEMPLATE
-
-=======
->>>>>>> 7036a622
   auto operator=(basic_any&&) -> basic_any&      = delete;
   auto operator=(basic_any const&) -> basic_any& = delete;
 
