//===----------------------------------------------------------------------===//
//
// Part of CUDA Experimental in CUDA C++ Core Libraries,
// under the Apache License v2.0 with LLVM Exceptions.
// See https://llvm.org/LICENSE.txt for license information.
// SPDX-License-Identifier: Apache-2.0 WITH LLVM-exception
// SPDX-FileCopyrightText: Copyright (c) 2024 NVIDIA CORPORATION & AFFILIATES.
//
//===----------------------------------------------------------------------===//

#ifndef __ALGORITHM_COMMON__
#define __ALGORITHM_COMMON__

#include <cuda/memory_resource>
#include <cuda/std/mdspan>

#include <cuda/experimental/algorithm.cuh>
#include <cuda/experimental/container.cuh>
#include <cuda/experimental/memory_resource.cuh>

#include <testing.cuh>
#include <utility.cuh>

inline constexpr uint8_t fill_byte    = 1;
inline constexpr uint32_t buffer_size = 42;

inline int get_expected_value(uint8_t pattern_byte)
{
  int result;
  memset(&result, pattern_byte, sizeof(int));
  return result;
}

template <typename Result>
void check_result_and_erase(cudax::stream_ref stream, Result&& result, uint8_t pattern_byte = fill_byte)
{
  int expected = get_expected_value(pattern_byte);

  stream.wait();
  for (int& i : result)
  {
    CUDAX_REQUIRE(i == expected);
    i = 0;
  }
}

template <typename Layout = cuda::std::layout_right, typename Extents>
auto make_buffer_for_mdspan(Extents extents, char value = 0)
{
  cudax::legacy_pinned_memory_resource host_resource;
  auto mapping = typename Layout::template mapping<decltype(extents)>{extents};

  cudax::uninitialized_buffer<int, cuda::mr::host_accessible> buffer(host_resource, mapping.required_span_size());

  memset(buffer.data(), value, buffer.size_bytes());

  return buffer;
}

inline auto create_fake_strided_mdspan()
{
  cuda::std::dextents<size_t, 3> dynamic_extents{1, 2, 3};
  cuda::std::array<size_t, 3> strides{12, 4, 1};
<<<<<<< HEAD
  cuda::std::layout_stride::mapping map{dynamic_extents, strides};
=======
#if _CCCL_CUDACC_BELOW(12, 6)
  auto map = cuda::std::layout_stride::mapping{dynamic_extents, strides};
#else
  cuda::std::layout_stride::mapping map{dynamic_extents, strides};
#endif
>>>>>>> 4679e61c
  return cuda::std::mdspan<int, decltype(dynamic_extents), cuda::std::layout_stride>(nullptr, map);
};

namespace cuda::experimental
{

// Need a type that goes through all launch_transform steps, but is not a contiguous_range
template <typename AsKernelArg = cuda::std::span<int>>
struct weird_buffer
{
<<<<<<< HEAD
  pinned_memory_resource& resource;
  int* data;
  std::size_t size;

  weird_buffer(pinned_memory_resource& res, std::size_t s)
=======
  legacy_pinned_memory_resource& resource;
  int* data;
  std::size_t size;

  weird_buffer(legacy_pinned_memory_resource& res, std::size_t s)
>>>>>>> 4679e61c
      : resource(res)
      , data((int*) res.allocate(s * sizeof(int)))
      , size(s)
  {
    memset(data, 0, size);
  }

  ~weird_buffer()
  {
    resource.deallocate(data, size);
  }

  weird_buffer(const weird_buffer&) = delete;
  weird_buffer(weird_buffer&&)      = delete;

  struct transform_result
  {
    int* data;
    std::size_t size;

    AsKernelArg kernel_transform()
    {
      return *this;
    };

    operator cuda::std::span<int>()
    {
      return {data, size};
    }

    template <typename Extents>
    operator cuda::std::mdspan<int, Extents>()
    {
      return cuda::std::mdspan<int, Extents>{data};
    }
  };

  _CCCL_NODISCARD_FRIEND transform_result __cudax_launch_transform(cuda::stream_ref, const weird_buffer& self) noexcept
  {
    return {self.data, self.size};
  }
};
} // namespace cuda::experimental

#endif // __ALGORITHM_COMMON__<|MERGE_RESOLUTION|>--- conflicted
+++ resolved
@@ -61,15 +61,11 @@
 {
   cuda::std::dextents<size_t, 3> dynamic_extents{1, 2, 3};
   cuda::std::array<size_t, 3> strides{12, 4, 1};
-<<<<<<< HEAD
-  cuda::std::layout_stride::mapping map{dynamic_extents, strides};
-=======
 #if _CCCL_CUDACC_BELOW(12, 6)
   auto map = cuda::std::layout_stride::mapping{dynamic_extents, strides};
 #else
   cuda::std::layout_stride::mapping map{dynamic_extents, strides};
 #endif
->>>>>>> 4679e61c
   return cuda::std::mdspan<int, decltype(dynamic_extents), cuda::std::layout_stride>(nullptr, map);
 };
 
@@ -80,19 +76,11 @@
 template <typename AsKernelArg = cuda::std::span<int>>
 struct weird_buffer
 {
-<<<<<<< HEAD
-  pinned_memory_resource& resource;
-  int* data;
-  std::size_t size;
-
-  weird_buffer(pinned_memory_resource& res, std::size_t s)
-=======
   legacy_pinned_memory_resource& resource;
   int* data;
   std::size_t size;
 
   weird_buffer(legacy_pinned_memory_resource& res, std::size_t s)
->>>>>>> 4679e61c
       : resource(res)
       , data((int*) res.allocate(s * sizeof(int)))
       , size(s)
