--- conflicted
+++ resolved
@@ -129,7 +129,6 @@
     cuco/utility/test_hashers.cu
   )
 
-<<<<<<< HEAD
   cudax_add_catch2_test(test_target cuco_hyperloglog ${cudax_target}
     cuco/hyperloglog/test_hyperloglog.cu
   )
@@ -142,8 +141,6 @@
     memory_resource/shared_resource.cu
   )
 
-=======
->>>>>>> bb8a5b9e
   cudax_add_catch2_test(test_target green_context ${cudax_target}
     green_context/green_ctx_smoke.cu
   )
