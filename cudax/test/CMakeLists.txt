--- conflicted
+++ resolved
@@ -142,13 +142,5 @@
 
 endforeach()
 
-# FIXME: Enable MSVC
-if (cudax_ENABLE_CUDASTF AND
-<<<<<<< HEAD
-    NOT "NVHPC" STREQUAL "${CMAKE_CXX_COMPILER_ID}")
-=======
-    NOT "MSVC" STREQUAL "${CMAKE_CXX_COMPILER_ID}")
->>>>>>> 6ccfff99
-  # STF tests are handled separately:
-  add_subdirectory(stf)
-endif()+# STF tests are handled separately:
+add_subdirectory(stf)