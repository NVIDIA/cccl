cccl_get_c2h()
cccl_get_cudatoolkit()

## cudax_add_test
#
# Add a catch2 test executable and register it with ctest.
#
# target_name_var: Variable name to overwrite with the name of the test
#   target. Useful for modifying the test/target after creation.
# test_name: A unique name for the executable that will be appended to "cudax.test.".
#
# Additional arguments will be processed as test sources.
#
function(cudax_add_catch2_test target_name_var test_name) # ARGN=test sources
  set(test_target cudax.test.${test_name})
  set(test_sources ${ARGN})

  cccl_add_executable(${test_target} SOURCES ${ARGN} ADD_CTEST)
  target_include_directories(${test_target} PRIVATE "common")
  target_link_libraries(
    ${test_target}
    PRIVATE #
      cudax.compiler_interface
      cccl.c2h.main
      cudart
  )
  target_compile_definitions(
    ${test_target}
    PRIVATE LIBCUDACXX_ENABLE_EXPERIMENTAL_MEMORY_RESOURCE
  )
  target_compile_options(
    ${test_target}
    PRIVATE $<$<COMPILE_LANG_AND_ID:CUDA,NVIDIA>:--extended-lambda>
  )

  set(${target_name_var} ${test_target} PARENT_SCOPE)
endfunction()

cudax_add_catch2_test(test_target launch
    launch/launch_smoke.cu
)

cudax_add_catch2_test(test_target launch_configuration
    launch/configuration.cu
)

cudax_add_catch2_test(test_target launch_config_dynamic_smem
    launch/dynamic_shared_memory.cu
)

cudax_add_catch2_test(test_target execution
    execution/env.cu
    execution/policies/policies.cu
    execution/policies/get_execution_policy.cu
    execution/test_bulk.cu
    execution/test_concepts.cu
    execution/test_completion_signatures.cu
    execution/test_conditional.cu
    execution/test_continues_on.cu
    execution/test_just.cu
    execution/test_let_value.cu
    execution/test_on.cu
    execution/test_sequence.cu
    execution/test_starts_on.cu
    execution/test_stream_context.cu
    execution/test_then.cu
    execution/test_visit.cu
    execution/test_when_all.cu
    execution/test_write_attrs.cu
    execution/test_write_env.cu
)

target_compile_options(
  ${test_target}
  PRIVATE $<$<COMPILE_LANG_AND_ID:CUDA,NVIDIA>:-allow-unsupported-compiler>
)

cudax_add_catch2_test(test_target graph
    graph/graph_smoke.cu
)

cudax_add_catch2_test(test_target stream
    stream/stream_smoke.cu
)

cudax_add_catch2_test(test_target misc
    utility/ensure_current_device.cu
)

cudax_add_catch2_test(test_target containers
    containers/uninitialized_buffer.cu
<<<<<<< HEAD
  )
=======
    containers/async_buffer/access.cu
    containers/async_buffer/capacity.cu
    containers/async_buffer/constructor.cu
    containers/async_buffer/conversion.cu
    containers/async_buffer/copy.cu
    containers/async_buffer/iterators.cu
    containers/async_buffer/properties.cu
    containers/async_buffer/swap.cu
    containers/async_buffer/transform.cu
)
>>>>>>> 783ebe64

cudax_add_catch2_test(test_target cuco
    cuco/utility/test_hashers.cu
)

cudax_add_catch2_test(test_target green_context
    green_context/green_ctx_smoke.cu
)

cudax_add_catch2_test(test_target kernel
    kernel/kernel_ref.cu
)

cudax_add_catch2_test(test_target library_ref
    library/library_ref.cu
)

cudax_add_catch2_test(test_target library
    library/library.cu
)

cudax_add_catch2_test(test_target algorithm
    algorithm/fill.cu
    algorithm/copy.cu
)

if (cudax_ENABLE_CUFILE)
  cudax_add_catch2_test(cufile_driver_target cufile_driver ${cudax_target}
    cufile/driver.cu
  )

  set(cufile_test_targets ${cufile_driver_target})
  foreach (cufile_test_target IN LISTS cufile_test_targets)
    target_link_libraries(${cufile_test_target} PRIVATE CUDA::cuFile)
  endforeach()
endif()

# FIXME: Enable MSVC
if (cudax_ENABLE_CUDASTF AND NOT "MSVC" STREQUAL "${CMAKE_CXX_COMPILER_ID}")
  # STF tests are handled separately:
  add_subdirectory(stf)
endif()<|MERGE_RESOLUTION|>--- conflicted
+++ resolved
@@ -89,20 +89,7 @@
 
 cudax_add_catch2_test(test_target containers
     containers/uninitialized_buffer.cu
-<<<<<<< HEAD
-  )
-=======
-    containers/async_buffer/access.cu
-    containers/async_buffer/capacity.cu
-    containers/async_buffer/constructor.cu
-    containers/async_buffer/conversion.cu
-    containers/async_buffer/copy.cu
-    containers/async_buffer/iterators.cu
-    containers/async_buffer/properties.cu
-    containers/async_buffer/swap.cu
-    containers/async_buffer/transform.cu
 )
->>>>>>> 783ebe64
 
 cudax_add_catch2_test(test_target cuco
     cuco/utility/test_hashers.cu
