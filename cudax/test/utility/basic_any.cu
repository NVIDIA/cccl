--- conflicted
+++ resolved
@@ -555,9 +555,6 @@
   }
 }
 
-<<<<<<< HEAD
-#else
-=======
 struct any_regular : cudax::basic_any<iregular<>>
 {
   using cudax::basic_any<iregular<>>::basic_any;
@@ -578,7 +575,6 @@
 }
 
 #else // ^^^ !__CUDA_ARCH__ ^^^ / vvv __CUDA_ARCH__ vvv
->>>>>>> 917016d6
 // BUGBUG TODO:
 // temporary hack to prevent sccache from ignoring changes in code guarded by
 // !defined(__CUDA_ARCH__)
