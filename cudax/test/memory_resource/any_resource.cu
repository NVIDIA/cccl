--- conflicted
+++ resolved
@@ -142,19 +142,11 @@
       ++expected.move_count;
       CHECK(this->counts == expected);
 
-<<<<<<< HEAD
-      // conversion from any_synchronous_resource to cuda::mr::synchronous_resource_ref:
-      cuda::mr::resource_ref<cudax::host_accessible, cudax::device_accessible, get_data> ref = mr;
-
-      // conversion from any_synchronous_resource to cuda::mr::synchronous_resource_ref with narrowing:
-      cuda::mr::resource_ref<cudax::host_accessible, get_data> ref2 = mr;
-=======
-      // conversion from any_resource to cuda::mr::synchronous_resource_ref:
+      // conversion from any_synchronous_resource to cuda::mr::synchronous_synchronous_resource_ref:
       cudax::resource_ref<cudax::host_accessible, cudax::device_accessible, get_data> ref = mr;
 
-      // conversion from any_resource to cuda::mr::synchronous_resource_ref with narrowing:
+      // conversion from any_synchronous_resource to cuda::mr::synchronous_synchronous_resource_ref with narrowing:
       cudax::resource_ref<cudax::host_accessible, get_data> ref2 = mr;
->>>>>>> 4712a638
       CHECK(get_property(ref2, get_data{}) == 42);
 
       CHECK(this->counts == expected);
@@ -171,11 +163,7 @@
     CHECK(this->counts == expected);
   }
 
-<<<<<<< HEAD
-  SECTION("conversion from any_synchronous_resource to cuda::mr::resource_ref")
-=======
-  SECTION("conversion from any_resource to cuda::mr::synchronous_resource_ref")
->>>>>>> 4712a638
+  SECTION("conversion from any_synchronous_resource to cuda::mr::synchronous_resource_ref")
   {
     Counts expected{};
     {
@@ -186,19 +174,11 @@
       ++expected.move_count;
       CHECK(this->counts == expected);
 
-<<<<<<< HEAD
-      // conversion from any_synchronous_resource to cuda::mr::resource_ref:
-      cuda::mr::resource_ref<cudax::host_accessible, cudax::device_accessible, get_data> ref = mr;
-
-      // conversion from any_synchronous_resource to cuda::mr::resource_ref with narrowing:
-      cuda::mr::resource_ref<cudax::host_accessible, get_data> ref2 = mr;
-=======
-      // conversion from any_resource to cuda::mr::synchronous_resource_ref:
+      // conversion from any_synchronous_resource to cuda::mr::synchronous_resource_ref:
       cuda::mr::synchronous_resource_ref<cudax::host_accessible, cudax::device_accessible, get_data> ref = mr;
 
-      // conversion from any_resource to cuda::mr::synchronous_resource_ref with narrowing:
+      // conversion from any_synchronous_resource to cuda::mr::synchronous_resource_ref with narrowing:
       cuda::mr::synchronous_resource_ref<cudax::host_accessible, get_data> ref2 = mr;
->>>>>>> 4712a638
       CHECK(get_property(ref2, get_data{}) == 42);
 
       CHECK(this->counts == expected);
