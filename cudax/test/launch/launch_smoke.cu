--- conflicted
+++ resolved
@@ -151,14 +151,11 @@
 template <typename StreamOrPathBuilder>
 void launch_smoke_test(StreamOrPathBuilder& dst)
 {
-<<<<<<< HEAD
-=======
   cudax::__ensure_current_device guard(cudax::device_ref{0});
   // Use raw stream to make sure it can be implicitly converted on call to launch
   cudaStream_t stream;
 
   CUDART(cudaStreamCreate(&stream));
->>>>>>> 2293c878
   // Spell out all overloads to make sure they compile, include a check for implicit conversions
   {
     const int grid_size      = 4;
