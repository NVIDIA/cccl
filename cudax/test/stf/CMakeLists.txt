--- conflicted
+++ resolved
@@ -104,14 +104,9 @@
   freeze/task_fence.cu
   freeze/token.cu
   graph/epoch.cu
-<<<<<<< HEAD
-  graph/for_each_batched.cu
-  graph/for_each_batched_allocator.cu
-  graph/for_each_batched_write.cu
-=======
   # graph/for_each_batched.cu
+  # graph/for_each_batched_allocator.cu
   # graph/for_each_batched_write.cu
->>>>>>> 2d1fa6bc
   graph/freeze_for_graph.cu
   # graph/graph_composition.cu
   graph/graph_tmp_data.cu
