set(stf_test_sources
  allocators/buddy_allocator.cu
  cpp/concurrency_test.cu
  cpp/redundant_data.cu
  cpp/redundant_data_different_modes.cu
  cpp/scoped_graph_task.cu
  cpp/user_streams.cu
  dot/basic.cu
  dot/graph_print_to_dot.cu
  dot/sections.cu
  dot/sections_2.cu
  dot/section_movable.cu
  dot/with_events.cu
  error_checks/ctx_mismatch.cu
  error_checks/data_interface_mismatch.cu
  error_checks/double_finalize.cu
  error_checks/erase_frozen.cu
  error_checks/misformed_tasks_dbl_end.cu
  error_checks/misformed_tasks_dbl_start.cu
  error_checks/non_managed_data.cu
  error_checks/stackable_illegal_export.cu
  error_checks/uninitialized_data.cu
  error_checks/write_frozen.cu
  examples/05-stencil-no-copy.cu
  examples/05-stencil-places.cu
  examples/05-stencil.cu
  examples/05-stencil2d-places.cu
  fhe/parse_arctyrex.cu
  gnu/include_only.cpp
  graph/concurrency_test.cu
  graph/get_cache_stats.cu
  graph/graph_cache_policy.cu
  graph/graph_ctx_low_level.cu
  graph/static_graph_ctx.cu
  hashtable/test.cu
  interface/data_from_device_async.cu
  interface/move_operator.cu
  local_stf/legacy_to_stf.cu
<<<<<<< HEAD
  local_stf/stackable.cu
  local_stf/stackable2.cu
  local_stf/stackable3.cu
  local_stf/stackable_export.cu
  local_stf/stackable_export2.cu
  local_stf/stackable_move.cu
  local_stf/stackable_token.cu
  local_stf/stackable_write_back.cu
  local_stf/stackable_redundant_deps.cu
=======
  local_stf/threads_multiple_graphs.cu
>>>>>>> 83ba38c1
  places/managed.cu
  places/managed_from_user.cu
  places/non_current_device.cu
  places/place_partition.cu
  places/recursion.cu
  reclaiming/graph.cu
  reclaiming/graph_2.cu
  reclaiming/graph_real_oom.cu
  reclaiming/stream.cu
  reductions/many_inc.cu
  reductions/redux_test.cu
  reductions/redux_test2.cu
  reductions/slice2d_reduction.cu
  reductions/slice_custom_op.cu
  reductions/successive_reductions.cu
  reductions/sum.cu
  reductions/sum_array.cu
  reductions/sum_multiple_places_no_refvalue.cu
  slice/pinning.cu
  stencil/stencil-1D.cu
  stress/empty_tasks.cu
  stress/empty_tasks_alloc.cu
  stress/kernel_chain.cu
  stress/kernel_chain_fused.cu
  stress/many_read.cu
  stress/task_bench.cu
  threads/axpy-threads-2.cu
  # threads/axpy-threads.cu
  utility/timing_with_fences.cu
  utility/source_location_map.cu
)

set(stf_test_codegen_sources
  algorithm/algorithm_with_read.cu
  algorithm/graph_algorithms.cu
  algorithm/in_graph_ctx.cu
  algorithm/nested.cu
  allocators/adapter.cu
  allocators/cap_tmp_buffers.cu
  cpp/read_const.cu
  cpp/reuse_computation.cu
  cpp/reuse_computation_2.cu
  error_checks/slice_check_bounds.cu
  error_checks/unsatisfiable_spec.cu
  examples/01-axpy-launch-ranges-cg.cu
  examples/01-axpy-places.cu
  examples/09-nbody-algorithm.cu
  examples/09-nbody-blocked.cu
  examples/09-nbody.cu
  freeze/constant_logical_data.cu
  freeze/freeze.cu
  freeze/freeze_rw.cu
  freeze/task_fence.cu
  freeze/token.cu
  graph/epoch.cu
  graph/for_each_batched.cu
  graph/for_each_batched_allocator.cu
  graph/for_each_batched_write.cu
  graph/freeze_for_graph.cu
  graph/graph_composition.cu
  graph/graph_tmp_data.cu
  graph/many.cu
  graph/multiple_graph_ctx.cu
  green_context/axpy_gc.cu
  green_context/cuda_graph.cu
  green_context/gc_grid.cu
  hash/ctx_hash.cu
  hash/logical_data.cu
  hashtable/fusion.cu
  hashtable/fusion_reduction.cu
  hashtable/parallel_for.cu
  hashtable/parallel_for_shape.cu
  interface/data_from_device.cu
  interface/data_from_device_2.cu
  interface/data_from_device_wb.cu
  interface/graph_use_device_data.cu
  interface/mix_stream_and_graph.cu
  interface/mix_stream_and_graph_2.cu
  interface/scal.cu
  interface/scalar_div.cu
  interface/scalar_interface.cu
  interface/stream_add_callback.cu
  local_stf/interop_cuda.cu
  loop_dispatch/dispatch_on_streams.cu
  loop_dispatch/loop_dispatch.cu
  loop_dispatch/nested_loop_dispatch.cu
  parallel_for/empty_shape_reduce.cu
  parallel_for/fdtd.cu
  parallel_for/parallel_for_all_devs.cu
  parallel_for/parallel_for_box.cu
  parallel_for/parallel_for_repeat.cu
  parallel_for/test2_parallel_for_context.cu
  parallel_for/test_parallel_for.cu
  parallel_for/tiled_loops.cu
  parallel_for/parallel_for_host.cu
  places/cuda_stream_place.cu
  places/managed_from_shape.cu
  reductions/reduce_sum.cu
  reductions/successive_reductions_pfor.cu
  reductions/sum_multiple_places.cu
  reductions/write_back_after_redux.cu
  stress/launch_overhead.cu
  stress/launch_vs_parallelfor.cu
  stress/parallel_for_overhead.cu
  # threads/axpy-threads-pfor.cu   # Currently has a difficult-to-reproduce concurrency problem
  threads/axpy-threads-graph.cu
<<<<<<< HEAD
=======
  threads/axpy-threads-graph-capture.cu
>>>>>>> 83ba38c1
  tools/auto_dump/auto_dump.cu
)

# Examples using CUBLAS, CUSOLVER...
set(stf_test_mathlib_sources
  cuda-samples/0_Introduction/vectorAdd/vectorAdd_cudastf.cu
  # Reduce compilation time by not adding this (useless) example
  # cuda-samples/0_Introduction/vectorAdd/vectorAdd
  cuda-samples/3_CUDA_Features/jacobiCudaGraphs/jacobi.cu
  cuda-samples/3_CUDA_Features/jacobiCudaGraphs/jacobi_cudastf.cu
  cuda-samples/4_CUDA_Libraries/conjugateGradientMultiDeviceCG/conjugateGradientMultiDeviceCG_custf.cu
  cuda-samples/5_Domain_Specific/MonteCarloMultiGPU_cudastf/MonteCarloMultiGPU.cu
  examples/07-cholesky-redux.cu
  examples/07-cholesky-unified.cu
  gnu/06-pdgemm.cpp
  gnu/07-cholesky.cpp
)

set(stf_unittested_headers
  cuda/experimental/stf.cuh
  cuda/experimental/__stf/allocators/buddy_allocator.cuh
  cuda/experimental/__stf/graph/graph_ctx.cuh
  cuda/experimental/__stf/internal/async_resources_handle.cuh
  cuda/experimental/__stf/internal/execution_policy.cuh
  cuda/experimental/__stf/internal/interpreted_execution_policy.cuh
  cuda/experimental/__stf/internal/logical_data.cuh
  cuda/experimental/__stf/internal/parallel_for_scope.cuh
  cuda/experimental/__stf/internal/slice.cuh
  cuda/experimental/__stf/internal/thread_hierarchy.cuh
  cuda/experimental/__stf/places/cyclic_shape.cuh
  cuda/experimental/__stf/places/inner_shape.cuh
  cuda/experimental/__stf/places/places.cuh
  cuda/experimental/__stf/places/tiled_partition.cuh
  cuda/experimental/__stf/stream/stream_ctx.cuh
  cuda/experimental/__stf/utility/cartesian_iterator.cuh
  cuda/experimental/__stf/utility/cuda_safe_call.cuh
  cuda/experimental/__stf/utility/dimensions.cuh
  cuda/experimental/__stf/utility/handle.cuh
  cuda/experimental/__stf/utility/hash.cuh
  cuda/experimental/__stf/utility/memory.cuh
  cuda/experimental/__stf/utility/scope_guard.cuh
  cuda/experimental/__stf/utility/stackable_ctx.cuh
  cuda/experimental/__stf/utility/stopwatch.cuh
  cuda/experimental/__stf/utility/unittest.cuh
  cuda/experimental/__stf/utility/unstable_unique.cuh
)

find_package(CUDAToolkit REQUIRED)

## cudax_add_stf_test
#
# Add an stf test executable and register it with ctest.
#
# target_name_var: Variable name to overwrite with the name of the test
#   target. Useful for post-processing target information.
# source: The source file for the test.
# cn_target: The reference cudax target with configuration information.
# Additional args are passed to cudax_stf_configure_target.
function(cudax_add_stf_test target_name_var source cn_target)
  cudax_get_target_property(config_dialect ${cn_target} DIALECT)
  cudax_get_target_property(config_prefix ${cn_target} PREFIX)

  get_filename_component(dir ${source} DIRECTORY)
  get_filename_component(filename ${source} NAME_WE)
  if (dir)
    set(filename "${dir}/${filename}")
  endif()
  string(REPLACE "/" "." test_name "${filename}")

  set(test_target ${config_prefix}.test.stf.${test_name})

  add_executable(${test_target} ${source})
  cccl_configure_target(${test_target} DIALECT ${config_dialect})
  cudax_clone_target_properties(${test_target} ${cn_target})
  cudax_stf_configure_target(${test_target} ${ARGN})

  set(stf_meta_target ${config_prefix}.tests.stf)
  add_dependencies(${stf_meta_target} ${test_target})

  add_test(NAME ${test_target} COMMAND "$<TARGET_FILE:${test_target}>")

  set(${target_name_var} ${test_target} PARENT_SCOPE)
endfunction()

## cudax_add_stf_unittest_header
#
# Add an stf unittested header executable and register it with ctest.
#
# Unittested headers contain a set of tests that are enabled by including
# `unittest.cuh` and defining `UNITTESTED_FILE`.
#
# target_name_var: Variable name to overwrite with the name of the test
#   target. Useful for post-processing target information.
# source: The source file for the test.
# cn_target: The reference cudax target with configuration information.
# Additional args are passed to cudax_stf_configure_target.
function(cudax_add_stf_unittest_header target_name_var source cn_target)
  cudax_get_target_property(config_dialect ${cn_target} DIALECT)
  cudax_get_target_property(config_prefix ${cn_target} PREFIX)

  get_filename_component(relative_path ${source} DIRECTORY)
  get_filename_component(filename ${source} NAME_WE)

  string(REPLACE "cuda/experimental/" "" test_label "${relative_path}/${filename}")
  string(REPLACE "/" "." test_label "${test_label}")
  set(test_target "${config_prefix}.test.stf.unittest_headers.${test_label}")

  # Pass the full path to configure_file (this is configured from cudax/tests/stf/
  get_filename_component(source_full_path ../../../cudax/include/${source} ABSOLUTE)
  set(source ${source_full_path})

  set(ut_template "${cudax_SOURCE_DIR}/cmake/stf_header_unittest.in.cu")
  set(ut_source "${cudax_BINARY_DIR}/unittest_headers/${test_target}.cu")
  configure_file(${ut_template} ${ut_source} @ONLY)

  add_executable(${test_target} ${ut_source})
  cccl_configure_target(${test_target} DIALECT ${config_dialect})
  cudax_clone_target_properties(${test_target} ${cn_target})
  cudax_stf_configure_target(${test_target} ${ARGN})

  set(stf_unittest_headers_meta_target ${config_prefix}.tests.stf.unittest_headers)
  add_dependencies(${stf_unittest_headers_meta_target} ${test_target})

  add_test(NAME ${test_target} COMMAND ${test_target})

  set(${target_name_var} ${test_target} PARENT_SCOPE)
endfunction()

# Create tests for each enabled configuration:
foreach(cn_target IN LISTS cudax_TARGETS)
  cudax_get_target_property(config_prefix ${cn_target} PREFIX)

  # Metatargets for the current configuration's tests:
  set(config_meta_target ${config_prefix}.tests)
  set(stf_test_meta_target ${config_prefix}.tests.stf)
  add_custom_target(${stf_test_meta_target})
  add_dependencies(${config_meta_target} ${stf_test_meta_target})
  set(stf_unittest_headers_meta_target ${config_prefix}.tests.stf.unittest_headers)
  add_custom_target(${stf_unittest_headers_meta_target})
  add_dependencies(${stf_test_meta_target} ${stf_unittest_headers_meta_target})

  # Basic tests:
  foreach(source IN LISTS stf_test_sources)
    cudax_add_stf_test(test_target "${source}" ${cn_target})
  endforeach()

  if (cudax_ENABLE_CUDASTF_CODE_GENERATION)
    foreach(source IN LISTS stf_test_codegen_sources)
      cudax_add_stf_test(test_target "${source}" ${cn_target})
    endforeach()
  endif()

  # Tests with mathlib deps:
  if (cudax_ENABLE_CUDASTF_MATHLIBS)
    foreach(source IN LISTS stf_test_mathlib_sources)
      cudax_add_stf_test(test_target "${source}" ${cn_target} LINK_MATHLIBS)
    endforeach()
  endif()

  # Unittested headers
  foreach(source IN LISTS stf_unittested_headers)
    cudax_add_stf_unittest_header(test_target "${source}" ${cn_target})
  endforeach()
endforeach()

add_subdirectory(static_error_checks)<|MERGE_RESOLUTION|>--- conflicted
+++ resolved
@@ -36,7 +36,6 @@
   interface/data_from_device_async.cu
   interface/move_operator.cu
   local_stf/legacy_to_stf.cu
-<<<<<<< HEAD
   local_stf/stackable.cu
   local_stf/stackable2.cu
   local_stf/stackable3.cu
@@ -46,9 +45,7 @@
   local_stf/stackable_token.cu
   local_stf/stackable_write_back.cu
   local_stf/stackable_redundant_deps.cu
-=======
   local_stf/threads_multiple_graphs.cu
->>>>>>> 83ba38c1
   places/managed.cu
   places/managed_from_user.cu
   places/non_current_device.cu
@@ -155,10 +152,7 @@
   stress/parallel_for_overhead.cu
   # threads/axpy-threads-pfor.cu   # Currently has a difficult-to-reproduce concurrency problem
   threads/axpy-threads-graph.cu
-<<<<<<< HEAD
-=======
   threads/axpy-threads-graph-capture.cu
->>>>>>> 83ba38c1
   tools/auto_dump/auto_dump.cu
 )
 
