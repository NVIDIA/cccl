--- conflicted
+++ resolved
@@ -184,11 +184,6 @@
   cudaStream_t stream;
   cuda_safe_call(cudaStreamCreate(&stream));
 
-<<<<<<< HEAD
-=======
-  nvtx_range r_warmup("warmup");
-  for (size_t i = 0; i < NITER; i++)
->>>>>>> bd9cfa3e
   {
     nvtx_range r("warmup");
     for (size_t i = 0; i < NITER; i++)
@@ -197,15 +192,7 @@
     }
     cuda_safe_call(cudaStreamSynchronize(stream));
   }
-<<<<<<< HEAD
-
-=======
-  cuda_safe_call(cudaStreamSynchronize(stream));
-  r_warmup.end();
-
-  nvtx_range r_ref("ref");
-  for (size_t i = 0; i < NITER; i++)
->>>>>>> bd9cfa3e
+
   {
     nvtx_range r("ref");
     for (size_t i = 0; i < NITER; i++)
@@ -214,15 +201,7 @@
     }
     cuda_safe_call(cudaStreamSynchronize(stream));
   }
-<<<<<<< HEAD
-
-=======
-  cuda_safe_call(cudaStreamSynchronize(stream));
-  r_ref.end();
-
-  nvtx_range r_local("local stf");
-  for (size_t i = 0; i < NITER; i++)
->>>>>>> bd9cfa3e
+
   {
     nvtx_range r("local stf");
     for (size_t i = 0; i < NITER; i++)
@@ -231,14 +210,7 @@
     }
     cuda_safe_call(cudaStreamSynchronize(stream));
   }
-<<<<<<< HEAD
-
-=======
-  cuda_safe_call(cudaStreamSynchronize(stream));
-  r_local.end();
-
-  nvtx_range r_local_handle("local stf handle");
->>>>>>> bd9cfa3e
+
   async_resources_handle handle;
 
   {
@@ -249,15 +221,7 @@
     }
     cuda_safe_call(cudaStreamSynchronize(stream));
   }
-<<<<<<< HEAD
-
-=======
-  cuda_safe_call(cudaStreamSynchronize(stream));
-  r_local_handle.end();
-
-  nvtx_range r_generic_graph_handle("generic graph handle");
-  for (size_t i = 0; i < NITER; i++)
->>>>>>> bd9cfa3e
+
   {
     nvtx_range r("generic graph handle");
     for (size_t i = 0; i < NITER; i++)
@@ -266,15 +230,7 @@
     }
     cuda_safe_call(cudaStreamSynchronize(stream));
   }
-<<<<<<< HEAD
-
-=======
-  cuda_safe_call(cudaStreamSynchronize(stream));
-  r_generic_graph_handle.end();
-
-  nvtx_range r_generic_stream_handle("generic stream handle");
-  for (size_t i = 0; i < NITER; i++)
->>>>>>> bd9cfa3e
+
   {
     nvtx_range r("generic stream handle");
     for (size_t i = 0; i < NITER; i++)
@@ -283,15 +239,7 @@
     }
     cuda_safe_call(cudaStreamSynchronize(stream));
   }
-<<<<<<< HEAD
-
-=======
-  cuda_safe_call(cudaStreamSynchronize(stream));
-  r_generic_stream_handle.end();
-
-  nvtx_range r_generic_context_handle("generic context handle");
-  for (size_t i = 0; i < NITER; i++)
->>>>>>> bd9cfa3e
+
   {
     nvtx_range r("generic context handle");
     for (size_t i = 0; i < NITER; i++)
@@ -300,15 +248,8 @@
     }
     cuda_safe_call(cudaStreamSynchronize(stream));
   }
-<<<<<<< HEAD
-
-=======
-  cuda_safe_call(cudaStreamSynchronize(stream));
-  r_generic_context_handle.end();
-
-  nvtx_range r_token("logical token");
-  for (size_t i = 0; i < NITER; i++)
->>>>>>> bd9cfa3e
+
+
   {
     nvtx_range r("logical token");
     for (size_t i = 0; i < NITER; i++)
@@ -316,10 +257,4 @@
       lib_call_logical_token<context>(handle, stream, d_ptrA, d_ptrB, N);
     }
     cuda_safe_call(cudaStreamSynchronize(stream));
-  }
-<<<<<<< HEAD
-=======
-  cuda_safe_call(cudaStreamSynchronize(stream));
-  r_token.end();
->>>>>>> bd9cfa3e
 }