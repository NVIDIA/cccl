--- conflicted
+++ resolved
@@ -135,11 +135,7 @@
 
   using _env_t = cudax::env_t<cuda::mr::device_accessible>;
   auto mr      = cudax::device_memory_resource{_dev};
-<<<<<<< HEAD
-  auto mr2     = cudax::any_resource<cuda::device_accessible>(mr);
-=======
   auto mr2     = cudax::any_resource<cuda::mr::device_accessible>(mr);
->>>>>>> 4b189e8e
   _env_t env{mr, cuda::get_stream(sch), ex::par_unseq};
   auto buf = cudax::make_async_buffer<int>(sctx, mr2, 10, 40, env); // a device buffer of 10 integers, initialized to 40
   cuda::std::span data{buf};
