--- conflicted
+++ resolved
@@ -53,78 +53,6 @@
 constexpr auto input2_iterator_name = "input2_iterator_t";
 constexpr auto output_iterator_name = "output_iterator_t";
 
-<<<<<<< HEAD
-=======
-struct transform_runtime_tuning_policy
-{
-  int min_bif;
-  int block_threads;
-  int items_per_thread_no_input;
-  int min_items_per_thread;
-  int max_items_per_thread;
-  int items_per_thread_vectorized;
-  int load_store_word_size;
-
-  int MinBif() const
-  {
-    return min_bif;
-  }
-
-  // Note: when we extend transform to support UBLKCP, we may no longer
-  // be able to keep this constexpr:
-  static constexpr cub::detail::transform::Algorithm GetAlgorithm()
-  {
-    // FIXME(bgruber): this needs to incorporate the algorithm selection logic from CUB policy_hub
-    return cub::detail::transform::Algorithm::prefetch;
-  }
-
-  int BlockThreads() const
-  {
-    return block_threads;
-  }
-
-  int ItemsPerThreadNoInput() const
-  {
-    return items_per_thread_no_input;
-  }
-
-  int MinItemsPerThread() const
-  {
-    return min_items_per_thread;
-  }
-
-  int MaxItemsPerThread() const
-  {
-    return max_items_per_thread;
-  }
-
-  int ItemsPerThreadForVectorizedPath() const
-  {
-    return items_per_thread_vectorized;
-  }
-
-  int LoadStoreWordSize() const
-  {
-    return load_store_word_size;
-  }
-};
-
-transform_runtime_tuning_policy get_policy(int sm_arch)
-{
-  constexpr int load_store_word_size = 8; // TODO(bgruber): should be fused with the constant in CUB
-  constexpr int value_type_size = 4; // FIXME(bgruber): this should be derived from the value types of the iterators
-  constexpr int target_bytes_per_thread = 32; // TODO(bgruber): should be fused with the constant in CUB
-  return {
-    .min_bif                     = cub::detail::transform::arch_to_min_bytes_in_flight(sm_arch),
-    .block_threads               = 256,
-    .items_per_thread_no_input   = 2,
-    .min_items_per_thread        = 1,
-    .max_items_per_thread        = 32,
-    .items_per_thread_vectorized = ::cuda::round_up(target_bytes_per_thread, load_store_word_size) / value_type_size,
-    .load_store_word_size        = load_store_word_size};
-}
-
->>>>>>> 1cb6d55b
 template <typename StorageT>
 const std::string get_iterator_name(cccl_iterator_t iterator, const std::string& name)
 {
@@ -211,23 +139,23 @@
   }
 
   template <typename F>
-  cudaError_t Invoke(int device_ptx_version, F& op)
-  {
-<<<<<<< HEAD
+  cudaError_t Invoke([[maybe_unused]] int device_ptx_version, F& op)
+  {
     return op.template Invoke<runtime_tuning_policy_variant>(*this);
-=======
-    return op.template Invoke<transform_runtime_tuning_policy>(GetPolicy(device_ptx_version));
->>>>>>> 1cb6d55b
   }
 };
 
-using runtime_tuning_policy = std::variant<runtime_tuning_policy_variant<cdt::RuntimeTransformAgentPrefetchPolicy>,
-                                           runtime_tuning_policy_variant<cdt::RuntimeTransformAgentAsyncPolicy>>;
+using runtime_tuning_policy =
+  std::variant<runtime_tuning_policy_variant<cdt::RuntimeTransformAgentPrefetchPolicy>,
+               runtime_tuning_policy_variant<cdt::RuntimeTransformAgentVectorizedPolicy>,
+               runtime_tuning_policy_variant<cdt::RuntimeTransformAgentAsyncPolicy>>;
 
 runtime_tuning_policy* make_runtime_tuning_policy(
   cdt::Algorithm algorithm,
   int min_bif,
-  std::variant<cdt::RuntimeTransformAgentPrefetchPolicy, cdt::RuntimeTransformAgentAsyncPolicy> algo_policy)
+  std::variant<cdt::RuntimeTransformAgentPrefetchPolicy,
+               cdt::RuntimeTransformAgentVectorizedPolicy,
+               cdt::RuntimeTransformAgentAsyncPolicy> algo_policy)
 {
   return new auto(std::visit(
     [&](auto policy) -> runtime_tuning_policy {
@@ -239,7 +167,7 @@
 struct transform_kernel_source
 {
   cccl_device_transform_build_result_t& build;
-  std::vector<cuda::std::size_t> it_value_sizes;
+  std::vector<cuda::std::pair<cuda::std::size_t, cuda::std::size_t>> it_value_sizes_alignments;
 
   static constexpr bool CanCacheConfiguration()
   {
@@ -256,9 +184,9 @@
     return build.loaded_bytes_per_iteration;
   }
 
-  auto ItValueSizes() const
-  {
-    return cuda::std::span(it_value_sizes);
+  auto ItValueSizesAlignments() const
+  {
+    return cuda::std::span(it_value_sizes_alignments);
   }
 
   template <typename It>
@@ -294,10 +222,6 @@
     const char* name = "test";
 
     const int cc                 = cc_major * 10 + cc_minor;
-<<<<<<< HEAD
-=======
-    const auto policy            = transform::get_policy(cc * 10 /* convert to ptx version */);
->>>>>>> 1cb6d55b
     const auto input_it_value_t  = cccl_type_enum_to_name<input_storage_t>(input_it.value_type.type);
     const auto output_it_value_t = cccl_type_enum_to_name<output_storage_t>(output_it.value_type.type);
     const auto offset_t          = cccl_type_enum_to_name(cccl_type_enum::CCCL_INT64);
@@ -307,7 +231,6 @@
       make_kernel_output_iterator(offset_t, transform::output_iterator_name, output_it_value_t, output_it);
     const std::string op_src = make_kernel_user_unary_operator(input_it_value_t, output_it_value_t, op);
 
-<<<<<<< HEAD
     const std::string ptx_arch = std::format("-arch=compute_{}{}", cc_major, cc_minor);
 
     constexpr size_t ptx_num_args      = 5;
@@ -316,10 +239,6 @@
     std::string src = std::format(
       R"XXX(
 #include <cub/device/dispatch/tuning/tuning_transform.cuh>
-=======
-    constexpr std::string_view src_template = R"XXX(
-#include <cub/device/dispatch/kernels/transform.cuh>
->>>>>>> 1cb6d55b
 struct __align__({1}) input_storage_t {{
   char data[{0}];
 }};
@@ -350,12 +269,17 @@
 
     auto [transform_policy, transform_policy_src] =
       [&]() -> std::tuple<std::variant<transform::cdt::RuntimeTransformAgentPrefetchPolicy,
+                                       transform::cdt::RuntimeTransformAgentVectorizedPolicy,
                                        transform::cdt::RuntimeTransformAgentAsyncPolicy>,
                           std::string> {
       switch (algorithm)
       {
         case cub::detail::transform::Algorithm::prefetch:
           return transform::cdt::RuntimeTransformAgentPrefetchPolicy::from_json(runtime_policy, "algo_policy");
+        case cub::detail::transform::Algorithm::vectorized:
+          return transform::cdt::RuntimeTransformAgentVectorizedPolicy::from_json(runtime_policy, "algo_policy");
+        case cub::detail::transform::Algorithm::memcpy_async:
+          [[fallthrough]];
         case cub::detail::transform::Algorithm::ublkcp:
           return transform::cdt::RuntimeTransformAgentAsyncPolicy::from_json(runtime_policy, "algo_policy");
       }
@@ -479,7 +403,7 @@
                    num_items,
                    op,
                    stream,
-                   {build, {d_in.value_type.size}},
+                   {build, {{d_in.value_type.size, d_in.value_type.alignment}}},
                    cub::detail::CudaDriverLauncherFactory{cu_device, build.cc},
                    policy);
       },
@@ -525,10 +449,6 @@
     const char* name = "test";
 
     const int cc                 = cc_major * 10 + cc_minor;
-<<<<<<< HEAD
-=======
-    const auto policy            = transform::get_policy(cc * 10 /* convert to ptx version */);
->>>>>>> 1cb6d55b
     const auto input1_it_value_t = cccl_type_enum_to_name<input1_storage_t>(input1_it.value_type.type);
     const auto input2_it_value_t = cccl_type_enum_to_name<input2_storage_t>(input2_it.value_type.type);
 
@@ -544,7 +464,6 @@
     const std::string op_src =
       make_kernel_user_binary_operator(input1_it_value_t, input2_it_value_t, output_it_value_t, op);
 
-<<<<<<< HEAD
     const std::string ptx_arch = std::format("-arch=compute_{}{}", cc_major, cc_minor);
 
     constexpr size_t ptx_num_args      = 5;
@@ -552,9 +471,6 @@
 
     std::string src = std::format(
       R"XXX(
-=======
-    constexpr std::string_view src_template = R"XXX(
->>>>>>> 1cb6d55b
 #include <cub/device/dispatch/kernels/transform.cuh>
 struct __align__({1}) input1_storage_t {{
   char data[{0}];
@@ -595,12 +511,17 @@
 
     auto [transform_policy, transform_policy_src] =
       [&]() -> std::tuple<std::variant<transform::cdt::RuntimeTransformAgentPrefetchPolicy,
+                                       transform::cdt::RuntimeTransformAgentVectorizedPolicy,
                                        transform::cdt::RuntimeTransformAgentAsyncPolicy>,
                           std::string> {
       switch (algorithm)
       {
         case cub::detail::transform::Algorithm::prefetch:
           return transform::cdt::RuntimeTransformAgentPrefetchPolicy::from_json(runtime_policy, "algo_policy");
+        case cub::detail::transform::Algorithm::vectorized:
+          return transform::cdt::RuntimeTransformAgentVectorizedPolicy::from_json(runtime_policy, "algo_policy");
+        case cub::detail::transform::Algorithm::memcpy_async:
+          [[fallthrough]];
         case cub::detail::transform::Algorithm::ublkcp:
           return transform::cdt::RuntimeTransformAgentAsyncPolicy::from_json(runtime_policy, "algo_policy");
       }
@@ -719,14 +640,16 @@
           Policy,
           transform::transform_kernel_source,
           cub::detail::CudaDriverLauncherFactory>::
-          dispatch(::cuda::std::make_tuple<indirect_arg_t, indirect_arg_t>(d_in1, d_in2),
-                   d_out,
-                   num_items,
-                   op,
-                   stream,
-                   {build, {d_in1.value_type.size, d_in2.value_type.size}},
-                   cub::detail::CudaDriverLauncherFactory{cu_device, build.cc},
-                   policy);
+          dispatch(
+            ::cuda::std::make_tuple<indirect_arg_t, indirect_arg_t>(d_in1, d_in2),
+            d_out,
+            num_items,
+            op,
+            stream,
+            {build,
+             {{d_in1.value_type.size, d_in1.value_type.alignment}, {d_in2.value_type.size, d_in2.value_type.alignment}}},
+            cub::detail::CudaDriverLauncherFactory{cu_device, build.cc},
+            policy);
       },
       *reinterpret_cast<transform::runtime_tuning_policy*>(build.runtime_policy));
   }
