//===----------------------------------------------------------------------===//
//
// Part of CUDA Experimental in CUDA C++ Core Libraries,
// under the Apache License v2.0 with LLVM Exceptions.
// See https://llvm.org/LICENSE.txt for license information.
// SPDX-License-Identifier: Apache-2.0 WITH LLVM-exception
// SPDX-FileCopyrightText: Copyright (c) 2024 NVIDIA CORPORATION & AFFILIATES.
//
//===----------------------------------------------------------------------===//

#include <cstdlib>
#include <cstring>
#include <format>
#include <memory>
#include <string>
#include <string_view>
#include <type_traits>

#include <cccl/c/types.h>
#include <for/for_op_helper.h>
#include <util/types.h>

static std::string get_for_kernel_iterator(cccl_iterator_t iter)
{
<<<<<<< HEAD
  const auto input_it_value_t = cccl_type_enum_to_string(iter.value_type.type);
  const auto offset_t         = cccl_type_enum_to_string(cccl_type_enum::CCCL_UINT64);
=======
  const auto input_it_value_t = cccl_type_enum_to_name(iter.value_type.type);
  const auto offset_t         = cccl_type_enum_to_name(cccl_type_enum::UINT64);
>>>>>>> d7a1d6a3

  constexpr std::string_view stateful_iterator =
    R"XXX(
extern "C" __device__ {3} {4}(const void *self_ptr);
extern "C" __device__ void {5}(void *self_ptr, {0} offset);
struct __align__({1}) input_iterator_state_t {{;
  using iterator_category = cuda::std::random_access_iterator_tag;
  using value_type = {3};
  using difference_type = {0};
  using pointer = {3}*;
  using reference = {3}&;
  __device__ inline value_type operator*() const {{ return {4}(this); }}
  __device__ inline input_iterator_state_t& operator+=(difference_type diff) {{
      {5}(this, diff);
      return *this;
  }}
  __device__ inline value_type operator[](difference_type diff) const {{
      return *(*this + diff);
  }}
  __device__ inline input_iterator_state_t operator+(difference_type diff) const {{
      input_iterator_state_t result = *this;
      result += diff;
      return result;
  }}
  char data[{2}];
}};

using for_each_iterator_t = input_iterator_state_t;
)XXX";

  constexpr std::string_view stateless_iterator =
    R"XXX(
  using for_each_iterator_t = {0}*;
)XXX";

  return (iter.type == cccl_iterator_kind_t::CCCL_ITERATOR)
         ? std::format(
             stateful_iterator,
             offset_t, // 0 - type
             iter.alignment, // 1 - iter alignment
             iter.size, // 2 - iter size
             input_it_value_t, // 3 - iter value type
             iter.dereference.name, // 4 - deref
             iter.advance.name // 5 - advance name
             )
         : std::format(stateless_iterator, input_it_value_t);
}

static std::string get_for_kernel_user_op(cccl_op_t user_op, cccl_iterator_t iter)
{
  auto value_t = cccl_type_enum_to_name(iter.value_type.type);

  constexpr std::string_view op_format =
    R"XXX(
#if {0}
#  define _STATEFUL_USER_OP
#endif

#define _USER_OP {1}
#define _USER_OP_INPUT_T {2}

#if defined(_STATEFUL_USER_OP)
extern "C" __device__ void _USER_OP(void*, _USER_OP_INPUT_T*);
#else
extern "C" __device__ void _USER_OP(_USER_OP_INPUT_T*);
#endif

#if defined(_STATEFUL_USER_OP)
struct __align__({3}) user_op_t {{
  char data[{4}];
#else
struct user_op_t {{
#endif

  __device__ void operator()(_USER_OP_INPUT_T* input) {{
#if defined(_STATEFUL_USER_OP)
    _USER_OP(&data, input);
#else
    _USER_OP(input);
#endif
  }}
}};
)XXX";

  bool user_op_stateful = cccl_op_kind_t::CCCL_STATEFUL == user_op.type;

  return std::format(
    op_format,
    user_op_stateful, // 0 - stateful user op
    user_op.name, // 1 - user op function name
    value_t, // 2 - user op input type
    user_op.alignment, // 3 - state alignment
    user_op.size // 4 - state size
  );
}

std::string get_for_kernel(cccl_op_t user_op, cccl_iterator_t iter)
{
  auto storage_align = iter.value_type.alignment;
  auto storage_size  = iter.value_type.size;

  return std::format(
    R"XXX(
#include <cuda/std/iterator>
#include <cub/agent/agent_for.cuh>
#include <cub/device/dispatch/kernels/for_each.cuh>

struct __align__({2}) storage_t {{
  char data[{3}];
}};

// Iterator wrapper
{0}

// User operator wrapper
{1}

struct for_each_wrapper
{{
  for_each_iterator_t iterator;
  user_op_t user_op;

  __device__ void operator()(unsigned long long idx)
  {{
    user_op(iterator + idx);
  }}
}};

using policy_dim_t = cub::detail::for_each::policy_t<256, 2>;

struct device_for_policy
{{
  struct ActivePolicy
  {{
    using for_policy_t = policy_dim_t;
  }};
}};
)XXX",
    get_for_kernel_iterator(iter), // 0 - Iterator definition
    get_for_kernel_user_op(user_op, iter), // 1 - User op wrapper definition,
    storage_align, // 2 - User datatype alignment
    storage_size // 3 - User datatype size
  );
}

constexpr static std::tuple<size_t, size_t>
calculate_kernel_state_sizes(size_t iter_size, size_t user_size, size_t user_align)
{
  size_t min_size       = iter_size;
  size_t user_op_offset = 0;

  if (user_size)
  {
    // Add space to match alignment provided by user
    size_t alignment = (min_size & (user_align - 1));
    if (alignment)
    {
      min_size += user_align - alignment;
    }
    // Capture offset where user function state begins
    user_op_offset = min_size;
    min_size += user_size;
  }

  return {min_size, user_op_offset};
}

static_assert(calculate_kernel_state_sizes(4, 8, 8) == std::tuple<size_t, size_t>{16, 8});
static_assert(calculate_kernel_state_sizes(2, 8, 8) == std::tuple<size_t, size_t>{16, 8});
static_assert(calculate_kernel_state_sizes(16, 8, 8) == std::tuple<size_t, size_t>{24, 16});
static_assert(calculate_kernel_state_sizes(8, 8, 8) == std::tuple<size_t, size_t>{16, 8});
static_assert(calculate_kernel_state_sizes(8, 16, 8) == std::tuple<size_t, size_t>{24, 8});
static_assert(calculate_kernel_state_sizes(8, 16, 16) == std::tuple<size_t, size_t>{32, 16});

for_each_kernel_state make_for_kernel_state(cccl_op_t op, cccl_iterator_t iterator)
{
  // Iterator is either a pointer or a stateful object, allocate space according to its size or alignment
  size_t iter_size     = (cccl_iterator_kind_t::CCCL_ITERATOR == iterator.type) ? iterator.size : sizeof(void*);
  void* iterator_state = (cccl_iterator_kind_t::CCCL_ITERATOR == iterator.type) ? iterator.state : &iterator.state;

  // Do we need to valid user input? Alignments larger than the provided size?
  size_t user_size  = (cccl_op_kind_t::CCCL_STATEFUL == op.type) ? op.size : 0;
  size_t user_align = (cccl_op_kind_t::CCCL_STATEFUL == op.type) ? op.alignment : 0;

  auto [min_size, user_op_offset] = calculate_kernel_state_sizes(iter_size, user_size, user_align);

  for_each_default local_buffer{};
  char* iter_start = (char*) &local_buffer;

  // Check if local blueprint provides enough space
  bool use_allocated_storage = sizeof(for_each_default) < min_size;

  if (use_allocated_storage)
  {
    // Allocate required space
    iter_start = new char[min_size];
  }

  // Memcpy into either local or allocated buffer
  memcpy(iter_start, iterator_state, iter_size);
  if (cccl_op_kind_t::CCCL_STATEFUL == op.type)
  {
    char* user_start = iter_start + user_op_offset;
    memcpy(user_start, op.state, user_size);
  }

  // Return either local buffer or unique_ptr
  if (use_allocated_storage)
  {
    return for_each_kernel_state{std::unique_ptr<char[]>{iter_start}, user_op_offset};
  }
  else
  {
    return for_each_kernel_state{local_buffer, user_op_offset};
  }
}

void* for_each_kernel_state::get()
{
  return std::visit(
    [](auto&& v) -> void* {
      using state_t = std::decay_t<decltype(v)>;
      if constexpr (std::is_same_v<for_each_default, state_t>)
      {
        // Return the locally stored object as a void*
        return &v;
      }
      else
      {
        // Return the allocated space as a void*
        return v.get();
      }
    },
    for_each_arg);
}<|MERGE_RESOLUTION|>--- conflicted
+++ resolved
@@ -22,13 +22,8 @@
 
 static std::string get_for_kernel_iterator(cccl_iterator_t iter)
 {
-<<<<<<< HEAD
-  const auto input_it_value_t = cccl_type_enum_to_string(iter.value_type.type);
-  const auto offset_t         = cccl_type_enum_to_string(cccl_type_enum::CCCL_UINT64);
-=======
   const auto input_it_value_t = cccl_type_enum_to_name(iter.value_type.type);
-  const auto offset_t         = cccl_type_enum_to_name(cccl_type_enum::UINT64);
->>>>>>> d7a1d6a3
+  const auto offset_t         = cccl_type_enum_to_name(cccl_type_enum::CCCL_UINT64);
 
   constexpr std::string_view stateful_iterator =
     R"XXX(
