--- conflicted
+++ resolved
@@ -38,9 +38,6 @@
 using OffsetT      = unsigned long long;
 static_assert(std::is_same_v<cub::detail::choose_offset_t<OffsetT>, OffsetT>, "OffsetT must be size_t");
 
-struct input_iterator_t;
-struct output_iterator_t;
-
 namespace reduce
 {
 
@@ -111,27 +108,6 @@
   return init.type;
 }
 
-<<<<<<< HEAD
-=======
-template <typename Type>
-std::string get_iterator_name()
-{
-  std::string iterator_t{};
-  check(nvrtcGetTypeName<Type>(&iterator_t));
-  return iterator_t;
-}
-
-std::string get_input_iterator_name()
-{
-  return get_iterator_name<input_iterator_t>();
-}
-
-std::string get_output_iterator_name()
-{
-  return get_iterator_name<output_iterator_t>();
-}
-
->>>>>>> 4190e9ce
 std::string get_single_tile_kernel_name(
   std::string_view input_iterator_t,
   std::string_view output_iterator_t,
@@ -143,20 +119,6 @@
   std::string chained_policy_t;
   check(nvrtcGetTypeName<device_reduce_policy>(&chained_policy_t));
 
-<<<<<<< HEAD
-=======
-  const cccl_type_info accum_t  = get_accumulator_type(op, input_it, init);
-  const std::string accum_cpp_t = cccl_type_enum_to_name(accum_t.type);
-  const std::string input_iterator_t =
-    is_second_kernel ? cccl_type_enum_to_name(accum_t.type, true)
-    : input_it.type == cccl_iterator_kind_t::CCCL_POINTER //
-      ? cccl_type_enum_to_name(input_it.value_type.type, true) //
-      : get_input_iterator_name();
-  const std::string output_iterator_t =
-    output_it.type == cccl_iterator_kind_t::CCCL_POINTER //
-      ? cccl_type_enum_to_name(output_it.value_type.type, true) //
-      : get_output_iterator_name();
->>>>>>> 4190e9ce
   const std::string init_t = cccl_type_enum_to_name(init.type.type);
 
   std::string offset_t;
@@ -189,16 +151,6 @@
   std::string chained_policy_t;
   check(nvrtcGetTypeName<device_reduce_policy>(&chained_policy_t));
 
-<<<<<<< HEAD
-=======
-  const std::string input_iterator_t =
-    input_it.type == cccl_iterator_kind_t::CCCL_POINTER //
-      ? cccl_type_enum_to_name(input_it.value_type.type, true) //
-      : get_input_iterator_name();
-
-  const std::string accum_t = cccl_type_enum_to_name(get_accumulator_type(op, input_it, init).type);
-
->>>>>>> 4190e9ce
   std::string offset_t;
   check(nvrtcGetTypeName<OffsetT>(&offset_t));
 
@@ -215,53 +167,48 @@
     transform_op_t);
 }
 
-<<<<<<< HEAD
+template <auto* GetPolicy>
+struct dynamic_reduce_policy_t
+{
+  using MaxPolicy = dynamic_reduce_policy_t;
+
+  template <typename F>
+  cudaError_t Invoke(int device_ptx_version, F& op)
+  {
+    return op.template Invoke<reduce_runtime_tuning_policy>(GetPolicy(device_ptx_version, accumulator_type));
+  }
+
+  cccl_type_info accumulator_type;
+};
+
+struct reduce_kernel_source
+{
+  cccl_device_reduce_build_result_t& build;
+
+  std::size_t AccumSize() const
+  {
+    return build.accumulator_size;
+  }
+  CUkernel SingleTileKernel() const
+  {
+    return build.single_tile_kernel;
+  }
+  CUkernel SingleTileSecondKernel() const
+  {
+    return build.single_tile_second_kernel;
+  }
+  CUkernel ReductionKernel() const
+  {
+    return build.reduction_kernel;
+  }
+};
+} // namespace reduce
+
 struct reduce_output_iterator_tag;
 struct reduction_operation_tag;
 
-extern "C" CCCL_C_API CUresult cccl_device_reduce_build(
+CUresult cccl_device_reduce_build(
   cccl_device_reduce_build_result_t* build,
-=======
-template <auto* GetPolicy>
-struct dynamic_reduce_policy_t
-{
-  using MaxPolicy = dynamic_reduce_policy_t;
-
-  template <typename F>
-  cudaError_t Invoke(int device_ptx_version, F& op)
-  {
-    return op.template Invoke<reduce_runtime_tuning_policy>(GetPolicy(device_ptx_version, accumulator_type));
-  }
-
-  cccl_type_info accumulator_type;
-};
-
-struct reduce_kernel_source
-{
-  cccl_device_reduce_build_result_t& build;
-
-  std::size_t AccumSize() const
-  {
-    return build.accumulator_size;
-  }
-  CUkernel SingleTileKernel() const
-  {
-    return build.single_tile_kernel;
-  }
-  CUkernel SingleTileSecondKernel() const
-  {
-    return build.single_tile_second_kernel;
-  }
-  CUkernel ReductionKernel() const
-  {
-    return build.reduction_kernel;
-  }
-};
-} // namespace reduce
-
-CUresult cccl_device_reduce_build(
-  cccl_device_reduce_build_result_t* build_ptr,
->>>>>>> 4190e9ce
   cccl_iterator_t input_it,
   cccl_iterator_t output_it,
   cccl_op_t op,
@@ -279,11 +226,10 @@
   {
     const char* name = "test";
 
-<<<<<<< HEAD
-    const int cc                              = cc_major * 10 + cc_minor;
-    const cccl_type_info accum_t              = get_accumulator_type(op, input_it, init);
-    const reduce_runtime_tuning_policy policy = get_policy(cc, accum_t);
-    const auto accum_cpp                      = cccl_type_enum_to_string(accum_t.type);
+    const int cc                 = cc_major * 10 + cc_minor;
+    const cccl_type_info accum_t = reduce::get_accumulator_type(op, input_it, init);
+    const auto policy            = reduce::get_policy(cc, accum_t);
+    const auto accum_cpp         = cccl_type_enum_to_name(accum_t.type);
 
     const auto [input_iterator_name, input_iterator_src] =
       get_specialization<reduce_output_iterator_tag>(template_id<input_iterator_traits>(), input_it);
@@ -293,60 +239,11 @@
     const auto [op_name, op_src] =
       get_specialization<reduction_operation_tag>(template_id<binary_user_operation_traits>(), op, accum_t);
 
-    const std::string src =
-      std::string("#include <cub/block/block_reduce.cuh>\n"
-                  "#include <cub/device/dispatch/kernels/reduce.cuh>\n")
-      + jit_template_header_contents
-      + std::format(
-        "struct __align__({1}) storage_t {{\n"
-        "  char data[{0}];\n"
-        "}};\n"
-        "{4}\n"
-        "{5}\n"
-        "struct agent_policy_t {{\n"
-        "  static constexpr int ITEMS_PER_THREAD = {2};\n"
-        "  static constexpr int BLOCK_THREADS = {3};\n"
-        "  static constexpr int VECTOR_LOAD_LENGTH = {7};\n"
-        "  static constexpr cub::BlockReduceAlgorithm BLOCK_ALGORITHM = cub::BLOCK_REDUCE_WARP_REDUCTIONS;\n"
-        "  static constexpr cub::CacheLoadModifier LOAD_MODIFIER = cub::LOAD_LDG;\n"
-        "}};\n"
-        "struct device_reduce_policy {{\n"
-        "  struct ActivePolicy {{\n"
-        "    using ReducePolicy = agent_policy_t;\n"
-        "    using SingleTilePolicy = agent_policy_t;\n"
-        "  }};\n"
-        "}};\n"
-        "{6};\n",
-        input_it.value_type.size, // 0
-        input_it.value_type.alignment, // 1
-        policy.items_per_thread, // 2
-        policy.block_size, // 3
-        input_iterator_src, // 4
-        output_iterator_src, // 5
-        op_src, // 6
-        policy.vector_load_length); // 7
-=======
-    const int cc                 = cc_major * 10 + cc_minor;
-    const cccl_type_info accum_t = reduce::get_accumulator_type(op, input_it, init);
-    const auto policy            = reduce::get_policy(cc, accum_t);
-    const auto accum_cpp         = cccl_type_enum_to_name(accum_t.type);
-    const auto input_it_value_t  = cccl_type_enum_to_name(input_it.value_type.type);
-    const auto offset_t          = cccl_type_enum_to_name(cccl_type_enum::CCCL_UINT64);
-
-    const auto input_iterator_typename  = reduce::get_input_iterator_name();
-    const auto output_iterator_typename = reduce::get_output_iterator_name();
-
-    const std::string input_iterator_src =
-      make_kernel_input_iterator(offset_t, input_iterator_typename, input_it_value_t, input_it);
-    const std::string output_iterator_src =
-      make_kernel_output_iterator(offset_t, output_iterator_typename, accum_cpp, output_it);
-
-    const std::string op_src = make_kernel_user_binary_operator(accum_cpp, op);
-
     const std::string src = std::format(
       R"XXX(
 #include <cub/block/block_reduce.cuh>
 #include <cub/device/dispatch/kernels/reduce.cuh>
+{8}
 struct __align__({1}) storage_t {{
   char data[{0}];
 }};
@@ -374,8 +271,8 @@
       input_iterator_src, // 4
       output_iterator_src, // 5
       op_src, // 6
-      policy.vector_load_length); // 7
->>>>>>> 4190e9ce
+      policy.vector_load_length, // 7
+      jit_template_header_contents); // 8
 
 #if false // CCCL_DEBUGGING_SWITCH
     fflush(stderr);
@@ -383,18 +280,11 @@
     fflush(stdout);
 #endif
 
-<<<<<<< HEAD
     std::string single_tile_kernel_name =
-      get_single_tile_kernel_name(input_iterator_name, output_iterator_name, op_name, init, accum_cpp, false);
-    std::string single_tile_second_kernel_name = get_single_tile_kernel_name(
+      reduce::get_single_tile_kernel_name(input_iterator_name, output_iterator_name, op_name, init, accum_cpp, false);
+    std::string single_tile_second_kernel_name = reduce::get_single_tile_kernel_name(
       cccl_type_enum_to_name(accum_t.type, true), output_iterator_name, op_name, init, accum_cpp, true);
-    std::string reduction_kernel_name = get_device_reduce_kernel_name(op_name, input_iterator_name, accum_cpp);
-=======
-    std::string single_tile_kernel_name = reduce::get_single_tile_kernel_name(input_it, output_it, op, init, false);
-    std::string single_tile_second_kernel_name =
-      reduce::get_single_tile_kernel_name(input_it, output_it, op, init, true);
-    std::string reduction_kernel_name = reduce::get_device_reduce_kernel_name(op, input_it, init);
->>>>>>> 4190e9ce
+    std::string reduction_kernel_name = reduce::get_device_reduce_kernel_name(op_name, input_iterator_name, accum_cpp);
     std::string single_tile_kernel_lowered_name;
     std::string single_tile_second_kernel_lowered_name;
     std::string reduction_kernel_lowered_name;
@@ -430,17 +320,16 @@
         .add_link_list(ltoir_list)
         .finalize_program(num_lto_args, lopts);
 
-    cuLibraryLoadData(&build_ptr->library, result.data.get(), nullptr, nullptr, 0, nullptr, nullptr, 0);
-    check(
-      cuLibraryGetKernel(&build_ptr->single_tile_kernel, build_ptr->library, single_tile_kernel_lowered_name.c_str()));
+    cuLibraryLoadData(&build->library, result.data.get(), nullptr, nullptr, 0, nullptr, nullptr, 0);
+    check(cuLibraryGetKernel(&build->single_tile_kernel, build->library, single_tile_kernel_lowered_name.c_str()));
     check(cuLibraryGetKernel(
-      &build_ptr->single_tile_second_kernel, build_ptr->library, single_tile_second_kernel_lowered_name.c_str()));
-    check(cuLibraryGetKernel(&build_ptr->reduction_kernel, build_ptr->library, reduction_kernel_lowered_name.c_str()));
-
-    build_ptr->cc               = cc;
-    build_ptr->cubin            = (void*) result.data.release();
-    build_ptr->cubin_size       = result.size;
-    build_ptr->accumulator_size = accum_t.size;
+      &build->single_tile_second_kernel, build->library, single_tile_second_kernel_lowered_name.c_str()));
+    check(cuLibraryGetKernel(&build->reduction_kernel, build->library, reduction_kernel_lowered_name.c_str()));
+
+    build->cc               = cc;
+    build->cubin            = (void*) result.data.release();
+    build->cubin_size       = result.size;
+    build->accumulator_size = accum_t.size;
   }
   catch (const std::exception& exc)
   {
