//===----------------------------------------------------------------------===//
//
// Part of CUDA Experimental in CUDA C++ Core Libraries,
// under the Apache License v2.0 with LLVM Exceptions.
// See https://llvm.org/LICENSE.txt for license information.
// SPDX-License-Identifier: Apache-2.0 WITH LLVM-exception
// SPDX-FileCopyrightText: Copyright (c) 2024 NVIDIA CORPORATION & AFFILIATES.
//
//===----------------------------------------------------------------------===//

#include <cub/detail/choose_offset.cuh>
#include <cub/detail/launcher/cuda_driver.cuh>
#include <cub/device/device_reduce.cuh>
#include <cub/grid/grid_even_share.cuh>
#include <cub/util_device.cuh>

#include <cuda/std/__algorithm_>
#include <cuda/std/cstdint>
#include <cuda/std/functional> // ::cuda::std::identity
#include <cuda/std/variant>

#include <format>
#include <memory>

#include "jit_templates/templates/input_iterator.h"
#include "jit_templates/templates/operation.h"
#include "jit_templates/templates/output_iterator.h"
#include "jit_templates/traits.h"
#include "util/context.h"
#include "util/errors.h"
#include "util/indirect_arg.h"
#include "util/types.h"
#include <cccl/c/reduce.h>
#include <nvrtc/command_list.h>
#include <nvrtc/ltoir_list_appender.h>

struct device_reduce_policy;
using TransformOpT = ::cuda::std::identity;
using OffsetT      = unsigned long long;
static_assert(std::is_same_v<cub::detail::choose_offset_t<OffsetT>, OffsetT>, "OffsetT must be size_t");

namespace reduce
{

struct reduce_runtime_tuning_policy
{
  int block_size;
  int items_per_thread;
  int vector_load_length;

  reduce_runtime_tuning_policy SingleTile() const
  {
    return *this;
  }
  reduce_runtime_tuning_policy Reduce() const
  {
    return *this;
  }

  int ItemsPerThread() const
  {
    return items_per_thread;
  }
  int BlockThreads() const
  {
    return block_size;
  }
};

struct reduce_tuning_t
{
  int cc;
  int block_size;
  int items_per_thread;
  int vector_load_length;
};

template <typename Tuning, int N>
Tuning find_tuning(int cc, const Tuning (&tunings)[N])
{
  for (const Tuning& tuning : tunings)
  {
    if (cc >= tuning.cc)
    {
      return tuning;
    }
  }

  return tunings[N - 1];
}

reduce_runtime_tuning_policy get_policy(int cc, cccl_type_info accumulator_type)
{
  constexpr reduce_tuning_t chain[] = {{60, 256, 16, 4}, {35, 256, 20, 4}};

  auto [_, block_size, items_per_thread, vector_load_length] = find_tuning(cc, chain);

  // Implement part of MemBoundScaling
  auto four_bytes_per_thread = items_per_thread * 4 / accumulator_type.size;
  items_per_thread = _CUDA_VSTD::clamp<decltype(items_per_thread)>(four_bytes_per_thread, 1, items_per_thread * 2);

  auto work_per_sm    = cub::detail::max_smem_per_block / (accumulator_type.size * items_per_thread);
  auto max_block_size = cuda::round_up(work_per_sm, 32);
  block_size          = _CUDA_VSTD::min<decltype(block_size)>(block_size, max_block_size);

  return {block_size, items_per_thread, vector_load_length};
}

static cccl_type_info get_accumulator_type(cccl_op_t /*op*/, cccl_iterator_t /*input_it*/, cccl_value_t init)
{
  // TODO Should be decltype(op(init, *input_it)) but haven't implemented type arithmetic yet
  //      so switching back to the old accumulator type logic for now
  return init.type;
}

std::string get_single_tile_kernel_name(
  std::string_view input_iterator_t,
  std::string_view output_iterator_t,
  std::string_view reduction_op_t,
  cccl_value_t init,
  std::string_view accum_cpp_t,
  bool is_second_kernel)
{
  std::string chained_policy_t;
  check(nvrtcGetTypeName<device_reduce_policy>(&chained_policy_t));

  const std::string init_t = cccl_type_enum_to_name(init.type.type);

  std::string offset_t;
  if (is_second_kernel)
  {
    // Second kernel is always invoked with an int offset.
    // See the definition of the local variable `reduce_grid_size`
    // in DispatchReduce::InvokePasses.
    check(nvrtcGetTypeName<int>(&offset_t));
  }
  else
  {
    check(nvrtcGetTypeName<OffsetT>(&offset_t));
  }

  return std::format(
    "cub::detail::reduce::DeviceReduceSingleTileKernel<{0}, {1}, {2}, {3}, {4}, {5}, {6}>",
    chained_policy_t,
    input_iterator_t,
    output_iterator_t,
    offset_t,
    reduction_op_t,
    init_t,
    accum_cpp_t);
}

std::string get_device_reduce_kernel_name(
  std::string_view reduction_op_t, std::string_view input_iterator_t, std::string_view accum_t)
{
  std::string chained_policy_t;
  check(nvrtcGetTypeName<device_reduce_policy>(&chained_policy_t));

  std::string offset_t;
  check(nvrtcGetTypeName<OffsetT>(&offset_t));

  std::string transform_op_t;
  check(nvrtcGetTypeName<cuda::std::__identity>(&transform_op_t));

  return std::format(
    "cub::detail::reduce::DeviceReduceKernel<{0}, {1}, {2}, {3}, {4}, {5}>",
    chained_policy_t,
    input_iterator_t,
    offset_t,
    reduction_op_t,
    accum_t,
    transform_op_t);
}

template <auto* GetPolicy>
struct dynamic_reduce_policy_t
{
  using MaxPolicy = dynamic_reduce_policy_t;

  template <typename F>
  cudaError_t Invoke(int device_ptx_version, F& op)
  {
    return op.template Invoke<reduce_runtime_tuning_policy>(GetPolicy(device_ptx_version, accumulator_type));
  }

  cccl_type_info accumulator_type;
};

struct reduce_kernel_source
{
  cccl_device_reduce_build_result_t& build;

  std::size_t AccumSize() const
  {
    return build.accumulator_size;
  }
  CUkernel SingleTileKernel() const
  {
    return build.single_tile_kernel;
  }
  CUkernel SingleTileSecondKernel() const
  {
    return build.single_tile_second_kernel;
  }
  CUkernel ReductionKernel() const
  {
    return build.reduction_kernel;
  }
};
} // namespace reduce

struct reduce_iterator_tag;
struct reduction_operation_tag;

CUresult cccl_device_reduce_build(
  cccl_device_reduce_build_result_t* build,
  cccl_iterator_t input_it,
  cccl_iterator_t output_it,
  cccl_op_t op,
  cccl_value_t init,
  int cc_major,
  int cc_minor,
  const char* cub_path,
  const char* thrust_path,
  const char* libcudacxx_path,
  const char* ctk_path)
{
  CUresult error = CUDA_SUCCESS;

  try
  {
    const char* name = "test";

    const int cc                 = cc_major * 10 + cc_minor;
    const cccl_type_info accum_t = reduce::get_accumulator_type(op, input_it, init);
    const auto policy            = reduce::get_policy(cc, accum_t);
    const auto accum_cpp         = cccl_type_enum_to_name(accum_t.type);

    const auto [input_iterator_name, input_iterator_src] =
      get_specialization<reduce_iterator_tag>(template_id<input_iterator_traits>(), input_it);
    const auto [output_iterator_name, output_iterator_src] =
      get_specialization<reduce_iterator_tag>(template_id<output_iterator_traits>(), output_it, accum_t);

    const auto [op_name, op_src] =
      get_specialization<reduction_operation_tag>(template_id<binary_user_operation_traits>(), op, accum_t);

    const std::string src = std::format(
      R"XXX(
#include <cub/block/block_reduce.cuh>
#include <cub/device/dispatch/kernels/reduce.cuh>
{8}
struct __align__({1}) storage_t {{
  char data[{0}];
}};
{4}
{5}
struct agent_policy_t {{
  static constexpr int ITEMS_PER_THREAD = {2};
  static constexpr int BLOCK_THREADS = {3};
  static constexpr int VECTOR_LOAD_LENGTH = {7};
  static constexpr cub::BlockReduceAlgorithm BLOCK_ALGORITHM = cub::BLOCK_REDUCE_WARP_REDUCTIONS;
  static constexpr cub::CacheLoadModifier LOAD_MODIFIER = cub::LOAD_LDG;
}};
struct device_reduce_policy {{
  struct ActivePolicy {{
    using ReducePolicy = agent_policy_t;
    using SingleTilePolicy = agent_policy_t;
  }};
}};
{6}
)XXX",
      input_it.value_type.size, // 0
      input_it.value_type.alignment, // 1
      policy.items_per_thread, // 2
      policy.block_size, // 3
      input_iterator_src, // 4
      output_iterator_src, // 5
      op_src, // 6
      policy.vector_load_length, // 7
      jit_template_header_contents); // 8

#if false // CCCL_DEBUGGING_SWITCH
    fflush(stderr);
    printf("\nCODE4NVRTC BEGIN\n%sCODE4NVRTC END\n", src.c_str());
    fflush(stdout);
#endif

    std::string single_tile_kernel_name =
      reduce::get_single_tile_kernel_name(input_iterator_name, output_iterator_name, op_name, init, accum_cpp, false);
    std::string single_tile_second_kernel_name = reduce::get_single_tile_kernel_name(
      cccl_type_enum_to_name(accum_t.type, true), output_iterator_name, op_name, init, accum_cpp, true);
    std::string reduction_kernel_name = reduce::get_device_reduce_kernel_name(op_name, input_iterator_name, accum_cpp);
    std::string single_tile_kernel_lowered_name;
    std::string single_tile_second_kernel_lowered_name;
    std::string reduction_kernel_lowered_name;

    const std::string arch = std::format("-arch=sm_{0}{1}", cc_major, cc_minor);

    constexpr size_t num_args  = 8;
    const char* args[num_args] = {
<<<<<<< HEAD
      arch.c_str(), cub_path, thrust_path, libcudacxx_path, ctk_path, "-rdc=true", "-dlto", "-std=c++20"};
=======
      arch.c_str(), cub_path, thrust_path, libcudacxx_path, ctk_path, "-rdc=true", "-dlto", "-DCUB_DISABLE_CDP"};
>>>>>>> 8004f7d9

    constexpr size_t num_lto_args   = 2;
    const char* lopts[num_lto_args] = {"-lto", arch.c_str()};

    // Collect all LTO-IRs to be linked.
    nvrtc_ltoir_list ltoir_list;
    nvrtc_ltoir_list_appender appender{ltoir_list};

    appender.append({op.ltoir, op.ltoir_size});
    appender.add_iterator_definition(input_it);
    appender.add_iterator_definition(output_it);

    nvrtc_link_result result =
      make_nvrtc_command_list()
        .add_program(nvrtc_translation_unit{src.c_str(), name})
        .add_expression({single_tile_kernel_name})
        .add_expression({single_tile_second_kernel_name})
        .add_expression({reduction_kernel_name})
        .compile_program({args, num_args})
        .get_name({single_tile_kernel_name, single_tile_kernel_lowered_name})
        .get_name({single_tile_second_kernel_name, single_tile_second_kernel_lowered_name})
        .get_name({reduction_kernel_name, reduction_kernel_lowered_name})
        .cleanup_program()
        .add_link_list(ltoir_list)
        .finalize_program(num_lto_args, lopts);

    cuLibraryLoadData(&build->library, result.data.get(), nullptr, nullptr, 0, nullptr, nullptr, 0);
    check(cuLibraryGetKernel(&build->single_tile_kernel, build->library, single_tile_kernel_lowered_name.c_str()));
    check(cuLibraryGetKernel(
      &build->single_tile_second_kernel, build->library, single_tile_second_kernel_lowered_name.c_str()));
    check(cuLibraryGetKernel(&build->reduction_kernel, build->library, reduction_kernel_lowered_name.c_str()));

    build->cc               = cc;
    build->cubin            = (void*) result.data.release();
    build->cubin_size       = result.size;
    build->accumulator_size = accum_t.size;
  }
  catch (const std::exception& exc)
  {
    fflush(stderr);
    printf("\nEXCEPTION in cccl_device_reduce_build(): %s\n", exc.what());
    fflush(stdout);
    error = CUDA_ERROR_UNKNOWN;
  }

  return error;
}

CUresult cccl_device_reduce(
  cccl_device_reduce_build_result_t build,
  void* d_temp_storage,
  size_t* temp_storage_bytes,
  cccl_iterator_t d_in,
  cccl_iterator_t d_out,
  uint64_t num_items,
  cccl_op_t op,
  cccl_value_t init,
  CUstream stream)
{
  bool pushed    = false;
  CUresult error = CUDA_SUCCESS;
  try
  {
    pushed = try_push_context();

    CUdevice cu_device;
    check(cuCtxGetDevice(&cu_device));

    cub::DispatchReduce<indirect_arg_t, // InputIteratorT
                        indirect_arg_t, // OutputIteratorT
                        ::cuda::std::size_t, // OffsetT
                        indirect_arg_t, // ReductionOpT
                        indirect_arg_t, // InitT
                        void, // AccumT
                        ::cuda::std::__identity, // TransformOpT
                        reduce::dynamic_reduce_policy_t<&reduce::get_policy>, // PolicyHub
                        reduce::reduce_kernel_source, // KernelSource
                        cub::detail::CudaDriverLauncherFactory>:: // KernelLauncherFactory
      Dispatch(
        d_temp_storage,
        *temp_storage_bytes,
        d_in,
        d_out,
        num_items,
        op,
        init,
        stream,
        {},
        {build},
        cub::detail::CudaDriverLauncherFactory{cu_device, build.cc},
        {reduce::get_accumulator_type(op, d_in, init)});
  }
  catch (const std::exception& exc)
  {
    fflush(stderr);
    printf("\nEXCEPTION in cccl_device_reduce(): %s\n", exc.what());
    fflush(stdout);
    error = CUDA_ERROR_UNKNOWN;
  }

  if (pushed)
  {
    CUcontext dummy;
    cuCtxPopCurrent(&dummy);
  }

  return error;
}

CUresult cccl_device_reduce_cleanup(cccl_device_reduce_build_result_t* build_ptr)
{
  try
  {
    if (build_ptr == nullptr)
    {
      return CUDA_ERROR_INVALID_VALUE;
    }

    std::unique_ptr<char[]> cubin(reinterpret_cast<char*>(build_ptr->cubin));
    check(cuLibraryUnload(build_ptr->library));
  }
  catch (const std::exception& exc)
  {
    fflush(stderr);
    printf("\nEXCEPTION in cccl_device_reduce_cleanup(): %s\n", exc.what());
    fflush(stdout);
    return CUDA_ERROR_UNKNOWN;
  }

  return CUDA_SUCCESS;
}<|MERGE_RESOLUTION|>--- conflicted
+++ resolved
@@ -296,13 +296,9 @@
 
     const std::string arch = std::format("-arch=sm_{0}{1}", cc_major, cc_minor);
 
-    constexpr size_t num_args  = 8;
+    constexpr size_t num_args  = 9;
     const char* args[num_args] = {
-<<<<<<< HEAD
-      arch.c_str(), cub_path, thrust_path, libcudacxx_path, ctk_path, "-rdc=true", "-dlto", "-std=c++20"};
-=======
-      arch.c_str(), cub_path, thrust_path, libcudacxx_path, ctk_path, "-rdc=true", "-dlto", "-DCUB_DISABLE_CDP"};
->>>>>>> 8004f7d9
+      arch.c_str(), cub_path, thrust_path, libcudacxx_path, ctk_path, "-rdc=true", "-dlto", "-DCUB_DISABLE_CDP", "-std=c++20"};
 
     constexpr size_t num_lto_args   = 2;
     const char* lopts[num_lto_args] = {"-lto", arch.c_str()};
