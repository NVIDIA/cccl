--- conflicted
+++ resolved
@@ -265,18 +265,12 @@
     const int cc                 = cc_major * 10 + cc_minor;
     const cccl_type_info accum_t = reduce::get_accumulator_type(op, input_it, init);
     const auto policy            = reduce::get_policy(cc, accum_t);
-<<<<<<< HEAD
-    const auto accum_cpp         = cccl_type_enum_to_string(accum_t.type);
-    const auto input_it_value_t  = cccl_type_enum_to_string(input_it.value_type.type);
-    const auto offset_t          = cccl_type_enum_to_string(cccl_type_enum::CCCL_UINT64);
+    const auto accum_cpp         = cccl_type_enum_to_name(accum_t.type);
+    const auto input_it_value_t  = cccl_type_enum_to_name(input_it.value_type.type);
+    const auto offset_t          = cccl_type_enum_to_name(cccl_type_enum::CCCL_UINT64);
 
     const auto input_iterator_typename  = reduce::get_input_iterator_name();
     const auto output_iterator_typename = reduce::get_output_iterator_name();
-=======
-    const auto accum_cpp         = cccl_type_enum_to_name(accum_t.type);
-    const auto input_it_value_t  = cccl_type_enum_to_name(input_it.value_type.type);
-    const auto offset_t          = cccl_type_enum_to_name(cccl_type_enum::UINT64);
->>>>>>> d7a1d6a3
 
     const std::string input_iterator_src =
       make_kernel_input_iterator(offset_t, input_iterator_typename, input_it_value_t, input_it);
