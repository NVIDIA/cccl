//===----------------------------------------------------------------------===//
//
// Part of CUDA Experimental in CUDA C++ Core Libraries,
// under the Apache License v2.0 with LLVM Exceptions.
// See https://llvm.org/LICENSE.txt for license information.
// SPDX-License-Identifier: Apache-2.0 WITH LLVM-exception
// SPDX-FileCopyrightText: Copyright (c) 2024 NVIDIA CORPORATION & AFFILIATES.
//
//===----------------------------------------------------------------------===//

#include <cub/detail/choose_offset.cuh>
#include <cub/detail/launcher/cuda_driver.cuh>
#include <cub/device/device_reduce.cuh>
#include <cub/grid/grid_even_share.cuh>
#include <cub/util_device.cuh>

#include <cuda/std/__algorithm_>
#include <cuda/std/cstdint>
#include <cuda/std/functional> // ::cuda::std::identity
#include <cuda/std/variant>

#include <format>
#include <memory>

#include "jit_templates/templates/input_iterator.h"
#include "jit_templates/templates/operation.h"
#include "jit_templates/templates/output_iterator.h"
#include "jit_templates/traits.h"
#include "util/context.h"
#include "util/errors.h"
#include "util/indirect_arg.h"
#include "util/runtime_policy.h"
#include "util/types.h"
#include <cccl/c/reduce.h>
#include <nvrtc/command_list.h>
#include <nvrtc/ltoir_list_appender.h>

struct device_reduce_policy;
using TransformOpT = ::cuda::std::identity;
using OffsetT      = unsigned long long;
static_assert(std::is_same_v<cub::detail::choose_offset_t<OffsetT>, OffsetT>, "OffsetT must be size_t");

namespace reduce
{

struct reduce_runtime_tuning_policy
{
  cub::detail::RuntimeReduceAgentPolicy single_tile;
  cub::detail::RuntimeReduceAgentPolicy reduce;

  auto SingleTile() const
  {
    return single_tile;
  }
  auto Reduce() const
  {
    return reduce;
  }

  using MaxPolicy = reduce_runtime_tuning_policy;

  template <typename F>
  cudaError_t Invoke(int, F& op)
  {
    return op.template Invoke<reduce_runtime_tuning_policy>(*this);
  }
};

static cccl_type_info get_accumulator_type(cccl_op_t /*op*/, cccl_iterator_t /*input_it*/, cccl_value_t init)
{
  // TODO Should be decltype(op(init, *input_it)) but haven't implemented type arithmetic yet
  //      so switching back to the old accumulator type logic for now
  return init.type;
}

std::string get_single_tile_kernel_name(
  std::string_view input_iterator_t,
  std::string_view output_iterator_t,
  std::string_view reduction_op_t,
  cccl_value_t init,
  std::string_view accum_cpp_t,
  bool is_second_kernel)
{
  std::string chained_policy_t;
  check(nvrtcGetTypeName<device_reduce_policy>(&chained_policy_t));

  const std::string init_t = cccl_type_enum_to_name(init.type.type);

  std::string offset_t;
  if (is_second_kernel)
  {
    // Second kernel is always invoked with an int offset.
    // See the definition of the local variable `reduce_grid_size`
    // in DispatchReduce::InvokePasses.
    check(nvrtcGetTypeName<int>(&offset_t));
  }
  else
  {
    check(nvrtcGetTypeName<OffsetT>(&offset_t));
  }

  return std::format(
    "cub::detail::reduce::DeviceReduceSingleTileKernel<{0}, {1}, {2}, {3}, {4}, {5}, {6}>",
    chained_policy_t,
    input_iterator_t,
    output_iterator_t,
    offset_t,
    reduction_op_t,
    init_t,
    accum_cpp_t);
}

std::string get_device_reduce_kernel_name(
  std::string_view reduction_op_t, std::string_view input_iterator_t, std::string_view accum_t)
{
  std::string chained_policy_t;
  check(nvrtcGetTypeName<device_reduce_policy>(&chained_policy_t));

  std::string offset_t;
  check(nvrtcGetTypeName<OffsetT>(&offset_t));

  std::string transform_op_t;
  check(nvrtcGetTypeName<cuda::std::__identity>(&transform_op_t));

  return std::format(
    "cub::detail::reduce::DeviceReduceKernel<{0}, {1}, {2}, {3}, {4}, {5}>",
    chained_policy_t,
    input_iterator_t,
    offset_t,
    reduction_op_t,
    accum_t,
    transform_op_t);
}

struct reduce_kernel_source
{
  cccl_device_reduce_build_result_t& build;

  std::size_t AccumSize() const
  {
    return build.accumulator_size;
  }
  CUkernel SingleTileKernel() const
  {
    return build.single_tile_kernel;
  }
  CUkernel SingleTileSecondKernel() const
  {
    return build.single_tile_second_kernel;
  }
  CUkernel ReductionKernel() const
  {
    return build.reduction_kernel;
  }
};
} // namespace reduce

struct reduce_iterator_tag;
struct reduction_operation_tag;

CUresult cccl_device_reduce_build(
  cccl_device_reduce_build_result_t* build,
  cccl_iterator_t input_it,
  cccl_iterator_t output_it,
  cccl_op_t op,
  cccl_value_t init,
  int cc_major,
  int cc_minor,
  const char* cub_path,
  const char* thrust_path,
  const char* libcudacxx_path,
  const char* ctk_path)
{
  CUresult error = CUDA_SUCCESS;

  try
  {
    const char* name = "test";

    const int cc                 = cc_major * 10 + cc_minor;
    const cccl_type_info accum_t = reduce::get_accumulator_type(op, input_it, init);
    const auto accum_cpp         = cccl_type_enum_to_name(accum_t.type);

    const auto [input_iterator_name, input_iterator_src] =
      get_specialization<reduce_iterator_tag>(template_id<input_iterator_traits>(), input_it);
    const auto [output_iterator_name, output_iterator_src] =
      get_specialization<reduce_iterator_tag>(template_id<output_iterator_traits>(), output_it, accum_t);

    const auto [op_name, op_src] =
      get_specialization<reduction_operation_tag>(template_id<binary_user_operation_traits>(), op, accum_t);

    const std::string ptx_arch = std::format("-arch=compute_{}{}", cc_major, cc_minor);

    constexpr size_t ptx_num_args      = 5;
    const char* ptx_args[ptx_num_args] = {ptx_arch.c_str(), cub_path, thrust_path, libcudacxx_path, "-rdc=true"};

    const std::string src = std::format(
<<<<<<< HEAD
      "#include <cub/block/block_reduce.cuh>\n"
      "struct __align__({1}) storage_t {{\n"
      "  char data[{0}];\n"
      "}};\n"
      "{2}\n"
      "{3}\n"
      "{4}\n",
      input_it.value_type.size, // 0
      input_it.value_type.alignment, // 1
      input_iterator_src, // 2
      output_iterator_src, // 3
      op_src); // 4

    nlohmann::json runtime_policy = get_policy(
      std::format("cub::detail::reduce::MakeReducePolicyWrapper(cub::detail::reduce::policy_hub<{}, {}, "
                  "{}>::MaxPolicy::ActivePolicy{{}})",
                  accum_cpp,
                  offset_t,
                  "op_wrapper"),
      "#include <cub/device/dispatch/tuning/tuning_reduce.cuh>\n" + src,
      ptx_args);

    using cub::detail::RuntimeReduceAgentPolicy;
    auto [reduce_policy, reduce_policy_str] = RuntimeReduceAgentPolicy::from_json(runtime_policy, "ReducePolicy");
    auto [st_policy, st_policy_str]         = RuntimeReduceAgentPolicy::from_json(runtime_policy, "SingleTilePolicy");

    std::string final_src = std::format(
      "#include <cub/device/dispatch/kernels/reduce.cuh>\n"
      "{0}\n"
      "struct device_reduce_policy {{\n"
      "  struct ActivePolicy {{\n"
      "    {1}\n"
      "    {2}\n"
      "  }};\n"
      "}};",
      src,
      reduce_policy_str,
      st_policy_str);
=======
      R"XXX(
#include <cub/block/block_reduce.cuh>
#include <cub/device/dispatch/kernels/reduce.cuh>
{8}
struct __align__({1}) storage_t {{
  char data[{0}];
}};
{4}
{5}
struct agent_policy_t {{
  static constexpr int ITEMS_PER_THREAD = {2};
  static constexpr int BLOCK_THREADS = {3};
  static constexpr int VECTOR_LOAD_LENGTH = {7};
  static constexpr cub::BlockReduceAlgorithm BLOCK_ALGORITHM = cub::BLOCK_REDUCE_WARP_REDUCTIONS;
  static constexpr cub::CacheLoadModifier LOAD_MODIFIER = cub::LOAD_LDG;
}};
struct device_reduce_policy {{
  struct ActivePolicy {{
    using ReducePolicy = agent_policy_t;
    using SingleTilePolicy = agent_policy_t;
  }};
}};
{6}
)XXX",
      input_it.value_type.size, // 0
      input_it.value_type.alignment, // 1
      policy.items_per_thread, // 2
      policy.block_size, // 3
      input_iterator_src, // 4
      output_iterator_src, // 5
      op_src, // 6
      policy.vector_load_length, // 7
      jit_template_header_contents); // 8
>>>>>>> 88a07867

#if false // CCCL_DEBUGGING_SWITCH
    fflush(stderr);
    printf("\nCODE4NVRTC BEGIN\n%sCODE4NVRTC END\n", src.c_str());
    fflush(stdout);
#endif

    std::string single_tile_kernel_name =
      reduce::get_single_tile_kernel_name(input_iterator_name, output_iterator_name, op_name, init, accum_cpp, false);
    std::string single_tile_second_kernel_name = reduce::get_single_tile_kernel_name(
      cccl_type_enum_to_name(accum_t.type, true), output_iterator_name, op_name, init, accum_cpp, true);
    std::string reduction_kernel_name = reduce::get_device_reduce_kernel_name(op_name, input_iterator_name, accum_cpp);
    std::string single_tile_kernel_lowered_name;
    std::string single_tile_second_kernel_lowered_name;
    std::string reduction_kernel_lowered_name;

    const std::string arch = std::format("-arch=sm_{0}{1}", cc_major, cc_minor);

    constexpr size_t num_args  = 9;
    const char* args[num_args] = {
      arch.c_str(),
      cub_path,
      thrust_path,
      libcudacxx_path,
      ctk_path,
      "-rdc=true",
      "-dlto",
      "-DCUB_DISABLE_CDP",
      "-std=c++20"};

    constexpr size_t num_lto_args   = 2;
    const char* lopts[num_lto_args] = {"-lto", arch.c_str()};

    // Collect all LTO-IRs to be linked.
    nvrtc_ltoir_list ltoir_list;
    nvrtc_ltoir_list_appender appender{ltoir_list};

    appender.append({op.ltoir, op.ltoir_size});
    appender.add_iterator_definition(input_it);
    appender.add_iterator_definition(output_it);

    nvrtc_link_result result =
      make_nvrtc_command_list()
        .add_program(nvrtc_translation_unit{final_src.c_str(), name})
        .add_expression({single_tile_kernel_name})
        .add_expression({single_tile_second_kernel_name})
        .add_expression({reduction_kernel_name})
        .compile_program({args, num_args})
        .get_name({single_tile_kernel_name, single_tile_kernel_lowered_name})
        .get_name({single_tile_second_kernel_name, single_tile_second_kernel_lowered_name})
        .get_name({reduction_kernel_name, reduction_kernel_lowered_name})
        .cleanup_program()
        .add_link_list(ltoir_list)
        .finalize_program(num_lto_args, lopts);

    cuLibraryLoadData(&build->library, result.data.get(), nullptr, nullptr, 0, nullptr, nullptr, 0);
    check(cuLibraryGetKernel(&build->single_tile_kernel, build->library, single_tile_kernel_lowered_name.c_str()));
    check(cuLibraryGetKernel(
      &build->single_tile_second_kernel, build->library, single_tile_second_kernel_lowered_name.c_str()));
    check(cuLibraryGetKernel(&build->reduction_kernel, build->library, reduction_kernel_lowered_name.c_str()));

<<<<<<< HEAD
    build_ptr->cc               = cc;
    build_ptr->cubin            = (void*) result.data.release();
    build_ptr->cubin_size       = result.size;
    build_ptr->accumulator_size = accum_t.size;
    build_ptr->runtime_policy   = new reduce::reduce_runtime_tuning_policy{st_policy, reduce_policy};
=======
    build->cc               = cc;
    build->cubin            = (void*) result.data.release();
    build->cubin_size       = result.size;
    build->accumulator_size = accum_t.size;
>>>>>>> 88a07867
  }
  catch (const std::exception& exc)
  {
    fflush(stderr);
    printf("\nEXCEPTION in cccl_device_reduce_build(): %s\n", exc.what());
    fflush(stdout);
    error = CUDA_ERROR_UNKNOWN;
  }

  return error;
}

CUresult cccl_device_reduce(
  cccl_device_reduce_build_result_t build,
  void* d_temp_storage,
  size_t* temp_storage_bytes,
  cccl_iterator_t d_in,
  cccl_iterator_t d_out,
  uint64_t num_items,
  cccl_op_t op,
  cccl_value_t init,
  CUstream stream)
{
  bool pushed    = false;
  CUresult error = CUDA_SUCCESS;
  try
  {
    pushed = try_push_context();

    CUdevice cu_device;
    check(cuCtxGetDevice(&cu_device));

<<<<<<< HEAD
    cub::DispatchReduce<indirect_arg_t, // InputIteratorT
                        indirect_arg_t, // OutputIteratorT
                        ::cuda::std::size_t, // OffsetT
                        indirect_arg_t, // ReductionOpT
                        indirect_arg_t, // InitT
                        void, // AccumT
                        ::cuda::std::__identity, // TransformOpT
                        reduce::reduce_runtime_tuning_policy, // PolicyHub
                        reduce::reduce_kernel_source, // KernelSource
                        cub::detail::CudaDriverLauncherFactory>:: // KernelLauncherFactory
=======
    auto exec_status = cub::DispatchReduce<
      indirect_arg_t, // InputIteratorT
      indirect_arg_t, // OutputIteratorT
      ::cuda::std::size_t, // OffsetT
      indirect_arg_t, // ReductionOpT
      indirect_arg_t, // InitT
      void, // AccumT
      ::cuda::std::__identity, // TransformOpT
      reduce::dynamic_reduce_policy_t<&reduce::get_policy>, // PolicyHub
      reduce::reduce_kernel_source, // KernelSource
      cub::detail::CudaDriverLauncherFactory>:: // KernelLauncherFactory
>>>>>>> 88a07867
      Dispatch(
        d_temp_storage,
        *temp_storage_bytes,
        d_in,
        d_out,
        num_items,
        op,
        init,
        stream,
        {},
        {build},
        cub::detail::CudaDriverLauncherFactory{cu_device, build.cc},
<<<<<<< HEAD
        *reinterpret_cast<reduce::reduce_runtime_tuning_policy*>(build.runtime_policy));
=======
        {reduce::get_accumulator_type(op, d_in, init)});

    error = static_cast<CUresult>(exec_status);
>>>>>>> 88a07867
  }
  catch (const std::exception& exc)
  {
    fflush(stderr);
    printf("\nEXCEPTION in cccl_device_reduce(): %s\n", exc.what());
    fflush(stdout);
    error = CUDA_ERROR_UNKNOWN;
  }

  if (pushed)
  {
    CUcontext dummy;
    cuCtxPopCurrent(&dummy);
  }

  return error;
}

CUresult cccl_device_reduce_cleanup(cccl_device_reduce_build_result_t* build_ptr)
{
  try
  {
    if (build_ptr == nullptr)
    {
      return CUDA_ERROR_INVALID_VALUE;
    }

    std::unique_ptr<char[]> cubin(reinterpret_cast<char*>(build_ptr->cubin));
    std::unique_ptr<char[]> policy(reinterpret_cast<char*>(build_ptr->runtime_policy));
    check(cuLibraryUnload(build_ptr->library));
  }
  catch (const std::exception& exc)
  {
    fflush(stderr);
    printf("\nEXCEPTION in cccl_device_reduce_cleanup(): %s\n", exc.what());
    fflush(stdout);
    return CUDA_ERROR_UNKNOWN;
  }

  return CUDA_SUCCESS;
}<|MERGE_RESOLUTION|>--- conflicted
+++ resolved
@@ -195,26 +195,30 @@
     const char* ptx_args[ptx_num_args] = {ptx_arch.c_str(), cub_path, thrust_path, libcudacxx_path, "-rdc=true"};
 
     const std::string src = std::format(
-<<<<<<< HEAD
-      "#include <cub/block/block_reduce.cuh>\n"
-      "struct __align__({1}) storage_t {{\n"
-      "  char data[{0}];\n"
-      "}};\n"
-      "{2}\n"
-      "{3}\n"
-      "{4}\n",
+      R"XXX(
+#include <cub/block/block_reduce.cuh>
+{5}
+struct __align__({1}) storage_t {{
+  char data[{0}];
+}};
+{2}
+{3}
+{4}
+)XXX",
       input_it.value_type.size, // 0
       input_it.value_type.alignment, // 1
       input_iterator_src, // 2
       output_iterator_src, // 3
-      op_src); // 4
-
+      op_src, // 4
+      jit_template_header_contents); // 5
+
+    const auto offset_t           = cccl_type_enum_to_name(cccl_type_enum::CCCL_UINT64);
     nlohmann::json runtime_policy = get_policy(
       std::format("cub::detail::reduce::MakeReducePolicyWrapper(cub::detail::reduce::policy_hub<{}, {}, "
                   "{}>::MaxPolicy::ActivePolicy{{}})",
                   accum_cpp,
                   offset_t,
-                  "op_wrapper"),
+                  op_name),
       "#include <cub/device/dispatch/tuning/tuning_reduce.cuh>\n" + src,
       ptx_args);
 
@@ -234,41 +238,6 @@
       src,
       reduce_policy_str,
       st_policy_str);
-=======
-      R"XXX(
-#include <cub/block/block_reduce.cuh>
-#include <cub/device/dispatch/kernels/reduce.cuh>
-{8}
-struct __align__({1}) storage_t {{
-  char data[{0}];
-}};
-{4}
-{5}
-struct agent_policy_t {{
-  static constexpr int ITEMS_PER_THREAD = {2};
-  static constexpr int BLOCK_THREADS = {3};
-  static constexpr int VECTOR_LOAD_LENGTH = {7};
-  static constexpr cub::BlockReduceAlgorithm BLOCK_ALGORITHM = cub::BLOCK_REDUCE_WARP_REDUCTIONS;
-  static constexpr cub::CacheLoadModifier LOAD_MODIFIER = cub::LOAD_LDG;
-}};
-struct device_reduce_policy {{
-  struct ActivePolicy {{
-    using ReducePolicy = agent_policy_t;
-    using SingleTilePolicy = agent_policy_t;
-  }};
-}};
-{6}
-)XXX",
-      input_it.value_type.size, // 0
-      input_it.value_type.alignment, // 1
-      policy.items_per_thread, // 2
-      policy.block_size, // 3
-      input_iterator_src, // 4
-      output_iterator_src, // 5
-      op_src, // 6
-      policy.vector_load_length, // 7
-      jit_template_header_contents); // 8
->>>>>>> 88a07867
 
 #if false // CCCL_DEBUGGING_SWITCH
     fflush(stderr);
@@ -330,18 +299,11 @@
       &build->single_tile_second_kernel, build->library, single_tile_second_kernel_lowered_name.c_str()));
     check(cuLibraryGetKernel(&build->reduction_kernel, build->library, reduction_kernel_lowered_name.c_str()));
 
-<<<<<<< HEAD
-    build_ptr->cc               = cc;
-    build_ptr->cubin            = (void*) result.data.release();
-    build_ptr->cubin_size       = result.size;
-    build_ptr->accumulator_size = accum_t.size;
-    build_ptr->runtime_policy   = new reduce::reduce_runtime_tuning_policy{st_policy, reduce_policy};
-=======
     build->cc               = cc;
     build->cubin            = (void*) result.data.release();
     build->cubin_size       = result.size;
     build->accumulator_size = accum_t.size;
->>>>>>> 88a07867
+    build->runtime_policy   = new reduce::reduce_runtime_tuning_policy{st_policy, reduce_policy};
   }
   catch (const std::exception& exc)
   {
@@ -374,18 +336,6 @@
     CUdevice cu_device;
     check(cuCtxGetDevice(&cu_device));
 
-<<<<<<< HEAD
-    cub::DispatchReduce<indirect_arg_t, // InputIteratorT
-                        indirect_arg_t, // OutputIteratorT
-                        ::cuda::std::size_t, // OffsetT
-                        indirect_arg_t, // ReductionOpT
-                        indirect_arg_t, // InitT
-                        void, // AccumT
-                        ::cuda::std::__identity, // TransformOpT
-                        reduce::reduce_runtime_tuning_policy, // PolicyHub
-                        reduce::reduce_kernel_source, // KernelSource
-                        cub::detail::CudaDriverLauncherFactory>:: // KernelLauncherFactory
-=======
     auto exec_status = cub::DispatchReduce<
       indirect_arg_t, // InputIteratorT
       indirect_arg_t, // OutputIteratorT
@@ -394,10 +344,9 @@
       indirect_arg_t, // InitT
       void, // AccumT
       ::cuda::std::__identity, // TransformOpT
-      reduce::dynamic_reduce_policy_t<&reduce::get_policy>, // PolicyHub
+      reduce::reduce_runtime_tuning_policy, // PolicyHub
       reduce::reduce_kernel_source, // KernelSource
       cub::detail::CudaDriverLauncherFactory>:: // KernelLauncherFactory
->>>>>>> 88a07867
       Dispatch(
         d_temp_storage,
         *temp_storage_bytes,
@@ -410,13 +359,9 @@
         {},
         {build},
         cub::detail::CudaDriverLauncherFactory{cu_device, build.cc},
-<<<<<<< HEAD
         *reinterpret_cast<reduce::reduce_runtime_tuning_policy*>(build.runtime_policy));
-=======
-        {reduce::get_accumulator_type(op, d_in, init)});
 
     error = static_cast<CUresult>(exec_status);
->>>>>>> 88a07867
   }
   catch (const std::exception& exc)
   {
