--- conflicted
+++ resolved
@@ -158,19 +158,17 @@
   CCCL_NO_INIT           = 2,
 } cccl_init_kind_t;
 
-<<<<<<< HEAD
-typedef enum cccl_binary_search_mode_t
-{
-  CCCL_BINARY_SEARCH_LOWER_BOUND = 0,
-  CCCL_BINARY_SEARCH_UPPER_BOUND = 1,
-} cccl_binary_search_mode_t;
-=======
 typedef enum cccl_determinism_t
 {
   CCCL_NOT_GUARANTEED = 0,
   CCCL_RUN_TO_RUN     = 1,
   CCCL_GPU_TO_GPU     = 2,
 } cccl_determinism_t;
->>>>>>> afa5ebc9
+
+typedef enum cccl_binary_search_mode_t
+{
+  CCCL_BINARY_SEARCH_LOWER_BOUND = 0,
+  CCCL_BINARY_SEARCH_UPPER_BOUND = 1,
+} cccl_binary_search_mode_t;
 
 CCCL_C_EXTERN_C_END