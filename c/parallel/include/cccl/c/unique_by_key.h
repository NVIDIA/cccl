//===----------------------------------------------------------------------===//
//
// Part of CUDA Experimental in CUDA Core Compute Libraries,
// under the Apache License v2.0 with LLVM Exceptions.
// See https://llvm.org/LICENSE.txt for license information.
// SPDX-License-Identifier: Apache-2.0 WITH LLVM-exception
// SPDX-FileCopyrightText: Copyright (c) 2025 NVIDIA CORPORATION & AFFILIATES.
//
//===----------------------------------------------------------------------===//

#pragma once

#ifndef CCCL_C_EXPERIMENTAL
#  error "C exposure is experimental and subject to change. Define CCCL_C_EXPERIMENTAL to acknowledge this notice."
#endif // !CCCL_C_EXPERIMENTAL

#include <cuda.h>

#include <cccl/c/extern_c.h>
#include <cccl/c/types.h>
#include <stdint.h>

CCCL_C_EXTERN_C_BEGIN

typedef struct cccl_device_unique_by_key_build_result_t
{
  int cc;
  void* cubin;
  size_t cubin_size;
  CUlibrary library;
  CUkernel compact_init_kernel;
  CUkernel sweep_kernel;
  size_t description_bytes_per_tile;
  size_t payload_bytes_per_tile;
} cccl_device_unique_by_key_build_result_t;

CCCL_C_API CUresult cccl_device_unique_by_key_build(
  cccl_device_unique_by_key_build_result_t* build,
  cccl_iterator_t d_keys_in,
  cccl_iterator_t d_values_in,
  cccl_iterator_t d_keys_out,
  cccl_iterator_t d_values_out,
  cccl_iterator_t d_num_selected_out,
  cccl_op_t op,
  int cc_major,
  int cc_minor,
  const char* cub_path,
  const char* thrust_path,
  const char* libcudacxx_path,
  const char* ctk_path);

CCCL_C_API CUresult cccl_device_unique_by_key(
  cccl_device_unique_by_key_build_result_t build,
  void* d_temp_storage,
  size_t* temp_storage_bytes,
  cccl_iterator_t d_keys_in,
  cccl_iterator_t d_values_in,
  cccl_iterator_t d_keys_out,
  cccl_iterator_t d_values_out,
  cccl_iterator_t d_num_selected_out,
  cccl_op_t op,
<<<<<<< HEAD
  unsigned long long num_items,
=======
  uint64_t num_items,
>>>>>>> 4679e61c
  CUstream stream);

CCCL_C_API CUresult cccl_device_unique_by_key_cleanup(cccl_device_unique_by_key_build_result_t* bld_ptr);

CCCL_C_EXTERN_C_END<|MERGE_RESOLUTION|>--- conflicted
+++ resolved
@@ -59,11 +59,7 @@
   cccl_iterator_t d_values_out,
   cccl_iterator_t d_num_selected_out,
   cccl_op_t op,
-<<<<<<< HEAD
-  unsigned long long num_items,
-=======
   uint64_t num_items,
->>>>>>> 4679e61c
   CUstream stream);
 
 CCCL_C_API CUresult cccl_device_unique_by_key_cleanup(cccl_device_unique_by_key_build_result_t* bld_ptr);
