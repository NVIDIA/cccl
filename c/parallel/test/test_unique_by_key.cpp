//===----------------------------------------------------------------------===//
//
// Part of CUDA Experimental in CUDA C++ Core Libraries,
// under the Apache License v2.0 with LLVM Exceptions.
// See https://llvm.org/LICENSE.txt for license information.
// SPDX-License-Identifier: Apache-2.0 WITH LLVM-exception
// SPDX-FileCopyrightText: Copyright (c) 2025 NVIDIA CORPORATION & AFFILIATES.
//
//===----------------------------------------------------------------------===//

#include <algorithm>
#include <optional> // std::optional
#include <string>
#include <vector>

#include <cuda_runtime.h>

#include "algorithm_execution.h"
#include "build_result_caching.h"
#include "test_util.h"
#include <cccl/c/unique_by_key.h>

using key_types = c2h::type_list<uint8_t, int16_t, uint32_t, int64_t>;
using item_t    = int32_t;

using BuildResultT = cccl_device_unique_by_key_build_result_t;

struct unique_by_key_cleanup
{
  CUresult operator()(BuildResultT* build_data) const noexcept
  {
    return cccl_device_unique_by_key_cleanup(build_data);
  }
};

using unique_by_key_deleter       = BuildResultDeleter<BuildResultT, unique_by_key_cleanup>;
using unique_by_key_build_cache_t = build_cache_t<std::string, result_wrapper_t<BuildResultT, unique_by_key_deleter>>;

template <typename Tag>
auto& get_cache()
{
  return fixture<unique_by_key_build_cache_t, Tag>::get_or_create().get_value();
}

struct unique_by_key_build
{
  CUresult operator()(
    BuildResultT* build_ptr,
    cccl_iterator_t input_keys,
    cccl_iterator_t input_values,
    cccl_iterator_t output_keys,
    cccl_iterator_t output_values,
    cccl_iterator_t output_num_selected,
    cccl_op_t op,
    uint64_t,
    int cc_major,
    int cc_minor,
    const char* cub_path,
    const char* thrust_path,
    const char* libcudacxx_path,
    const char* ctk_path) const noexcept
  {
    return cccl_device_unique_by_key_build(
      build_ptr,
      input_keys,
      input_values,
      output_keys,
      output_values,
      output_num_selected,
      op,
      cc_major,
      cc_minor,
      cub_path,
      thrust_path,
      libcudacxx_path,
      ctk_path);
  }
};

struct unique_by_key_run
{
  template <typename... Ts>
  CUresult operator()(Ts... args) const noexcept
  {
    return cccl_device_unique_by_key(args...);
  }
};

template <typename BuildCache = unique_by_key_build_cache_t, typename KeyT = std::string>
void unique_by_key(
  cccl_iterator_t input_keys,
  cccl_iterator_t input_values,
  cccl_iterator_t output_keys,
  cccl_iterator_t output_values,
  cccl_iterator_t output_num_selected,
  cccl_op_t op,
  uint64_t num_items,
  std::optional<BuildCache>& cache,
  const std::optional<KeyT>& lookup_key)
{
  AlgorithmExecute<BuildResultT, unique_by_key_build, unique_by_key_cleanup, unique_by_key_run, BuildCache, KeyT>(
    cache, lookup_key, input_keys, input_values, output_keys, output_values, output_num_selected, op, num_items);
}

// =============
//  Test section
// =============

struct UniqueByKey_AllPointerInputs_Fixture_Tag;
C2H_TEST("DeviceSelect::UniqueByKey can run with empty input", "[unique_by_key]", key_types)
{
  using key_t = c2h::get<0, TestType>;

  constexpr int num_items = 0;

  operation_t op = make_operation("op", get_unique_by_key_op(get_type_info<key_t>().type));
  std::vector<key_t> input_keys(num_items);

  pointer_t<key_t> input_keys_it(input_keys);
  pointer_t<int> output_num_selected_it(1);

  auto& input_items_it  = input_keys_it;
  auto& output_keys_it  = input_keys_it;
  auto& output_items_it = input_keys_it;

  auto& build_cache = get_cache<UniqueByKey_AllPointerInputs_Fixture_Tag>();
  // key: (input_type, output_type, num_selected_type)
  const auto& test_key = make_key<key_t, key_t, int>();

  unique_by_key(
    input_keys_it,
    input_items_it,
    output_keys_it,
    output_items_it,
    output_num_selected_it,
    op,
    num_items,
    build_cache,
    test_key);

  REQUIRE(0 == std::vector<int>(output_num_selected_it)[0]);
}

C2H_TEST("DeviceSelect::UniqueByKey works", "[unique_by_key]", key_types)
{
  using key_t = c2h::get<0, TestType>;

  const int num_items = GENERATE_COPY(take(2, random(1, 1000000)));

  operation_t op                   = make_operation("op", get_unique_by_key_op(get_type_info<key_t>().type));
  std::vector<key_t> input_keys    = generate<key_t>(num_items);
  std::vector<item_t> input_values = generate<item_t>(num_items);

  pointer_t<key_t> input_keys_it(input_keys);
  pointer_t<item_t> input_values_it(input_values);
  pointer_t<key_t> output_keys_it(num_items);
  pointer_t<item_t> output_values_it(num_items);
  pointer_t<int> output_num_selected_it(1);

  auto& build_cache = get_cache<UniqueByKey_AllPointerInputs_Fixture_Tag>();
  // key: (input_type, output_type, num_selected_type)
  const auto& test_key = make_key<key_t, item_t, int>();

  unique_by_key(
    input_keys_it,
    input_values_it,
    output_keys_it,
    output_values_it,
    output_num_selected_it,
    op,
    num_items,
    build_cache,
    test_key);

  std::vector<std::pair<key_t, item_t>> input_pairs;
  for (size_t i = 0; i < input_keys.size(); ++i)
  {
    input_pairs.emplace_back(input_keys[i], input_values[i]);
  }
  const auto boundary = std::unique(input_pairs.begin(), input_pairs.end(), [](const auto& a, const auto& b) {
    return a.first == b.first;
  });

  int num_selected = output_num_selected_it[0];

  REQUIRE((boundary - input_pairs.begin()) == num_selected);

  input_pairs.resize(num_selected);

  std::vector<key_t> host_output_keys(output_keys_it);
  std::vector<item_t> host_output_values(output_values_it);
  std::vector<std::pair<key_t, item_t>> output_pairs;
  for (int i = 0; i < num_selected; ++i)
  {
    output_pairs.emplace_back(host_output_keys[i], host_output_values[i]);
  }

  REQUIRE(input_pairs == output_pairs);
}

C2H_TEST("DeviceSelect::UniqueByKey works with well-known operations", "[unique_by_key][well_known]", key_types)
{
  using key_t = c2h::get<0, TestType>;

  const int num_items = GENERATE_COPY(take(2, random(1, 1000000)));

  cccl_op_t op                     = make_well_known_unique_binary_predicate();
  std::vector<key_t> input_keys    = generate<key_t>(num_items);
  std::vector<item_t> input_values = generate<item_t>(num_items);

  pointer_t<key_t> input_keys_it(input_keys);
  pointer_t<item_t> input_values_it(input_values);
  pointer_t<key_t> output_keys_it(num_items);
  pointer_t<item_t> output_values_it(num_items);
  pointer_t<int> output_num_selected_it(1);

  unique_by_key(input_keys_it, input_values_it, output_keys_it, output_values_it, output_num_selected_it, op, num_items);

  std::vector<std::pair<key_t, item_t>> input_pairs;
  for (size_t i = 0; i < input_keys.size(); ++i)
  {
    input_pairs.emplace_back(input_keys[i], input_values[i]);
  }
  const auto boundary = std::unique(input_pairs.begin(), input_pairs.end(), [](const auto& a, const auto& b) {
    return a.first == b.first;
  });

  int num_selected = output_num_selected_it[0];

  REQUIRE((boundary - input_pairs.begin()) == num_selected);

  input_pairs.resize(num_selected);

  std::vector<key_t> host_output_keys(output_keys_it);
  std::vector<item_t> host_output_values(output_values_it);
  std::vector<std::pair<key_t, item_t>> output_pairs;
  for (int i = 0; i < num_selected; ++i)
  {
    output_pairs.emplace_back(host_output_keys[i], host_output_values[i]);
  }

  REQUIRE(input_pairs == output_pairs);
}

C2H_TEST("DeviceSelect::UniqueByKey handles none equal", "[device][select_unique_by_key]", key_types)
{
  using key_t = c2h::get<0, TestType>;

  const int num_items = 250; // to ensure that we get none equal for smaller data types

  operation_t op                   = make_operation("op", get_unique_by_key_op(get_type_info<key_t>().type));
  std::vector<key_t> input_keys    = make_shuffled_sequence<key_t>(num_items);
  std::vector<item_t> input_values = generate<item_t>(num_items);

  pointer_t<key_t> input_keys_it(input_keys);
  pointer_t<item_t> input_values_it(input_values);
  pointer_t<key_t> output_keys_it(num_items);
  pointer_t<item_t> output_values_it(num_items);
  pointer_t<int> output_num_selected_it(1);

  auto& build_cache = get_cache<UniqueByKey_AllPointerInputs_Fixture_Tag>();
  // key: (input_type, output_type, num_selected_type)
  const auto& test_key = make_key<key_t, item_t, int>();

  unique_by_key(
    input_keys_it,
    input_values_it,
    output_keys_it,
    output_values_it,
    output_num_selected_it,
    op,
    num_items,
    build_cache,
    test_key);

  REQUIRE(num_items == std::vector<int>(output_num_selected_it)[0]);
  REQUIRE(input_keys == std::vector<key_t>(output_keys_it));
  REQUIRE(input_values == std::vector<item_t>(output_values_it));
}

C2H_TEST("DeviceSelect::UniqueByKey handles all equal", "[device][select_unique_by_key]", key_types)
{
  using key_t = c2h::get<0, TestType>;

  const int num_items = GENERATE_COPY(take(2, random(1, 1000000)));

  operation_t op = make_operation("op", get_unique_by_key_op(get_type_info<key_t>().type));
  std::vector<key_t> input_keys(num_items, static_cast<key_t>(1));
  std::vector<item_t> input_values = generate<item_t>(num_items);

  pointer_t<key_t> input_keys_it(input_keys);
  pointer_t<item_t> input_values_it(input_values);
  pointer_t<key_t> output_keys_it(1);
  pointer_t<item_t> output_values_it(1);
  pointer_t<int> output_num_selected_it(1);

  auto& build_cache = get_cache<UniqueByKey_AllPointerInputs_Fixture_Tag>();
  // key: (input_type, output_type, num_selected_type)
  const auto& test_key = make_key<key_t, item_t, int>();

  unique_by_key(
    input_keys_it,
    input_values_it,
    output_keys_it,
    output_values_it,
    output_num_selected_it,
    op,
    num_items,
    build_cache,
    test_key);

  REQUIRE(1 == std::vector<int>(output_num_selected_it)[0]);
  REQUIRE(input_keys[0] == std::vector<key_t>(output_keys_it)[0]);
  REQUIRE(input_values[0] == std::vector<item_t>(output_values_it)[0]);
}

struct key_pair
{
  short a;
  size_t b;

  bool operator==(const key_pair& other) const
  {
    return a == other.a && b == other.b;
  }
};

C2H_TEST("DeviceSelect::UniqueByKey works with custom types", "[device][select_unique_by_key]")
{
  const int num_items = GENERATE_COPY(take(2, random(1, 1000000)));

  operation_t op = make_operation(
    "op",
    "struct key_pair { short a; size_t b; };\n"
    "extern \"C\" __device__ void op(void* lhs_ptr, void* rhs_ptr, bool* out_ptr) {\n"
    "  key_pair* lhs = static_cast<key_pair*>(lhs_ptr);\n"
    "  key_pair* rhs = static_cast<key_pair*>(rhs_ptr);\n"
    "  bool* out = static_cast<bool*>(out_ptr);\n"
    "  *out = (lhs->a == rhs->a && lhs->b == rhs->b);\n"
    "}");
  const std::vector<short> a  = generate<short>(num_items);
  const std::vector<size_t> b = generate<size_t>(num_items);
  std::vector<key_pair> input_keys(num_items);
  std::vector<item_t> input_values = generate<item_t>(num_items);
  for (int i = 0; i < num_items; ++i)
  {
    input_keys[i] = key_pair{a[i], b[i]};
  }

  pointer_t<key_pair> input_keys_it(input_keys);
  pointer_t<item_t> input_values_it(input_values);
  pointer_t<key_pair> output_keys_it(num_items);
  pointer_t<item_t> output_values_it(num_items);
  pointer_t<int> output_num_selected_it(1);

  auto& build_cache = get_cache<UniqueByKey_AllPointerInputs_Fixture_Tag>();
  // key: (input_type, output_type, num_selected_type)
  const auto& test_key = make_key<key_pair, item_t, int>();

  unique_by_key(
    input_keys_it,
    input_values_it,
    output_keys_it,
    output_values_it,
    output_num_selected_it,
    op,
    num_items,
    build_cache,
    test_key);

  std::vector<std::pair<key_pair, item_t>> input_pairs;
  for (size_t i = 0; i < input_keys.size(); ++i)
  {
    input_pairs.emplace_back(input_keys[i], input_values[i]);
  }

  const auto boundary = std::unique(input_pairs.begin(), input_pairs.end(), [](const auto& a, const auto& b) {
    return a.first == b.first;
  });

  int num_selected = output_num_selected_it[0];

  REQUIRE((boundary - input_pairs.begin()) == num_selected);

  input_pairs.resize(num_selected);

  std::vector<key_pair> host_output_keys(output_keys_it);
  std::vector<item_t> host_output_values(output_values_it);
  std::vector<std::pair<key_pair, item_t>> output_pairs;
  for (int i = 0; i < num_selected; ++i)
  {
    output_pairs.emplace_back(host_output_keys[i], host_output_values[i]);
  }

  REQUIRE(input_pairs == output_pairs);
}

<<<<<<< HEAD
C2H_TEST("DeviceSelect::UniqueByKey works with custom types with well-known operations",
         "[device][select_unique_by_key][well_known]")
{
  const int num_items = GENERATE_COPY(take(2, random(1, 1000000)));

  operation_t op_state = make_operation(
    "op",
    "struct key_pair { short a; size_t b; };\n"
    "extern \"C\" __device__ bool op(key_pair lhs, key_pair rhs) {\n"
    "  return lhs.a == rhs.a && lhs.b == rhs.b;\n"
    "}");
  cccl_op_t op                = op_state;
  op.type                     = cccl_op_kind_t::CCCL_EQUAL_TO;
  const std::vector<short> a  = generate<short>(num_items);
  const std::vector<size_t> b = generate<size_t>(num_items);
  std::vector<key_pair> input_keys(num_items);
  std::vector<item_t> input_values = generate<item_t>(num_items);
  for (int i = 0; i < num_items; ++i)
  {
    input_keys[i] = key_pair{a[i], b[i]};
  }

  pointer_t<key_pair> input_keys_it(input_keys);
  pointer_t<item_t> input_values_it(input_values);
  pointer_t<key_pair> output_keys_it(num_items);
  pointer_t<item_t> output_values_it(num_items);
  pointer_t<int> output_num_selected_it(1);

  unique_by_key(input_keys_it, input_values_it, output_keys_it, output_values_it, output_num_selected_it, op, num_items);

  std::vector<std::pair<key_pair, item_t>> input_pairs;
  for (size_t i = 0; i < input_keys.size(); ++i)
  {
    input_pairs.emplace_back(input_keys[i], input_values[i]);
  }

  const auto boundary = std::unique(input_pairs.begin(), input_pairs.end(), [](const auto& a, const auto& b) {
    return a.first == b.first;
  });

  int num_selected = output_num_selected_it[0];

  REQUIRE((boundary - input_pairs.begin()) == num_selected);

  input_pairs.resize(num_selected);

  std::vector<key_pair> host_output_keys(output_keys_it);
  std::vector<item_t> host_output_values(output_values_it);
  std::vector<std::pair<key_pair, item_t>> output_pairs;
  for (int i = 0; i < num_selected; ++i)
  {
    output_pairs.emplace_back(host_output_keys[i], host_output_values[i]);
  }

  REQUIRE(input_pairs == output_pairs);
}

=======
struct UniqueByKey_Iterators_Fixture_Tag;
>>>>>>> 0d301196
C2H_TEST("DeviceMergeSort::SortPairs works with input and output iterators", "[merge_sort]")
{
  using T = int;

  const int num_items = GENERATE_COPY(take(2, random(1, 1000000)));

  operation_t op = make_operation("op", get_unique_by_key_op(get_type_info<int>().type));
  iterator_t<T, random_access_iterator_state_t<T>> input_keys_it =
    make_random_access_iterator<T>(iterator_kind::INPUT, "int", "key");
  iterator_t<T, random_access_iterator_state_t<T>> input_values_it =
    make_random_access_iterator<T>(iterator_kind::INPUT, "int", "value", " * 2");
  iterator_t<T, random_access_iterator_state_t<T>> output_keys_it =
    make_random_access_iterator<T>(iterator_kind::OUTPUT, "int", "key_out");
  iterator_t<T, random_access_iterator_state_t<T>> output_values_it =
    make_random_access_iterator<T>(iterator_kind::OUTPUT, "int", "value_out", " * 3");
  iterator_t<T, random_access_iterator_state_t<T>> output_num_selected_it =
    make_random_access_iterator<T>(iterator_kind::OUTPUT, "int", "num_selected");

  std::vector<T> input_keys        = generate<T>(num_items);
  std::vector<item_t> input_values = generate<int>(num_items);

  pointer_t<T> input_keys_ptr(input_keys);
  input_keys_it.state.data = input_keys_ptr.ptr;
  pointer_t<item_t> input_values_ptr(input_values);
  input_values_it.state.data = input_values_ptr.ptr;

  pointer_t<T> output_keys_ptr(num_items);
  output_keys_it.state.data = output_keys_ptr.ptr;
  pointer_t<item_t> output_values_ptr(num_items);
  output_values_it.state.data = output_values_ptr.ptr;

  pointer_t<int> output_num_selected_ptr(1);
  output_num_selected_it.state.data = output_num_selected_ptr.ptr;

  auto& build_cache = get_cache<UniqueByKey_Iterators_Fixture_Tag>();
  // key: (input_type, output_type, num_selected_type)
  const auto& test_key = make_key<T, T, int>();

  unique_by_key(
    input_keys_it,
    input_values_it,
    output_keys_it,
    output_values_it,
    output_num_selected_it,
    op,
    num_items,
    build_cache,
    test_key);

  std::vector<std::pair<T, item_t>> input_pairs;
  for (size_t i = 0; i < input_keys.size(); ++i)
  {
    // Multiplying by 6 since we multiply by 2 and 3 in the input and output value iterators
    input_pairs.emplace_back(input_keys[i], input_values[i] * 6);
  }
  const auto boundary = std::unique(input_pairs.begin(), input_pairs.end(), [](const auto& a, const auto& b) {
    return a.first == b.first;
  });

  int num_selected = output_num_selected_ptr[0];

  REQUIRE((boundary - input_pairs.begin()) == num_selected);

  input_pairs.resize(num_selected);

  std::vector<T> host_output_keys(output_keys_ptr);
  std::vector<item_t> host_output_values(output_values_ptr);
  std::vector<std::pair<T, item_t>> output_pairs;
  for (int i = 0; i < num_selected; ++i)
  {
    output_pairs.emplace_back(host_output_keys[i], host_output_values[i]);
  }

  REQUIRE(input_pairs == output_pairs);
}

struct large_key_pair
{
  int a;
  char c[100];

  bool operator==(const large_key_pair& other) const
  {
    return a == other.a;
  }
};

C2H_TEST("DeviceSelect::UniqueByKey fails to build for large types due to no vsmem", "[device][select_unique_by_key]")
{
  const int num_items = 1;

  operation_t op = make_operation(
    "op",
    "struct large_key_pair { int a; char c[100]; };\n"
    "extern \"C\" __device__ bool op(large_key_pair lhs, large_key_pair rhs) {\n"
    "  return lhs.a == rhs.a;\n"
    "}");
  const std::vector<int> a = generate<int>(num_items);
  std::vector<large_key_pair> input_keys(num_items);
  for (int i = 0; i < num_items; ++i)
  {
    input_keys[i] = large_key_pair{a[i], {}};
  }

  pointer_t<large_key_pair> input_keys_it(input_keys);
  pointer_t<item_t> input_values_it;
  pointer_t<large_key_pair> output_keys_it(num_items);
  pointer_t<item_t> output_values_it;
  pointer_t<int> output_num_selected_it(1);

  cudaDeviceProp deviceProp;
  cudaGetDeviceProperties(&deviceProp, 0);

  const int cc_major = deviceProp.major;
  const int cc_minor = deviceProp.minor;

  const char* cub_path        = TEST_CUB_PATH;
  const char* thrust_path     = TEST_THRUST_PATH;
  const char* libcudacxx_path = TEST_LIBCUDACXX_PATH;
  const char* ctk_path        = TEST_CTK_PATH;

  cccl_device_unique_by_key_build_result_t build;
  REQUIRE(
    CUDA_ERROR_UNKNOWN
    == cccl_device_unique_by_key_build(
      &build,
      input_keys_it,
      input_values_it,
      output_keys_it,
      output_values_it,
      output_num_selected_it,
      op,
      cc_major,
      cc_minor,
      cub_path,
      thrust_path,
      libcudacxx_path,
      ctk_path));
}<|MERGE_RESOLUTION|>--- conflicted
+++ resolved
@@ -198,6 +198,7 @@
   REQUIRE(input_pairs == output_pairs);
 }
 
+struct UniqueByKey_AllPointerInputs_WellKnown_Fixture_Tag;
 C2H_TEST("DeviceSelect::UniqueByKey works with well-known operations", "[unique_by_key][well_known]", key_types)
 {
   using key_t = c2h::get<0, TestType>;
@@ -214,7 +215,20 @@
   pointer_t<item_t> output_values_it(num_items);
   pointer_t<int> output_num_selected_it(1);
 
-  unique_by_key(input_keys_it, input_values_it, output_keys_it, output_values_it, output_num_selected_it, op, num_items);
+  auto& build_cache = get_cache<UniqueByKey_AllPointerInputs_WellKnown_Fixture_Tag>();
+  // key: (input_type, output_type, num_selected_type)
+  const auto& test_key = make_key<key_t, item_t, int>();
+
+  unique_by_key(
+    input_keys_it,
+    input_values_it,
+    output_keys_it,
+    output_values_it,
+    output_num_selected_it,
+    op,
+    num_items,
+    build_cache,
+    test_key);
 
   std::vector<std::pair<key_t, item_t>> input_pairs;
   for (size_t i = 0; i < input_keys.size(); ++i)
@@ -395,7 +409,7 @@
   REQUIRE(input_pairs == output_pairs);
 }
 
-<<<<<<< HEAD
+struct UniqueByKey_AllPointerInputs_WellKnown_Fixture_Tag;
 C2H_TEST("DeviceSelect::UniqueByKey works with custom types with well-known operations",
          "[device][select_unique_by_key][well_known]")
 {
@@ -404,8 +418,11 @@
   operation_t op_state = make_operation(
     "op",
     "struct key_pair { short a; size_t b; };\n"
-    "extern \"C\" __device__ bool op(key_pair lhs, key_pair rhs) {\n"
-    "  return lhs.a == rhs.a && lhs.b == rhs.b;\n"
+    "extern \"C\" __device__ void op(void* lhs_ptr, void* rhs_ptr, bool* out_ptr) {\n"
+    "  key_pair* lhs = static_cast<key_pair*>(lhs_ptr);\n"
+    "  key_pair* rhs = static_cast<key_pair*>(rhs_ptr);\n"
+    "  bool* out = static_cast<bool*>(out_ptr);\n"
+    "  *out = (lhs->a == rhs->a && lhs->b == rhs->b);\n"
     "}");
   cccl_op_t op                = op_state;
   op.type                     = cccl_op_kind_t::CCCL_EQUAL_TO;
@@ -424,7 +441,20 @@
   pointer_t<item_t> output_values_it(num_items);
   pointer_t<int> output_num_selected_it(1);
 
-  unique_by_key(input_keys_it, input_values_it, output_keys_it, output_values_it, output_num_selected_it, op, num_items);
+  auto& build_cache = get_cache<UniqueByKey_AllPointerInputs_WellKnown_Fixture_Tag>();
+  // key: (input_type, output_type, num_selected_type)
+  const auto& test_key = make_key<key_pair, item_t, int>();
+
+  unique_by_key(
+    input_keys_it,
+    input_values_it,
+    output_keys_it,
+    output_values_it,
+    output_num_selected_it,
+    op,
+    num_items,
+    build_cache,
+    test_key);
 
   std::vector<std::pair<key_pair, item_t>> input_pairs;
   for (size_t i = 0; i < input_keys.size(); ++i)
@@ -453,9 +483,7 @@
   REQUIRE(input_pairs == output_pairs);
 }
 
-=======
 struct UniqueByKey_Iterators_Fixture_Tag;
->>>>>>> 0d301196
 C2H_TEST("DeviceMergeSort::SortPairs works with input and output iterators", "[merge_sort]")
 {
   using T = int;
