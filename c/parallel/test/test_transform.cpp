
#include <cstdint>
#include <cstdlib>
#include <iostream> // std::cerr
#include <numeric>
#include <optional> // std::optional
#include <string>

#include <cuda_runtime.h>

#include "algorithm_execution.h"
#include "build_result_caching.h"
#include "test_util.h"
#include <cccl/c/transform.h>
#include <cccl/c/types.h>

using BuildResultT = cccl_device_transform_build_result_t;

struct transform_cleanup
{
  CUresult operator()(BuildResultT* build_data) const noexcept
  {
    return cccl_device_transform_cleanup(build_data);
  }
};

using transform_deleter       = BuildResultDeleter<BuildResultT, transform_cleanup>;
using transform_build_cache_t = build_cache_t<std::string, result_wrapper_t<BuildResultT, transform_deleter>>;

template <typename Tag>
auto& get_cache()
{
  return fixture<transform_build_cache_t, Tag>::get_or_create().get_value();
}

struct transform_build
{
  using IterT = cccl_iterator_t;

  template <typename... Ts>
  CUresult operator()(BuildResultT* build_ptr, IterT input, IterT output, uint64_t, Ts... rest) const noexcept
  {
    return cccl_device_unary_transform_build(build_ptr, input, output, rest...);
  }

  template <typename... Ts>
  CUresult
  operator()(BuildResultT* build_ptr, IterT input1, IterT input2, IterT output, uint64_t, Ts... rest) const noexcept
  {
    return cccl_device_binary_transform_build(build_ptr, input1, input2, output, rest...);
  }
};

struct unary_transform_run
{
  template <typename... Ts>
  CUresult operator()(BuildResultT build, void* scratch, size_t* scratch_size, Ts... args) const noexcept
  {
    *scratch_size = 1;
    return (scratch) ? cccl_device_unary_transform(build, args...) : CUDA_SUCCESS;
  }
};

struct binary_transform_run
{
  template <typename... Ts>
  CUresult operator()(BuildResultT build, void* scratch, size_t* scratch_size, Ts... args) const noexcept
  {
    *scratch_size = 1;
    return (scratch) ? cccl_device_binary_transform(build, args...) : CUDA_SUCCESS;
  }
};

template <typename BuildCache = transform_build_cache_t, typename KeyT = std::string>
void unary_transform(
  cccl_iterator_t input,
  cccl_iterator_t output,
  uint64_t num_items,
  cccl_op_t op,
  std::optional<BuildCache>& cache,
  const std::optional<KeyT>& lookup_key)
{
  AlgorithmExecute<BuildResultT, transform_build, transform_cleanup, unary_transform_run, BuildCache, KeyT>(
    cache, lookup_key, input, output, num_items, op);
}

template <typename BuildCache = transform_build_cache_t, typename KeyT = std::string>
void binary_transform(
  cccl_iterator_t input1,
  cccl_iterator_t input2,
  cccl_iterator_t output,
  uint64_t num_items,
  cccl_op_t op,
  std::optional<BuildCache>& cache,
  const std::optional<KeyT>& lookup_key)
{
  AlgorithmExecute<BuildResultT, transform_build, transform_cleanup, binary_transform_run, BuildCache, KeyT>(
    cache, lookup_key, input1, input2, output, num_items, op);
}

C2H_TEST("Transform generates UBLKCP on SM90", "[transform][ublkcp]")
{
  constexpr int device_id = 0;
  const auto& build_info  = BuildInformation<device_id>::init();

  // Only test for ublkcp when it is actually possible to get it.
  if (build_info.get_cc_major() < 9)
  {
    return;
  }

  cccl_device_transform_build_result_t build;
  operation_t op = make_operation("op", get_unary_op(get_type_info<int>().type));
  REQUIRE(
    CUDA_SUCCESS
    == cccl_device_unary_transform_build(
      &build,
      pointer_t<int>(0),
      pointer_t<int>(0),
      op,
      build_info.get_cc_major(),
      build_info.get_cc_minor(),
      build_info.get_cub_path(),
      build_info.get_thrust_path(),
      build_info.get_libcudacxx_path(),
      build_info.get_ctk_path()));

  std::string sass = inspect_sass(build.cubin, build.cubin_size);
  CHECK(sass.find("UBLKCP") != std::string::npos);

  op = make_operation("op", get_reduce_op(get_type_info<int>().type));
  REQUIRE(
    CUDA_SUCCESS
    == cccl_device_binary_transform_build(
      &build,
      pointer_t<int>(0),
      pointer_t<int>(0),
      pointer_t<int>(0),
      op,
      build_info.get_cc_major(),
      build_info.get_cc_minor(),
      build_info.get_cub_path(),
      build_info.get_thrust_path(),
      build_info.get_libcudacxx_path(),
      build_info.get_ctk_path()));

  sass = inspect_sass(build.cubin, build.cubin_size);
  CHECK(sass.find("UBLKCP") != std::string::npos);
}

using integral_types = c2h::type_list<int32_t, uint32_t, int64_t, uint64_t>;
struct Transform_IntegralTypes_Fixture_Tag;
C2H_TEST("Transform works with integral types", "[transform]", integral_types)
{
  using T = c2h::get<0, TestType>;

  const std::size_t num_items = GENERATE(0, 42, take(4, random(1 << 12, 1 << 16)));
  operation_t op              = make_operation("op", get_unary_op(get_type_info<T>().type));
  const std::vector<T> input  = generate<T>(num_items);
  const std::vector<T> output(num_items, 0);
  pointer_t<T> input_ptr(input);
  pointer_t<T> output_ptr(output);

  auto& build_cache    = get_cache<Transform_IntegralTypes_Fixture_Tag>();
  const auto& test_key = make_key<T>();

  unary_transform(input_ptr, output_ptr, num_items, op, build_cache, test_key);

  std::vector<T> expected(num_items, 0);
  std::transform(input.begin(), input.end(), expected.begin(), [](const T& x) {
    return 2 * x;
  });

  if (num_items > 0)
  {
    REQUIRE(expected == std::vector<T>(output_ptr));
  }
}

<<<<<<< HEAD
struct Transform_IntegralTypes_WellKnown_Fixture_Tag;
C2H_TEST("Transform works with integral types with well-known operations", "[transform][well_known]", integral_types)
=======
struct Transform_MisalignedInput_IntegerTypes_Fixture_Tag;
C2H_TEST("Transform works with misaligned input with integral types", "[transform]", integral_types)
>>>>>>> f32a6a36
{
  using T = c2h::get<0, TestType>;

  const std::size_t num_items = GENERATE(0, 42, take(4, random(1 << 12, 1 << 16)));
<<<<<<< HEAD
  cccl_op_t op                = make_well_known_unary_operation();
  const std::vector<T> input  = generate<T>(num_items);
  const std::vector<T> output(num_items, 0);
  pointer_t<T> input_ptr(input);
  pointer_t<T> output_ptr(output);

  auto& build_cache    = get_cache<Transform_IntegralTypes_WellKnown_Fixture_Tag>();
=======
  operation_t op              = make_operation("op", get_unary_op(get_type_info<T>().type));
  const std::vector<T> input  = generate<T>(num_items + 1);
  const std::vector<T> output(num_items, 0);
  pointer_t<T> input_ptr_aligned(input);
  pointer_t<T> input_ptr = input;
  input_ptr.ptr += 1; // misalign by 1 from the guaranteed alignment of cudaMalloc, to maybe trip vectorized path
  input_ptr.size -= 1;
  pointer_t<T> output_ptr(output);

  auto& build_cache    = get_cache<Transform_MisalignedInput_IntegerTypes_Fixture_Tag>();
  const auto& test_key = make_key<T>();

  unary_transform(input_ptr, output_ptr, num_items, op, build_cache, test_key);
  input_ptr.ptr = nullptr; // avoid freeing the memory through this pointer

  std::vector<T> expected(num_items, 0);
  std::transform(input.begin() + 1, input.end(), expected.begin(), [](const T& x) {
    return 2 * x;
  });

  REQUIRE(expected == std::vector<T>(output_ptr));
}

struct Transform_MisalignedOutput_IntegerTypes_Fixture_Tag;
C2H_TEST("Transform works with misaligned output with integral types", "[transform]", integral_types)
{
  using T = c2h::get<0, TestType>;

  const std::size_t num_items = GENERATE(1, 42, take(4, random(1 << 12, 1 << 16)));
  operation_t op              = make_operation("op", get_unary_op(get_type_info<T>().type));
  const std::vector<T> input  = generate<T>(num_items);
  const std::vector<T> output(num_items + 1, 0);
  pointer_t<T> input_ptr(input);
  pointer_t<T> output_ptr_aligned(output);
  pointer_t<T> output_ptr = output;
  output_ptr.ptr += 1; // misalign by 1 from the guaranteed alignment of cudaMalloc, to maybe trip vectorized path
  output_ptr.size -= 1;

  auto& build_cache    = get_cache<Transform_MisalignedOutput_IntegerTypes_Fixture_Tag>();
>>>>>>> f32a6a36
  const auto& test_key = make_key<T>();

  unary_transform(input_ptr, output_ptr, num_items, op, build_cache, test_key);

  std::vector<T> expected(num_items, 0);
  std::transform(input.begin(), input.end(), expected.begin(), [](const T& x) {
<<<<<<< HEAD
    return -x;
  });

  if (num_items > 0)
  {
    REQUIRE(expected == std::vector<T>(output_ptr));
  }
=======
    return 2 * x;
  });

  REQUIRE(expected == std::vector<T>(output_ptr));

  output_ptr.ptr = nullptr; // avoid freeing the memory through this pointer
>>>>>>> f32a6a36
}

struct pair
{
  short a;
  size_t b;

  bool operator==(const pair& other) const
  {
    return a == other.a && b == other.b;
  }
};

struct Transform_DifferentOutputTypes_Fixture_Tag;
C2H_TEST("Transform works with output of different type", "[transform]")
{
  const std::size_t num_items = GENERATE(0, 42, take(4, random(1 << 12, 1 << 24)));

  operation_t op = make_operation(
    "op",
    "struct pair { short a; size_t b; };\n"
    "extern \"C\" __device__ void op(void* x_ptr, void* out_ptr) {\n"
    "  int* x = static_cast<int*>(x_ptr);\n"
    "  pair* out = static_cast<pair*>(out_ptr);\n"
    "  *out = pair{ short(*x), size_t(*x) };\n"
    "}");
  const std::vector<int> input = generate<int>(num_items);
  std::vector<pair> expected(num_items);
  std::vector<pair> output(num_items);
  for (std::size_t i = 0; i < num_items; ++i)
  {
    expected[i] = {short(input[i]), size_t(input[i])};
  }
  pointer_t<int> input_ptr(input);
  pointer_t<pair> output_ptr(output);

  auto& build_cache    = get_cache<Transform_DifferentOutputTypes_Fixture_Tag>();
  const auto& test_key = make_key<int, pair>();

  unary_transform(input_ptr, output_ptr, num_items, op, build_cache, test_key);

  if (num_items > 0)
  {
    REQUIRE(expected == std::vector<pair>(output_ptr));
  }
}

struct Transform_CustomTypes_Fixture_Tag;
C2H_TEST("Transform works with custom types", "[transform]")
{
  const std::size_t num_items = GENERATE(0, 42, take(4, random(1 << 12, 1 << 24)));

  operation_t op = make_operation(
    "op",
    "struct pair { short a; size_t b; };\n"
    "extern \"C\" __device__ void op(void* x_ptr, void* out_ptr) {\n"
    "  pair* x = static_cast<pair*>(x_ptr);\n"
    "  pair* out = static_cast<pair*>(out_ptr);\n"
    "  *out = pair{ x->a * 2, x->b * 2  };\n"
    "}");
  const std::vector<short> a  = generate<short>(num_items);
  const std::vector<size_t> b = generate<size_t>(num_items);
  std::vector<pair> input(num_items);
  std::vector<pair> output(num_items);
  for (std::size_t i = 0; i < num_items; ++i)
  {
    input[i] = pair{a[i], b[i]};
  }
  pointer_t<pair> input_ptr(input);
  pointer_t<pair> output_ptr(output);

  auto& build_cache    = get_cache<Transform_CustomTypes_Fixture_Tag>();
  const auto& test_key = make_key<pair, pair>();

  unary_transform(input_ptr, output_ptr, num_items, op, build_cache, test_key);

  std::vector<pair> expected(num_items, {0, 0});
  std::transform(input.begin(), input.end(), expected.begin(), [](const pair& x) {
    return pair{short(x.a * 2), x.b * 2};
  });
  if (num_items > 0)
  {
    REQUIRE(expected == std::vector<pair>(output_ptr));
  }
}

struct Transform_CustomTypes_WellKnown_Fixture_Tag;
C2H_TEST("Transform works with custom types with well-known operators", "[transform][well_known]")
{
  const std::size_t num_items = GENERATE(0, 42, take(4, random(1 << 12, 1 << 24)));

  operation_t op_state = make_operation(
    "op",
    "struct pair { short a; size_t b; };\n"
    "extern \"C\" __device__ void op(void* x_ptr, void* out_ptr) {\n"
    "  pair* x = static_cast<pair*>(x_ptr);\n"
    "  pair* out = static_cast<pair*>(out_ptr);\n"
    "  *out = pair{ x->a * 2, x->b * 2  };\n"
    "}");
  cccl_op_t op = op_state;
  // HACK: this doesn't actually match the operation above, but that's fine, as we are supposed to not take the
  // well-known path anyway
  op.type                     = cccl_op_kind_t::CCCL_NEGATE;
  const std::vector<short> a  = generate<short>(num_items);
  const std::vector<size_t> b = generate<size_t>(num_items);
  std::vector<pair> input(num_items);
  std::vector<pair> output(num_items);
  for (std::size_t i = 0; i < num_items; ++i)
  {
    input[i] = pair{a[i], b[i]};
  }
  pointer_t<pair> input_ptr(input);
  pointer_t<pair> output_ptr(output);

  auto& build_cache    = get_cache<Transform_CustomTypes_WellKnown_Fixture_Tag>();
  const auto& test_key = make_key<pair, pair>();

  unary_transform(input_ptr, output_ptr, num_items, op, build_cache, test_key);

  std::vector<pair> expected(num_items, {0, 0});
  std::transform(input.begin(), input.end(), expected.begin(), [](const pair& x) {
    return pair{short(x.a * 2), x.b * 2};
  });
  if (num_items > 0)
  {
    REQUIRE(expected == std::vector<pair>(output_ptr));
  }
}

struct Transform_InputIterators_Fixture_Tag;
C2H_TEST("Transform works with input iterators", "[transform]")
{
  const std::size_t num_items = GENERATE(1, 42, take(1, random(1 << 12, 1 << 16)));
  operation_t op              = make_operation("op", get_unary_op(get_type_info<int>().type));
  iterator_t<int, counting_iterator_state_t<int>> input_it = make_counting_iterator<int>("int");
  input_it.state.value                                     = 0;
  pointer_t<int> output_it(num_items);

  auto& build_cache    = get_cache<Transform_InputIterators_Fixture_Tag>();
  const auto& test_key = make_key<int>();

  unary_transform(input_it, output_it, num_items, op, build_cache, test_key);

  // vector storing a sequence of values 0, 1, 2, ..., num_items - 1
  std::vector<int> input(num_items);
  std::iota(input.begin(), input.end(), 0);

  std::vector<int> expected(num_items);
  std::transform(input.begin(), input.end(), expected.begin(), [](const int& x) {
    return x * 2;
  });
  if (num_items > 0)
  {
    REQUIRE(expected == std::vector<int>(output_it));
  }
}

struct Transform_OutputIterators_Fixture_Tag;
C2H_TEST("Transform works with output iterators", "[transform]")
{
  const int num_items = GENERATE(1, 42, take(1, random(1 << 12, 1 << 16)));
  operation_t op      = make_operation("op", get_unary_op(get_type_info<int>().type));
  iterator_t<int, random_access_iterator_state_t<int>> output_it =
    make_random_access_iterator<int>(iterator_kind::OUTPUT, "int", "out", " * 2");
  const std::vector<int> input = generate<int>(num_items);
  pointer_t<int> input_it(input);
  pointer_t<int> inner_output_it(num_items);
  output_it.state.data = inner_output_it.ptr;

  auto& build_cache    = get_cache<Transform_OutputIterators_Fixture_Tag>();
  const auto& test_key = make_key<int>();

  unary_transform(input_it, output_it, num_items, op, build_cache, test_key);

  std::vector<int> expected(num_items);
  std::transform(input.begin(), input.end(), expected.begin(), [](int x) {
    return x * 4;
  });
  if (num_items > 0)
  {
    REQUIRE(expected == std::vector<int>(inner_output_it));
  }
}

struct Transform_BinaryOp_Fixture_Tag;
C2H_TEST("Transform with binary operator", "[transform]")
{
  const std::size_t num_items   = GENERATE(0, 42, take(4, random(1 << 12, 1 << 16)));
  const std::vector<int> input1 = generate<int>(num_items);
  const std::vector<int> input2 = generate<int>(num_items);
  const std::vector<int> output(num_items, 0);
  pointer_t<int> input1_ptr(input1);
  pointer_t<int> input2_ptr(input2);
  pointer_t<int> output_ptr(output);

  operation_t op = make_operation(
    "op",
    "extern \"C\" __device__ void op(void* x_ptr, void* y_ptr, void* out_ptr  ) {\n"
    "  int* x = static_cast<int*>(x_ptr);\n"
    "  int* y = static_cast<int*>(y_ptr);\n"
    "  int* out = static_cast<int*>(out_ptr);\n"
    "  *out = (*x > *y) ? *x : *y;\n"
    "}");

  auto& build_cache    = get_cache<Transform_BinaryOp_Fixture_Tag>();
  const auto& test_key = make_key<int>();

  binary_transform(input1_ptr, input2_ptr, output_ptr, num_items, op, build_cache, test_key);

  std::vector<int> expected(num_items, 0);
  std::transform(input1.begin(), input1.end(), input2.begin(), expected.begin(), [](const int& x, const int& y) {
    return (x > y) ? x : y;
  });

  if (num_items > 0)
  {
    REQUIRE(expected == std::vector<int>(output_ptr));
  }
}

struct Transform_BinaryOp_Iterator_Fixture_Tag;
C2H_TEST("Binary transform with one iterator", "[transform]")
{
  const std::size_t num_items   = GENERATE(0, 42, take(4, random(1 << 12, 1 << 16)));
  const std::vector<int> input1 = generate<int>(num_items);

  iterator_t<int, counting_iterator_state_t<int>> input2_it = make_counting_iterator<int>("int");
  input2_it.state.value                                     = 0;

  const std::vector<int> output(num_items, 0);
  pointer_t<int> input1_ptr(input1);
  pointer_t<int> output_ptr(output);

  operation_t op = make_operation(
    "op",
    "extern \"C\" __device__ void op(void* x_ptr, void* y_ptr, void* out_ptr) {\n"
    "  int* x = static_cast<int*>(x_ptr);\n"
    "  int* y = static_cast<int*>(y_ptr);\n"
    "  int* out = static_cast<int*>(out_ptr);\n"
    "  *out = (*x > *y) ? *x : *y;\n"
    "}");

  auto& build_cache    = get_cache<Transform_BinaryOp_Iterator_Fixture_Tag>();
  const auto& test_key = make_key<int>();

  binary_transform(input1_ptr, input2_it, output_ptr, num_items, op, build_cache, test_key);

  std::vector<int> input2(num_items);
  std::iota(input2.begin(), input2.end(), 0);
  std::vector<int> expected(num_items, 0);
  std::transform(input1.begin(), input1.end(), input2.begin(), expected.begin(), [](const int& x, const int& y) {
    return (x > y) ? x : y;
  });

  if (num_items > 0)
  {
    REQUIRE(expected == std::vector<int>(output_ptr));
  }
}<|MERGE_RESOLUTION|>--- conflicted
+++ resolved
@@ -177,26 +177,12 @@
   }
 }
 
-<<<<<<< HEAD
-struct Transform_IntegralTypes_WellKnown_Fixture_Tag;
-C2H_TEST("Transform works with integral types with well-known operations", "[transform][well_known]", integral_types)
-=======
 struct Transform_MisalignedInput_IntegerTypes_Fixture_Tag;
 C2H_TEST("Transform works with misaligned input with integral types", "[transform]", integral_types)
->>>>>>> f32a6a36
 {
   using T = c2h::get<0, TestType>;
 
   const std::size_t num_items = GENERATE(0, 42, take(4, random(1 << 12, 1 << 16)));
-<<<<<<< HEAD
-  cccl_op_t op                = make_well_known_unary_operation();
-  const std::vector<T> input  = generate<T>(num_items);
-  const std::vector<T> output(num_items, 0);
-  pointer_t<T> input_ptr(input);
-  pointer_t<T> output_ptr(output);
-
-  auto& build_cache    = get_cache<Transform_IntegralTypes_WellKnown_Fixture_Tag>();
-=======
   operation_t op              = make_operation("op", get_unary_op(get_type_info<T>().type));
   const std::vector<T> input  = generate<T>(num_items + 1);
   const std::vector<T> output(num_items, 0);
@@ -236,14 +222,39 @@
   output_ptr.size -= 1;
 
   auto& build_cache    = get_cache<Transform_MisalignedOutput_IntegerTypes_Fixture_Tag>();
->>>>>>> f32a6a36
   const auto& test_key = make_key<T>();
 
   unary_transform(input_ptr, output_ptr, num_items, op, build_cache, test_key);
 
   std::vector<T> expected(num_items, 0);
   std::transform(input.begin(), input.end(), expected.begin(), [](const T& x) {
-<<<<<<< HEAD
+    return 2 * x;
+  });
+
+  REQUIRE(expected == std::vector<T>(output_ptr));
+
+  output_ptr.ptr = nullptr; // avoid freeing the memory through this pointer
+}
+
+struct Transform_IntegralTypes_WellKnown_Fixture_Tag;
+C2H_TEST("Transform works with integral types with well-known operations", "[transform][well_known]", integral_types)
+{
+  using T = c2h::get<0, TestType>;
+
+  const std::size_t num_items = GENERATE(0, 42, take(4, random(1 << 12, 1 << 16)));
+  cccl_op_t op                = make_well_known_unary_operation();
+  const std::vector<T> input  = generate<T>(num_items);
+  const std::vector<T> output(num_items, 0);
+  pointer_t<T> input_ptr(input);
+  pointer_t<T> output_ptr(output);
+
+  auto& build_cache    = get_cache<Transform_IntegralTypes_WellKnown_Fixture_Tag>();
+  const auto& test_key = make_key<T>();
+
+  unary_transform(input_ptr, output_ptr, num_items, op, build_cache, test_key);
+
+  std::vector<T> expected(num_items, 0);
+  std::transform(input.begin(), input.end(), expected.begin(), [](const T& x) {
     return -x;
   });
 
@@ -251,14 +262,6 @@
   {
     REQUIRE(expected == std::vector<T>(output_ptr));
   }
-=======
-    return 2 * x;
-  });
-
-  REQUIRE(expected == std::vector<T>(output_ptr));
-
-  output_ptr.ptr = nullptr; // avoid freeing the memory through this pointer
->>>>>>> f32a6a36
 }
 
 struct pair
