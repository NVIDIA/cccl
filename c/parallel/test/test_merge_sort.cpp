//===----------------------------------------------------------------------===//
//
// Part of CUDA Experimental in CUDA C++ Core Libraries,
// under the Apache License v2.0 with LLVM Exceptions.
// See https://llvm.org/LICENSE.txt for license information.
// SPDX-License-Identifier: Apache-2.0 WITH LLVM-exception
// SPDX-FileCopyrightText: Copyright (c) 2024 NVIDIA CORPORATION & AFFILIATES.
//
//===----------------------------------------------------------------------===//

#include <cstdint>
#include <iostream>
#include <optional>
#include <string>

#include <cuda_runtime.h>

#include "algorithm_execution.h"
#include "build_result_caching.h"
#include "test_util.h"
#include <cccl/c/merge_sort.h>

using key_types = c2h::type_list<uint8_t, int16_t, uint32_t, double>;
using item_t    = float;

using BuildResultT = cccl_device_merge_sort_build_result_t;

struct merge_sort_cleanup
{
  CUresult operator()(BuildResultT* build_data) const noexcept
  {
    return cccl_device_merge_sort_cleanup(build_data);
  }
};

using merge_sort_deleter       = BuildResultDeleter<BuildResultT, merge_sort_cleanup>;
using merge_sort_build_cache_t = build_cache_t<std::string, result_wrapper_t<BuildResultT, merge_sort_deleter>>;

template <typename Tag>
auto& get_cache()
{
  return fixture<merge_sort_build_cache_t, Tag>::get_or_create().get_value();
}

struct merge_sort_build
{
  template <typename... Rest>
  CUresult operator()(
    BuildResultT* build_ptr,
    cccl_iterator_t input_keys,
    cccl_iterator_t input_items,
    cccl_iterator_t output_keys,
    cccl_iterator_t output_items,
    uint64_t,
    cccl_op_t op,
    Rest... rest) const noexcept
  {
    return cccl_device_merge_sort_build(build_ptr, input_keys, input_items, output_keys, output_items, op, rest...);
  }
};

struct merge_sort_run
{
  template <typename... Args>
  CUresult operator()(Args... args) const noexcept
  {
    return cccl_device_merge_sort(args...);
  }
};

template <typename BuildCache = merge_sort_build_cache_t, typename KeyT = std::string>
void merge_sort(
  cccl_iterator_t input_keys,
  cccl_iterator_t input_items,
  cccl_iterator_t output_keys,
  cccl_iterator_t output_items,
  uint64_t num_items,
  cccl_op_t op,
  std::optional<BuildCache>& cache,
  const std::optional<KeyT>& lookup_key)
{
  AlgorithmExecute<BuildResultT, merge_sort_build, merge_sort_cleanup, merge_sort_run, BuildCache, KeyT>(
    cache, lookup_key, input_keys, input_items, output_keys, output_items, num_items, op);
}

// ================
//   Start of tests
// ================

struct DeviceMergeSort_SortKeys_Fixture_Tag;
C2H_TEST("DeviceMergeSort::SortKeys works", "[merge_sort]", key_types)
{
  using key_t = c2h::get<0, TestType>;

  const int num_items = GENERATE_COPY(take(2, random(1, 1000000)), values({500, 1000000, 2000000}));

  operation_t op                   = make_operation("op", get_merge_sort_op(get_type_info<key_t>().type));
  std::vector<key_t> input_keys    = make_shuffled_sequence<key_t>(num_items);
  std::vector<key_t> expected_keys = input_keys;

  pointer_t<key_t> input_keys_it(input_keys);
  pointer_t<key_t> input_items_it;

  auto& build_cache    = get_cache<DeviceMergeSort_SortKeys_Fixture_Tag>();
  const auto& test_key = make_key<key_t>();

  merge_sort(input_keys_it, input_items_it, input_keys_it, input_items_it, num_items, op, build_cache, test_key);

  std::sort(expected_keys.begin(), expected_keys.end());
  REQUIRE(expected_keys == std::vector<key_t>(input_keys_it));
}

<<<<<<< HEAD
C2H_TEST("DeviceMergeSort::SortKeys works with well-known predicate", "[merge_sort][well_known]", key_types)
{
  using key_t = c2h::get<0, TestType>;

  const int num_items = GENERATE_COPY(take(2, random(1, 1000000)), values({500, 1000000, 2000000}));

  cccl_op_t op                     = make_well_known_binary_predicate();
  std::vector<key_t> input_keys    = make_shuffled_sequence<key_t>(num_items);
  std::vector<key_t> expected_keys = input_keys;

  pointer_t<key_t> input_keys_it(input_keys);
  pointer_t<key_t> input_items_it;

  merge_sort(input_keys_it, input_items_it, input_keys_it, input_items_it, num_items, op);

  std::sort(expected_keys.begin(), expected_keys.end());
  REQUIRE(expected_keys == std::vector<key_t>(input_keys_it));
}

=======
struct DeviceMergeSort_SortKeysCopy_Fixture_Tag;
>>>>>>> 0d301196
C2H_TEST("DeviceMergeSort::SortKeysCopy works", "[merge_sort]", key_types)
{
  using key_t = c2h::get<0, TestType>;

  const int num_items = GENERATE_COPY(take(2, random(1, 1000000)), values({500, 1000000, 2000000}));

  operation_t op                = make_operation("op", get_merge_sort_op(get_type_info<key_t>().type));
  std::vector<key_t> input_keys = make_shuffled_sequence<key_t>(num_items);
  std::vector<key_t> output_keys(num_items);
  std::vector<key_t> expected_keys = input_keys;

  pointer_t<key_t> input_keys_it(input_keys);
  pointer_t<key_t> input_items_it;
  pointer_t<key_t> output_keys_it(output_keys);

  auto& build_cache    = get_cache<DeviceMergeSort_SortKeysCopy_Fixture_Tag>();
  const auto& test_key = make_key<key_t>();

  merge_sort(input_keys_it, input_items_it, output_keys_it, input_items_it, num_items, op, build_cache, test_key);

  std::sort(expected_keys.begin(), expected_keys.end());
  REQUIRE(expected_keys == std::vector<key_t>(output_keys_it));
}

struct DeviceMergeSort_SortPairs_Fixture_Tag;
C2H_TEST("DeviceMergeSort::SortPairs works", "[merge_sort]", key_types)
{
  using key_t = c2h::get<0, TestType>;

  const int num_items = GENERATE_COPY(take(2, random(1, 1000000)), values({500, 1000000, 2000000}));

  operation_t op                = make_operation("op", get_merge_sort_op(get_type_info<key_t>().type));
  std::vector<key_t> input_keys = make_shuffled_sequence<key_t>(num_items);
  std::vector<item_t> input_items(num_items);
  std::transform(input_keys.begin(), input_keys.end(), input_items.begin(), [](key_t key) {
    return static_cast<item_t>(key);
  });
  std::vector<key_t> expected_keys   = input_keys;
  std::vector<item_t> expected_items = input_items;

  pointer_t<key_t> input_keys_it(input_keys);
  pointer_t<item_t> input_items_it(input_items);

  auto& build_cache    = get_cache<DeviceMergeSort_SortPairs_Fixture_Tag>();
  const auto& test_key = make_key<key_t, item_t>();

  merge_sort(input_keys_it, input_items_it, input_keys_it, input_items_it, num_items, op, build_cache, test_key);

  std::sort(expected_keys.begin(), expected_keys.end());
  std::sort(expected_items.begin(), expected_items.end());
  REQUIRE(expected_keys == std::vector<key_t>(input_keys_it));
  REQUIRE(expected_items == std::vector<item_t>(input_items_it));
}

<<<<<<< HEAD
C2H_TEST("DeviceMergeSort::SortPairsCopy works", "[merge_sort]", key_types)
=======
struct DeviceMergeSort_SortPairsCopy_Fixture_Tag;
C2H_TEST("DeviceMergeSort::SortPairsCopy works ", "[merge_sort]", key_types)
>>>>>>> 0d301196
{
  using key_t = c2h::get<0, TestType>;

  const int num_items = GENERATE_COPY(take(2, random(1, 1000000)), values({500, 1000000, 2000000}));

  operation_t op                = make_operation("op", get_merge_sort_op(get_type_info<key_t>().type));
  std::vector<key_t> input_keys = make_shuffled_sequence<key_t>(num_items);
  std::vector<item_t> input_items(num_items);
  std::transform(input_keys.begin(), input_keys.end(), input_items.begin(), [](key_t key) {
    return static_cast<item_t>(key);
  });
  std::vector<key_t> output_keys(num_items);
  std::vector<item_t> output_items(num_items);
  std::vector<key_t> expected_keys   = input_keys;
  std::vector<item_t> expected_items = input_items;

  pointer_t<key_t> input_keys_it(input_keys);
  pointer_t<item_t> input_items_it(input_items);
  pointer_t<key_t> output_keys_it(output_keys);
  pointer_t<item_t> output_items_it(output_items);

  auto& build_cache    = get_cache<DeviceMergeSort_SortPairs_Fixture_Tag>();
  const auto& test_key = make_key<key_t, item_t>();

  merge_sort(input_keys_it, input_items_it, output_keys_it, output_items_it, num_items, op, build_cache, test_key);

  std::sort(expected_keys.begin(), expected_keys.end());
  std::sort(expected_items.begin(), expected_items.end());
  REQUIRE(expected_keys == std::vector<key_t>(output_keys_it));
  REQUIRE(expected_items == std::vector<item_t>(output_items_it));
}

struct key_pair
{
  short a;
  size_t b;
};

struct item_pair
{
  int a;
  float b;
};

struct DeviceMergeSort_SortPairsCopy_CustomType_Fixture_Tag;
C2H_TEST("DeviceMergeSort:SortPairsCopy works with custom types", "[merge_sort]")
{
  const size_t num_items = GENERATE_COPY(take(2, random(1, 100000)), values({5, 10000, 100000}));
  operation_t op         = make_operation(
    "op",
    "struct key_pair { short a; size_t b; };\n"
            "extern \"C\" __device__ void op(void* lhs_ptr, void* rhs_ptr, bool* out_ptr) {\n"
            "  key_pair* lhs = static_cast<key_pair*>(lhs_ptr);\n"
            "  key_pair* rhs = static_cast<key_pair*>(rhs_ptr);\n"
            "  bool* out = static_cast<bool*>(out_ptr);\n"
            "  *out = lhs->a == rhs->a ? lhs->b < rhs->b : lhs->a < rhs->a;\n"
            "}");
  const std::vector<short> a  = generate<short>(num_items);
  const std::vector<size_t> b = generate<size_t>(num_items);
  std::vector<key_pair> input_keys(num_items);
  std::vector<item_pair> input_items(num_items);
  for (std::size_t i = 0; i < num_items; ++i)
  {
    input_keys[i]  = key_pair{a[i], b[i]};
    input_items[i] = item_pair{static_cast<int>(a[i]), static_cast<float>(b[i])};
  }
  std::vector<key_pair> expected_keys   = input_keys;
  std::vector<item_pair> expected_items = input_items;

  pointer_t<key_pair> input_keys_it(input_keys);
  pointer_t<item_pair> input_items_it(input_items);
  pointer_t<key_pair> output_keys_it(input_keys);
  pointer_t<item_pair> output_items_it(input_items);

  auto& build_cache    = get_cache<DeviceMergeSort_SortPairsCopy_CustomType_Fixture_Tag>();
  const auto& test_key = make_key<key_pair, item_pair>();

  merge_sort(input_keys_it, input_items_it, output_keys_it, output_items_it, num_items, op, build_cache, test_key);

  std::sort(expected_keys.begin(), expected_keys.end(), [](const key_pair& lhs, const key_pair& rhs) {
    return lhs.a == rhs.a ? lhs.b < rhs.b : lhs.a < rhs.a;
  });
  std::sort(expected_items.begin(), expected_items.end(), [](const item_pair& lhs, const item_pair& rhs) {
    return lhs.a == rhs.a ? lhs.b < rhs.b : lhs.a < rhs.a;
  });
  REQUIRE(std::equal(
    expected_keys.begin(),
    expected_keys.end(),
    std::vector<key_pair>(output_keys_it).begin(),
    [](const key_pair& lhs, const key_pair& rhs) {
      return lhs.a == rhs.a && lhs.b == rhs.b;
    }));
  REQUIRE(std::equal(
    expected_items.begin(),
    expected_items.end(),
    std::vector<item_pair>(output_items_it).begin(),
    [](const item_pair& lhs, const item_pair& rhs) {
      return lhs.a == rhs.a && lhs.b == rhs.b;
    }));
}

<<<<<<< HEAD
C2H_TEST("DeviceMergeSort:SortPairsCopy works with custom types with well-known predicates", "[merge_sort][well_known]")
{
  const size_t num_items = GENERATE_COPY(take(2, random(1, 100000)), values({5, 10000, 100000}));
  operation_t op_state   = make_operation(
    "op",
    "struct key_pair { short a; size_t b; };\n"
      "extern \"C\" __device__ bool op(key_pair lhs, key_pair rhs) {\n"
      "  return lhs.a == rhs.a ? lhs.b < rhs.b : lhs.a < rhs.a;\n"
      "}");
  cccl_op_t op                = op_state;
  op.type                     = cccl_op_kind_t::CCCL_LESS;
  const std::vector<short> a  = generate<short>(num_items);
  const std::vector<size_t> b = generate<size_t>(num_items);
  std::vector<key_pair> input_keys(num_items);
  std::vector<item_pair> input_items(num_items);
  for (std::size_t i = 0; i < num_items; ++i)
  {
    input_keys[i]  = key_pair{a[i], b[i]};
    input_items[i] = item_pair{static_cast<int>(a[i]), static_cast<float>(b[i])};
  }
  std::vector<key_pair> expected_keys   = input_keys;
  std::vector<item_pair> expected_items = input_items;

  pointer_t<key_pair> input_keys_it(input_keys);
  pointer_t<item_pair> input_items_it(input_items);
  pointer_t<key_pair> output_keys_it(input_keys);
  pointer_t<item_pair> output_items_it(input_items);

  merge_sort(input_keys_it, input_items_it, output_keys_it, output_items_it, num_items, op);

  std::sort(expected_keys.begin(), expected_keys.end(), [](const key_pair& lhs, const key_pair& rhs) {
    return lhs.a == rhs.a ? lhs.b < rhs.b : lhs.a < rhs.a;
  });
  std::sort(expected_items.begin(), expected_items.end(), [](const item_pair& lhs, const item_pair& rhs) {
    return lhs.a == rhs.a ? lhs.b < rhs.b : lhs.a < rhs.a;
  });
  REQUIRE(std::equal(
    expected_keys.begin(),
    expected_keys.end(),
    std::vector<key_pair>(output_keys_it).begin(),
    [](const key_pair& lhs, const key_pair& rhs) {
      return lhs.a == rhs.a && lhs.b == rhs.b;
    }));
  REQUIRE(std::equal(
    expected_items.begin(),
    expected_items.end(),
    std::vector<item_pair>(output_items_it).begin(),
    [](const item_pair& lhs, const item_pair& rhs) {
      return lhs.a == rhs.a && lhs.b == rhs.b;
    }));
}

=======
struct DeviceMergeSort_SortKeys_Iterators_Fixture_Tag;
>>>>>>> 0d301196
C2H_TEST("DeviceMergeSort::SortKeys works with input iterators", "[merge_sort]")
{
  using T             = int;
  const int num_items = GENERATE_COPY(take(2, random(1, 1000000)), values({500, 1000000, 2000000}));

  operation_t op = make_operation("op", get_merge_sort_op(get_type_info<T>().type));
  iterator_t<T, random_access_iterator_state_t<T>> input_keys_it =
    make_random_access_iterator<T>(iterator_kind::INPUT, "int");
  std::vector<T> input_keys    = make_shuffled_sequence<T>(num_items);
  std::vector<T> expected_keys = input_keys;

  pointer_t<T> input_keys_ptr(input_keys);
  input_keys_it.state.data = input_keys_ptr.ptr;
  pointer_t<T> input_items_it;

  auto& build_cache    = get_cache<DeviceMergeSort_SortKeys_Iterators_Fixture_Tag>();
  const auto& test_key = make_key<T>();

  merge_sort(input_keys_it, input_items_it, input_keys_ptr, input_items_it, num_items, op, build_cache, test_key);

  std::sort(expected_keys.begin(), expected_keys.end());
  REQUIRE(expected_keys == std::vector<T>(input_keys_ptr));
}

struct DeviceMergeSort_SortPairs_Iterators_Fixture_Tag;
C2H_TEST("DeviceMergeSort::SortPairs works with input iterators", "[merge_sort]")
{
  using key_t         = int;
  using item_t        = int;
  const int num_items = GENERATE_COPY(take(2, random(1, 1000000)), values({500, 1000000, 2000000}));

  operation_t op = make_operation("op", get_merge_sort_op(get_type_info<key_t>().type));
  iterator_t<key_t, random_access_iterator_state_t<key_t>> input_keys_it =
    make_random_access_iterator<key_t>(iterator_kind::INPUT, "int", "key");
  iterator_t<key_t, random_access_iterator_state_t<key_t>> input_items_it =
    make_random_access_iterator<key_t>(iterator_kind::INPUT, "int", "item");

  std::vector<key_t> input_keys = make_shuffled_sequence<key_t>(num_items);
  std::vector<item_t> input_items(num_items);
  std::transform(input_keys.begin(), input_keys.end(), input_items.begin(), [](key_t key) {
    return static_cast<item_t>(key);
  });

  std::vector<key_t> expected_keys   = input_keys;
  std::vector<item_t> expected_items = input_items;

  pointer_t<key_t> input_keys_ptr(input_keys);
  input_keys_it.state.data = input_keys_ptr.ptr;
  pointer_t<key_t> input_items_ptr(input_items);
  input_items_it.state.data = input_items_ptr.ptr;

  auto& build_cache    = get_cache<DeviceMergeSort_SortPairs_Iterators_Fixture_Tag>();
  const auto& test_key = make_key<key_t, item_t>();

  merge_sort(input_keys_it, input_items_it, input_keys_ptr, input_items_ptr, num_items, op, build_cache, test_key);

  std::sort(expected_keys.begin(), expected_keys.end());
  std::sort(expected_items.begin(), expected_items.end());
  REQUIRE(expected_keys == std::vector<key_t>(input_keys_ptr));
  REQUIRE(expected_items == std::vector<item_t>(input_items_ptr));
}

// These tests with output iterators are currently failing https://github.com/NVIDIA/cccl/issues/3722
#ifdef NEVER_DEFINED
C2H_TEST("DeviceMergeSort::SortKeys works with output iterators", "[merge_sort]")
{
  using TestType      = int;
  const int num_items = GENERATE_COPY(take(2, random(1, 1000000)), values({500, 1000000, 2000000}));

  operation_t op = make_operation("op", get_merge_sort_op(get_type_info<TestType>().type));
  iterator_t<TestType, random_access_iterator_state_t> output_keys_it =
    make_iterator<TestType, random_access_iterator_state_t>(
      {"random_access_iterator_state_t", "struct random_access_iterator_state_t { int* d_input; };\n"},
      {"advance",
       "extern \"C\" __device__ void advance(random_access_iterator_state_t* state, unsigned long long offset) {\n"
       "  state->d_input += offset;\n"
       "}"},
      {"dereference",
       "extern \"C\" __device__ void dereference(random_access_iterator_state_t* state, int x) {\n"
       "  *state->d_input = x;\n"
       "}"});
  std::vector<TestType> input_keys    = make_shuffled_key_ranks_vector<TestType>(num_items);
  std::vector<TestType> expected_keys = input_keys;

  pointer_t<TestType> input_keys_it(input_keys);
  pointer_t<TestType> input_items_it;
  output_keys_it.state.d_input = input_keys_it.ptr;

  merge_sort(input_keys_it, input_items_it, output_keys_it, input_items_it, num_items, op);

  std::sort(expected_keys.begin(), expected_keys.end());
  REQUIRE(expected_keys == std::vector<TestType>(input_keys_it));
}

C2H_TEST("DeviceMergeSort::SortPairs works with output iterators for items", "[merge_sort]")
{
  using TestType      = int;
  using item_t        = int;
  const int num_items = GENERATE_COPY(take(2, random(1, 1000000)), values({500, 1000000, 2000000}));

  operation_t op                   = make_operation("op", get_merge_sort_op(get_type_info<TestType>().type));
  std::vector<TestType> input_keys = make_shuffled_sequence<TestType>(num_items);
  std::vector<item_t> input_items(num_items);
  std::transform(input_keys.begin(), input_keys.end(), input_items.begin(), [](TestType key) {
    return static_cast<item_t>(key);
  });
  std::vector<TestType> expected_keys = input_keys;
  std::vector<item_t> expected_items  = input_items;

  iterator_t<item_t, item_random_access_iterator_state_t> output_items_it =
    make_iterator<TestType, item_random_access_iterator_state_t>(
      "struct item_random_access_iterator_state_t { int* d_input; };\n",
      {"advance",
       "extern \"C\" __device__ void advance(item_random_access_iterator_state_t* state, unsigned long long offset) "
       "{\n"
       "  state->d_input += offset;\n"
       "}"},
      {"dereference",
       "extern \"C\" __device__ void dereference(item_random_access_iterator_state_t* state, int x) {\n"
       "  *state->d_input = x;\n"
       "}"});

  pointer_t<TestType> input_keys_it(input_keys);
  pointer_t<item_t> input_items_it(input_items);
  output_items_it.state.d_input = input_items_it.ptr;

  merge_sort(input_keys_it, input_items_it, input_keys_it, output_items_it, num_items, op);

  std::sort(expected_keys.begin(), expected_keys.end());
  std::sort(expected_items.begin(), expected_items.end());
  REQUIRE(expected_keys == std::vector<TestType>(input_keys_it));
  REQUIRE(expected_items == std::vector<item_t>(input_items_it));
}

#endif

struct large_key_pair
{
  int a;
  char c[100];
};

// TODO: We no longer fail to build for large types due to no vsmem. Instead, the build passes,
// but we get a ptxas error about the kernel using too much shared memory.
/* C2H_TEST("DeviceMergeSort:SortPairsCopy fails to build for large types due to no vsmem", "[merge_sort]")
{
  const size_t num_items = 1;
  operation_t op         = make_operation(
    "op",
    "struct large_key_pair { int a; char c[100]; };\n"
            "extern \"C\" __device__ bool op(large_key_pair lhs, large_key_pair rhs) {\n"
            "  return lhs.a < rhs.a;\n"
            "}");
  const std::vector<int> a = generate<int>(num_items);
  std::vector<large_key_pair> input_keys(num_items);
  for (std::size_t i = 0; i < num_items; ++i)
  {
    input_keys[i] = large_key_pair{a[i], {}};
  }

  pointer_t<large_key_pair> input_keys_it(input_keys);
  pointer_t<int> input_items_it;

  cudaDeviceProp deviceProp;
  cudaGetDeviceProperties(&deviceProp, 0);

  const int cc_major = deviceProp.major;
  const int cc_minor = deviceProp.minor;

  const char* cub_path        = TEST_CUB_PATH;
  const char* thrust_path     = TEST_THRUST_PATH;
  const char* libcudacxx_path = TEST_LIBCUDACXX_PATH;
  const char* ctk_path        = TEST_CTK_PATH;

  cccl_device_merge_sort_build_result_t build;
  REQUIRE(
    CUDA_ERROR_UNKNOWN
    == cccl_device_merge_sort_build(
      &build,
      input_keys_it,
      input_items_it,
      input_keys_it,
      input_items_it,
      op,
      cc_major,
      cc_minor,
      cub_path,
      thrust_path,
      libcudacxx_path,
      ctk_path));
}
 */<|MERGE_RESOLUTION|>--- conflicted
+++ resolved
@@ -110,7 +110,7 @@
   REQUIRE(expected_keys == std::vector<key_t>(input_keys_it));
 }
 
-<<<<<<< HEAD
+struct DeviceMergeSort_SortKeys_WellKnown_Fixture_Tag;
 C2H_TEST("DeviceMergeSort::SortKeys works with well-known predicate", "[merge_sort][well_known]", key_types)
 {
   using key_t = c2h::get<0, TestType>;
@@ -124,15 +124,16 @@
   pointer_t<key_t> input_keys_it(input_keys);
   pointer_t<key_t> input_items_it;
 
-  merge_sort(input_keys_it, input_items_it, input_keys_it, input_items_it, num_items, op);
+  auto& build_cache    = get_cache<DeviceMergeSort_SortKeys_WellKnown_Fixture_Tag>();
+  const auto& test_key = make_key<key_t>();
+
+  merge_sort(input_keys_it, input_items_it, input_keys_it, input_items_it, num_items, op, build_cache, test_key);
 
   std::sort(expected_keys.begin(), expected_keys.end());
   REQUIRE(expected_keys == std::vector<key_t>(input_keys_it));
 }
 
-=======
 struct DeviceMergeSort_SortKeysCopy_Fixture_Tag;
->>>>>>> 0d301196
 C2H_TEST("DeviceMergeSort::SortKeysCopy works", "[merge_sort]", key_types)
 {
   using key_t = c2h::get<0, TestType>;
@@ -187,12 +188,8 @@
   REQUIRE(expected_items == std::vector<item_t>(input_items_it));
 }
 
-<<<<<<< HEAD
-C2H_TEST("DeviceMergeSort::SortPairsCopy works", "[merge_sort]", key_types)
-=======
 struct DeviceMergeSort_SortPairsCopy_Fixture_Tag;
 C2H_TEST("DeviceMergeSort::SortPairsCopy works ", "[merge_sort]", key_types)
->>>>>>> 0d301196
 {
   using key_t = c2h::get<0, TestType>;
 
@@ -294,16 +291,19 @@
     }));
 }
 
-<<<<<<< HEAD
+struct DeviceMergeSort_SortPairsCopy_CustomType_WellKnown_Fixture_Tag;
 C2H_TEST("DeviceMergeSort:SortPairsCopy works with custom types with well-known predicates", "[merge_sort][well_known]")
 {
   const size_t num_items = GENERATE_COPY(take(2, random(1, 100000)), values({5, 10000, 100000}));
   operation_t op_state   = make_operation(
     "op",
     "struct key_pair { short a; size_t b; };\n"
-      "extern \"C\" __device__ bool op(key_pair lhs, key_pair rhs) {\n"
-      "  return lhs.a == rhs.a ? lhs.b < rhs.b : lhs.a < rhs.a;\n"
-      "}");
+            "extern \"C\" __device__ void op(void* lhs_ptr, void* rhs_ptr, bool* out_ptr) {\n"
+            "  key_pair* lhs = static_cast<key_pair*>(lhs_ptr);\n"
+            "  key_pair* rhs = static_cast<key_pair*>(rhs_ptr);\n"
+            "  bool* out = static_cast<bool*>(out_ptr);\n"
+            "  *out = lhs->a == rhs->a ? lhs->b < rhs->b : lhs->a < rhs->a;\n"
+            "}");
   cccl_op_t op                = op_state;
   op.type                     = cccl_op_kind_t::CCCL_LESS;
   const std::vector<short> a  = generate<short>(num_items);
@@ -323,7 +323,10 @@
   pointer_t<key_pair> output_keys_it(input_keys);
   pointer_t<item_pair> output_items_it(input_items);
 
-  merge_sort(input_keys_it, input_items_it, output_keys_it, output_items_it, num_items, op);
+  auto& build_cache    = get_cache<DeviceMergeSort_SortPairsCopy_CustomType_WellKnown_Fixture_Tag>();
+  const auto& test_key = make_key<key_pair, item_pair>();
+
+  merge_sort(input_keys_it, input_items_it, output_keys_it, output_items_it, num_items, op, build_cache, test_key);
 
   std::sort(expected_keys.begin(), expected_keys.end(), [](const key_pair& lhs, const key_pair& rhs) {
     return lhs.a == rhs.a ? lhs.b < rhs.b : lhs.a < rhs.a;
@@ -347,9 +350,7 @@
     }));
 }
 
-=======
 struct DeviceMergeSort_SortKeys_Iterators_Fixture_Tag;
->>>>>>> 0d301196
 C2H_TEST("DeviceMergeSort::SortKeys works with input iterators", "[merge_sort]")
 {
   using T             = int;
