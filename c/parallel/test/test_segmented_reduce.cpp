--- conflicted
+++ resolved
@@ -17,94 +17,66 @@
 
 using BuildResultT = cccl_device_segmented_reduce_build_result_t;
 
-struct segmented_reduce_cleanup
-{
-  CUresult operator()(BuildResultT* build_data) const noexcept
-  {
+struct segmented_reduce_cleanup {
+  CUresult operator()(BuildResultT *build_data) const noexcept {
     return cccl_device_segmented_reduce_cleanup(build_data);
   }
 };
 
-using segmented_reduce_deleter = BuildResultDeleter<BuildResultT, segmented_reduce_cleanup>;
+using segmented_reduce_deleter =
+    BuildResultDeleter<BuildResultT, segmented_reduce_cleanup>;
 using segmented_reduce_build_cache_t =
-  build_cache_t<std::string, result_wrapper_t<BuildResultT, segmented_reduce_deleter>>;
-
-template <typename Tag>
-auto& get_cache()
-{
-  return fixture<segmented_reduce_build_cache_t, Tag>::get_or_create().get_value();
-}
-
-struct segmented_reduce_build
-{
-  CUresult operator()(
-    BuildResultT* build_ptr,
-    cccl_iterator_t input,
-    cccl_iterator_t output,
-    uint64_t,
-    cccl_iterator_t start_offsets,
-    cccl_iterator_t end_offsets,
-    cccl_op_t op,
-    cccl_value_t init,
-    int cc_major,
-    int cc_minor,
-    const char* cub_path,
-    const char* thrust_path,
-    const char* libcudacxx_path,
-    const char* ctk_path) const noexcept
-  {
+    build_cache_t<std::string,
+                  result_wrapper_t<BuildResultT, segmented_reduce_deleter>>;
+
+template <typename Tag> auto &get_cache() {
+  return fixture<segmented_reduce_build_cache_t, Tag>::get_or_create()
+      .get_value();
+}
+
+struct segmented_reduce_build {
+  CUresult operator()(BuildResultT *build_ptr, cccl_iterator_t input,
+                      cccl_iterator_t output, uint64_t,
+                      cccl_iterator_t start_offsets,
+                      cccl_iterator_t end_offsets, cccl_op_t op,
+                      cccl_value_t init, int cc_major, int cc_minor,
+                      const char *cub_path, const char *thrust_path,
+                      const char *libcudacxx_path,
+                      const char *ctk_path) const noexcept {
     return cccl_device_segmented_reduce_build(
-      build_ptr,
-      input,
-      output,
-      start_offsets,
-      end_offsets,
-      op,
-      init,
-      cc_major,
-      cc_minor,
-      cub_path,
-      thrust_path,
-      libcudacxx_path,
-      ctk_path);
-  }
-};
-
-struct segmented_reduce_run
-{
-  template <typename... Ts>
-  CUresult operator()(Ts... args) const noexcept
-  {
+        build_ptr, input, output, start_offsets, end_offsets, op, init,
+        cc_major, cc_minor, cub_path, thrust_path, libcudacxx_path, ctk_path);
+  }
+};
+
+struct segmented_reduce_run {
+  template <typename... Ts> CUresult operator()(Ts... args) const noexcept {
     return cccl_device_segmented_reduce(args...);
   }
 };
 
-template <typename BuildCache = segmented_reduce_build_cache_t, typename KeyT = std::string>
-void segmented_reduce(
-  cccl_iterator_t input,
-  cccl_iterator_t output,
-  uint64_t num_segments,
-  cccl_iterator_t start_offsets,
-  cccl_iterator_t end_offsets,
-  cccl_op_t op,
-  cccl_value_t init,
-  std::optional<BuildCache>& cache,
-  const std::optional<KeyT>& lookup_key)
-{
-  AlgorithmExecute<BuildResultT, segmented_reduce_build, segmented_reduce_cleanup, segmented_reduce_run, BuildCache, KeyT>(
-    cache, lookup_key, input, output, num_segments, start_offsets, end_offsets, op, init);
+template <typename BuildCache = segmented_reduce_build_cache_t,
+          typename KeyT = std::string>
+void segmented_reduce(cccl_iterator_t input, cccl_iterator_t output,
+                      uint64_t num_segments, cccl_iterator_t start_offsets,
+                      cccl_iterator_t end_offsets, cccl_op_t op,
+                      cccl_value_t init, std::optional<BuildCache> &cache,
+                      const std::optional<KeyT> &lookup_key) {
+  AlgorithmExecute<BuildResultT, segmented_reduce_build,
+                   segmented_reduce_cleanup, segmented_reduce_run, BuildCache,
+                   KeyT>(cache, lookup_key, input, output, num_segments,
+                         start_offsets, end_offsets, op, init);
 }
 
 // ==============
 //   Test section
 // ==============
 
-static std::tuple<std::string, std::string, std::string> make_step_counting_iterator_sources(
-  std::string_view index_ty_name,
-  std::string_view state_name,
-  std::string_view advance_fn_name,
-  std::string_view dereference_fn_name)
-{
+static std::tuple<std::string, std::string, std::string>
+make_step_counting_iterator_sources(std::string_view index_ty_name,
+                                    std::string_view state_name,
+                                    std::string_view advance_fn_name,
+                                    std::string_view dereference_fn_name) {
   static constexpr std::string_view it_state_src_tmpl = R"XXX(
 struct {0} {{
   {1} linear_id;
@@ -112,7 +84,8 @@
 }};
 )XXX";
 
-  const std::string it_state_def_src = std::format(it_state_src_tmpl, state_name, index_ty_name);
+  const std::string it_state_def_src =
+      std::format(it_state_src_tmpl, state_name, index_ty_name);
 
   static constexpr std::string_view it_def_src_tmpl = R"XXX(
 extern "C" __device__ void {0}({1}* state, {2} offset)
@@ -121,8 +94,8 @@
 }}
 )XXX";
 
-  const std::string it_advance_fn_def_src =
-    std::format(it_def_src_tmpl, /*0*/ advance_fn_name, state_name, index_ty_name);
+  const std::string it_advance_fn_def_src = std::format(
+      it_def_src_tmpl, /*0*/ advance_fn_name, state_name, index_ty_name);
 
   static constexpr std::string_view it_deref_src_tmpl = R"XXX(
 extern "C" __device__ {2} {0}({1}* state)
@@ -131,26 +104,23 @@
 }}
 )XXX";
 
-  const std::string it_deref_fn_def_src =
-    std::format(it_deref_src_tmpl, dereference_fn_name, state_name, index_ty_name);
-
-  return std::make_tuple(it_state_def_src, it_advance_fn_def_src, it_deref_fn_def_src);
+  const std::string it_deref_fn_def_src = std::format(
+      it_deref_src_tmpl, dereference_fn_name, state_name, index_ty_name);
+
+  return std::make_tuple(it_state_def_src, it_advance_fn_def_src,
+                         it_deref_fn_def_src);
 }
 
 struct SegmentedReduce_SumOverRows_Fixture_Tag;
 C2H_TEST_LIST("segmented_reduce can sum over rows of matrix with integral type",
-              "[segmented_reduce]",
-              std::int32_t,
-              std::int64_t,
-              std::uint32_t,
-              std::uint64_t)
-{
+              "[segmented_reduce]", std::int32_t, std::int64_t, std::uint32_t,
+              std::uint64_t) {
   // generate 4 choices for n_rows: 0, 13 and 2 random samples from [1024, 4096)
   const std::size_t n_rows = GENERATE(0, 13, take(2, random(1 << 10, 1 << 12)));
   // generate 4 choices for number of columns
   const std::size_t n_cols = GENERATE(0, 12, take(2, random(1 << 10, 1 << 12)));
 
-  const std::size_t n_elems  = n_rows * n_cols;
+  const std::size_t n_elems = n_rows * n_cols;
   const std::size_t row_size = n_cols;
 
   const std::vector<TestType> host_input = generate<TestType>(n_elems);
@@ -159,73 +129,81 @@
   REQUIRE(host_input.size() == n_cols * n_rows);
   REQUIRE(host_output.size() == n_rows);
 
-  pointer_t<TestType> input_ptr(host_input); // copy from host to device
+  pointer_t<TestType> input_ptr(host_input);   // copy from host to device
   pointer_t<TestType> output_ptr(host_output); // copy from host to device
 
-  using SizeT                                     = unsigned long long;
+  using SizeT = unsigned long long;
   static constexpr std::string_view index_ty_name = "unsigned long long";
 
-  struct row_offset_iterator_state_t
-  {
+  struct row_offset_iterator_state_t {
     SizeT linear_id;
     SizeT row_size;
   };
 
-  static constexpr std::string_view offset_iterator_state_name = "row_offset_iterator_state_t";
-  static constexpr std::string_view advance_offset_method_name = "advance_offset_it";
-  static constexpr std::string_view deref_offset_method_name   = "dereference_offset_it";
-
-  const auto& [offset_iterator_state_src, offset_iterator_advance_src, offset_iterator_deref_src] =
-    make_step_counting_iterator_sources(
-      index_ty_name, offset_iterator_state_name, advance_offset_method_name, deref_offset_method_name);
-
-  iterator_t<SizeT, row_offset_iterator_state_t> start_offset_it = make_iterator<SizeT, row_offset_iterator_state_t>(
-    {offset_iterator_state_name, offset_iterator_state_src},
-    {advance_offset_method_name, offset_iterator_advance_src},
-    {deref_offset_method_name, offset_iterator_deref_src});
+  static constexpr std::string_view offset_iterator_state_name =
+      "row_offset_iterator_state_t";
+  static constexpr std::string_view advance_offset_method_name =
+      "advance_offset_it";
+  static constexpr std::string_view deref_offset_method_name =
+      "dereference_offset_it";
+
+  const auto &[offset_iterator_state_src, offset_iterator_advance_src,
+               offset_iterator_deref_src] =
+      make_step_counting_iterator_sources(
+          index_ty_name, offset_iterator_state_name, advance_offset_method_name,
+          deref_offset_method_name);
+
+  iterator_t<SizeT, row_offset_iterator_state_t> start_offset_it =
+      make_iterator<SizeT, row_offset_iterator_state_t>(
+          {offset_iterator_state_name, offset_iterator_state_src},
+          {advance_offset_method_name, offset_iterator_advance_src},
+          {deref_offset_method_name, offset_iterator_deref_src});
 
   start_offset_it.state.linear_id = 0;
-  start_offset_it.state.row_size  = row_size;
-
-  // a copy of offset iterator, so no need to define advance/dereference bodies, just reused those defined above
-  iterator_t<SizeT, row_offset_iterator_state_t> end_offset_it = make_iterator<SizeT, row_offset_iterator_state_t>(
-    {offset_iterator_state_name, ""}, {advance_offset_method_name, ""}, {deref_offset_method_name, ""});
+  start_offset_it.state.row_size = row_size;
+
+  // a copy of offset iterator, so no need to define advance/dereference bodies,
+  // just reused those defined above
+  iterator_t<SizeT, row_offset_iterator_state_t> end_offset_it =
+      make_iterator<SizeT, row_offset_iterator_state_t>(
+          {offset_iterator_state_name, ""}, {advance_offset_method_name, ""},
+          {deref_offset_method_name, ""});
 
   end_offset_it.state.linear_id = 1;
-  end_offset_it.state.row_size  = row_size;
-
-  operation_t op = make_operation("op", get_reduce_op(get_type_info<TestType>().type));
+  end_offset_it.state.row_size = row_size;
+
+  operation_t op =
+      make_operation("op", get_reduce_op(get_type_info<TestType>().type));
   value_t<TestType> init{0};
 
-  auto& build_cache    = get_cache<SegmentedReduce_SumOverRows_Fixture_Tag>();
-  const auto& test_key = make_key<TestType>();
-
-  segmented_reduce(input_ptr, output_ptr, n_rows, start_offset_it, end_offset_it, op, init, build_cache, test_key);
-
-  auto host_input_it  = host_input.begin();
+  auto &build_cache = get_cache<SegmentedReduce_SumOverRows_Fixture_Tag>();
+  const auto &test_key = make_key<TestType>();
+
+  segmented_reduce(input_ptr, output_ptr, n_rows, start_offset_it,
+                   end_offset_it, op, init, build_cache, test_key);
+
+  auto host_input_it = host_input.begin();
   auto host_output_it = host_output.begin();
 
-  for (std::size_t i = 0; i < n_rows; ++i)
-  {
+  for (std::size_t i = 0; i < n_rows; ++i) {
     std::size_t row_offset = i * row_size;
-    host_output_it[i]      = std::reduce(host_input_it + row_offset, host_input_it + (row_offset + n_cols));
+    host_output_it[i] = std::reduce(host_input_it + row_offset,
+                                    host_input_it + (row_offset + n_cols));
   }
   REQUIRE(host_output == std::vector<TestType>(output_ptr));
 }
 
-C2H_TEST_LIST("segmented_reduce can sum over rows of matrix with integral type with well-known operations",
-              "[segmented_reduce][well_known]",
-              std::int32_t,
-              std::int64_t,
-              std::uint32_t,
-              std::uint64_t)
-{
+struct SegmentedReduce_SumOverRows_WellKnown_Fixture_Tag;
+C2H_TEST_LIST("segmented_reduce can sum over rows of matrix with integral type "
+              "with well-known operations",
+              "[segmented_reduce][well_known]", std::int32_t, std::int64_t,
+              std::uint32_t, std::uint64_t) {
   // generate 4 choices for n_rows: 0, 13 and 2 random samples from [1024, 4096)
   const std::size_t n_rows = GENERATE(0, 13, take(2, random(1 << 10, 1 << 12)));
   // generate 4 choices for number of columns
   const std::size_t n_cols = GENERATE(0, 12, take(2, random(1 << 10, 1 << 12)));
 
-  const std::size_t n_elems  = n_rows * n_cols;
+  const std::size_t n_elems = n_rows * n_cols;
   const std::size_t row_size = n_cols;
 
   const std::vector<TestType> host_input = generate<TestType>(n_elems);
@@ -234,113 +212,108 @@
   REQUIRE(host_input.size() == n_cols * n_rows);
   REQUIRE(host_output.size() == n_rows);
 
-  pointer_t<TestType> input_ptr(host_input); // copy from host to device
+  pointer_t<TestType> input_ptr(host_input);   // copy from host to device
   pointer_t<TestType> output_ptr(host_output); // copy from host to device
 
-  const std::string offset_iterator_state_src = R"XXX(
-struct row_offset_iterator_state_t {
-  unsigned long long linear_id;
-  unsigned long long row_size;
-};
-)XXX";
-
-  const std::string advance_offset_method_name        = "advance_offset_it";
-  constexpr std::string_view offset_iterator_src_tmpl = R"XXX(
-extern "C" __device__ void {0}(
-  row_offset_iterator_state_t* state,
-  unsigned long long offset)
-{{
-  state->linear_id += offset;
-}}
-)XXX";
-  const std::string offset_iterator_advance_src =
-    std::format(offset_iterator_src_tmpl, /*0*/ advance_offset_method_name);
-
-  const std::string deref_offset_method_name = "dereference_offset_it";
-  const std::string offset_iterator_deref_src =
-    std::format(R"XXX(
-extern "C" __device__ unsigned long long {0}(
-  row_offset_iterator_state_t* state)
-{{
-  return (state->linear_id) * (state->row_size);
-}}
-)XXX",
-                deref_offset_method_name);
-
-  iterator_t<SizeT, row_offset_iterator_state_t> start_offset_it = make_iterator<SizeT, row_offset_iterator_state_t>(
-    offset_iterator_state_src,
-    {advance_offset_method_name, offset_iterator_advance_src},
-    {deref_offset_method_name, offset_iterator_deref_src});
+  using SizeT = unsigned long long;
+  static constexpr std::string_view index_ty_name = "unsigned long long";
+
+  struct row_offset_iterator_state_t {
+    SizeT linear_id;
+    SizeT row_size;
+  };
+
+  static constexpr std::string_view offset_iterator_state_name =
+      "row_offset_iterator_state_t";
+  static constexpr std::string_view advance_offset_method_name =
+      "advance_offset_it";
+  static constexpr std::string_view deref_offset_method_name =
+      "dereference_offset_it";
+
+  const auto &[offset_iterator_state_src, offset_iterator_advance_src,
+               offset_iterator_deref_src] =
+      make_step_counting_iterator_sources(
+          index_ty_name, offset_iterator_state_name, advance_offset_method_name,
+          deref_offset_method_name);
+
+  iterator_t<SizeT, row_offset_iterator_state_t> start_offset_it =
+      make_iterator<SizeT, row_offset_iterator_state_t>(
+          {offset_iterator_state_name, offset_iterator_state_src},
+          {advance_offset_method_name, offset_iterator_advance_src},
+          {deref_offset_method_name, offset_iterator_deref_src});
 
   start_offset_it.state.linear_id = 0;
-  start_offset_it.state.row_size  = row_size;
-
-  // a copy of offset iterator, so no need to define advance/dereference bodies, just reused those defined above
-  iterator_t<SizeT, row_offset_iterator_state_t> end_offset_it = make_iterator<SizeT, row_offset_iterator_state_t>(
-    "", {advance_offset_method_name, ""}, {deref_offset_method_name, ""});
+  start_offset_it.state.row_size = row_size;
+
+  // a copy of offset iterator, so no need to define advance/dereference bodies,
+  // just reused those defined above
+  iterator_t<SizeT, row_offset_iterator_state_t> end_offset_it =
+      make_iterator<SizeT, row_offset_iterator_state_t>(
+          {offset_iterator_state_name, ""}, {advance_offset_method_name, ""},
+          {deref_offset_method_name, ""});
 
   end_offset_it.state.linear_id = 1;
-  end_offset_it.state.row_size  = row_size;
+  end_offset_it.state.row_size = row_size;
 
   cccl_op_t op = make_well_known_binary_operation();
   value_t<TestType> init{0};
 
-  segmented_reduce(input_ptr, output_ptr, n_rows, start_offset_it, end_offset_it, op, init);
-
-  auto host_input_it  = host_input.begin();
+  auto &build_cache =
+      get_cache<SegmentedReduce_SumOverRows_WellKnown_Fixture_Tag>();
+  const auto &test_key = make_key<TestType>();
+
+  segmented_reduce(input_ptr, output_ptr, n_rows, start_offset_it,
+                   end_offset_it, op, init, build_cache, test_key);
+
+  auto host_input_it = host_input.begin();
   auto host_output_it = host_output.begin();
 
-  for (std::size_t i = 0; i < n_rows; ++i)
-  {
+  for (std::size_t i = 0; i < n_rows; ++i) {
     std::size_t row_offset = i * row_size;
-    host_output_it[i]      = std::reduce(host_input_it + row_offset, host_input_it + (row_offset + n_cols));
+    host_output_it[i] = std::reduce(host_input_it + row_offset,
+                                    host_input_it + (row_offset + n_cols));
   }
   REQUIRE(host_output == std::vector<TestType>(output_ptr));
 }
 
-struct pair
-{
+struct pair {
   short a;
   size_t b;
 
-  bool operator==(const pair& other) const
-  {
+  bool operator==(const pair &other) const {
     return a == other.a && b == other.b;
   }
 };
 
 struct SegmentedReduce_CustomTypes_Fixture_Tag;
-C2H_TEST("SegmentedReduce works with custom types", "[segmented_reduce]")
-{
-  using SizeT                  = ::cuda::std::size_t;
+C2H_TEST("SegmentedReduce works with custom types", "[segmented_reduce]") {
+  using SizeT = ::cuda::std::size_t;
   const std::size_t n_segments = 50;
-  auto increments              = generate<std::size_t>(n_segments);
+  auto increments = generate<std::size_t>(n_segments);
   std::vector<SizeT> segments(n_segments + 1, 0);
   auto binary_op = std::plus<>{};
-  auto shift_op  = [](auto i) {
-    return i + 32;
-  };
-  std::transform_inclusive_scan(increments.begin(), increments.end(), segments.begin() + 1, binary_op, shift_op);
-
-  const std::vector<short> a  = generate<short>(segments.back());
+  auto shift_op = [](auto i) { return i + 32; };
+  std::transform_inclusive_scan(increments.begin(), increments.end(),
+                                segments.begin() + 1, binary_op, shift_op);
+
+  const std::vector<short> a = generate<short>(segments.back());
   const std::vector<size_t> b = generate<size_t>(segments.back());
   std::vector<pair> host_input(segments.back());
-  for (size_t i = 0; i < segments.back(); ++i)
-  {
+  for (size_t i = 0; i < segments.back(); ++i) {
     host_input[i] = pair{.a = a[i], .b = b[i]};
   }
 
   std::vector<pair> host_output(n_segments, pair{0, 0});
 
-  pointer_t<pair> input_ptr(host_input); // copy from host to device
+  pointer_t<pair> input_ptr(host_input);   // copy from host to device
   pointer_t<pair> output_ptr(host_output); // copy from host to device
-  pointer_t<SizeT> offset_ptr(segments); // copy from host to device
+  pointer_t<SizeT> offset_ptr(segments);   // copy from host to device
 
   auto start_offset_it = static_cast<cccl_iterator_t>(offset_ptr);
-  auto end_offset_it   = start_offset_it;
-  end_offset_it.state  = offset_ptr.ptr + 1;
-
-  static constexpr std::string_view device_op_name        = "plus_pair";
+  auto end_offset_it = start_offset_it;
+  end_offset_it.state = offset_ptr.ptr + 1;
+
+  static constexpr std::string_view device_op_name = "plus_pair";
   static constexpr std::string_view plus_pair_op_template = R"XXX(
 struct pair {{
   short a;
@@ -354,117 +327,124 @@
 }}
 )XXX";
 
-  std::string plus_pair_op_src = std::format(plus_pair_op_template, device_op_name);
+  std::string plus_pair_op_src =
+      std::format(plus_pair_op_template, device_op_name);
 
   operation_t op = make_operation(device_op_name, plus_pair_op_src);
-  pair v0        = pair{4, 2};
+  pair v0 = pair{4, 2};
   value_t<pair> init{v0};
 
-  auto& build_cache    = get_cache<SegmentedReduce_CustomTypes_Fixture_Tag>();
-  const auto& test_key = make_key<pair>();
-
-  segmented_reduce(input_ptr, output_ptr, n_segments, start_offset_it, end_offset_it, op, init, build_cache, test_key);
-
-  for (std::size_t i = 0; i < n_segments; ++i)
-  {
+  auto &build_cache = get_cache<SegmentedReduce_CustomTypes_Fixture_Tag>();
+  const auto &test_key = make_key<pair>();
+
+  segmented_reduce(input_ptr, output_ptr, n_segments, start_offset_it,
+                   end_offset_it, op, init, build_cache, test_key);
+
+  for (std::size_t i = 0; i < n_segments; ++i) {
     auto segment_begin_it = host_input.begin() + segments[i];
-    auto segment_end_it   = host_input.begin() + segments[i + 1];
-    host_output[i]        = std::reduce(segment_begin_it, segment_end_it, v0, [](pair lhs, pair rhs) {
-      return pair{static_cast<short>(lhs.a + rhs.a), lhs.b + rhs.b};
-    });
+    auto segment_end_it = host_input.begin() + segments[i + 1];
+    host_output[i] = std::reduce(
+        segment_begin_it, segment_end_it, v0, [](pair lhs, pair rhs) {
+          return pair{static_cast<short>(lhs.a + rhs.a), lhs.b + rhs.b};
+        });
   }
 
   auto host_actual = std::vector<pair>(output_ptr);
   REQUIRE(host_output == host_actual);
 }
 
-<<<<<<< HEAD
-C2H_TEST("SegmentedReduce works with custom types with well-known operations", "[segmented_reduce][well_known]")
-{
+struct SegmentedReduce_CustomTypes_WellKnown_Fixture_Tag;
+C2H_TEST("SegmentedReduce works with custom types with well-known operations",
+         "[segmented_reduce][well_known]") {
+  using SizeT = ::cuda::std::size_t;
   const std::size_t n_segments = 50;
-  auto increments              = generate<std::size_t>(n_segments);
+  auto increments = generate<std::size_t>(n_segments);
   std::vector<SizeT> segments(n_segments + 1, 0);
   auto binary_op = std::plus<>{};
-  auto shift_op  = [](auto i) {
-    return i + 32;
-  };
-  std::transform_inclusive_scan(increments.begin(), increments.end(), segments.begin() + 1, binary_op, shift_op);
-
-  const std::vector<short> a  = generate<short>(segments.back());
+  auto shift_op = [](auto i) { return i + 32; };
+  std::transform_inclusive_scan(increments.begin(), increments.end(),
+                                segments.begin() + 1, binary_op, shift_op);
+
+  const std::vector<short> a = generate<short>(segments.back());
   const std::vector<size_t> b = generate<size_t>(segments.back());
   std::vector<pair> host_input(segments.back());
-  for (size_t i = 0; i < segments.back(); ++i)
-  {
+  for (size_t i = 0; i < segments.back(); ++i) {
     host_input[i] = pair{.a = a[i], .b = b[i]};
   }
 
   std::vector<pair> host_output(n_segments, pair{0, 0});
 
-  pointer_t<pair> input_ptr(host_input); // copy from host to device
+  pointer_t<pair> input_ptr(host_input);   // copy from host to device
   pointer_t<pair> output_ptr(host_output); // copy from host to device
-  pointer_t<SizeT> offset_ptr(segments); // copy from host to device
+  pointer_t<SizeT> offset_ptr(segments);   // copy from host to device
 
   auto start_offset_it = static_cast<cccl_iterator_t>(offset_ptr);
-  auto end_offset_it   = start_offset_it;
-  end_offset_it.state  = offset_ptr.ptr + 1;
-
-  std::string device_op_name                       = "plus_pair";
-  constexpr std::string_view plus_pair_op_template = R"XXX(
+  auto end_offset_it = start_offset_it;
+  end_offset_it.state = offset_ptr.ptr + 1;
+
+  static constexpr std::string_view device_op_name = "plus_pair";
+  static constexpr std::string_view plus_pair_op_template = R"XXX(
 struct pair {{
   short a;
   size_t b;
 }};
-extern "C" __device__ pair {0}(pair lhs, pair rhs) {{
-  return pair{{ lhs.a + rhs.a, lhs.b + rhs.b }};
+extern "C" __device__ void {0}(void* lhs_ptr, void* rhs_ptr, void* out_ptr) {{
+  pair* lhs = static_cast<pair*>(lhs_ptr);
+  pair* rhs = static_cast<pair*>(rhs_ptr);
+  pair* out = static_cast<pair*>(out_ptr);
+  *out = pair{{ lhs->a + rhs->a, lhs->b + rhs->b }};
 }}
 )XXX";
-  std::string plus_pair_op_src                     = std::format(plus_pair_op_template, device_op_name);
+
+  std::string plus_pair_op_src =
+      std::format(plus_pair_op_template, device_op_name);
 
   operation_t op_state = make_operation(device_op_name, plus_pair_op_src);
-  cccl_op_t op         = op_state;
-  op.type              = cccl_op_kind_t::CCCL_PLUS;
-  pair v0              = pair{4, 2};
+  cccl_op_t op = op_state;
+  op.type = cccl_op_kind_t::CCCL_PLUS;
+  pair v0 = pair{4, 2};
   value_t<pair> init{v0};
 
-  segmented_reduce(input_ptr, output_ptr, n_segments, start_offset_it, end_offset_it, op, init);
-
-  for (std::size_t i = 0; i < n_segments; ++i)
-  {
+  auto &build_cache =
+      get_cache<SegmentedReduce_CustomTypes_WellKnown_Fixture_Tag>();
+  const auto &test_key = make_key<pair>();
+
+  segmented_reduce(input_ptr, output_ptr, n_segments, start_offset_it,
+                   end_offset_it, op, init, build_cache, test_key);
+
+  for (std::size_t i = 0; i < n_segments; ++i) {
     auto segment_begin_it = host_input.begin() + segments[i];
-    auto segment_end_it   = host_input.begin() + segments[i + 1];
-    host_output[i]        = std::reduce(segment_begin_it, segment_end_it, v0, [](pair lhs, pair rhs) {
-      return pair{static_cast<short>(lhs.a + rhs.a), lhs.b + rhs.b};
-    });
+    auto segment_end_it = host_input.begin() + segments[i + 1];
+    host_output[i] = std::reduce(
+        segment_begin_it, segment_end_it, v0, [](pair lhs, pair rhs) {
+          return pair{static_cast<short>(lhs.a + rhs.a), lhs.b + rhs.b};
+        });
   }
 
   auto host_actual = std::vector<pair>(output_ptr);
   REQUIRE(host_output == host_actual);
 }
-=======
+
 using SizeT = unsigned long long;
->>>>>>> 0d301196
-
-struct strided_offset_iterator_state_t
-{
+
+struct strided_offset_iterator_state_t {
   SizeT linear_id;
   SizeT step;
 };
 
-struct input_transposed_iterator_state_t
-{
-  float* ptr;
+struct input_transposed_iterator_state_t {
+  float *ptr;
   SizeT linear_id;
   SizeT n_rows;
   SizeT n_cols;
 };
 
-static std::tuple<std::string, std::string, std::string> make_input_transposed_iterator_sources(
-  std::string_view value_type_name,
-  std::string_view index_type_name,
-  std::string_view state_name,
-  std::string_view advance_fn_name,
-  std::string_view dereference_fn_name)
-{
+static std::tuple<std::string, std::string, std::string>
+make_input_transposed_iterator_sources(std::string_view value_type_name,
+                                       std::string_view index_type_name,
+                                       std::string_view state_name,
+                                       std::string_view advance_fn_name,
+                                       std::string_view dereference_fn_name) {
   static constexpr std::string_view it_state_src_tmpl = R"XXX(
 struct {0} {{
     {1} *ptr;
@@ -475,7 +455,8 @@
 )XXX";
 
   const std::string it_state_def_src =
-    std::format(it_state_src_tmpl, /* 0 */ state_name, /* 1 */ value_type_name, /* 2 */ index_type_name);
+      std::format(it_state_src_tmpl, /* 0 */ state_name,
+                  /* 1 */ value_type_name, /* 2 */ index_type_name);
 
   static constexpr std::string_view it_advance_fn_def_src_tmpl = R"XXX(
 extern "C" __device__ void {0}({1}* state, {2} offset)
@@ -485,7 +466,8 @@
 )XXX";
 
   const std::string it_advance_fn_def_src =
-    std::format(it_advance_fn_def_src_tmpl, /*0*/ advance_fn_name, state_name, index_type_name);
+      std::format(it_advance_fn_def_src_tmpl, /*0*/ advance_fn_name, state_name,
+                  index_type_name);
 
   static constexpr std::string_view it_dereference_fn_src_tmpl = R"XXX(
 extern "C" __device__ {1} {0}({2} *state) {{
@@ -496,19 +478,20 @@
 )XXX";
 
   const std::string it_dereference_fn_def_src =
-    std::format(it_dereference_fn_src_tmpl, /* 0 */ dereference_fn_name, /*1*/ value_type_name, /*2*/ state_name);
-
-  return std::make_tuple(it_state_def_src, it_advance_fn_def_src, it_dereference_fn_def_src);
+      std::format(it_dereference_fn_src_tmpl, /* 0 */ dereference_fn_name,
+                  /*1*/ value_type_name, /*2*/ state_name);
+
+  return std::make_tuple(it_state_def_src, it_advance_fn_def_src,
+                         it_dereference_fn_def_src);
 }
 
 struct SegmentedReduce_InputIterators_Fixture_Tag;
-C2H_TEST("SegmentedReduce works with input iterators", "[segmented_reduce]")
-{
+C2H_TEST("SegmentedReduce works with input iterators", "[segmented_reduce]") {
   // Sum over columns of matrix
   const std::size_t n_rows = 2048;
   const std::size_t n_cols = 128;
 
-  const std::size_t n_elems  = n_rows * n_cols;
+  const std::size_t n_elems = n_rows * n_cols;
   const std::size_t col_size = n_rows;
 
   using ValueT = float;
@@ -517,76 +500,88 @@
   host_input.reserve(n_elems);
   {
     auto inp_ = generate<int>(n_elems);
-    for (auto&& el : inp_)
-    {
+    for (auto &&el : inp_) {
       host_input.push_back(el);
     }
   }
   std::vector<ValueT> host_output(n_cols, 0);
 
-  pointer_t<ValueT> input_ptr(host_input); // copy from host to device
+  pointer_t<ValueT> input_ptr(host_input);   // copy from host to device
   pointer_t<ValueT> output_ptr(host_output); // copy from host to device
 
-  static constexpr std::string_view index_ty_name          = "unsigned long long";
-  static constexpr std::string_view offset_it_state_name   = "strided_offset_iterator_state_t";
-  static constexpr std::string_view offset_advance_fn_name = "advance_offset_it";
-  static constexpr std::string_view offset_deref_fn_name   = "dereference_offset_it";
-
-  const auto& [offset_iterator_state_src, offset_iterator_advance_src, offset_iterator_deref_src] =
-    make_step_counting_iterator_sources(
-      index_ty_name, offset_it_state_name, offset_advance_fn_name, offset_deref_fn_name);
+  static constexpr std::string_view index_ty_name = "unsigned long long";
+  static constexpr std::string_view offset_it_state_name =
+      "strided_offset_iterator_state_t";
+  static constexpr std::string_view offset_advance_fn_name =
+      "advance_offset_it";
+  static constexpr std::string_view offset_deref_fn_name =
+      "dereference_offset_it";
+
+  const auto &[offset_iterator_state_src, offset_iterator_advance_src,
+               offset_iterator_deref_src] =
+      make_step_counting_iterator_sources(index_ty_name, offset_it_state_name,
+                                          offset_advance_fn_name,
+                                          offset_deref_fn_name);
 
   iterator_t<SizeT, strided_offset_iterator_state_t> start_offset_it =
-    make_iterator<SizeT, strided_offset_iterator_state_t>(
-      {offset_it_state_name, offset_iterator_state_src},
-      {offset_advance_fn_name, offset_iterator_advance_src},
-      {offset_deref_fn_name, offset_iterator_deref_src});
+      make_iterator<SizeT, strided_offset_iterator_state_t>(
+          {offset_it_state_name, offset_iterator_state_src},
+          {offset_advance_fn_name, offset_iterator_advance_src},
+          {offset_deref_fn_name, offset_iterator_deref_src});
 
   start_offset_it.state.linear_id = 0;
-  start_offset_it.state.step      = col_size;
-
-  // a copy of offset iterator, so no need to define advance/dereference bodies, just reused those defined above
+  start_offset_it.state.step = col_size;
+
+  // a copy of offset iterator, so no need to define advance/dereference bodies,
+  // just reused those defined above
   iterator_t<SizeT, strided_offset_iterator_state_t> end_offset_it =
-    make_iterator<SizeT, strided_offset_iterator_state_t>(
-      {offset_it_state_name, ""}, {offset_advance_fn_name, ""}, {offset_deref_fn_name, ""});
+      make_iterator<SizeT, strided_offset_iterator_state_t>(
+          {offset_it_state_name, ""}, {offset_advance_fn_name, ""},
+          {offset_deref_fn_name, ""});
 
   end_offset_it.state.linear_id = 1;
-  end_offset_it.state.step      = col_size;
-
-  static constexpr std::string_view value_type_name              = "float";
-  static constexpr std::string_view input_it_state_name          = "input_transposed_iterator_state_t";
-  static constexpr std::string_view transpose_it_advance_fn_name = "advance_transposed_it";
-  static constexpr std::string_view transpose_it_deref_fn_name   = "dereference_transposed_it";
-
-  const auto& [transpose_it_state_src, transpose_it_advance_fn_src, transpose_it_deref_fn_src] =
-    make_input_transposed_iterator_sources(
-      value_type_name, index_ty_name, input_it_state_name, transpose_it_advance_fn_name, transpose_it_deref_fn_name);
-
-  iterator_t<ValueT, input_transposed_iterator_state_t> input_transposed_iterator_it =
-    make_iterator<ValueT, input_transposed_iterator_state_t>(
-      {input_it_state_name, transpose_it_state_src},
-      {transpose_it_advance_fn_name, transpose_it_advance_fn_src},
-      {transpose_it_deref_fn_name, transpose_it_deref_fn_src});
-
-  input_transposed_iterator_it.state.ptr       = input_ptr.ptr;
+  end_offset_it.state.step = col_size;
+
+  static constexpr std::string_view value_type_name = "float";
+  static constexpr std::string_view input_it_state_name =
+      "input_transposed_iterator_state_t";
+  static constexpr std::string_view transpose_it_advance_fn_name =
+      "advance_transposed_it";
+  static constexpr std::string_view transpose_it_deref_fn_name =
+      "dereference_transposed_it";
+
+  const auto &[transpose_it_state_src, transpose_it_advance_fn_src,
+               transpose_it_deref_fn_src] =
+      make_input_transposed_iterator_sources(
+          value_type_name, index_ty_name, input_it_state_name,
+          transpose_it_advance_fn_name, transpose_it_deref_fn_name);
+
+  iterator_t<ValueT, input_transposed_iterator_state_t>
+      input_transposed_iterator_it =
+          make_iterator<ValueT, input_transposed_iterator_state_t>(
+              {input_it_state_name, transpose_it_state_src},
+              {transpose_it_advance_fn_name, transpose_it_advance_fn_src},
+              {transpose_it_deref_fn_name, transpose_it_deref_fn_src});
+
+  input_transposed_iterator_it.state.ptr = input_ptr.ptr;
   input_transposed_iterator_it.state.linear_id = 0;
-  input_transposed_iterator_it.state.n_rows    = n_rows;
-  input_transposed_iterator_it.state.n_cols    = n_cols;
-
-  operation_t op = make_operation("op", get_reduce_op(get_type_info<ValueT>().type));
+  input_transposed_iterator_it.state.n_rows = n_rows;
+  input_transposed_iterator_it.state.n_cols = n_cols;
+
+  operation_t op =
+      make_operation("op", get_reduce_op(get_type_info<ValueT>().type));
   value_t<ValueT> init{0};
 
-  auto& build_cache    = get_cache<SegmentedReduce_InputIterators_Fixture_Tag>();
-  const auto& test_key = make_key<ValueT>();
-
-  segmented_reduce(
-    input_transposed_iterator_it, output_ptr, n_cols, start_offset_it, end_offset_it, op, init, build_cache, test_key);
-
-  for (size_t col_id = 0; col_id < n_cols; ++col_id)
-  {
+  auto &build_cache = get_cache<SegmentedReduce_InputIterators_Fixture_Tag>();
+  const auto &test_key = make_key<ValueT>();
+
+  segmented_reduce(input_transposed_iterator_it, output_ptr, n_cols,
+                   start_offset_it, end_offset_it, op, init, build_cache,
+                   test_key);
+
+  for (size_t col_id = 0; col_id < n_cols; ++col_id) {
     ValueT col_sum = 0;
-    for (size_t row_id = 0; row_id < n_rows; ++row_id)
-    {
+    for (size_t row_id = 0; row_id < n_rows; ++row_id) {
       col_sum += host_input[row_id * n_cols + col_id];
     }
     host_output[col_id] = col_sum;
@@ -596,149 +591,142 @@
   REQUIRE(host_actual == host_output);
 }
 
-template <typename ValueT>
-struct host_offset_functor_state
-{
+template <typename ValueT> struct host_offset_functor_state {
   ValueT m_p;
   ValueT m_min;
 };
 
-template <typename ValueT, typename DataT>
-struct host_check_functor_state
-{
+template <typename ValueT, typename DataT> struct host_check_functor_state {
   ValueT m_p;
   ValueT m_min;
-  DataT* m_ptr;
+  DataT *m_ptr;
 };
 
 template <typename StateT>
-void host_advance_transform_it_state(void* state, cccl_increment_t offset)
-{
-  auto st      = reinterpret_cast<StateT*>(state);
+void host_advance_transform_it_state(void *state, cccl_increment_t offset) {
+  auto st = reinterpret_cast<StateT *>(state);
   using IndexT = decltype(st->base_it_state.value);
 
-  if constexpr (std::is_signed_v<IndexT>)
-  {
+  if constexpr (std::is_signed_v<IndexT>) {
     st->base_it_state.value += offset.signed_offset;
-  }
-  else
-  {
+  } else {
     st->base_it_state.value += offset.unsigned_offset;
   }
 }
 
-namespace validate
-{
+namespace validate {
 
 using BuildResultT = cccl_device_reduce_build_result_t;
 
-struct reduce_cleanup
-{
-  CUresult operator()(BuildResultT* build_data) const noexcept
-  {
+struct reduce_cleanup {
+  CUresult operator()(BuildResultT *build_data) const noexcept {
     return cccl_device_reduce_cleanup(build_data);
   }
 };
 
-struct reduce_build
-{
+struct reduce_build {
   template <typename... Ts>
-  CUresult operator()(
-    BuildResultT* build_ptr, cccl_iterator_t input, cccl_iterator_t output, uint64_t, Ts... args) const noexcept
-  {
+  CUresult operator()(BuildResultT *build_ptr, cccl_iterator_t input,
+                      cccl_iterator_t output, uint64_t,
+                      Ts... args) const noexcept {
     return cccl_device_reduce_build(build_ptr, input, output, args...);
   }
 };
 
-struct reduce_run
-{
-  template <typename... Ts>
-  CUresult operator()(Ts... args) const noexcept
-  {
+struct reduce_run {
+  template <typename... Ts> CUresult operator()(Ts... args) const noexcept {
     return cccl_device_reduce(args...);
   }
 };
 
-using reduce_deleter       = BuildResultDeleter<BuildResultT, reduce_cleanup>;
-using reduce_build_cache_t = build_cache_t<std::string, result_wrapper_t<BuildResultT, reduce_deleter>>;
-
-template <typename Tag>
-auto& get_cache()
-{
+using reduce_deleter = BuildResultDeleter<BuildResultT, reduce_cleanup>;
+using reduce_build_cache_t =
+    build_cache_t<std::string, result_wrapper_t<BuildResultT, reduce_deleter>>;
+
+template <typename Tag> auto &get_cache() {
   return fixture<reduce_build_cache_t, Tag>::get_or_create().get_value();
 }
 
 struct Reduce_Pointer_Fixture_Tag;
 
 template <typename... Ts>
-void reduce_for_pointer_inputs(
-  cccl_iterator_t input, cccl_iterator_t output, uint64_t num_items, cccl_op_t op, cccl_value_t init)
-{
-  auto& build_cache    = get_cache<Reduce_Pointer_Fixture_Tag>();
-  const auto& test_key = make_key<Ts...>();
+void reduce_for_pointer_inputs(cccl_iterator_t input, cccl_iterator_t output,
+                               uint64_t num_items, cccl_op_t op,
+                               cccl_value_t init) {
+  auto &build_cache = get_cache<Reduce_Pointer_Fixture_Tag>();
+  const auto &test_key = make_key<Ts...>();
 
   AlgorithmExecute<BuildResultT, reduce_build, reduce_cleanup, reduce_run>(
-    build_cache, test_key, input, output, num_items, op, init);
+      build_cache, test_key, input, output, num_items, op, init);
 }
 
 } // namespace validate
 
 struct SegmentedReduce_LargeNumSegments_Fixture_Tag;
-C2H_TEST("SegmentedReduce works with large num_segments", "[segmented_reduce]")
-{
-  using DataT  = signed short;
+C2H_TEST("SegmentedReduce works with large num_segments",
+         "[segmented_reduce]") {
+  using DataT = signed short;
   using IndexT = signed long long;
 
-  static constexpr std::string_view data_ty_name  = "signed short";
+  static constexpr std::string_view data_ty_name = "signed short";
   static constexpr std::string_view index_ty_name = "signed long long";
 
   // Segment sizes vary in range [min, min + p) in a linear progression
   // and restart periodically. Size of segment with 0-based index k is
   // min + (k % p)
   const IndexT min = 265;
-  const IndexT p   = 163;
-
-  static constexpr IndexT n_segments_base          = (IndexT(1) << 15) + (IndexT(1) << 3);
+  const IndexT p = 163;
+
+  static constexpr IndexT n_segments_base =
+      (IndexT(1) << 15) + (IndexT(1) << 3);
   static constexpr IndexT n_segments_under_int_max = n_segments_base << 10;
   static_assert(n_segments_under_int_max < INT_MAX);
 
   static constexpr IndexT n_segments_over_int_max = n_segments_base << 16;
   static_assert(n_segments_over_int_max > INT_MAX);
 
-  const IndexT n_segments = GENERATE(n_segments_under_int_max, n_segments_over_int_max);
+  const IndexT n_segments =
+      GENERATE(n_segments_under_int_max, n_segments_over_int_max);
 
   // first define constant iterator:
   //   iterators.ConstantIterator(np.int8(1))
 
-  auto input_const_it        = make_constant_iterator<DataT>(std::string{data_ty_name});
+  auto input_const_it =
+      make_constant_iterator<DataT>(std::string{data_ty_name});
   input_const_it.state.value = DataT(1);
 
   // Build counting iterator:   iterators.CountingIterator(np.int64(-1))
 
   // N.B.: Even though make_counting_iterator helper function exists, we need
-  // source code for advance and dereference functions associated with counting iterator
-  // to build transformed_iterator needed by this example
-
-  static constexpr std::string_view counting_it_state_name      = "counting_iterator_state_t";
-  static constexpr std::string_view counting_it_advance_fn_name = "advance_counting_it";
-  static constexpr std::string_view counting_it_deref_fn_name   = "dereference_counting_it";
-
-  const auto [counting_it_state_src, counting_it_advance_fn_src, counting_it_deref_fn_src] =
-    make_counting_iterator_sources(
-      index_ty_name, counting_it_state_name, counting_it_advance_fn_name, counting_it_deref_fn_name);
+  // source code for advance and dereference functions associated with counting
+  // iterator to build transformed_iterator needed by this example
+
+  static constexpr std::string_view counting_it_state_name =
+      "counting_iterator_state_t";
+  static constexpr std::string_view counting_it_advance_fn_name =
+      "advance_counting_it";
+  static constexpr std::string_view counting_it_deref_fn_name =
+      "dereference_counting_it";
+
+  const auto [counting_it_state_src, counting_it_advance_fn_src,
+              counting_it_deref_fn_src] =
+      make_counting_iterator_sources(index_ty_name, counting_it_state_name,
+                                     counting_it_advance_fn_name,
+                                     counting_it_deref_fn_name);
 
   // Build transformation operation: offset_functor
 
-  static constexpr std::string_view offset_functor_name           = "offset_functor";
-  static constexpr std::string_view offset_functor_state_name     = "offset_functor_state";
+  static constexpr std::string_view offset_functor_name = "offset_functor";
+  static constexpr std::string_view offset_functor_state_name =
+      "offset_functor_state";
   static constexpr std::string_view offset_functor_state_src_tmpl = R"XXX(
 struct {0} {{
   {1} m_p;
   {1} m_min;
 }};
 )XXX";
-  const std::string offset_functor_state_src =
-    std::format(offset_functor_state_src_tmpl, offset_functor_state_name, index_ty_name);
+  const std::string offset_functor_state_src = std::format(
+      offset_functor_state_src_tmpl, offset_functor_state_name, index_ty_name);
 
   static constexpr std::string_view offset_functor_src_tmpl = R"XXX(
 extern "C" __device__ {2} {0}({1} *functor_state, {2} n) {{
@@ -766,7 +754,8 @@
 }}
 )XXX";
   const std::string offset_functor_src =
-    std::format(offset_functor_src_tmpl, offset_functor_name, offset_functor_state_name, index_ty_name);
+      std::format(offset_functor_src_tmpl, offset_functor_name,
+                  offset_functor_state_name, index_ty_name);
 
   // Building transform_iterator
 
@@ -776,34 +765,36 @@
   */
 
   auto start_offsets_it =
-    make_stateful_transform_input_iterator<IndexT, counting_iterator_state_t<IndexT>, host_offset_functor_state<IndexT>>(
-      index_ty_name,
-      {counting_it_state_name, counting_it_state_src},
-      {counting_it_advance_fn_name, counting_it_advance_fn_src},
-      {counting_it_deref_fn_name, counting_it_deref_fn_src},
-      {offset_functor_state_name, offset_functor_state_src},
-      {offset_functor_name, offset_functor_src});
+      make_stateful_transform_input_iterator<IndexT,
+                                             counting_iterator_state_t<IndexT>,
+                                             host_offset_functor_state<IndexT>>(
+          index_ty_name, {counting_it_state_name, counting_it_state_src},
+          {counting_it_advance_fn_name, counting_it_advance_fn_src},
+          {counting_it_deref_fn_name, counting_it_deref_fn_src},
+          {offset_functor_state_name, offset_functor_state_src},
+          {offset_functor_name, offset_functor_src});
 
   // Initialize the state of start_offset_it
   start_offsets_it.state.base_it_state.value = IndexT(-1);
-  start_offsets_it.state.functor_state.m_p   = IndexT(p);
+  start_offsets_it.state.functor_state.m_p = IndexT(p);
   start_offsets_it.state.functor_state.m_min = IndexT(min);
 
   using HostTransformStateT = decltype(start_offsets_it.state);
 
-  // end_offsets_it reuses advance/dereference definitions provided by start_offsets_it
+  // end_offsets_it reuses advance/dereference definitions provided by
+  // start_offsets_it
   constexpr std::string_view reuse_prior_definitions = "";
 
   auto end_offsets_it = make_iterator<IndexT, HostTransformStateT>(
-    {start_offsets_it.state_name, reuse_prior_definitions},
-    {start_offsets_it.advance.name, reuse_prior_definitions},
-    {start_offsets_it.dereference.name, reuse_prior_definitions});
+      {start_offsets_it.state_name, reuse_prior_definitions},
+      {start_offsets_it.advance.name, reuse_prior_definitions},
+      {start_offsets_it.dereference.name, reuse_prior_definitions});
 
   // Initialize the state of end_offset_it
   end_offsets_it.state.base_it_state.value = IndexT(0);
-  end_offsets_it.state.functor_state       = start_offsets_it.state.functor_state;
-
-  static constexpr std::string_view binary_op_name     = "_plus";
+  end_offsets_it.state.functor_state = start_offsets_it.state.functor_state;
+
+  static constexpr std::string_view binary_op_name = "_plus";
   static constexpr std::string_view binary_op_src_tmpl = R"XXX(
 extern "C" __device__ void {0}(const void *x1_p, const void *x2_p, void *out_p) {{
   const {1} *x1_tp = static_cast<const {1}*>(x1_p);
@@ -813,7 +804,8 @@
 }}
 )XXX";
 
-  const std::string binary_op_src = std::format(binary_op_src_tmpl, binary_op_name, data_ty_name);
+  const std::string binary_op_src =
+      std::format(binary_op_src_tmpl, binary_op_name, data_ty_name);
 
   auto binary_op = make_operation(binary_op_name, binary_op_src);
 
@@ -821,36 +813,33 @@
   pointer_t<DataT> res(n_segments);
 
   auto cccl_start_offsets_it = static_cast<cccl_iterator_t>(start_offsets_it);
-  auto cccl_end_offsets_it   = static_cast<cccl_iterator_t>(end_offsets_it);
+  auto cccl_end_offsets_it = static_cast<cccl_iterator_t>(end_offsets_it);
 
   // set host_advance functions
-  cccl_start_offsets_it.host_advance = &host_advance_transform_it_state<HostTransformStateT>;
-  cccl_end_offsets_it.host_advance   = &host_advance_transform_it_state<HostTransformStateT>;
+  cccl_start_offsets_it.host_advance =
+      &host_advance_transform_it_state<HostTransformStateT>;
+  cccl_end_offsets_it.host_advance =
+      &host_advance_transform_it_state<HostTransformStateT>;
 
   value_t<DataT> h_init{DataT{0}};
 
-  auto& build_cache    = get_cache<SegmentedReduce_LargeNumSegments_Fixture_Tag>();
-  const auto& test_key = make_key<IndexT, DataT>();
+  auto &build_cache = get_cache<SegmentedReduce_LargeNumSegments_Fixture_Tag>();
+  const auto &test_key = make_key<IndexT, DataT>();
 
   // launch segmented reduce
-  segmented_reduce(
-    input_const_it,
-    res,
-    n_segments,
-    cccl_start_offsets_it,
-    cccl_end_offsets_it,
-    binary_op,
-    h_init,
-    build_cache,
-    test_key);
+  segmented_reduce(input_const_it, res, n_segments, cccl_start_offsets_it,
+                   cccl_end_offsets_it, binary_op, h_init, build_cache,
+                   test_key);
 
   // Build validation call using device_reduce
-  using CmpT                             = int;
+  using CmpT = int;
   constexpr std::string_view cmp_ty_name = "int";
 
-  // check functor transforms computed values to comparison value against the expected result
-  static constexpr std::string_view check_functor_name           = "check_functor";
-  static constexpr std::string_view check_functor_state_name     = "check_functor_state";
+  // check functor transforms computed values to comparison value against the
+  // expected result
+  static constexpr std::string_view check_functor_name = "check_functor";
+  static constexpr std::string_view check_functor_state_name =
+      "check_functor_state";
   static constexpr std::string_view check_functor_state_src_tmpl = R"XXX(
 struct {0} {{
   {1} m_p;
@@ -859,7 +848,8 @@
 }};
 )XXX";
   const std::string check_functor_state_src =
-    std::format(check_functor_state_src_tmpl, check_functor_state_name, index_ty_name, data_ty_name);
+      std::format(check_functor_state_src_tmpl, check_functor_state_name,
+                  index_ty_name, data_ty_name);
 
   static constexpr std::string_view check_functor_src_tmpl = R"XXX(
 extern "C" __device__ {4} {0}({1} *functor_state, {2} n) {{
@@ -877,24 +867,24 @@
   return (expected == actual);
 }}
 )XXX";
-  static constexpr std::string_view common_ty_name         = index_ty_name;
-  const std::string check_functor_src                      = std::format(
-    check_functor_src_tmpl, check_functor_name, check_functor_state_name, index_ty_name, common_ty_name, cmp_ty_name);
+  static constexpr std::string_view common_ty_name = index_ty_name;
+  const std::string check_functor_src = std::format(
+      check_functor_src_tmpl, check_functor_name, check_functor_state_name,
+      index_ty_name, common_ty_name, cmp_ty_name);
 
   // Building transform_iterator
-  auto check_it = make_stateful_transform_input_iterator<CmpT,
-                                                         counting_iterator_state_t<IndexT>,
-                                                         host_check_functor_state<IndexT, DataT>>(
-    cmp_ty_name,
-    {counting_it_state_name, counting_it_state_src},
-    {counting_it_advance_fn_name, counting_it_advance_fn_src},
-    {counting_it_deref_fn_name, counting_it_deref_fn_src},
-    {check_functor_state_name, check_functor_state_src},
-    {check_functor_name, check_functor_src});
+  auto check_it = make_stateful_transform_input_iterator<
+      CmpT, counting_iterator_state_t<IndexT>,
+      host_check_functor_state<IndexT, DataT>>(
+      cmp_ty_name, {counting_it_state_name, counting_it_state_src},
+      {counting_it_advance_fn_name, counting_it_advance_fn_src},
+      {counting_it_deref_fn_name, counting_it_deref_fn_src},
+      {check_functor_state_name, check_functor_state_src},
+      {check_functor_name, check_functor_src});
 
   // Initialize the state of check_it
   check_it.state.base_it_state.value = IndexT(0);
-  check_it.state.functor_state.m_p   = IndexT(p);
+  check_it.state.functor_state.m_p = IndexT(p);
   check_it.state.functor_state.m_min = IndexT(min);
   check_it.state.functor_state.m_ptr = res.ptr;
 
@@ -905,7 +895,7 @@
 
   static constexpr std::string_view cmp_combine_op_name = "_logical_and";
   static constexpr std::string_view cmp_combine_op_src_tmpl =
-    R"XXX(
+      R"XXX(
 extern "C" __device__ void {0}(const void *x1_p, const void *x2_p, void *out_p) {{
   const {1} one = 1;
   const {1} zero = 0;
@@ -914,11 +904,13 @@
   *static_cast<{1}*>(out_p) = b1 * b2;
 }}
 )XXX";
-  const std::string cmp_combine_op_src = std::format(cmp_combine_op_src_tmpl, cmp_combine_op_name, cmp_ty_name);
+  const std::string cmp_combine_op_src =
+      std::format(cmp_combine_op_src_tmpl, cmp_combine_op_name, cmp_ty_name);
 
   auto cmp_combine_op = make_operation(cmp_combine_op_name, cmp_combine_op_src);
 
-  validate::reduce_for_pointer_inputs<IndexT, DataT>(check_it, as_expected, n_segments, cmp_combine_op, _true);
+  validate::reduce_for_pointer_inputs<IndexT, DataT>(
+      check_it, as_expected, n_segments, cmp_combine_op, _true);
 
   REQUIRE(expected_value == std::vector<CmpT>(as_expected)[0]);
 }