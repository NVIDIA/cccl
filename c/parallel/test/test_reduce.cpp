--- conflicted
+++ resolved
@@ -109,7 +109,7 @@
   REQUIRE(output == expected);
 }
 
-using integral_types = c2h::type_list<int32_t, uint32_t, int64_t, uint64_t>;
+struct Reduce_IntegralTypes_WellKnown_Fixture_Tag;
 C2H_TEST("Reduce works with integral types with well-known operations", "[reduce][well_known]", integral_types)
 {
   using T = c2h::get<0, TestType>;
@@ -121,7 +121,10 @@
   pointer_t<T> output_ptr(1);
   value_t<T> init{T{42}};
 
-  reduce(input_ptr, output_ptr, num_items, op, init);
+  auto& build_cache    = get_cache<Reduce_IntegralTypes_WellKnown_Fixture_Tag>();
+  const auto& test_key = make_key<T>();
+
+  reduce(input_ptr, output_ptr, num_items, op, init, build_cache, test_key);
 
   const T output   = output_ptr[0];
   const T expected = std::accumulate(input.begin(), input.end(), init.value);
@@ -172,7 +175,7 @@
   REQUIRE(output.b == expected.b);
 }
 
-<<<<<<< HEAD
+struct Reduce_CustomTypes_WellKnown_Fixture_Tag;
 C2H_TEST("Reduce works with custom types with well-known operations", "[reduce][well_known]")
 {
   const std::size_t num_items = GENERATE(0, 42, take(4, random(1 << 12, 1 << 24)));
@@ -180,8 +183,11 @@
   operation_t op_state = make_operation(
     "op",
     "struct pair { short a; size_t b; };\n"
-    "extern \"C\" __device__ pair op(pair lhs, pair rhs) {\n"
-    "  return pair{ lhs.a + rhs.a, lhs.b + rhs.b };\n"
+    "extern \"C\" __device__ void op(void* lhs_ptr, void* rhs_ptr, void* out_ptr) {\n"
+    "  pair* lhs = static_cast<pair*>(lhs_ptr);\n"
+    "  pair* rhs = static_cast<pair*>(rhs_ptr);\n"
+    "  pair* out = static_cast<pair*>(out_ptr);\n"
+    "  *out = pair{ lhs->a + rhs->a, lhs->b + rhs->b };\n"
     "}");
   cccl_op_t op                = op_state;
   op.type                     = cccl_op_kind_t::CCCL_PLUS;
@@ -196,7 +202,10 @@
   pointer_t<pair> output_ptr(1);
   value_t<pair> init{pair{4, 2}};
 
-  reduce(input_ptr, output_ptr, num_items, op, init);
+  auto& build_cache    = get_cache<Reduce_CustomTypes_WellKnown_Fixture_Tag>();
+  const auto& test_key = make_key<pair>();
+
+  reduce(input_ptr, output_ptr, num_items, op, init, build_cache, test_key);
 
   const pair output   = output_ptr[0];
   const pair expected = std::accumulate(input.begin(), input.end(), init.value, [](const pair& lhs, const pair& rhs) {
@@ -206,9 +215,7 @@
   REQUIRE(output.b == expected.b);
 }
 
-=======
 struct Reduce_InputIterators_Fixture_Tag;
->>>>>>> 0d301196
 C2H_TEST("Reduce works with input iterators", "[reduce]")
 {
   const std::size_t num_items = GENERATE(1, 42, take(4, random(1 << 12, 1 << 16)));
