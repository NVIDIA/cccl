--- conflicted
+++ resolved
@@ -205,10 +205,7 @@
   }
 }
 
-<<<<<<< HEAD
-C2H_TEST("Scan works with input and output iterators", "[scan]")
-=======
-TEST_CASE("Scan works with reverse input iterators", "[scan]")
+C2H_TEST("Scan works with reverse input iterators", "[scan]")
 {
   const std::size_t num_items = GENERATE(1, 42, take(4, random(1 << 12, 1 << 16)));
   operation_t op              = make_operation("op", get_reduce_op(get_type_info<int>().type));
@@ -230,7 +227,29 @@
   }
 }
 
-TEST_CASE("Scan works with reverse output iterators", "[scan]")
+C2H_TEST("Scan works with reverse input iterators", "[scan]")
+{
+  const std::size_t num_items = GENERATE(1, 42, take(4, random(1 << 12, 1 << 16)));
+  operation_t op              = make_operation("op", get_reduce_op(get_type_info<int>().type));
+  iterator_t<int, random_access_iterator_state_t<int>> input_it =
+    make_reverse_iterator<int>(iterator_kind::INPUT, "int");
+  std::vector<int> input = generate<int>(num_items);
+  pointer_t<int> input_ptr(input);
+  input_it.state.data = input_ptr.ptr + num_items - 1;
+  pointer_t<int> output_it(num_items);
+  value_t<int> init{42};
+
+  scan(input_it, output_it, num_items, op, init, false);
+
+  std::vector<int> expected(num_items);
+  std::exclusive_scan(input.rbegin(), input.rend(), expected.begin(), init.value);
+  if (num_items > 0)
+  {
+    REQUIRE(expected == std::vector<int>(output_it));
+  }
+}
+
+C2H_TEST("Scan works with reverse output iterators", "[scan]")
 {
   const int num_items = GENERATE(1, 42, take(4, random(1 << 12, 1 << 16)));
   operation_t op      = make_operation("op", get_reduce_op(get_type_info<int>().type));
@@ -253,8 +272,7 @@
   }
 }
 
-TEST_CASE("Scan works with input and output iterators", "[scan]")
->>>>>>> bd60840e
+C2H_TEST("Scan works with input and output iterators", "[scan]")
 {
   const int num_items = GENERATE(1, 42, take(4, random(1 << 12, 1 << 16)));
   operation_t op      = make_operation("op", get_reduce_op(get_type_info<int>().type));
