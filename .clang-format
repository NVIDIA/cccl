# Note that we don't specify the language in this file because some files are
# detected as Cpp, but others are detected as ObjC and we want this formatting
# to apply to all types of files.
BasedOnStyle: LLVM
AccessModifierOffset: -2
AlignAfterOpenBracket: Align
AlignConsecutiveAssignments: Consecutive
AlignConsecutiveBitFields: Consecutive
AlignConsecutiveMacros: Consecutive
AlignEscapedNewlines: Left
AlignOperands: AlignAfterOperator
AllowAllArgumentsOnNextLine: true
AlignTrailingComments:
  Kind: Never
AllowAllParametersOfDeclarationOnNextLine: true
AllowAllConstructorInitializersOnNextLine: true
AllowShortBlocksOnASingleLine: false
AllowShortCaseLabelsOnASingleLine: false
AllowShortFunctionsOnASingleLine: Empty
AllowShortIfStatementsOnASingleLine: Never
AllowShortLambdasOnASingleLine: Empty
AllowShortLoopsOnASingleLine: false
AlwaysBreakAfterReturnType: None
AlwaysBreakTemplateDeclarations: Yes
AttributeMacros: [
                  '_CCCL_ALIGNAS_TYPE',
                  '_CCCL_ALIGNAS',
                  '_CCCL_CONSTEXPR_CXX20',
                  '_CCCL_CONSTEXPR_CXX23',
                  '_CCCL_DEVICE',
                  '_CCCL_FORCEINLINE',
                  '_CCCL_HIDE_FROM_ABI',
                  '_CCCL_HOST_DEVICE',
                  '_CCCL_HOST',
                  '_CCCL_NO_UNIQUE_ADDRESS',
                  '_CCCL_NODISCARD_FRIEND',
                  '_CCCL_TYPE_VISIBILITY_DEFAULT',
                  '_CCCL_VISIBILITY_HIDDEN',
                  'CUB_RUNTIME_FUNCTION',
                  'CUB_DETAIL_KERNEL_ATTRIBUTES',
                  'THRUST_RUNTIME_FUNCTION',
                  'THRUST_DETAIL_KERNEL_ATTRIBUTES',
<<<<<<< HEAD
                  '_LIBCUDACXX_DEPRECATED_IN_CXX11',
                  '_LIBCUDACXX_DEPRECATED_IN_CXX14',
                  '_LIBCUDACXX_DEPRECATED_IN_CXX17',
=======
>>>>>>> 4679e61c
                  '_LIBCUDACXX_DEPRECATED_IN_CXX20',
                  '_LIBCUDACXX_DEPRECATED',
                  '_LIBCUDACXX_HIDE_FROM_ABI',
                  '_CUDAX_API',
                  '_CUDAX_HOST_API',
                  '_CUDAX_DEVICE_API',
                  '_CUDAX_TRIVIAL_API',
                  '_CUDAX_TRIVIAL_HOST_API',
                  '_CUDAX_TRIVIAL_DEVICE_API',
                 ]
BinPackArguments: false
BinPackParameters: false
BreakBeforeBraces: Custom
BraceWrapping:
  AfterCaseLabel: false
  AfterClass: true
  AfterControlStatement: true
  AfterEnum: true
  AfterFunction: true
  AfterNamespace: true
  AfterStruct: true
  AfterUnion: true
  BeforeCatch: true
  BeforeElse: true
  IndentBraces: false
  SplitEmptyFunction: false
  SplitEmptyRecord: false
BreakBeforeConceptDeclarations: true
BreakBeforeBinaryOperators: NonAssignment
BreakBeforeTernaryOperators: true
BreakConstructorInitializers: BeforeComma
BreakInheritanceList: BeforeComma
ColumnLimit: 120
CompactNamespaces: false
ContinuationIndentWidth: 2
EmptyLineAfterAccessModifier: Never
EmptyLineBeforeAccessModifier: Always
FixNamespaceComments: true
IndentWrappedFunctionNames: false
IncludeBlocks:   Regroup
IncludeCategories:
  - Regex:           '^<cuda/experimental/__async/sender/prologue.cuh>'
    Priority:            0x7FFFFFFF
    SortPriority:        0x7FFFFFFF
  - Regex:           '^<(cuda/std/detail/__config|cub/config.cuh|thrust/detail/config.h|thrust/system/cuda/config.h)'
    Priority:            0
    SortPriority:        0
  - Regex:           '^<cub/'
    Priority:            2
    SortPriority:        1
  - Regex:           '^<thrust/'
    Priority:            3
    SortPriority:        2
  - Regex:           '^<cuda/experimental'
    Priority:            5
    SortPriority:        4
  - Regex:           '^<cuda/'
    Priority:            4
    SortPriority:        3
  - Regex:           '^<[a-z_]*>$'
    Priority:            6
    SortPriority:        5
  - Regex:           '^<cuda'
    Priority:            0
    SortPriority:        0
InsertBraces: true
IndentCaseLabels: true
InsertNewlineAtEOF: true
InsertTrailingCommas: Wrapped
IndentRequires: true
IndentPPDirectives: AfterHash
IndentWidth: 2
KeepEmptyLinesAtTheStartOfBlocks: false
MaxEmptyLinesToKeep: 1
Macros:
- _CCCL_TEMPLATE(...)=template<...>
- _CCCL_REQUIRES(...)=requires (...)
WhitespaceSensitiveMacros:
- _CCCL_HAS_INCLUDE
NamespaceIndentation: None
PackConstructorInitializers: Never
PenaltyBreakAssignment: 30
PenaltyBreakBeforeFirstCallParameter: 50
PenaltyBreakComment: 0
PenaltyBreakFirstLessLess: 0
PenaltyBreakString: 70
PenaltyBreakTemplateDeclaration: 0
PenaltyExcessCharacter: 100
PenaltyReturnTypeOnItsOwnLine: 90
PenaltyIndentedWhitespace: 2
PointerAlignment: Left
ReflowComments: true
RemoveSemicolon: false
SortIncludes: CaseInsensitive
SpaceAfterCStyleCast: true
SpaceAfterLogicalNot: false
SpaceAfterTemplateKeyword: true
SpaceBeforeAssignmentOperators: true
SpaceBeforeCpp11BracedList: false
SpaceBeforeCtorInitializerColon: true
SpaceBeforeInheritanceColon: true
SpaceBeforeParens: ControlStatements
SpaceBeforeRangeBasedForLoopColon: true
SpaceInEmptyParentheses: false
SpacesBeforeTrailingComments: 1
SpacesInAngles: Never
SpacesInCStyleCastParentheses: false
SpacesInParentheses: false
SpacesInSquareBrackets: false
Standard: c++20
StatementMacros: [
  '_CCCL_EXEC_CHECK_DISABLE',
  'CUB_NAMESPACE_BEGIN',
  'CUB_NAMESPACE_END',
  'THRUST_NAMESPACE_BEGIN',
  'THRUST_NAMESPACE_END',
  '_LIBCUDACXX_BEGIN_NAMESPACE_STD',
  '_LIBCUDACXX_END_NAMESPACE_STD',
  '_LIBCUDACXX_BEGIN_NAMESPACE_STD_NOVERSION',
  '_LIBCUDACXX_END_NAMESPACE_STD_NOVERSION',
  '_LIBCUDACXX_BEGIN_NAMESPACE_RANGES',
  '_LIBCUDACXX_END_NAMESPACE_RANGES',
  '_LIBCUDACXX_BEGIN_NAMESPACE_RANGES_ABI',
  '_LIBCUDACXX_END_NAMESPACE_RANGES_ABI',
  '_LIBCUDACXX_BEGIN_NAMESPACE_CPO',
  '_LIBCUDACXX_END_NAMESPACE_CPO',
  '_LIBCUDACXX_BEGIN_NAMESPACE_VIEWS',
  '_LIBCUDACXX_END_NAMESPACE_VIEWS',
]
TabWidth: 2
UseTab: Never<|MERGE_RESOLUTION|>--- conflicted
+++ resolved
@@ -40,12 +40,6 @@
                   'CUB_DETAIL_KERNEL_ATTRIBUTES',
                   'THRUST_RUNTIME_FUNCTION',
                   'THRUST_DETAIL_KERNEL_ATTRIBUTES',
-<<<<<<< HEAD
-                  '_LIBCUDACXX_DEPRECATED_IN_CXX11',
-                  '_LIBCUDACXX_DEPRECATED_IN_CXX14',
-                  '_LIBCUDACXX_DEPRECATED_IN_CXX17',
-=======
->>>>>>> 4679e61c
                   '_LIBCUDACXX_DEPRECATED_IN_CXX20',
                   '_LIBCUDACXX_DEPRECATED',
                   '_LIBCUDACXX_HIDE_FROM_ABI',
