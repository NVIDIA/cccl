# Note that we don't specify the language in this file because some files are
# detected as Cpp, but others are detected as ObjC and we want this formatting
# to apply to all types of files.
BasedOnStyle: LLVM
AccessModifierOffset: -2
AlignAfterOpenBracket: Align
AlignConsecutiveAssignments: Consecutive
AlignConsecutiveBitFields: Consecutive
AlignConsecutiveMacros: Consecutive
AlignEscapedNewlines: Left
AlignOperands: AlignAfterOperator
AllowAllArgumentsOnNextLine: true
AlignTrailingComments:
  Kind: Never
AllowAllParametersOfDeclarationOnNextLine: true
AllowAllConstructorInitializersOnNextLine: true
AllowShortBlocksOnASingleLine: false
AllowShortCaseLabelsOnASingleLine: false
AllowShortFunctionsOnASingleLine: Empty
AllowShortIfStatementsOnASingleLine: Never
AllowShortLambdasOnASingleLine: Empty
AllowShortLoopsOnASingleLine: false
AlwaysBreakAfterReturnType: None
AlwaysBreakTemplateDeclarations: Yes
AttributeMacros: [
                  '_CCCL_ALIGNAS_TYPE',
                  '_CCCL_ALIGNAS',
                  '_CCCL_CONSTEXPR_CXX20',
                  '_CCCL_CONSTEXPR_CXX23',
                  '_CCCL_DEVICE',
                  '_CCCL_FALLTHROUGH',
                  '_CCCL_FORCEINLINE',
                  '_CCCL_HIDE_FROM_ABI',
                  '_CCCL_HOST_DEVICE',
                  '_CCCL_HOST',
                  '_CCCL_NO_UNIQUE_ADDRESS',
                  '_CCCL_NODISCARD_FRIEND',
<<<<<<< HEAD
                  '_CCCL_NODISCARD',
=======
                  '_CCCL_NORETURN',
>>>>>>> 6f4247bb
                  '_CCCL_TYPE_VISIBILITY_DEFAULT',
                  '_CCCL_VISIBILITY_HIDDEN',
                  'CUB_RUNTIME_FUNCTION',
                  'CUB_DETAIL_KERNEL_ATTRIBUTES',
                  'THRUST_RUNTIME_FUNCTION',
                  'THRUST_DETAIL_KERNEL_ATTRIBUTES',
                  '_LIBCUDACXX_DEPRECATED_IN_CXX11',
                  '_LIBCUDACXX_DEPRECATED_IN_CXX14',
                  '_LIBCUDACXX_DEPRECATED_IN_CXX17',
                  '_LIBCUDACXX_DEPRECATED_IN_CXX20',
                  '_LIBCUDACXX_DEPRECATED',
                  '_LIBCUDACXX_HIDE_FROM_ABI',
                  '_CUDAX_API',
                  '_CUDAX_HOST_API',
                  '_CUDAX_DEVICE_API',
                  '_CUDAX_TRIVIAL_API',
                  '_CUDAX_TRIVIAL_HOST_API',
                  '_CUDAX_TRIVIAL_DEVICE_API',
                 ]
BinPackArguments: false
BinPackParameters: false
BreakBeforeBraces: Custom
BraceWrapping:
  AfterCaseLabel: false
  AfterClass: true
  AfterControlStatement: true
  AfterEnum: true
  AfterFunction: true
  AfterNamespace: true
  AfterStruct: true
  AfterUnion: true
  BeforeCatch: true
  BeforeElse: true
  IndentBraces: false
  SplitEmptyFunction: false
  SplitEmptyRecord: false
BreakBeforeConceptDeclarations: true
BreakBeforeBinaryOperators: NonAssignment
BreakBeforeTernaryOperators: true
BreakConstructorInitializers: BeforeComma
BreakInheritanceList: BeforeComma
ColumnLimit: 120
CompactNamespaces: false
ContinuationIndentWidth: 2
EmptyLineAfterAccessModifier: Never
EmptyLineBeforeAccessModifier: Always
FixNamespaceComments: true
IndentWrappedFunctionNames: false
IncludeBlocks:   Regroup
IncludeCategories:
  - Regex:           '^<cuda/experimental/__async/sender/prologue.cuh>'
    Priority:            0x7FFFFFFF
    SortPriority:        0x7FFFFFFF
  - Regex:           '^<(cuda/std/detail/__config|cub/config.cuh|thrust/detail/config.h|thrust/system/cuda/config.h)'
    Priority:            0
    SortPriority:        0
  - Regex:           '^<cub/'
    Priority:            2
    SortPriority:        1
  - Regex:           '^<thrust/'
    Priority:            3
    SortPriority:        2
  - Regex:           '^<cuda/experimental'
    Priority:            5
    SortPriority:        4
  - Regex:           '^<cuda/'
    Priority:            4
    SortPriority:        3
  - Regex:           '^<[a-z_]*>$'
    Priority:            6
    SortPriority:        5
  - Regex:           '^<cuda'
    Priority:            0
    SortPriority:        0
InsertBraces: true
IndentCaseLabels: true
InsertNewlineAtEOF: true
InsertTrailingCommas: Wrapped
IndentRequires: true
IndentPPDirectives: AfterHash
IndentWidth: 2
KeepEmptyLinesAtTheStartOfBlocks: false
MaxEmptyLinesToKeep: 1
Macros:
- _CCCL_TEMPLATE(...)=template<...>
- _CCCL_REQUIRES(...)=requires (...)
WhitespaceSensitiveMacros:
- _CCCL_HAS_INCLUDE
NamespaceIndentation: None
PackConstructorInitializers: Never
PenaltyBreakAssignment: 30
PenaltyBreakBeforeFirstCallParameter: 50
PenaltyBreakComment: 0
PenaltyBreakFirstLessLess: 0
PenaltyBreakString: 70
PenaltyBreakTemplateDeclaration: 0
PenaltyExcessCharacter: 100
PenaltyReturnTypeOnItsOwnLine: 90
PenaltyIndentedWhitespace: 2
PointerAlignment: Left
ReflowComments: true
RemoveSemicolon: false
SortIncludes: CaseInsensitive
SpaceAfterCStyleCast: true
SpaceAfterLogicalNot: false
SpaceAfterTemplateKeyword: true
SpaceBeforeAssignmentOperators: true
SpaceBeforeCpp11BracedList: false
SpaceBeforeCtorInitializerColon: true
SpaceBeforeInheritanceColon: true
SpaceBeforeParens: ControlStatements
SpaceBeforeRangeBasedForLoopColon: true
SpaceInEmptyParentheses: false
SpacesBeforeTrailingComments: 1
SpacesInAngles: Never
SpacesInCStyleCastParentheses: false
SpacesInParentheses: false
SpacesInSquareBrackets: false
Standard: c++20
StatementMacros: [
  '_CCCL_EXEC_CHECK_DISABLE',
  'CUB_NAMESPACE_BEGIN',
  'CUB_NAMESPACE_END',
  'THRUST_NAMESPACE_BEGIN',
  'THRUST_NAMESPACE_END',
  '_LIBCUDACXX_BEGIN_NAMESPACE_STD',
  '_LIBCUDACXX_END_NAMESPACE_STD',
  '_LIBCUDACXX_BEGIN_NAMESPACE_STD_NOVERSION',
  '_LIBCUDACXX_END_NAMESPACE_STD_NOVERSION',
  '_LIBCUDACXX_BEGIN_NAMESPACE_RANGES',
  '_LIBCUDACXX_END_NAMESPACE_RANGES',
  '_LIBCUDACXX_BEGIN_NAMESPACE_RANGES_ABI',
  '_LIBCUDACXX_END_NAMESPACE_RANGES_ABI',
  '_LIBCUDACXX_BEGIN_NAMESPACE_CPO',
  '_LIBCUDACXX_END_NAMESPACE_CPO',
  '_LIBCUDACXX_BEGIN_NAMESPACE_VIEWS',
  '_LIBCUDACXX_END_NAMESPACE_VIEWS',
]
TabWidth: 2
UseTab: Never<|MERGE_RESOLUTION|>--- conflicted
+++ resolved
@@ -35,11 +35,6 @@
                   '_CCCL_HOST',
                   '_CCCL_NO_UNIQUE_ADDRESS',
                   '_CCCL_NODISCARD_FRIEND',
-<<<<<<< HEAD
-                  '_CCCL_NODISCARD',
-=======
-                  '_CCCL_NORETURN',
->>>>>>> 6f4247bb
                   '_CCCL_TYPE_VISIBILITY_DEFAULT',
                   '_CCCL_VISIBILITY_HIDDEN',
                   'CUB_RUNTIME_FUNCTION',
