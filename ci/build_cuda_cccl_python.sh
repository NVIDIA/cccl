#!/bin/bash
set -euo pipefail

ci_dir="$(cd "$(dirname "${BASH_SOURCE[0]}")" && pwd)"

usage="Usage: $0 -py-version <python_version> [additional options...]"

source "$ci_dir/util/python/common_arg_parser.sh"
parse_python_args "$@"

# Check if py_version was provided (this script requires it)
require_py_version "$usage" || exit 1

echo "Docker socket: " $(ls /var/run/docker.sock)

if [[ -n "${GITHUB_ACTIONS:-}" ]]; then
  # Prepare mount points etc for getting artifacts in/out of the container.
  source "$ci_dir/util/artifacts/common.sh"
  # Note that these mounts use the runner (not the devcontainer) filesystem for
  # source directories because of docker-out-of-docker quirks.
  # The workflow-job GH actions make sure that they exist before running any
  # scripts.
  action_mounts=$(cat <<EOF
    --mount type=bind,source=${ARTIFACT_ARCHIVES},target=${ARTIFACT_ARCHIVES} \
    --mount type=bind,source=${ARTIFACT_UPLOAD_STAGE},target=${ARTIFACT_UPLOAD_STAGE}
EOF
)

else
  # If not running in GitHub Actions, we don't need to set up artifact mounts.
  action_mounts=""
fi

# cuda_cccl must be built in a container that can produce manylinux wheels,
# and has the CUDA toolkit installed. We use the rapidsai/ci-wheel image for this.
# We build separate wheels using separate containers for each CUDA version,
# then merge them into a single wheel.

readonly cuda12_version=12.9.1
readonly cuda13_version=13.0.0
readonly devcontainer_version=25.10
readonly devcontainer_distro=rockylinux8

readonly cuda12_image=rapidsai/ci-wheel:${devcontainer_version}-cuda${cuda12_version}-${devcontainer_distro}-py${py_version}
readonly cuda13_image=rapidsai/ci-wheel:${devcontainer_version}-cuda${cuda13_version}-${devcontainer_distro}-py${py_version}

<<<<<<< HEAD
echo "Building CUDA 13 wheel..."
(
  set -x
  docker run --rm -i \
      --workdir /workspace/python/cuda_cccl \
      --mount type=bind,source=${HOST_WORKSPACE},target=/workspace/ \
      ${action_mounts} \
      --env py_version=${py_version} \
      --env GITHUB_ACTIONS=${GITHUB_ACTIONS:-} \
      --env GITHUB_RUN_ID=${GITHUB_RUN_ID:-} \
      --env JOB_ID=${JOB_ID:-} \
      rapidsai/ci-wheel:25.10-cuda13.0.1-rockylinux8-py${py_version} \
      /workspace/ci/build_cuda_cccl_wheel.sh
)
=======
mkdir -p wheelhouse

for ctk in 12 13; do
  image=$(eval echo \$cuda${ctk}_image)
  echo "::group::⚒️ Building CUDA ${ctk} wheel on ${image}"
  (
    set -x
    docker pull $image
    docker run --rm -i \
        --workdir /workspace/python/cuda_cccl \
        --mount type=bind,source=${HOST_WORKSPACE},target=/workspace/ \
        ${action_mounts} \
        --env py_version=${py_version} \
        --env GITHUB_ACTIONS=${GITHUB_ACTIONS:-} \
        --env GITHUB_RUN_ID=${GITHUB_RUN_ID:-} \
        --env JOB_ID=${JOB_ID:-} \
        $image \
        /workspace/ci/build_cuda_cccl_wheel.sh
    # Prevent GHA runners from exhausting available storage with leftover images:
    if [[ -n "${GITHUB_ACTIONS:-}" ]]; then
      docker rmi -f $image
    fi
  )
  echo "::endgroup::"
done
>>>>>>> a58c7624

echo "Merging CUDA wheels..."

# Needed for unpacking and repacking wheels.
python -m pip install wheel

# Find the built wheels
cu12_wheel=$(find wheelhouse -name "*cu12*.whl" | head -1)
cu13_wheel=$(find wheelhouse -name "*cu13*.whl" | head -1)

if [[ -z "$cu12_wheel" ]]; then
  echo "Error: CUDA 12 wheel not found in wheelhouse/"
  ls -la wheelhouse/
  exit 1
fi

if [[ -z "$cu13_wheel" ]]; then
  echo "Error: CUDA 13 wheel not found in wheelhouse/"
  ls -la wheelhouse/
  exit 1
fi

echo "Found CUDA 12 wheel: $cu12_wheel"
echo "Found CUDA 13 wheel: $cu13_wheel"

# Merge the wheels
python python/cuda_cccl/merge_cuda_wheels.py "$cu12_wheel" "$cu13_wheel" --output-dir wheelhouse_merged

# Install auditwheel and repair the merged wheel
python -m pip install patchelf auditwheel
for wheel in wheelhouse_merged/cuda_cccl-*.whl; do
    echo "Repairing merged wheel: $wheel"
    python -m auditwheel repair \
        --exclude 'libnvrtc.so.12' \
        --exclude 'libnvrtc.so.13' \
        --exclude 'libnvJitLink.so.12' \
        --exclude 'libnvJitLink.so.13' \
        --exclude 'libcuda.so.1' \
        "$wheel" \
        --wheel-dir wheelhouse_final
done

# Clean up intermediate files and move only the final merged wheel to wheelhouse
rm -rf wheelhouse/*  # Clean existing wheelhouse
mkdir -p wheelhouse

# Move only the final repaired merged wheel
if ls wheelhouse_final/cuda_cccl-*.whl 1> /dev/null 2>&1; then
    mv wheelhouse_final/cuda_cccl-*.whl wheelhouse/
    echo "Final merged wheel moved to wheelhouse"
else
    echo "No final repaired wheel found, moving unrepaired merged wheel"
    mv wheelhouse_merged/cuda_cccl-*.whl wheelhouse/
fi

# Clean up temporary directories
rm -rf wheelhouse_merged wheelhouse_final

echo "Final wheels in wheelhouse:"
ls -la wheelhouse/

if [[ -n "${GITHUB_ACTIONS:-}" ]]; then
  wheel_artifact_name="$(ci/util/workflow/get_wheel_artifact_name.sh)"
  ci/util/artifacts/upload.sh $wheel_artifact_name 'wheelhouse/.*'
fi<|MERGE_RESOLUTION|>--- conflicted
+++ resolved
@@ -37,29 +37,13 @@
 # then merge them into a single wheel.
 
 readonly cuda12_version=12.9.1
-readonly cuda13_version=13.0.0
+readonly cuda13_version=13.0.1
 readonly devcontainer_version=25.10
 readonly devcontainer_distro=rockylinux8
 
 readonly cuda12_image=rapidsai/ci-wheel:${devcontainer_version}-cuda${cuda12_version}-${devcontainer_distro}-py${py_version}
 readonly cuda13_image=rapidsai/ci-wheel:${devcontainer_version}-cuda${cuda13_version}-${devcontainer_distro}-py${py_version}
 
-<<<<<<< HEAD
-echo "Building CUDA 13 wheel..."
-(
-  set -x
-  docker run --rm -i \
-      --workdir /workspace/python/cuda_cccl \
-      --mount type=bind,source=${HOST_WORKSPACE},target=/workspace/ \
-      ${action_mounts} \
-      --env py_version=${py_version} \
-      --env GITHUB_ACTIONS=${GITHUB_ACTIONS:-} \
-      --env GITHUB_RUN_ID=${GITHUB_RUN_ID:-} \
-      --env JOB_ID=${JOB_ID:-} \
-      rapidsai/ci-wheel:25.10-cuda13.0.1-rockylinux8-py${py_version} \
-      /workspace/ci/build_cuda_cccl_wheel.sh
-)
-=======
 mkdir -p wheelhouse
 
 for ctk in 12 13; do
@@ -85,7 +69,6 @@
   )
   echo "::endgroup::"
 done
->>>>>>> a58c7624
 
 echo "Merging CUDA wheels..."
 
