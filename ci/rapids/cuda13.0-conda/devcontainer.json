{
<<<<<<< HEAD
  "image": "rapidsai/devcontainers:25.12-cpp-mambaforge",
=======
  "image": "rapidsai/devcontainers:26.02-cpp-mambaforge",
>>>>>>> 385765e4
  "runArgs": [
    "--init",
    "--rm",
    "--name",
<<<<<<< HEAD
    "${localEnv:USER:anon}-${localWorkspaceFolderBasename}-rapids-25.12-cuda13.0-conda",
=======
    "${localEnv:USER:anon}-${localWorkspaceFolderBasename}-rapids-26.02-cuda13.0-conda",
>>>>>>> 385765e4
    "--ulimit",
    "nofile=500000"
  ],
  "hostRequirements": {"gpu": "optional"},
  "containerEnv": {
    "AWS_ROLE_ARN": "arn:aws:iam::279114543810:role/nv-gha-token-sccache-devs",
    "CI": "${localEnv:CI}",
<<<<<<< HEAD
    "DEVCONTAINER_UTILS_ENABLE_SCCACHE_DIST": "true",
    "INFER_NUM_DEVICE_ARCHITECTURES": "1",
    "MAX_DEVICE_OBJ_TO_COMPILE_IN_PARALLEL": "20",
    "SCCACHE_BUCKET": "rapids-sccache-devs",
    "SCCACHE_DIST_AUTH_TOKEN_VAR": "${localEnv:SCCACHE_DIST_AUTH_TOKEN_VAR}",
    "SCCACHE_DIST_FALLBACK_TO_LOCAL_COMPILE": "${localEnv:SCCACHE_DIST_FALLBACK_TO_LOCAL_COMPILE:true}",
    "SCCACHE_DIST_MAX_RETRIES": "${localEnv:SCCACHE_DIST_MAX_RETRIES:4}",
    "SCCACHE_DIST_REQUEST_TIMEOUT": "${localEnv:SCCACHE_DIST_REQUEST_TIMEOUT:7140}",
    "SCCACHE_DIST_TOKEN": "${localEnv:SCCACHE_DIST_TOKEN}",
    "SCCACHE_IDLE_TIMEOUT": "${localEnv:SCCACHE_IDLE_TIMEOUT:0}",
    "SCCACHE_REGION": "us-east-2",
    "SCCACHE_S3_PREPROCESSOR_CACHE_KEY_PREFIX": "cccl-preprocessor-cache",
    "SCCACHE_S3_USE_PREPROCESSOR_CACHE_MODE": "true",
    "SCCACHE_SERVER_LOG": "${localEnv:SCCACHE_SERVER_LOG:sccache=debug}",
    "CUDAARCHS": "75-real",
=======
>>>>>>> 385765e4
    "CUDA_VERSION": "13.0",
    "CUDAARCHS": "75-real",
    "DEFAULT_CONDA_ENV": "rapids",
<<<<<<< HEAD
    "PYTHONSAFEPATH": "1",
    "PYTHONUNBUFFERED": "1",
    "PYTHONDONTWRITEBYTECODE": "1",
    "PYTHON_PACKAGE_MANAGER": "conda",
=======
    "DEVCONTAINER_UTILS_ENABLE_SCCACHE_DIST": "true",
>>>>>>> 385765e4
    "HISTFILE": "/home/coder/.cache/._bash_history",
    "INFER_NUM_DEVICE_ARCHITECTURES": "1",
    "LIBCUDF_KERNEL_CACHE_PATH": "/home/coder/cudf/cpp/build/latest/jitify_cache",
    "MAX_DEVICE_OBJ_TO_COMPILE_IN_PARALLEL": "20",
    "PYTHON_PACKAGE_MANAGER": "conda",
    "PYTHONDONTWRITEBYTECODE": "1",
    "PYTHONSAFEPATH": "1",
    "PYTHONUNBUFFERED": "1",
    "RAPIDS_cmake_GIT_REPO": "${localEnv:RAPIDS_cmake_GIT_REPO}",
    "RAPIDS_cudf_GIT_REPO": "${localEnv:RAPIDS_cudf_GIT_REPO}",
    "RAPIDS_cugraph_GIT_REPO": "${localEnv:RAPIDS_cugraph_GIT_REPO}",
    "RAPIDS_cugraph_gnn_GIT_REPO": "${localEnv:RAPIDS_cugraph_gnn_GIT_REPO}",
    "RAPIDS_cuml_GIT_REPO": "${localEnv:RAPIDS_cuml_GIT_REPO}",
    "RAPIDS_cumlprims_mg_GIT_REPO": "${localEnv:RAPIDS_cumlprims_mg_GIT_REPO}",
    "RAPIDS_cuvs_GIT_REPO": "${localEnv:RAPIDS_cuvs_GIT_REPO}",
    "RAPIDS_kvikio_GIT_REPO": "${localEnv:RAPIDS_kvikio_GIT_REPO}",
    "RAPIDS_LIBS": "${localEnv:RAPIDS_LIBS}",
    "RAPIDS_raft_GIT_REPO": "${localEnv:RAPIDS_raft_GIT_REPO}",
    "RAPIDS_rmm_GIT_REPO": "${localEnv:RAPIDS_rmm_GIT_REPO}",
    "RAPIDS_ucxx_GIT_REPO": "${localEnv:RAPIDS_ucxx_GIT_REPO}",
    "SCCACHE_BUCKET": "rapids-sccache-devs",
    "SCCACHE_DIST_AUTH_TOKEN_VAR": "${localEnv:SCCACHE_DIST_AUTH_TOKEN_VAR}",
    "SCCACHE_DIST_FALLBACK_TO_LOCAL_COMPILE": "${localEnv:SCCACHE_DIST_FALLBACK_TO_LOCAL_COMPILE:true}",
    "SCCACHE_DIST_MAX_RETRIES": "${localEnv:SCCACHE_DIST_MAX_RETRIES:4}",
    "SCCACHE_DIST_REQUEST_TIMEOUT": "${localEnv:SCCACHE_DIST_REQUEST_TIMEOUT:7140}",
    "SCCACHE_DIST_TOKEN": "${localEnv:SCCACHE_DIST_TOKEN}",
    "SCCACHE_IDLE_TIMEOUT": "${localEnv:SCCACHE_IDLE_TIMEOUT:0}",
    "SCCACHE_REGION": "us-east-2",
    "SCCACHE_S3_USE_PREPROCESSOR_CACHE_MODE": "true",
    "SCCACHE_SERVER_LOG": "${localEnv:SCCACHE_SERVER_LOG:sccache=debug}"
  },
  "initializeCommand": [
    "/bin/bash",
    "-c",
    "mkdir -m 0755 -p ${localWorkspaceFolder}/.{aws,cache,config,local/state} ${localWorkspaceFolder}/ci/rapids/.{conda,log/devcontainer-utils} ${localWorkspaceFolder}/ci/rapids/.repos/{rmm,kvikio,ucxx,cudf,raft,cuvs,cumlprims_mg,cuml,cugraph,cugraph-gnn}"
  ],
  "postCreateCommand": [
    "/bin/bash",
    "-c",
    "if [ ${CI:-false} = 'false' ]; then . /home/coder/cccl/ci/rapids/post-create-command.sh; fi; if test -z \"${DISABLE_SCCACHE:+x}\"; then echo \"export SCCACHE_DIST_URL='https://$(dpkg --print-architecture).$(uname -s | tr '[:upper:]' '[:lower:]').sccache.rapids.nvidia.com'\" >> /home/coder/.bashrc; fi"
  ],
  "postAttachCommand": [
    "/bin/bash",
    "-c",
    "if [ ${CODESPACES:-false} = 'true' ]; then . devcontainer-utils-post-attach-command; fi"
  ],
  "workspaceFolder": "/home/coder/cccl",
  "workspaceMount": "source=${localWorkspaceFolder},target=/home/coder/cccl,type=bind,consistency=consistent",
  "mounts": [
    "source=${localWorkspaceFolder}/.aws,target=/home/coder/.aws,type=bind,consistency=consistent",
    "source=${localWorkspaceFolder}/.cache,target=/home/coder/.cache,type=bind,consistency=consistent",
    "source=${localWorkspaceFolder}/.config,target=/home/coder/.config,type=bind,consistency=consistent",
    "source=${localWorkspaceFolder}/.local/state,target=/home/coder/.local/state,type=bind,consistency=consistent",
    "source=${localWorkspaceFolder}/ci/rapids/.repos/rmm,target=/home/coder/rmm,type=bind,consistency=consistent",
    "source=${localWorkspaceFolder}/ci/rapids/.repos/kvikio,target=/home/coder/kvikio,type=bind,consistency=consistent",
    "source=${localWorkspaceFolder}/ci/rapids/.repos/ucxx,target=/home/coder/ucxx,type=bind,consistency=consistent",
    "source=${localWorkspaceFolder}/ci/rapids/.repos/cudf,target=/home/coder/cudf,type=bind,consistency=consistent",
    "source=${localWorkspaceFolder}/ci/rapids/.repos/raft,target=/home/coder/raft,type=bind,consistency=consistent",
    "source=${localWorkspaceFolder}/ci/rapids/.repos/cuvs,target=/home/coder/cuvs,type=bind,consistency=consistent",
    "source=${localWorkspaceFolder}/ci/rapids/.repos/cumlprims_mg,target=/home/coder/cumlprims_mg,type=bind,consistency=consistent",
    "source=${localWorkspaceFolder}/ci/rapids/.repos/cuml,target=/home/coder/cuml,type=bind,consistency=consistent",
    "source=${localWorkspaceFolder}/ci/rapids/.repos/cugraph,target=/home/coder/cugraph,type=bind,consistency=consistent",
    "source=${localWorkspaceFolder}/ci/rapids/.repos/cugraph-gnn,target=/home/coder/cugraph-gnn,type=bind,consistency=consistent",
    "source=${localWorkspaceFolder}/ci/rapids/.conda,target=/home/coder/.conda,type=bind,consistency=consistent",
    "source=${localWorkspaceFolder}/ci/rapids/.log/devcontainer-utils,target=/var/log/devcontainer-utils,type=bind,consistency=consistent"
  ],
  "features": {
<<<<<<< HEAD
    "ghcr.io/rapidsai/devcontainers/features/rapids-build-utils:25.12": {}
=======
    "ghcr.io/rapidsai/devcontainers/features/rapids-build-utils:26.2": {}
>>>>>>> 385765e4
  },
  "overrideFeatureInstallOrder": [
    "ghcr.io/rapidsai/devcontainers/features/rapids-build-utils"
  ],
  "customizations": {
    "vscode": {
      "extensions": [
        "augustocdias.tasks-shell-input",
        "ms-python.flake8",
        "nvidia.nsight-vscode-edition"
      ],
      "files.watcherExclude": {
        "**/build/**": true,
        "**/_skbuild/**": true,
        "**/target/**": true,
        "/home/coder/.aws/**/*": true,
        "/home/coder/.cache/**/*": true,
        "/home/coder/.conda/**/*": true,
        "/home/coder/.local/share/**/*": true,
        "/home/coder/.vscode-server/**/*": true
      },
      "search.exclude": {
        "**/build/**": true,
        "**/_skbuild/**": true,
        "**/*.code-search": true,
        "/home/coder/.aws/**/*": true,
        "/home/coder/.cache/**/*": true,
        "/home/coder/.conda/**/*": true,
        "/home/coder/.local/share/**/*": true,
        "/home/coder/.vscode-server/**/*": true
      }
    }
  }
}<|MERGE_RESOLUTION|>--- conflicted
+++ resolved
@@ -1,18 +1,10 @@
 {
-<<<<<<< HEAD
-  "image": "rapidsai/devcontainers:25.12-cpp-mambaforge",
-=======
   "image": "rapidsai/devcontainers:26.02-cpp-mambaforge",
->>>>>>> 385765e4
   "runArgs": [
     "--init",
     "--rm",
     "--name",
-<<<<<<< HEAD
-    "${localEnv:USER:anon}-${localWorkspaceFolderBasename}-rapids-25.12-cuda13.0-conda",
-=======
     "${localEnv:USER:anon}-${localWorkspaceFolderBasename}-rapids-26.02-cuda13.0-conda",
->>>>>>> 385765e4
     "--ulimit",
     "nofile=500000"
   ],
@@ -20,35 +12,10 @@
   "containerEnv": {
     "AWS_ROLE_ARN": "arn:aws:iam::279114543810:role/nv-gha-token-sccache-devs",
     "CI": "${localEnv:CI}",
-<<<<<<< HEAD
-    "DEVCONTAINER_UTILS_ENABLE_SCCACHE_DIST": "true",
-    "INFER_NUM_DEVICE_ARCHITECTURES": "1",
-    "MAX_DEVICE_OBJ_TO_COMPILE_IN_PARALLEL": "20",
-    "SCCACHE_BUCKET": "rapids-sccache-devs",
-    "SCCACHE_DIST_AUTH_TOKEN_VAR": "${localEnv:SCCACHE_DIST_AUTH_TOKEN_VAR}",
-    "SCCACHE_DIST_FALLBACK_TO_LOCAL_COMPILE": "${localEnv:SCCACHE_DIST_FALLBACK_TO_LOCAL_COMPILE:true}",
-    "SCCACHE_DIST_MAX_RETRIES": "${localEnv:SCCACHE_DIST_MAX_RETRIES:4}",
-    "SCCACHE_DIST_REQUEST_TIMEOUT": "${localEnv:SCCACHE_DIST_REQUEST_TIMEOUT:7140}",
-    "SCCACHE_DIST_TOKEN": "${localEnv:SCCACHE_DIST_TOKEN}",
-    "SCCACHE_IDLE_TIMEOUT": "${localEnv:SCCACHE_IDLE_TIMEOUT:0}",
-    "SCCACHE_REGION": "us-east-2",
-    "SCCACHE_S3_PREPROCESSOR_CACHE_KEY_PREFIX": "cccl-preprocessor-cache",
-    "SCCACHE_S3_USE_PREPROCESSOR_CACHE_MODE": "true",
-    "SCCACHE_SERVER_LOG": "${localEnv:SCCACHE_SERVER_LOG:sccache=debug}",
-    "CUDAARCHS": "75-real",
-=======
->>>>>>> 385765e4
     "CUDA_VERSION": "13.0",
     "CUDAARCHS": "75-real",
     "DEFAULT_CONDA_ENV": "rapids",
-<<<<<<< HEAD
-    "PYTHONSAFEPATH": "1",
-    "PYTHONUNBUFFERED": "1",
-    "PYTHONDONTWRITEBYTECODE": "1",
-    "PYTHON_PACKAGE_MANAGER": "conda",
-=======
     "DEVCONTAINER_UTILS_ENABLE_SCCACHE_DIST": "true",
->>>>>>> 385765e4
     "HISTFILE": "/home/coder/.cache/._bash_history",
     "INFER_NUM_DEVICE_ARCHITECTURES": "1",
     "LIBCUDF_KERNEL_CACHE_PATH": "/home/coder/cudf/cpp/build/latest/jitify_cache",
@@ -116,11 +83,7 @@
     "source=${localWorkspaceFolder}/ci/rapids/.log/devcontainer-utils,target=/var/log/devcontainer-utils,type=bind,consistency=consistent"
   ],
   "features": {
-<<<<<<< HEAD
-    "ghcr.io/rapidsai/devcontainers/features/rapids-build-utils:25.12": {}
-=======
     "ghcr.io/rapidsai/devcontainers/features/rapids-build-utils:26.2": {}
->>>>>>> 385765e4
   },
   "overrideFeatureInstallOrder": [
     "ghcr.io/rapidsai/devcontainers/features/rapids-build-utils"
