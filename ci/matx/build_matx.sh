#!/bin/bash

set -euo pipefail

readonly matx_repo=https://github.com/NVIDIA/MatX.git
readonly matx_branch=main

# Ensure the script is being executed in the root cccl directory:
cd "$( cd "$( dirname "${BASH_SOURCE[0]}" )" && pwd )/../..";

log_vars() {
  for var in "$@"; do
    echo "${var}=${!var}"
  done
}

# Take two version strings and return the greater of the two:
version_max() {
  local v1="${1}"
  local v2="${2}"
  if ci/util/version_compare.sh "$v1" ge "$v2"; then
    echo "$v1"
  else
    echo "$v2"
  fi
}

# Get the current CCCL info:
readonly cccl_repo="${PWD}"

# Define CCCL_TAG to override the default CCCL SHA. Otherwise the current HEAD of the local checkout is used.
echo "CCCL_TAG (override): ${CCCL_TAG-}";
if test -n "${CCCL_TAG-}"; then
    # If CCCL_TAG is defined, fetch it to the local checkout
    git -C "${cccl_repo}" fetch origin "${CCCL_TAG}";
    cccl_sha="$(git -C "${cccl_repo}" rev-parse FETCH_HEAD)";
else
    cccl_sha="$(git -C "${cccl_repo}" rev-parse HEAD)";
fi

readonly cccl_repo_version="$(git -C "${cccl_repo}" describe ${cccl_sha}| grep -Eo '[0-9]+\.[0-9]+\.[0-9]+')"

# Define CCCL_VERSION to override the version used by rapids-cmake to patch CCCL.
echo "CCCL_VERSION (override): ${CCCL_VERSION-}";
if test -n "${CCCL_VERSION-}"; then
  readonly cccl_rapids_cmake_version="${CCCL_VERSION}"
else
  readonly cccl_rapids_cmake_version="${cccl_repo_version}"
fi

# If the current version is less than 2.8.0, use 2.8.0 for the rapids-cmake version.
# This is to allow rapids-cmake to correctly patch the CCCL install rules on current `main`.
readonly cccl_version=$(version_max "${cccl_repo_version}" "2.8.0")

readonly workdir="${cccl_repo}/build/${CCCL_BUILD_INFIX:-}/matx"
readonly version_file="${workdir}/MatX/cmake/versions.json"
readonly version_override_file="${workdir}/versions-override.json"

log_vars \
  matx_repo matx_branch \
  cccl_repo cccl_sha cccl_repo_version cccl_rapids_cmake_version \
  workdir \
  version_file version_override_file

mkdir -p "${workdir}"
cd "${workdir}"

# Python deps:
pip install numpy

# Clone MatX
rm -rf MatX
git clone ${matx_repo} -b ${matx_branch}

cd MatX
echo "MatX HEAD:"
git log -1 --format=short
cd ..

# Write out version override file
jq -r ".packages.CCCL *=
  {
    \"git_url\": \"${cccl_repo}\",
    \"git_tag\": \"${cccl_sha}\",
    \"version\": \"${cccl_version}\",
    \"always_download\": true
  }" \
  "${version_file}" > "${version_override_file}"

echo "Overriding MatX versions.json file:"
cat $version_override_file

# Configure and build
rm -rf build
<<<<<<< HEAD

cmake \
  -B build -S MatX -G Ninja \
  "-DCMAKE_CUDA_ARCHITECTURES=75;80" \
=======
mkdir build
cd build
cmake -G Ninja ../MatX \
  "-DCMAKE_CUDA_ARCHITECTURES=75;120" \
>>>>>>> fa656dbe
  "-DRAPIDS_CMAKE_CPM_OVERRIDE_VERSION_FILE=${version_override_file}" \
  -DMATX_BUILD_TESTS=ON \
  -DMATX_BUILD_EXAMPLES=ON \
  -DMATX_BUILD_BENCHMARKS=ON \
  -DMATX_EN_CUTENSOR=ON

<<<<<<< HEAD
cmake --build build -j "${PARALLEL_LEVEL:-}"
=======
cmake --build .
>>>>>>> fa656dbe
<|MERGE_RESOLUTION|>--- conflicted
+++ resolved
@@ -92,25 +92,14 @@
 
 # Configure and build
 rm -rf build
-<<<<<<< HEAD
 
 cmake \
   -B build -S MatX -G Ninja \
-  "-DCMAKE_CUDA_ARCHITECTURES=75;80" \
-=======
-mkdir build
-cd build
-cmake -G Ninja ../MatX \
   "-DCMAKE_CUDA_ARCHITECTURES=75;120" \
->>>>>>> fa656dbe
   "-DRAPIDS_CMAKE_CPM_OVERRIDE_VERSION_FILE=${version_override_file}" \
   -DMATX_BUILD_TESTS=ON \
   -DMATX_BUILD_EXAMPLES=ON \
   -DMATX_BUILD_BENCHMARKS=ON \
   -DMATX_EN_CUTENSOR=ON
 
-<<<<<<< HEAD
-cmake --build build -j "${PARALLEL_LEVEL:-}"
-=======
-cmake --build .
->>>>>>> fa656dbe
+cmake --build build -j "${PARALLEL_LEVEL:-}"