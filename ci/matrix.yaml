<<<<<<< HEAD

cuda_prev_min: &cuda_prev_min '11.1'
cuda_prev_max:  &cuda_prev_max  '11.8'
cuda_curr: &cuda_curr '12.4'

# Minimum for the cuda_next library (yes, var name is confusing.)
cuda_next_min: &cuda_next_min '12.0'

# The GPUs to test on
gpus:
  - 'a100'
  - 'v100'
=======
ctk_11_1: &ctk_11_1 '11.1'
ctk_11_8: &ctk_11_8 '11.8'
ctk_curr: &ctk_curr '12.4'
>>>>>>> e40e51e9

# The version of the devcontainer images to use from https://hub.docker.com/r/rapidsai/devcontainers
devcontainer_version: '24.06'

# gcc compiler configurations
gcc6: &gcc6 { name: 'gcc', version: '6', exe: 'g++' }
gcc7: &gcc7 { name: 'gcc', version: '7', exe: 'g++' }
gcc8: &gcc8 { name: 'gcc', version: '8', exe: 'g++' }
gcc9: &gcc9 { name: 'gcc', version: '9', exe: 'g++' }
gcc10: &gcc10 { name: 'gcc', version: '10', exe: 'g++' }
gcc11: &gcc11 { name: 'gcc', version: '11', exe: 'g++' }
gcc12: &gcc12 { name: 'gcc', version: '12', exe: 'g++' }
gcc-oldest: &gcc-oldest { name: 'gcc', version: '6', exe: 'g++' }
gcc-newest: &gcc-newest { name: 'gcc', version: '12', exe: 'g++' }

# LLVM Compiler configurations
llvm9: &llvm9 { name: 'llvm', version: '9', exe: 'clang++' }
llvm10: &llvm10 { name: 'llvm', version: '10', exe: 'clang++' }
llvm11: &llvm11 { name: 'llvm', version: '11', exe: 'clang++' }
llvm12: &llvm12 { name: 'llvm', version: '12', exe: 'clang++' }
llvm13: &llvm13 { name: 'llvm', version: '13', exe: 'clang++' }
llvm14: &llvm14 { name: 'llvm', version: '14', exe: 'clang++' }
llvm15: &llvm15 { name: 'llvm', version: '15', exe: 'clang++' }
llvm16: &llvm16 { name: 'llvm', version: '16', exe: 'clang++' }
llvm-oldest: &llvm-oldest { name: 'llvm', version: '9', exe: 'clang++' }
llvm-newest: &llvm-newest { name: 'llvm', version: '16', exe: 'clang++' }

# MSVC configs
msvc2017: &msvc2017 { name: 'cl', version: '14.16', exe: 'cl++' }
msvc2019: &msvc2019 { name: 'cl', version: '14.29', exe: 'cl++' }
msvc2022_1436: &msvc2022_1436 { name: 'cl', version: '14.36', exe: 'cl++' }
msvc2022: &msvc2022 { name: 'cl', version: '14.39', exe: 'cl++' }

# oneAPI configs
oneapi: &oneapi { name: 'oneapi', version: '2023.2.0', exe: 'icpc' }

<<<<<<< HEAD
# Each environment below will generate a unique build/test job
# See the "compute-matrix" job in the workflow for how this is parsed and used
# cuda: The CUDA Toolkit version
# os: The operating system used
# cpu: The CPU architecture
# compiler: The compiler to use
#   name: The compiler name
#   version: The compiler version
#   exe: The unverionsed compiler binary name
# std: The C++ standards to build for
#    This field is unique as it will generate an independent build/test job for each value

# Configurations that will run for every PR
pull_request:
  nvcc:
    - {cuda: *cuda_prev_min, os: 'ubuntu18.04', cpu: 'amd64', compiler: *gcc6,     std: [11, 14],         jobs: ['build']}
    - {cuda: *cuda_prev_min, os: 'ubuntu18.04', cpu: 'amd64', compiler: *gcc7,     std: [11, 14, 17],     jobs: ['build']}
    - {cuda: *cuda_prev_min, os: 'ubuntu18.04', cpu: 'amd64', compiler: *gcc8,     std: [11, 14, 17],     jobs: ['build']}
    - {cuda: *cuda_prev_min, os: 'ubuntu18.04', cpu: 'amd64', compiler: *gcc9,     std: [11, 14, 17],     jobs: ['build']}
    - {cuda: *cuda_prev_min, os: 'ubuntu18.04', cpu: 'amd64', compiler: *llvm9,    std: [11, 14, 17],     jobs: ['build']}
    - {cuda: *cuda_prev_min, os: 'windows2022', cpu: 'amd64', compiler: *msvc2017, std: [14, 17],         jobs: ['build']}
    - {cuda: *cuda_prev_max, os: 'ubuntu22.04', cpu: 'amd64', compiler: *gcc11,    std: [11, 14, 17],     jobs: ['build'], extra_build_args: '-cmake-options -DCMAKE_CUDA_ARCHITECTURES=90'}
    - {cuda: *cuda_curr,     os: 'ubuntu20.04', cpu: 'amd64', compiler: *gcc7,     std: [11, 14, 17],     jobs: ['build']}
    - {cuda: *cuda_curr,     os: 'ubuntu20.04', cpu: 'amd64', compiler: *gcc8,     std: [11, 14, 17],     jobs: ['build']}
    - {cuda: *cuda_curr,     os: 'ubuntu20.04', cpu: 'amd64', compiler: *gcc9,     std: [11, 14, 17],     jobs: ['build']}
    - {cuda: *cuda_curr,     os: 'ubuntu20.04', cpu: 'amd64', compiler: *gcc10,    std: [11, 14, 17, 20], jobs: ['build']}
    - {cuda: *cuda_curr,     os: 'ubuntu22.04', cpu: 'amd64', compiler: *gcc11,    std: [11, 14, 17, 20], jobs: ['build']}
    - {cuda: *cuda_curr,     os: 'ubuntu22.04', cpu: 'amd64', compiler: *gcc12,    std: [11, 14, 17, 20], jobs: ['build'], extra_build_args: '-cmake-options -DCMAKE_CUDA_ARCHITECTURES=90a'}
    - {cuda: *cuda_curr,     os: 'ubuntu22.04', cpu: 'amd64', compiler: *gcc12,    std: [11, 14, 17, 20], jobs: ['build', 'test']}
    - {cuda: *cuda_curr,     os: 'ubuntu22.04', cpu: 'arm64', compiler: *gcc12,    std: [11, 14, 17, 20], jobs: ['build']}
    - {cuda: *cuda_curr,     os: 'ubuntu20.04', cpu: 'amd64', compiler: *llvm9,    std: [11, 14, 17],     jobs: ['build']}
    - {cuda: *cuda_curr,     os: 'ubuntu20.04', cpu: 'amd64', compiler: *llvm10,   std: [11, 14, 17],     jobs: ['build']}
    - {cuda: *cuda_curr,     os: 'ubuntu20.04', cpu: 'amd64', compiler: *llvm11,   std: [11, 14, 17, 20], jobs: ['build']}
    - {cuda: *cuda_curr,     os: 'ubuntu20.04', cpu: 'amd64', compiler: *llvm12,   std: [11, 14, 17, 20], jobs: ['build']}
    - {cuda: *cuda_curr,     os: 'ubuntu20.04', cpu: 'amd64', compiler: *llvm13,   std: [11, 14, 17, 20], jobs: ['build']}
    - {cuda: *cuda_curr,     os: 'ubuntu20.04', cpu: 'amd64', compiler: *llvm14,   std: [11, 14, 17, 20], jobs: ['build']}
    - {cuda: *cuda_curr,     os: 'ubuntu22.04', cpu: 'amd64', compiler: *llvm15,   std: [11, 14, 17, 20], jobs: ['build']}
    - {cuda: *cuda_curr,     os: 'ubuntu22.04', cpu: 'amd64', compiler: *llvm16,   std: [11, 14, 17, 20], jobs: ['build', 'test']}
    - {cuda: *cuda_curr,     os: 'ubuntu22.04', cpu: 'arm64', compiler: *llvm16,   std: [11, 14, 17, 20], jobs: ['build']}
    - {cuda: *cuda_curr,     os: 'windows2022', cpu: 'amd64', compiler: *msvc2019, std: [14, 17],         jobs: ['build']}
    - {cuda: *cuda_curr,     os: 'windows2022', cpu: 'amd64', compiler: *msvc2022, std: [14, 17, 20],     jobs: ['build']}
    - {cuda: *cuda_curr,     os: 'ubuntu22.04', cpu: 'amd64', compiler: *oneapi,   std: [11, 14, 17],     jobs: ['build']}
  nvcc-cuda-next:
    - {cuda: *cuda_next_min, os: 'ubuntu20.04', cpu: 'amd64', compiler: *gcc9,     std: [17],     jobs: ['build']}
    - {cuda: *cuda_next_min, os: 'ubuntu20.04', cpu: 'amd64', compiler: *gcc10,    std: [17, 20], jobs: ['build']}
    - {cuda: *cuda_next_min, os: 'ubuntu22.04', cpu: 'amd64', compiler: *gcc11,    std: [17, 20], jobs: ['build']}
    - {cuda: *cuda_next_min, os: 'ubuntu22.04', cpu: 'amd64', compiler: *gcc11,    std: [17],     jobs: ['build'], extra_build_args: '-cmake-options -DCMAKE_CUDA_ARCHITECTURES=90'}
    - {cuda: *cuda_next_min, os: 'ubuntu22.04', cpu: 'amd64', compiler: *gcc12,    std: [17, 20], jobs: ['build']}
    - {cuda: *cuda_next_min, os: 'ubuntu22.04', cpu: 'amd64', compiler: *gcc12,    std: [17, 20], jobs: ['build', 'test']}
    - {cuda: *cuda_next_min, os: 'ubuntu20.04', cpu: 'amd64', compiler: *llvm9,    std: [17],     jobs: ['build']}
    - {cuda: *cuda_next_min, os: 'ubuntu20.04', cpu: 'amd64', compiler: *llvm10,   std: [17],     jobs: ['build']}
    - {cuda: *cuda_next_min, os: 'ubuntu20.04', cpu: 'amd64', compiler: *llvm11,   std: [17, 20], jobs: ['build']}
    - {cuda: *cuda_next_min, os: 'ubuntu20.04', cpu: 'amd64', compiler: *llvm12,   std: [17, 20], jobs: ['build']}
    - {cuda: *cuda_next_min, os: 'ubuntu20.04', cpu: 'amd64', compiler: *llvm13,   std: [17, 20], jobs: ['build']}
    - {cuda: *cuda_next_min, os: 'ubuntu20.04', cpu: 'amd64', compiler: *llvm14,   std: [17, 20], jobs: ['build']}
 #   - {cuda: *cuda_next_min, os: 'windows2022', cpu: 'amd64', compiler: *msvc2019, std: [17],     jobs: ['build']}
 #   - {cuda: *cuda_next_min, os: 'windows2022', cpu: 'amd64', compiler: *msvc2022_1436, std: [17, 20], jobs: ['build']}
    - {cuda: *cuda_next_min, os: 'windows2022', cpu: 'amd64', compiler: *msvc2022_1436, std: [20], jobs: ['build']}
    - {cuda: *cuda_curr,     os: 'ubuntu20.04', cpu: 'amd64', compiler: *gcc9,     std: [17],     jobs: ['build']}
    - {cuda: *cuda_curr,     os: 'ubuntu20.04', cpu: 'amd64', compiler: *gcc10,    std: [17, 20], jobs: ['build']}
    - {cuda: *cuda_curr,     os: 'ubuntu22.04', cpu: 'amd64', compiler: *gcc11,    std: [17, 20], jobs: ['build']}
    - {cuda: *cuda_curr,     os: 'ubuntu22.04', cpu: 'amd64', compiler: *gcc12,    std: [17, 20], jobs: ['build'], extra_build_args: '-cmake-options -DCMAKE_CUDA_ARCHITECTURES=90a'}
    - {cuda: *cuda_curr,     os: 'ubuntu22.04', cpu: 'amd64', compiler: *gcc12,    std: [17, 20], jobs: ['build', 'test']}
    - {cuda: *cuda_curr,     os: 'ubuntu22.04', cpu: 'arm64', compiler: *gcc12,    std: [17, 20], jobs: ['build']}
    - {cuda: *cuda_curr,     os: 'ubuntu20.04', cpu: 'amd64', compiler: *llvm9,    std: [17],     jobs: ['build']}
    - {cuda: *cuda_curr,     os: 'ubuntu20.04', cpu: 'amd64', compiler: *llvm10,   std: [17],     jobs: ['build']}
    - {cuda: *cuda_curr,     os: 'ubuntu20.04', cpu: 'amd64', compiler: *llvm11,   std: [17, 20], jobs: ['build']}
    - {cuda: *cuda_curr,     os: 'ubuntu20.04', cpu: 'amd64', compiler: *llvm12,   std: [17, 20], jobs: ['build']}
    - {cuda: *cuda_curr,     os: 'ubuntu20.04', cpu: 'amd64', compiler: *llvm13,   std: [17, 20], jobs: ['build']}
    - {cuda: *cuda_curr,     os: 'ubuntu20.04', cpu: 'amd64', compiler: *llvm14,   std: [17, 20], jobs: ['build']}
    - {cuda: *cuda_curr,     os: 'ubuntu22.04', cpu: 'amd64', compiler: *llvm15,   std: [17, 20], jobs: ['build']}
    - {cuda: *cuda_curr,     os: 'ubuntu22.04', cpu: 'amd64', compiler: *llvm16,   std: [17, 20], jobs: ['build', 'test']}
    - {cuda: *cuda_curr,     os: 'ubuntu22.04', cpu: 'arm64', compiler: *llvm16,   std: [17, 20], jobs: ['build']}
 #   - {cuda: *cuda_curr,     os: 'windows2022', cpu: 'amd64', compiler: *msvc2019, std: [17],     jobs: ['build']}
 #   - {cuda: *cuda_curr,     os: 'windows2022', cpu: 'amd64', compiler: *msvc2022, std: [17, 20], jobs: ['build']}
    - {cuda: *cuda_curr,     os: 'windows2022', cpu: 'amd64', compiler: *msvc2022, std: [20], jobs: ['build']}
    - {cuda: *cuda_curr,     os: 'ubuntu22.04', cpu: 'amd64', compiler: *oneapi,   std: [17],     jobs: ['build']}
  nvrtc:
    - {cuda: *cuda_curr,     os: 'ubuntu22.04', cpu: 'amd64', std: [11, 14, 17, 20]}
  clang-cuda:
    - {lib: ['thrust', 'cub', 'libcudacxx', 'cuda_next'], cuda: *cuda_curr, os: 'ubuntu22.04', cpu: 'amd64', compiler: *llvm-newest, std: [17, 20]}
  cccl-infra:
    - {cuda: *cuda_prev_min, os: 'ubuntu18.04', cpu: 'amd64', compiler: *gcc-oldest}
    - {cuda: *cuda_prev_min, os: 'ubuntu18.04', cpu: 'amd64', compiler: *llvm-oldest}
    - {cuda: *cuda_curr,     os: 'ubuntu22.04', cpu: 'amd64', compiler: *gcc-newest}
    - {cuda: *cuda_curr,     os: 'ubuntu22.04', cpu: 'amd64', compiler: *llvm-newest}
=======
# GHA Workflow job matrices:
workflows:
  pull_request:
    # default_projects: nvcc
    - {jobs: ['build'], std: 'all', ctk: *ctk_11_1, cxx: [*gcc6, *gcc7, *gcc8, *gcc9, *llvm9, *msvc2017]}
    - {jobs: ['build'], std: 'all', ctk: *ctk_11_8, cxx: [*gcc11], sm: '60;70;80;90'}
    - {jobs: ['build'], std: 'all', cxx: [*gcc7, *gcc8, *gcc9, *gcc10, *gcc11]}
    - {jobs: ['build'], std: 'all', cxx: [*llvm9, *llvm10, *llvm11, *llvm12, *llvm13, *llvm14, *llvm15]}
    - {jobs: ['test'],  std: 'all', cxx: [*gcc12, *llvm16]}
    - {jobs: ['build'], std: 'all', cxx: [*gcc12, *llvm16], cpu: 'arm64'}
    - {jobs: ['build'], std: 'all', cxx: [*gcc12], sm: '90a'}
    - {jobs: ['build'], std: 'all', cxx: [*oneapi]}
    - {jobs: ['build'], std: 'all', cxx: [*msvc2019, *msvc2022]}
    # default_projects: clang-cuda
    - {jobs: ['build'], std: [17, 20], cudacxx: *llvm-newest, cxx: *llvm-newest}
    # nvrtc:
    - {jobs: ['nvrtc'], project: 'libcudacxx', std: 'all'}
    # verify-codegen:
    - {jobs: ['verify_codegen'], project: 'libcudacxx'}
    # cccl-infra:
    - {jobs: ['infra'], project: 'cccl', ctk: *ctk_11_1, cxx: [*gcc-oldest, *llvm-oldest]}
    - {jobs: ['infra'], project: 'cccl', ctk: *ctk_curr, cxx: [*gcc-newest, *llvm-newest]}
  nightly:
  # libcudacxx build fails, CUB tests fail:
    - {jobs: ['build'], ctk: *ctk_11_1, gpu: 'v100',     sm: 'gpu', cxx: *gcc6,   std: [11],     project: ['cub']}
    - {jobs: ['test'],  ctk: *ctk_11_1, gpu: 'v100',     sm: 'gpu', cxx: *gcc6,   std: [11],     project: ['thrust']}
  # - {jobs: ['test'],  ctk: *ctk_11_1, gpu: 'v100',     sm: 'gpu', cxx: *gcc6,   std: [11]      }

  # libcudacxx build fails, CUB tests fail:
    - {jobs: ['build'], ctk: *ctk_11_1, gpu: 't4',       sm: 'gpu', cxx: *llvm9,  std: [17],     project: ['cub']}
    - {jobs: ['test'],  ctk: *ctk_11_1, gpu: 't4',       sm: 'gpu', cxx: *llvm9,  std: [17],     project: ['thrust']}
  # - {jobs: ['test'],  ctk: *ctk_11_1, gpu: 't4',       sm: 'gpu', cxx: *llvm9,  std: [17]      }

  # CUB + libcudacxx tests fails:
    - {jobs: ['build'], ctk: *ctk_11_8, gpu: 'rtx2080',  sm: 'gpu', cxx: *gcc11,  std: [17],     project: ['libcudacxx', 'cub']}
    - {jobs: ['test'],  ctk: *ctk_11_8, gpu: 'rtx2080',  sm: 'gpu', cxx: *gcc11,  std: [17],     project: ['thrust']}
  # - {jobs: ['test'],  ctk: *ctk_11_8, gpu: 'rtx2080',  sm: 'gpu', cxx: *gcc11,  std: [17]      }

  # libcudacxx tests fail:
    - {jobs: ['build'], ctk: *ctk_curr, gpu: 'rtxa6000', sm: 'gpu', cxx: *gcc7,   std: [14],     project: ['libcudacxx']}
    - {jobs: ['build'], ctk: *ctk_curr, gpu: 'l4',       sm: 'gpu', cxx: *gcc12,  std: 'all',    project: ['libcudacxx']}
    - {jobs: ['build'], ctk: *ctk_curr, gpu: 'rtx4090',  sm: 'gpu', cxx: *llvm9,  std: [11],     project: ['libcudacxx']}
    - {jobs: ['build'], ctk: *ctk_curr, gpu: 'h100',     sm: 'gpu', cxx: *gcc12,  std: [11, 20], project: ['libcudacxx']}
    - {jobs: ['build'], ctk: *ctk_curr, gpu: 'h100',     sm: 'gpu', cxx: *llvm16, std: [17],     project: ['libcudacxx']}
    - {jobs: ['test'],  ctk: *ctk_curr, gpu: 'rtxa6000', sm: 'gpu', cxx: *gcc7,   std: [14],     project: ['cub', 'thrust']}
    - {jobs: ['test'],  ctk: *ctk_curr, gpu: 'l4',       sm: 'gpu', cxx: *gcc12,  std: 'all',    project: ['cub', 'thrust']}
    - {jobs: ['test'],  ctk: *ctk_curr, gpu: 'rtx4090',  sm: 'gpu', cxx: *llvm9,  std: [11],     project: ['cub', 'thrust']}
    - {jobs: ['test'],  ctk: *ctk_curr, gpu: 'h100',     sm: 'gpu', cxx: *gcc12,  std: [11, 20], project: ['cub', 'thrust']}
    - {jobs: ['test'],  ctk: *ctk_curr, gpu: 'h100',     sm: 'gpu', cxx: *llvm16, std: [17],     project: ['cub', 'thrust']}
   # - {jobs: ['test'],  ctk: *ctk_curr, gpu: 'rtxa6000', sm: 'gpu', cxx: *gcc7,   std: [14]     }
   # - {jobs: ['test'],  ctk: *ctk_curr, gpu: 'l4',       sm: 'gpu', cxx: *gcc12,  std: 'all'    }
   # - {jobs: ['test'],  ctk: *ctk_curr, gpu: 'rtx4090',  sm: 'gpu', cxx: *llvm9,  std: [11]     }
   # - {jobs: ['test'],  ctk: *ctk_curr, gpu: 'h100',     sm: 'gpu', cxx: *gcc12,  std: [11, 20] }
   # - {jobs: ['test'],  ctk: *ctk_curr, gpu: 'h100',     sm: 'gpu', cxx: *llvm16, std: [17]     }

    # nvrtc:
    - {jobs: ['nvrtc'], ctk: *ctk_curr, gpu: 't4',       sm: 'gpu', cxx: *gcc12,  std: [20],     project: ['libcudacxx']}
    - {jobs: ['nvrtc'], ctk: *ctk_curr, gpu: 'rtxa6000', sm: 'gpu', cxx: *gcc12,  std: [20],     project: ['libcudacxx']}
    - {jobs: ['nvrtc'], ctk: *ctk_curr, gpu: 'l4',       sm: 'gpu', cxx: *gcc12,  std: 'all',    project: ['libcudacxx']}
    - {jobs: ['nvrtc'], ctk: *ctk_curr, gpu: 'h100',     sm: 'gpu', cxx: *gcc12,  std: [11, 20], project: ['libcudacxx']}

#
# Resources for compute_matrix.py. These can be modified to add new jobs, etc.
#
# Jobs are executed by running scripts:
# - Linux:   'ci/<job>_<project>.sh`
# - Windows: `ci/windows/<job>_<project>.bat`

# A matrix entry must have the following tag.
required_tags:
  - 'jobs' # A list of job types to run (e.g. 'build', 'test', 'nvrtc', 'infra', 'verify_codegen', ...) for
           # the specified configuration(s).

# If a matrix entry omits these tags, a default value (defined later in `default_<tag>`) is used.
defaulted_tags:
 - 'ctk'             # CUDA ToolKit version. Will be exploded if a list.
 - 'cpu'             # CPU architecture. Will be exploded if a list.
 - 'gpu'             # GPU model. Will be exploded if a list.
 - 'cxx'             # Host compiler {name, version, exe}. Will be exploded if a list.
 - 'cudacxx'         # Device compiler as {name, version, exe} or 'nvcc' to use nvcc from the specified `ctk`.
                     # Will be exploded if a list.
 - 'project'         # Project name (e.g. libcudacxx, cub, thrust, cccl). Will be exploded if a list.
 - 'os'              # Operating system. Will be exploded if a list.

# These tags will only exist if needed:
optional_tags:
  - 'std'             # C++ standard. Passed to script with `-std <std>`. Will be exploded if a list.
                      # If set to 'all', all stds supported by the host/device compiler are used.
  - 'sm'              # `CMAKE_CUDA_ARCHITECTURES` Passed to script with `-arch <sm>`.
                      # Defaults to use the settings in the CMakePresets.json file.
                      # Set to 'gpu' to only target the GPU in the `gpu` tag.
                      # Can pass multiple architectures via "60;70-real;80-virtual"
                      # Will be exploded if a list (e.g. `sm: ['60;70;80;90', '90a']` creates two jobs)
  - 'cmake_options'   # Additional CMake options to pass to the build. Passed to script with `-cmake_options "<cmake_options>"`.
                      # Will be exploded if a list.

# `default_<tag>`: Used when the tag is omitted.
default_ctk: *ctk_curr
default_cudacxx: 'nvcc'
default_cxx: *gcc12
default_cpu: 'amd64'
default_gpu: 'v100'
default_project:
  - 'libcudacxx'
  - 'cub'
  - 'thrust'
# Special handling: lookup os from ctk/cxx info
# See `matrix.yml` at https://github.com/rapidsai/devcontainers
default_os_lookup:
  'ctk11.1-gcc6': 'ubuntu18.04'
  'ctk11.1-gcc7': 'ubuntu18.04'
  'ctk11.1-gcc8': 'ubuntu18.04'
  'ctk11.1-gcc9': 'ubuntu18.04'
  'ctk11.1-llvm9': 'ubuntu18.04'
  'ctk11.1-cl14.16': 'windows2022'
  'ctk11.8-gcc11': 'ubuntu22.04'
  'ctk12.4-gcc7': 'ubuntu20.04'
  'ctk12.4-gcc8': 'ubuntu20.04'
  'ctk12.4-gcc9': 'ubuntu20.04'
  'ctk12.4-gcc10': 'ubuntu20.04'
  'ctk12.4-gcc11': 'ubuntu22.04'
  'ctk12.4-gcc12': 'ubuntu22.04'
  'ctk12.4-llvm9': 'ubuntu20.04'
  'ctk12.4-llvm10': 'ubuntu20.04'
  'ctk12.4-llvm11': 'ubuntu20.04'
  'ctk12.4-llvm12': 'ubuntu20.04'
  'ctk12.4-llvm13': 'ubuntu20.04'
  'ctk12.4-llvm14': 'ubuntu20.04'
  'ctk12.4-llvm15': 'ubuntu22.04'
  'ctk12.4-llvm16': 'ubuntu22.04'
  'ctk12.4-cl14.29': 'windows2022'
  'ctk12.4-cl14.39': 'windows2022'
  'ctk12.4-oneapi2023.2.0': 'ubuntu22.04'

# Lookup supported C++ standards for a given compiler when `std: 'all'`.
all_stds:           [11, 14, 17, 20]
lookup_cxx_supported_stds:
  'gcc6':           [11, 14        ]
  'gcc7':           [11, 14, 17    ]
  'gcc8':           [11, 14, 17    ]
  'gcc9':           [11, 14, 17    ]
  'gcc10':          [11, 14, 17, 20]
  'gcc11':          [11, 14, 17, 20]
  'gcc12':          [11, 14, 17, 20]
  'llvm9':          [11, 14, 17    ]
  'llvm10':         [11, 14, 17    ]
  'llvm11':         [11, 14, 17, 20]
  'llvm12':         [11, 14, 17, 20]
  'llvm13':         [11, 14, 17, 20]
  'llvm14':         [11, 14, 17, 20]
  'llvm15':         [11, 14, 17, 20]
  'llvm16':         [11, 14, 17, 20]
  'cl14.16':        [    14        ]
  'cl14.29':        [    14, 17    ]
  'cl14.39':        [    14, 17, 20]
  'oneapi2023.2.0': [11, 14, 17    ]
lookup_cudacxx_supported_stds:
  'nvcc11.1':       [11, 14, 17    ]
  'nvcc11.8':       [11, 14, 17    ]
  'nvcc12.4':       [11, 14, 17, 20]
  'llvm16':         [11, 14, 17, 20]

# Tags that aren't exploded:
non_exploded_tags:
  - 'jobs' # Keeping jobs as a list allows for dependency handling of build->test steps.

# Jobs that have an implied prerequisite 'build' job:
build_required_jobs:
  - 'test'

# Jobs that require a GPU
gpu_required_jobs:
  - 'test'
  - 'nvrtc'
  - 'infra' # cccl infra's example project test launches a kernel

# When --skip-tests is given to compute-matrix.py, these jobs are ignored.
skip_test_jobs:
  - 'test'
  - 'nvrtc'
  - 'infra'

# Human readable name for jobs. Default behavior is to capitalize the first letter.
formatted_jobs:
  'nvrtc':          'NVRTC'
  'verify_codegen': 'VerifyCodegen'

# Human readable name for projects. Default behavior uses the project name as-is.
formatted_project_names:
  'libcudacxx': 'libcu++'
  'cub': 'CUB'
  'thrust': 'Thrust'
  'cccl': 'CCCL'

# Human readable name for compilers. Default behavior uses the "compiler.name" tag as-is.
formatted_cxx_names:
  'llvm': 'clang'
  'oneapi': 'Intel'
  'cl': 'MSVC'

# All known GPUs
gpus:
  - 'v100'     # 40 runners
  - 't4'       #  8 runners
  - 'rtx2080'  #  8 runners
  - 'rtxa6000' # 12 runners
  - 'l4'       # 48 runners
  - 'rtx4090'  # 10 runners
  - 'h100'     # 16 runners

# SM versions of GPUs
gpu_sm:
  'v100':     '70'
  't4':       '75'
  'rtx2080':  '75'
  'rtxa6000': '86'
  'l4':       '89'
  'rtx4090':  '89'
  'h100':     '90'

# Memory size of GPUs
gpu_mem_gb:
  'v100':     '32'
  't4':       '16'
  'rtx2080':  '8'
  'rtxa6000': '48'
  'l4':       '24'
  'rtx4090':  '24'
  'h100':     '80'

# GPUs that require `-testing` at the end of the runner pool name.
testing_pool_gpus:
  - 't4'
  - 'rtx2080'
  - 'rtxa6000'
  - 'l4'
  - 'rtx4090'
  - 'h100'
>>>>>>> e40e51e9
<|MERGE_RESOLUTION|>--- conflicted
+++ resolved
@@ -1,21 +1,7 @@
-<<<<<<< HEAD
-
-cuda_prev_min: &cuda_prev_min '11.1'
-cuda_prev_max:  &cuda_prev_max  '11.8'
-cuda_curr: &cuda_curr '12.4'
-
-# Minimum for the cuda_next library (yes, var name is confusing.)
-cuda_next_min: &cuda_next_min '12.0'
-
-# The GPUs to test on
-gpus:
-  - 'a100'
-  - 'v100'
-=======
 ctk_11_1: &ctk_11_1 '11.1'
 ctk_11_8: &ctk_11_8 '11.8'
+ctk_12_0: &ctk_12_0 '12.0'
 ctk_curr: &ctk_curr '12.4'
->>>>>>> e40e51e9
 
 # The version of the devcontainer images to use from https://hub.docker.com/r/rapidsai/devcontainers
 devcontainer_version: '24.06'
@@ -52,94 +38,6 @@
 # oneAPI configs
 oneapi: &oneapi { name: 'oneapi', version: '2023.2.0', exe: 'icpc' }
 
-<<<<<<< HEAD
-# Each environment below will generate a unique build/test job
-# See the "compute-matrix" job in the workflow for how this is parsed and used
-# cuda: The CUDA Toolkit version
-# os: The operating system used
-# cpu: The CPU architecture
-# compiler: The compiler to use
-#   name: The compiler name
-#   version: The compiler version
-#   exe: The unverionsed compiler binary name
-# std: The C++ standards to build for
-#    This field is unique as it will generate an independent build/test job for each value
-
-# Configurations that will run for every PR
-pull_request:
-  nvcc:
-    - {cuda: *cuda_prev_min, os: 'ubuntu18.04', cpu: 'amd64', compiler: *gcc6,     std: [11, 14],         jobs: ['build']}
-    - {cuda: *cuda_prev_min, os: 'ubuntu18.04', cpu: 'amd64', compiler: *gcc7,     std: [11, 14, 17],     jobs: ['build']}
-    - {cuda: *cuda_prev_min, os: 'ubuntu18.04', cpu: 'amd64', compiler: *gcc8,     std: [11, 14, 17],     jobs: ['build']}
-    - {cuda: *cuda_prev_min, os: 'ubuntu18.04', cpu: 'amd64', compiler: *gcc9,     std: [11, 14, 17],     jobs: ['build']}
-    - {cuda: *cuda_prev_min, os: 'ubuntu18.04', cpu: 'amd64', compiler: *llvm9,    std: [11, 14, 17],     jobs: ['build']}
-    - {cuda: *cuda_prev_min, os: 'windows2022', cpu: 'amd64', compiler: *msvc2017, std: [14, 17],         jobs: ['build']}
-    - {cuda: *cuda_prev_max, os: 'ubuntu22.04', cpu: 'amd64', compiler: *gcc11,    std: [11, 14, 17],     jobs: ['build'], extra_build_args: '-cmake-options -DCMAKE_CUDA_ARCHITECTURES=90'}
-    - {cuda: *cuda_curr,     os: 'ubuntu20.04', cpu: 'amd64', compiler: *gcc7,     std: [11, 14, 17],     jobs: ['build']}
-    - {cuda: *cuda_curr,     os: 'ubuntu20.04', cpu: 'amd64', compiler: *gcc8,     std: [11, 14, 17],     jobs: ['build']}
-    - {cuda: *cuda_curr,     os: 'ubuntu20.04', cpu: 'amd64', compiler: *gcc9,     std: [11, 14, 17],     jobs: ['build']}
-    - {cuda: *cuda_curr,     os: 'ubuntu20.04', cpu: 'amd64', compiler: *gcc10,    std: [11, 14, 17, 20], jobs: ['build']}
-    - {cuda: *cuda_curr,     os: 'ubuntu22.04', cpu: 'amd64', compiler: *gcc11,    std: [11, 14, 17, 20], jobs: ['build']}
-    - {cuda: *cuda_curr,     os: 'ubuntu22.04', cpu: 'amd64', compiler: *gcc12,    std: [11, 14, 17, 20], jobs: ['build'], extra_build_args: '-cmake-options -DCMAKE_CUDA_ARCHITECTURES=90a'}
-    - {cuda: *cuda_curr,     os: 'ubuntu22.04', cpu: 'amd64', compiler: *gcc12,    std: [11, 14, 17, 20], jobs: ['build', 'test']}
-    - {cuda: *cuda_curr,     os: 'ubuntu22.04', cpu: 'arm64', compiler: *gcc12,    std: [11, 14, 17, 20], jobs: ['build']}
-    - {cuda: *cuda_curr,     os: 'ubuntu20.04', cpu: 'amd64', compiler: *llvm9,    std: [11, 14, 17],     jobs: ['build']}
-    - {cuda: *cuda_curr,     os: 'ubuntu20.04', cpu: 'amd64', compiler: *llvm10,   std: [11, 14, 17],     jobs: ['build']}
-    - {cuda: *cuda_curr,     os: 'ubuntu20.04', cpu: 'amd64', compiler: *llvm11,   std: [11, 14, 17, 20], jobs: ['build']}
-    - {cuda: *cuda_curr,     os: 'ubuntu20.04', cpu: 'amd64', compiler: *llvm12,   std: [11, 14, 17, 20], jobs: ['build']}
-    - {cuda: *cuda_curr,     os: 'ubuntu20.04', cpu: 'amd64', compiler: *llvm13,   std: [11, 14, 17, 20], jobs: ['build']}
-    - {cuda: *cuda_curr,     os: 'ubuntu20.04', cpu: 'amd64', compiler: *llvm14,   std: [11, 14, 17, 20], jobs: ['build']}
-    - {cuda: *cuda_curr,     os: 'ubuntu22.04', cpu: 'amd64', compiler: *llvm15,   std: [11, 14, 17, 20], jobs: ['build']}
-    - {cuda: *cuda_curr,     os: 'ubuntu22.04', cpu: 'amd64', compiler: *llvm16,   std: [11, 14, 17, 20], jobs: ['build', 'test']}
-    - {cuda: *cuda_curr,     os: 'ubuntu22.04', cpu: 'arm64', compiler: *llvm16,   std: [11, 14, 17, 20], jobs: ['build']}
-    - {cuda: *cuda_curr,     os: 'windows2022', cpu: 'amd64', compiler: *msvc2019, std: [14, 17],         jobs: ['build']}
-    - {cuda: *cuda_curr,     os: 'windows2022', cpu: 'amd64', compiler: *msvc2022, std: [14, 17, 20],     jobs: ['build']}
-    - {cuda: *cuda_curr,     os: 'ubuntu22.04', cpu: 'amd64', compiler: *oneapi,   std: [11, 14, 17],     jobs: ['build']}
-  nvcc-cuda-next:
-    - {cuda: *cuda_next_min, os: 'ubuntu20.04', cpu: 'amd64', compiler: *gcc9,     std: [17],     jobs: ['build']}
-    - {cuda: *cuda_next_min, os: 'ubuntu20.04', cpu: 'amd64', compiler: *gcc10,    std: [17, 20], jobs: ['build']}
-    - {cuda: *cuda_next_min, os: 'ubuntu22.04', cpu: 'amd64', compiler: *gcc11,    std: [17, 20], jobs: ['build']}
-    - {cuda: *cuda_next_min, os: 'ubuntu22.04', cpu: 'amd64', compiler: *gcc11,    std: [17],     jobs: ['build'], extra_build_args: '-cmake-options -DCMAKE_CUDA_ARCHITECTURES=90'}
-    - {cuda: *cuda_next_min, os: 'ubuntu22.04', cpu: 'amd64', compiler: *gcc12,    std: [17, 20], jobs: ['build']}
-    - {cuda: *cuda_next_min, os: 'ubuntu22.04', cpu: 'amd64', compiler: *gcc12,    std: [17, 20], jobs: ['build', 'test']}
-    - {cuda: *cuda_next_min, os: 'ubuntu20.04', cpu: 'amd64', compiler: *llvm9,    std: [17],     jobs: ['build']}
-    - {cuda: *cuda_next_min, os: 'ubuntu20.04', cpu: 'amd64', compiler: *llvm10,   std: [17],     jobs: ['build']}
-    - {cuda: *cuda_next_min, os: 'ubuntu20.04', cpu: 'amd64', compiler: *llvm11,   std: [17, 20], jobs: ['build']}
-    - {cuda: *cuda_next_min, os: 'ubuntu20.04', cpu: 'amd64', compiler: *llvm12,   std: [17, 20], jobs: ['build']}
-    - {cuda: *cuda_next_min, os: 'ubuntu20.04', cpu: 'amd64', compiler: *llvm13,   std: [17, 20], jobs: ['build']}
-    - {cuda: *cuda_next_min, os: 'ubuntu20.04', cpu: 'amd64', compiler: *llvm14,   std: [17, 20], jobs: ['build']}
- #   - {cuda: *cuda_next_min, os: 'windows2022', cpu: 'amd64', compiler: *msvc2019, std: [17],     jobs: ['build']}
- #   - {cuda: *cuda_next_min, os: 'windows2022', cpu: 'amd64', compiler: *msvc2022_1436, std: [17, 20], jobs: ['build']}
-    - {cuda: *cuda_next_min, os: 'windows2022', cpu: 'amd64', compiler: *msvc2022_1436, std: [20], jobs: ['build']}
-    - {cuda: *cuda_curr,     os: 'ubuntu20.04', cpu: 'amd64', compiler: *gcc9,     std: [17],     jobs: ['build']}
-    - {cuda: *cuda_curr,     os: 'ubuntu20.04', cpu: 'amd64', compiler: *gcc10,    std: [17, 20], jobs: ['build']}
-    - {cuda: *cuda_curr,     os: 'ubuntu22.04', cpu: 'amd64', compiler: *gcc11,    std: [17, 20], jobs: ['build']}
-    - {cuda: *cuda_curr,     os: 'ubuntu22.04', cpu: 'amd64', compiler: *gcc12,    std: [17, 20], jobs: ['build'], extra_build_args: '-cmake-options -DCMAKE_CUDA_ARCHITECTURES=90a'}
-    - {cuda: *cuda_curr,     os: 'ubuntu22.04', cpu: 'amd64', compiler: *gcc12,    std: [17, 20], jobs: ['build', 'test']}
-    - {cuda: *cuda_curr,     os: 'ubuntu22.04', cpu: 'arm64', compiler: *gcc12,    std: [17, 20], jobs: ['build']}
-    - {cuda: *cuda_curr,     os: 'ubuntu20.04', cpu: 'amd64', compiler: *llvm9,    std: [17],     jobs: ['build']}
-    - {cuda: *cuda_curr,     os: 'ubuntu20.04', cpu: 'amd64', compiler: *llvm10,   std: [17],     jobs: ['build']}
-    - {cuda: *cuda_curr,     os: 'ubuntu20.04', cpu: 'amd64', compiler: *llvm11,   std: [17, 20], jobs: ['build']}
-    - {cuda: *cuda_curr,     os: 'ubuntu20.04', cpu: 'amd64', compiler: *llvm12,   std: [17, 20], jobs: ['build']}
-    - {cuda: *cuda_curr,     os: 'ubuntu20.04', cpu: 'amd64', compiler: *llvm13,   std: [17, 20], jobs: ['build']}
-    - {cuda: *cuda_curr,     os: 'ubuntu20.04', cpu: 'amd64', compiler: *llvm14,   std: [17, 20], jobs: ['build']}
-    - {cuda: *cuda_curr,     os: 'ubuntu22.04', cpu: 'amd64', compiler: *llvm15,   std: [17, 20], jobs: ['build']}
-    - {cuda: *cuda_curr,     os: 'ubuntu22.04', cpu: 'amd64', compiler: *llvm16,   std: [17, 20], jobs: ['build', 'test']}
-    - {cuda: *cuda_curr,     os: 'ubuntu22.04', cpu: 'arm64', compiler: *llvm16,   std: [17, 20], jobs: ['build']}
- #   - {cuda: *cuda_curr,     os: 'windows2022', cpu: 'amd64', compiler: *msvc2019, std: [17],     jobs: ['build']}
- #   - {cuda: *cuda_curr,     os: 'windows2022', cpu: 'amd64', compiler: *msvc2022, std: [17, 20], jobs: ['build']}
-    - {cuda: *cuda_curr,     os: 'windows2022', cpu: 'amd64', compiler: *msvc2022, std: [20], jobs: ['build']}
-    - {cuda: *cuda_curr,     os: 'ubuntu22.04', cpu: 'amd64', compiler: *oneapi,   std: [17],     jobs: ['build']}
-  nvrtc:
-    - {cuda: *cuda_curr,     os: 'ubuntu22.04', cpu: 'amd64', std: [11, 14, 17, 20]}
-  clang-cuda:
-    - {lib: ['thrust', 'cub', 'libcudacxx', 'cuda_next'], cuda: *cuda_curr, os: 'ubuntu22.04', cpu: 'amd64', compiler: *llvm-newest, std: [17, 20]}
-  cccl-infra:
-    - {cuda: *cuda_prev_min, os: 'ubuntu18.04', cpu: 'amd64', compiler: *gcc-oldest}
-    - {cuda: *cuda_prev_min, os: 'ubuntu18.04', cpu: 'amd64', compiler: *llvm-oldest}
-    - {cuda: *cuda_curr,     os: 'ubuntu22.04', cpu: 'amd64', compiler: *gcc-newest}
-    - {cuda: *cuda_curr,     os: 'ubuntu22.04', cpu: 'amd64', compiler: *llvm-newest}
-=======
 # GHA Workflow job matrices:
 workflows:
   pull_request:
@@ -159,6 +57,19 @@
     - {jobs: ['nvrtc'], project: 'libcudacxx', std: 'all'}
     # verify-codegen:
     - {jobs: ['verify_codegen'], project: 'libcudacxx'}
+    # cudax has different CTK reqs:
+    - {jobs: ['build'], project: 'cudax', cuda: [*cuda_12_0, *cuda_curr], std: 'all', compiler: [*gcc9, *gcc10, *gcc11]}
+    - {jobs: ['build'], project: 'cudax', cuda: [*cuda_12_0, *cuda_curr], std: 'all', compiler: [*llvm9, *llvm10, *llvm11, *llvm12, *llvm13, *llvm14]}
+    - {jobs: ['build'], project: 'cudax', cuda: [            *cuda_curr], std: 'all', compiler: [*llvm15]}
+    - {jobs: ['build'], project: 'cudax', cuda: [*cuda_12_0,           ], std: 'all', compiler: [*msvc2022_1436]}
+    - {jobs: ['build'], project: 'cudax', cuda: [            *cuda_curr], std: 'all', compiler: [*msvc2022]}
+    - {jobs: ['build'], project: 'cudax', cuda: [*cuda_12_0            ], std: 17,    compiler: [*gcc12], sm: "90"}
+    - {jobs: ['build'], project: 'cudax', cuda: [            *cuda_curr], std: 17,    compiler: [*gcc12], sm: "90a"}
+    - {jobs: ['build'], project: 'cudax', cuda: [            *cuda_curr], std: 'all', compiler: [*gcc12, *llvm16], cpu: 'arm64'}
+    - {jobs: ['build'], project: 'cudax', cuda: [            *cuda_curr], std: 17,    compiler: [*oneapi]}
+    - {jobs: ['test'],  project: 'cudax', cuda: [*cuda_12_0, *cuda_curr], std: 'all', compiler: [*gcc12]}
+    - {jobs: ['test'],  project: 'cudax', cuda: [*cuda_12_0            ], std: 'all', compiler: [*llvm14]}
+    - {jobs: ['test'],  project: 'cudax', cuda: [            *cuda_curr], std: 'all', compiler: [*llvm16]}
     # cccl-infra:
     - {jobs: ['infra'], project: 'cccl', ctk: *ctk_11_1, cxx: [*gcc-oldest, *llvm-oldest]}
     - {jobs: ['infra'], project: 'cccl', ctk: *ctk_curr, cxx: [*gcc-newest, *llvm-newest]}
@@ -301,6 +212,12 @@
   'nvcc11.8':       [11, 14, 17    ]
   'nvcc12.4':       [11, 14, 17, 20]
   'llvm16':         [11, 14, 17, 20]
+lookup_project_supported_stds:
+  'cccl':           [11, 14, 17, 20]
+  'libcudacxx':     [11, 14, 17, 20]
+  'cub':            [11, 14, 17, 20]
+  'thrust':         [11, 14, 17, 20]
+  'cudax':          [        17, 20]
 
 # Tags that aren't exploded:
 non_exploded_tags:
@@ -333,6 +250,7 @@
   'cub': 'CUB'
   'thrust': 'Thrust'
   'cccl': 'CCCL'
+  'cudax': 'CUDA Experimental Library'
 
 # Human readable name for compilers. Default behavior uses the "compiler.name" tag as-is.
 formatted_cxx_names:
@@ -377,5 +295,4 @@
   - 'rtxa6000'
   - 'l4'
   - 'rtx4090'
-  - 'h100'
->>>>>>> e40e51e9
+  - 'h100'