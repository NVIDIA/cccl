--- conflicted
+++ resolved
@@ -189,13 +189,6 @@
 
 # The version of the devcontainer images to use from https://hub.docker.com/r/rapidsai/devcontainers
 devcontainer_version: '25.10'
-<<<<<<< HEAD
-
-# Compiler versions used for the cuda99.X internal builds:
-cuda99_gcc_version: 13
-cuda99_clang_version: 19
-=======
->>>>>>> 9772e25b
 
 # All supported C++ standards:
 all_stds: [17, 20]
