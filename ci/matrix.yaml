--- conflicted
+++ resolved
@@ -50,27 +50,15 @@
     # verify-codegen:
     - {jobs: ['verify_codegen'], project: 'libcudacxx'}
     # cudax has different CTK reqs:
-<<<<<<< HEAD
     - {jobs: ['build'],    project: 'cudax', ctk: ['12.0'], std: 20,    cxx: ['msvc14.39']}
     - {jobs: ['build'],    project: 'cudax', ctk: ['curr'], std: 20,    cxx: ['gcc10', 'gcc11', 'gcc12']}
     - {jobs: ['build'],    project: 'cudax', ctk: ['curr'], std: 20,    cxx: ['clang14', 'clang15', 'clang16', 'clang17']}
-    - {jobs: ['build'],    project: 'cudax', ctk: ['12.5'], std: 'all', cxx: ['nvhpc']}
-    - {jobs: ['build'],    project: 'cudax', ctk: ['curr'], std: 20,    cxx: ['msvc']}
+    - {jobs: ['build'],    project: 'cudax', ctk: ['12.6'], std: 'all', cxx: ['nvhpc']}
+    - {jobs: ['build'],    project: 'cudax', ctk: ['curr'], std: 20,    cxx: ['msvc2022']}
     - {jobs: ['build'],    project: 'cudax', ctk: ['curr'], std: 17,    cxx: ['gcc'], sm: "90"}
     - {jobs: ['build'],    project: 'cudax', ctk: ['curr'], std: 20,    cxx: ['gcc'], sm: "90a"}
     - {jobs: ['build'],    project: 'cudax', ctk: ['curr'], std: 'all', cxx: ['gcc', 'clang'], cpu: 'arm64'}
-    - {jobs: ['test_ext'], project: 'cudax', ctk: ['curr'], std: 20,    cxx: ['gcc12', 'clang'], gpu: 'rtx2080'}
-=======
-    - {jobs: ['build'], project: 'cudax', ctk: ['12.0'], std: 20,    cxx: ['msvc14.39']}
-    - {jobs: ['build'], project: 'cudax', ctk: ['curr'], std: 20,    cxx: ['gcc10', 'gcc11', 'gcc12']}
-    - {jobs: ['build'], project: 'cudax', ctk: ['curr'], std: 20,    cxx: ['clang14', 'clang15', 'clang16', 'clang17']}
-    - {jobs: ['build'], project: 'cudax', ctk: ['12.6'], std: 'all', cxx: ['nvhpc']}
-    - {jobs: ['build'], project: 'cudax', ctk: ['curr'], std: 20,    cxx: ['msvc2022']}
-    - {jobs: ['build'], project: 'cudax', ctk: ['curr'], std: 17,    cxx: ['gcc'], sm: "90"}
-    - {jobs: ['build'], project: 'cudax', ctk: ['curr'], std: 20,    cxx: ['gcc'], sm: "90a"}
-    - {jobs: ['build'], project: 'cudax', ctk: ['curr'], std: 'all', cxx: ['gcc', 'clang'], cpu: 'arm64'}
-    - {jobs: ['test'],  project: 'cudax', ctk: ['curr'], std: 20,    cxx: ['gcc12', 'clang', 'msvc'], gpu: 'rtx2080'}
->>>>>>> e05f948b
+    - {jobs: ['test_ext'], project: 'cudax', ctk: ['curr'], std: 20,    cxx: ['gcc12', 'clang', 'msvc'], gpu: 'rtx2080'}
     # Python and c/parallel jobs:
     - {jobs: ['test'], project: ['cccl_c_parallel', 'python'], gpu: 'rtx2080'}
     # cccl-infra:
@@ -109,10 +97,9 @@
     # - {jobs: ['build'], project: 'libcudacxx', std: 'all', cudacxx: 'clang', cxx: 'clang', sm: '90'}
     # - {jobs: ['build'], project: 'libcudacxx', std: 'all', cudacxx: 'clang', cxx: 'clang', sm: '90a'}
     # cudax
-<<<<<<< HEAD
     - {jobs: ['build'],    project: 'cudax', ctk: ['12.0', 'curr'], std: 'all', cxx: ['gcc9', 'gcc10', 'gcc11']}
     - {jobs: ['build'],    project: 'cudax', ctk: [        'curr'], std: 'all', cxx: ['clang14', 'clang15', 'clang16', 'clang17']}
-    - {jobs: ['build'],    project: 'cudax', ctk: [        '12.5'], std: 'all', cxx: ['nvhpc']}
+    - {jobs: ['build'],    project: 'cudax', ctk: [        '12.6'], std: 'all', cxx: ['nvhpc']}
     - {jobs: ['build'],    project: 'cudax', ctk: ['12.0',       ], std: '20',  cxx: ['msvc14.39']}
     - {jobs: ['build'],    project: 'cudax', ctk: [        'curr'], std: '20',  cxx: ['msvc2022']}
     - {jobs: ['build'],    project: 'cudax', ctk: ['12.0'        ], std: 'all', cxx: ['gcc12'], sm: "90"}
@@ -121,19 +108,6 @@
     - {jobs: ['test_ext'], project: 'cudax', ctk: ['12.0', 'curr'], std: 'all', cxx: ['gcc12']  , gpu: 'rtx2080'}
     - {jobs: ['test_ext'], project: 'cudax', ctk: ['12.0'        ], std: 'all', cxx: ['clang14'], gpu: 'rtx2080'}
     - {jobs: ['test_ext'], project: 'cudax', ctk: [        'curr'], std: 'all', cxx: ['clang18'], gpu: 'rtx2080'}
-=======
-    - {jobs: ['build'], project: 'cudax', ctk: ['12.0', 'curr'], std: 'all', cxx: ['gcc9', 'gcc10', 'gcc11']}
-    - {jobs: ['build'], project: 'cudax', ctk: [        'curr'], std: 'all', cxx: ['clang14', 'clang15', 'clang16', 'clang17']}
-    - {jobs: ['build'], project: 'cudax', ctk: [        '12.6'], std: 'all', cxx: ['nvhpc']}
-    - {jobs: ['build'], project: 'cudax', ctk: ['12.0',       ], std: '20',  cxx: ['msvc14.39']}
-    - {jobs: ['build'], project: 'cudax', ctk: [        'curr'], std: '20',  cxx: ['msvc2022']}
-    - {jobs: ['build'], project: 'cudax', ctk: ['12.0'        ], std: 'all', cxx: ['gcc12'], sm: "90"}
-    - {jobs: ['build'], project: 'cudax', ctk: [        'curr'], std: 'all', cxx: ['gcc13'], sm: "90a"}
-    - {jobs: ['build'], project: 'cudax', ctk: [        'curr'], std: 'all', cxx: ['gcc13', 'clang16'], cpu: 'arm64'}
-    - {jobs: ['test'],  project: 'cudax', ctk: ['12.0', 'curr'], std: 'all', cxx: ['gcc12']  , gpu: 'rtx2080'}
-    - {jobs: ['test'],  project: 'cudax', ctk: ['12.0'        ], std: 'all', cxx: ['clang14'], gpu: 'rtx2080'}
-    - {jobs: ['test'],  project: 'cudax', ctk: [        'curr'], std: 'all', cxx: ['clang18'], gpu: 'rtx2080'}
->>>>>>> e05f948b
 
   # Any generated jobs that match the entries in `exclude` will be removed from the final matrix for all workflows.
   exclude:
