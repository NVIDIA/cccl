--- conflicted
+++ resolved
@@ -268,18 +268,11 @@
   test_gpu: { name: 'TestGPU', gpu: true,  needs: 'build', invoke: { prefix: 'test', args: '-gpu-only'} }
 
   # Python:
-<<<<<<< HEAD
-  build_py_wheel:  { name: "Build cuda.cccl",             gpu: false, invoke: { prefix: 'build_cuda_cccl'} }
-  test_py_headers: { name: "Test cuda.cccl.headers",      gpu: true, needs: 'build_py_wheel', force_producer_ctk: "12.9", invoke: { prefix: 'test_cuda_cccl_headers'} }
-  test_py_coop:    { name: "Test cuda.cccl.cooperative",  gpu: true, needs: 'build_py_wheel', force_producer_ctk: "12.9", invoke: { prefix: 'test_cuda_cccl_cooperative'} }
-  test_py_par:     { name: "Test cuda.cccl.parallel",     gpu: true, needs: 'build_py_wheel', force_producer_ctk: "12.9", invoke: { prefix: 'test_cuda_cccl_parallel'} }
-=======
-  build_cuda_cccl:        { name: "Build cuda.cccl",        gpu: false }
-  test_cuda_cccl_headers: { name: "Test cuda.cccl.headers", gpu: true, needs: 'build_cuda_cccl' }
-  test_cuda_cccl_cooperative:  { name: "Test cuda.cccl.cooperative",  gpu: true, needs: 'build_cuda_cccl' }
-  test_cuda_cccl_parallel:     { name: "Test cuda.cccl.parallel",     gpu: true, needs: 'build_cuda_cccl' }
-  test_cuda_cccl_examples:     { name: "Test cuda.cccl.examples",     gpu: true, needs: 'build_cuda_cccl' }
->>>>>>> ff263922
+  build_py_wheel:   { name: "Build cuda.cccl",             gpu: false, invoke: { prefix: 'build_cuda_cccl'} }
+  test_py_headers:  { name: "Test cuda.cccl.headers",      gpu: true,  needs: 'build_py_wheel', force_producer_ctk: "12.9", invoke: { prefix: 'test_cuda_cccl_headers'} }
+  test_py_coop:     { name: "Test cuda.cccl.cooperative",  gpu: true,  needs: 'build_py_wheel', force_producer_ctk: "12.9", invoke: { prefix: 'test_cuda_cccl_cooperative'} }
+  test_py_par:      { name: "Test cuda.cccl.parallel",     gpu: true,  needs: 'build_py_wheel', force_producer_ctk: "12.9", invoke: { prefix: 'test_cuda_cccl_parallel'} }
+  test_py_examples: { name: "Test cuda.cccl.examples",     gpu: true,  needs: 'build_py_wheel', force_producer_ctk: "12.9", invoke: { prefix: 'test_cuda_cccl_examples'} }
 
 # Projects have the following properties:
 #
@@ -327,13 +320,8 @@
   python:
     name: "Python"
     job_map:
-<<<<<<< HEAD
       build: ['build_py_wheel']
-      test:  ['test_py_headers', 'test_py_coop', 'test_py_par']
-=======
-      build: ['build_cuda_cccl']
-      test:  ['test_cuda_cccl_headers', 'test_cuda_cccl_cooperative', 'test_cuda_cccl_parallel', 'test_cuda_cccl_examples']
->>>>>>> ff263922
+      test:  ['test_py_headers', 'test_py_coop', 'test_py_par', test_py_examples]
   cccl_c_parallel:
     name: 'CCCL C Parallel'
     stds: [20]
