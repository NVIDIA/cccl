--- conflicted
+++ resolved
@@ -9,11 +9,7 @@
   - 'v100'
 
 # The version of the devcontainer images to use from https://hub.docker.com/r/rapidsai/devcontainers 
-<<<<<<< HEAD
-devcontainer_version: '23.06'
-=======
 devcontainer_version: '23.08'
->>>>>>> 4922cbbc
 
 # Each environment below will generate a unique build/test job
 # See the "compute-matrix" job in the workflow for how this is parsed and used
