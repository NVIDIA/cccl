
cuda_oldest: &cuda_oldest '11.1'
cuda_newest: &cuda_newest '12.3'

# The GPUs to test on
gpus:
  - 'a100'
  - 'v100'

# The version of the devcontainer images to use from https://hub.docker.com/r/rapidsai/devcontainers
devcontainer_version: '24.04'

# gcc compiler configurations
gcc6: &gcc6 { name: 'gcc', version: '6', exe: 'g++' }
gcc7: &gcc7 { name: 'gcc', version: '7', exe: 'g++' }
gcc8: &gcc8 { name: 'gcc', version: '8', exe: 'g++' }
gcc9: &gcc9 { name: 'gcc', version: '9', exe: 'g++' }
gcc10: &gcc10 { name: 'gcc', version: '10', exe: 'g++' }
gcc11: &gcc11 { name: 'gcc', version: '11', exe: 'g++' }
gcc12: &gcc12 { name: 'gcc', version: '12', exe: 'g++' }
gcc-oldest: &gcc-oldest { name: 'gcc', version: '6', exe: 'g++' }
gcc-newest: &gcc-newest { name: 'gcc', version: '12', exe: 'g++' }

# LLVM Compiler configurations
llvm9: &llvm9 { name: 'llvm', version: '9', exe: 'clang++' }
llvm10: &llvm10 { name: 'llvm', version: '10', exe: 'clang++' }
llvm11: &llvm11 { name: 'llvm', version: '11', exe: 'clang++' }
llvm12: &llvm12 { name: 'llvm', version: '12', exe: 'clang++' }
llvm13: &llvm13 { name: 'llvm', version: '13', exe: 'clang++' }
llvm14: &llvm14 { name: 'llvm', version: '14', exe: 'clang++' }
llvm15: &llvm15 { name: 'llvm', version: '15', exe: 'clang++' }
llvm16: &llvm16 { name: 'llvm', version: '16', exe: 'clang++' }
llvm-oldest: &llvm-oldest { name: 'llvm', version: '9', exe: 'clang++' }
llvm-newest: &llvm-newest { name: 'llvm', version: '16', exe: 'clang++' }

# MSVC configs
msvc2017: &msvc2017 { name: 'cl', version: '14.16', exe: 'cl++' }
msvc2019: &msvc2019 { name: 'cl', version: '14.29', exe: 'cl++' }
msvc2022: &msvc2022 { name: 'cl', version: '14.36', exe: 'cl++' }

# oneAPI configs
oneapi: &oneapi { name: 'oneapi', version: '2023.2.0', exe: 'icpc' }

# Each environment below will generate a unique build/test job
# See the "compute-matrix" job in the workflow for how this is parsed and used
# cuda: The CUDA Toolkit version
# os: The operating system used
# cpu: The CPU architecture
# compiler: The compiler to use
#   name: The compiler name
#   version: The compiler version
#   exe: The unverionsed compiler binary name
# std: The C++ standards to build for
#    This field is unique as it will generate an independent build/test job for each value

# Configurations that will run for every PR
pull_request:
  nvcc:
    - {cuda: *cuda_oldest, os: 'ubuntu18.04', cpu: 'amd64', compiler: *gcc6,     std: [11, 14],         jobs: ['build']}
    - {cuda: *cuda_oldest, os: 'ubuntu18.04', cpu: 'amd64', compiler: *gcc7,     std: [11, 14, 17],     jobs: ['build']}
    - {cuda: *cuda_oldest, os: 'ubuntu18.04', cpu: 'amd64', compiler: *gcc8,     std: [11, 14, 17],     jobs: ['build']}
    - {cuda: *cuda_oldest, os: 'ubuntu18.04', cpu: 'amd64', compiler: *gcc9,     std: [11, 14, 17],     jobs: ['build']}
    - {cuda: *cuda_oldest, os: 'ubuntu18.04', cpu: 'amd64', compiler: *llvm9,    std: [11, 14, 17],     jobs: ['build']}
    - {cuda: *cuda_oldest, os: 'windows2022', cpu: 'amd64', compiler: *msvc2017, std: [14, 17],         jobs: ['build']}
    - {cuda: *cuda_newest, os: 'ubuntu20.04', cpu: 'amd64', compiler: *gcc7,     std: [11, 14, 17],     jobs: ['build']}
    - {cuda: *cuda_newest, os: 'ubuntu20.04', cpu: 'amd64', compiler: *gcc8,     std: [11, 14, 17],     jobs: ['build']}
    - {cuda: *cuda_newest, os: 'ubuntu20.04', cpu: 'amd64', compiler: *gcc9,     std: [11, 14, 17],     jobs: ['build']}
    - {cuda: *cuda_newest, os: 'ubuntu20.04', cpu: 'amd64', compiler: *gcc10,    std: [11, 14, 17, 20], jobs: ['build']}
    - {cuda: *cuda_newest, os: 'ubuntu22.04', cpu: 'amd64', compiler: *gcc11,    std: [11, 14, 17, 20], jobs: ['build']}
<<<<<<< HEAD
    - {cuda: *cuda_newest, os: 'ubuntu22.04', cpu: 'amd64', compiler: *gcc12,    std: [11, 14, 17, 20], jobs: ['build'], extra_build_args: '-cmake-options -DCMAKE_CUDA_ARCHITECTURES=90'}
=======
    - {cuda: *cuda_newest, os: 'ubuntu22.04', cpu: 'amd64', compiler: *gcc12,    std: [11, 14, 17, 20], jobs: ['build'], extra_build_args: '-cmake-options -DCMAKE_CUDA_ARCHITECTURES=90a'}
>>>>>>> 9363c5e2
    - {cuda: *cuda_newest, os: 'ubuntu22.04', cpu: 'amd64', compiler: *gcc12,    std: [11, 14, 17, 20], jobs: ['build', 'test']}
    - {cuda: *cuda_newest, os: 'ubuntu22.04', cpu: 'arm64', compiler: *gcc12,    std: [11, 14, 17, 20], jobs: ['build']}
    - {cuda: *cuda_newest, os: 'ubuntu20.04', cpu: 'amd64', compiler: *llvm9,    std: [11, 14, 17],     jobs: ['build']}
    - {cuda: *cuda_newest, os: 'ubuntu20.04', cpu: 'amd64', compiler: *llvm10,   std: [11, 14, 17],     jobs: ['build']}
    - {cuda: *cuda_newest, os: 'ubuntu20.04', cpu: 'amd64', compiler: *llvm11,   std: [11, 14, 17, 20], jobs: ['build']}
    - {cuda: *cuda_newest, os: 'ubuntu20.04', cpu: 'amd64', compiler: *llvm12,   std: [11, 14, 17, 20], jobs: ['build']}
    - {cuda: *cuda_newest, os: 'ubuntu20.04', cpu: 'amd64', compiler: *llvm13,   std: [11, 14, 17, 20], jobs: ['build']}
    - {cuda: *cuda_newest, os: 'ubuntu20.04', cpu: 'amd64', compiler: *llvm14,   std: [11, 14, 17, 20], jobs: ['build']}
    - {cuda: *cuda_newest, os: 'ubuntu22.04', cpu: 'amd64', compiler: *llvm15,   std: [11, 14, 17, 20], jobs: ['build']}
    - {cuda: *cuda_newest, os: 'ubuntu22.04', cpu: 'amd64', compiler: *llvm16,   std: [11, 14, 17, 20], jobs: ['build', 'test']}
    - {cuda: *cuda_newest, os: 'ubuntu22.04', cpu: 'arm64', compiler: *llvm16,   std: [11, 14, 17, 20], jobs: ['build']}
    - {cuda: *cuda_newest, os: 'windows2022', cpu: 'amd64', compiler: *msvc2019, std: [14, 17],         jobs: ['build']}
    - {cuda: *cuda_newest, os: 'windows2022', cpu: 'amd64', compiler: *msvc2022, std: [14, 17, 20],     jobs: ['build']}
    - {cuda: *cuda_newest, os: 'ubuntu22.04', cpu: 'amd64', compiler: *oneapi,   std: [11, 14, 17],     jobs: ['build']}
  nvrtc:
    - {cuda: *cuda_newest, os: 'ubuntu22.04', cpu: 'amd64', gpu_build_archs: '70', std: [11, 14, 17, 20]}
  clang-cuda:
    - {lib: ['thrust', 'cub', 'libcudacxx'], cuda: *cuda_newest, os: 'ubuntu22.04', cpu: 'amd64', compiler: *llvm-newest, std: [17, 20]}
  cccl-infra:
    - {cuda: *cuda_oldest, os: 'ubuntu18.04', cpu: 'amd64', compiler: *gcc-oldest}
    - {cuda: *cuda_oldest, os: 'ubuntu18.04', cpu: 'amd64', compiler: *llvm-oldest}
    - {cuda: *cuda_newest, os: 'ubuntu22.04', cpu: 'amd64', compiler: *gcc-newest}
    - {cuda: *cuda_newest, os: 'ubuntu22.04', cpu: 'amd64', compiler: *llvm-newest}<|MERGE_RESOLUTION|>--- conflicted
+++ resolved
@@ -67,11 +67,7 @@
     - {cuda: *cuda_newest, os: 'ubuntu20.04', cpu: 'amd64', compiler: *gcc9,     std: [11, 14, 17],     jobs: ['build']}
     - {cuda: *cuda_newest, os: 'ubuntu20.04', cpu: 'amd64', compiler: *gcc10,    std: [11, 14, 17, 20], jobs: ['build']}
     - {cuda: *cuda_newest, os: 'ubuntu22.04', cpu: 'amd64', compiler: *gcc11,    std: [11, 14, 17, 20], jobs: ['build']}
-<<<<<<< HEAD
-    - {cuda: *cuda_newest, os: 'ubuntu22.04', cpu: 'amd64', compiler: *gcc12,    std: [11, 14, 17, 20], jobs: ['build'], extra_build_args: '-cmake-options -DCMAKE_CUDA_ARCHITECTURES=90'}
-=======
     - {cuda: *cuda_newest, os: 'ubuntu22.04', cpu: 'amd64', compiler: *gcc12,    std: [11, 14, 17, 20], jobs: ['build'], extra_build_args: '-cmake-options -DCMAKE_CUDA_ARCHITECTURES=90a'}
->>>>>>> 9363c5e2
     - {cuda: *cuda_newest, os: 'ubuntu22.04', cpu: 'amd64', compiler: *gcc12,    std: [11, 14, 17, 20], jobs: ['build', 'test']}
     - {cuda: *cuda_newest, os: 'ubuntu22.04', cpu: 'arm64', compiler: *gcc12,    std: [11, 14, 17, 20], jobs: ['build']}
     - {cuda: *cuda_newest, os: 'ubuntu20.04', cpu: 'amd64', compiler: *llvm9,    std: [11, 14, 17],     jobs: ['build']}
