workflows:
  # If any jobs appear here, they will be executed instead of `pull_request' for PRs.
  # This is useful for limiting resource usage when a full matrix is not needed.
  # The branch protection checks will fail when using this override workflow.
  #
  # Example:
  # override:
  #   - {jobs: ['test'], project: 'thrust', std: 17, ctk: '12.X', cxx: ['gcc12', 'clang16']}
  #
  override:
    # Python and c/parallel jobs:
    - {jobs: ['test'], project: ['cccl_c_parallel'], gpu: ['l4']}
    - {jobs: ['test'], project: ['cccl_c_stf'], gpu: ['l4']}
    - {jobs: ['test_py_headers', 'test_py_coop', 'test_py_examples'], ctk: ['12.5', 'curr'], project: 'python', py_version: ['3.10', '3.13'], gpu: 'l4'}
    - {jobs: ['test_py_par'],                                         ctk: ['12.8', 'curr'], project: 'python', py_version: ['3.10', '3.13'], gpu: 'l4'}

  pull_request:
    # Old CTK: Oldest/newest supported host compilers:
    - {jobs: ['build'], std: 'minmax', ctk: '12.0', cxx: ['gcc7',  'gcc12', 'clang14',          'msvc2019', 'msvc14.39']}
    - {jobs: ['build'], std: 'minmax', ctk: '12.X', cxx: ['gcc7',  'gcc',   'clang14', 'clang', 'msvc2019', 'msvc'     ]}
    - {jobs: ['build'], std: 'minmax', ctk: '13.0', cxx: ['gcc11', 'gcc',   'clang15', 'clang', 'msvc2019', 'msvc'     ]}
    # Old CTK: cudax has a different support matrix:
    - {jobs: ['build'], project: 'cudax', ctk: '12.0', std: 'minmax', cxx: ['gcc9',  'gcc12', 'clang14',          'msvc14.39']}
    - {jobs: ['build'], project: 'cudax', ctk: '12.X', std: 'minmax', cxx: ['gcc9',  'gcc',   'clang14', 'clang', 'msvc']}
    - {jobs: ['build'], project: 'cudax', ctk: '13.0', std: 'minmax', cxx: ['gcc11', 'gcc',   'clang15', 'clang', 'msvc']}
    # Current CTK build-only:
    - {jobs: ['build'], std: 'minmax', cxx: ['gcc11', 'clang15', 'msvc2019'] } # Oldest
    - {jobs: ['build'], std: 'max',    cxx: ['gcc12', 'gcc13'] }
    - {jobs: ['build'], std: 'max',    cxx: ['clang16', 'clang17'] }
    - {jobs: ['build'], std: 'all',    cxx: ['gcc', 'clang', 'msvc']} # Latest
    # Current CTK build-only: cudax has a different support matrix:
    - {jobs: ['build'], project: 'cudax', std: 'minmax', cxx: ['gcc11', 'clang15']} # Oldest
    - {jobs: ['build'], project: 'cudax', std: 'max',    cxx: ['gcc12']}
    - {jobs: ['build'], project: 'cudax', std: 'max',    cxx: ['clang16', 'clang17', 'clang18']}
    - {jobs: ['build'], project: 'cudax', std: 'all',    cxx: ['gcc', 'clang', 'msvc']} # Newest
    # Current CTK testing:
    - {jobs: ['test'], project: 'thrust',     std: 'max', cxx: ['gcc', 'clang', 'msvc'], gpu: 'rtx4090'}
    - {jobs: ['test'], project: 'libcudacxx', std: 'max', cxx: ['gcc', 'clang', 'msvc'], gpu: 'rtx2080'}
    - {jobs: ['test'], project: 'cudax',      std: 'max', cxx: ['gcc', 'clang', 'msvc'], gpu: 'rtx2080'}
    - {jobs: ['test_nolid', 'test_lid0'], project: 'cub', std: 'max', cxx: ['gcc', 'clang', 'msvc'], gpu: 'rtxa6000'}
    - {jobs: ['test_lid1',  'test_lid2'], project: 'cub', std: 'max', cxx: ['gcc'],                  gpu: 'rtxa6000'}
    # H100 coverage:
    - {jobs: ['test_nolid', 'test_lid0'], project: 'cub',                   std: 'max', gpu: 'h100' }
    - {jobs: ['test_gpu'],                project: 'thrust',                std: 'max', gpu: 'h100' }
    - {jobs: ['test'],                    project: ['libcudacxx', 'cudax'], std: 'max', gpu: 'h100' }
    # Misc:
    - {jobs: ['build'], cpu: 'arm64', project: ['libcudacxx', 'cub', 'thrust', 'cudax'], std: 'max', cxx: ['gcc', 'clang']}
    - {jobs: ['test_gpu'], project: 'thrust', cmake_options: '-DTHRUST_DISPATCH_TYPE=Force32bit', gpu: 'rtx4090'}
    - {jobs: ['nvrtc'], project: 'libcudacxx', std: 'all', gpu: 'rtx2080', sm: 'gpu'}
    - {jobs: ['verify_codegen'], project: 'libcudacxx'}
<<<<<<< HEAD
    # cudax has different CTK reqs:
    - {jobs: ['build'], project: 'cudax', ctk: ['12.0'], std: 20,    cxx: ['msvc14.39', 'gcc10', 'clang14']}
    - {jobs: ['build'], project: 'cudax', ctk: ['curr'], std: 20,    cxx: ['gcc10', 'gcc11', 'gcc12']}
    - {jobs: ['build'], project: 'cudax', ctk: ['curr'], std: 20,    cxx: ['clang14', 'clang15', 'clang16', 'clang17', 'clang18']}
    - {jobs: ['build'], project: 'cudax', ctk: ['12.9'], std: 'all', cxx: ['nvhpc']}
    - {jobs: ['build'], project: 'cudax', ctk: ['curr'], std: 20,    cxx: ['msvc']}
    - {jobs: ['build'], project: 'cudax', ctk: ['curr'], std: 20,    cxx: ['gcc', 'msvc'], sm: ['90;90a', '100;120']}
    - {jobs: ['build'], project: 'cudax', ctk: ['curr'], std: 'all', cxx: ['gcc', 'clang'], cpu: 'arm64'}
    - {jobs: ['test'],  project: 'cudax', ctk: ['curr'], std: 20,    cxx: ['gcc', 'clang', 'msvc'], gpu: 'rtx2080'}
    # Python and c/parallel jobs:
    - {jobs: ['test'], project: ['cccl_c_parallel'], gpu: ['rtx2080', 'l4', 'h100']}
    - {jobs: ['test'], project: ['cccl_c_stf'],      gpu: ['rtx2080', 'l4', 'h100']}
    # TODO Just need this line once cccl.parallel tests pass on 12.5 and 12.6:
    # - {jobs: ['test'], project: 'python', ctk: ['12.5', 'curr'], py_version: ['3.10', '3.13'], gpu: 'l4'}
    # These two can be removed once the above is working:
    - {jobs: ['test_py_headers', 'test_py_coop', 'test_py_examples'], ctk: ['12.5', 'curr'], project: 'python', py_version: ['3.10', '3.13'], gpu: 'l4'}
    - {jobs: ['test_py_par'],                                         ctk: ['12.8', 'curr'], project: 'python', py_version: ['3.10', '3.13'], gpu: 'l4'}
    - {jobs: ['test'], project: 'python', py_version: '3.13', gpu: 'h100'}
    # packaging:
    - {jobs: ['test'], project: 'packaging', ctk: '12.0', cxx: ['gcc12', 'clang14'], gpu: 'rtx2080'}
    - {jobs: ['test'], project: 'packaging', ctk: 'curr', cxx: ['gcc',   'clang'],   gpu: 'rtx2080'}
=======
    # c.parallel -- pinned to gcc13 to match python
    - {jobs: ['test'], project: 'cccl_c_parallel', ctk: '12.X', cxx: 'gcc13', gpu: ['rtx2080']}
    - {jobs: ['test'], project: 'cccl_c_parallel', ctk: '13.X', cxx: 'gcc13', gpu: ['rtx2080', 'l4', 'h100']}
    # Python -- pinned to gcc13 for consistency across CTK images
    - {jobs: ['test_py_headers', 'test_py_coop'], ctk: ['12.5', '13.X'], project: 'python', py_version: ['3.10', '3.13'], gpu: 'l4', cxx: 'gcc13'}
    - {jobs: ['test_py_par', 'test_py_examples'], ctk: ['12.8', '13.X'], project: 'python', py_version: ['3.10', '3.13'], gpu: 'l4', cxx: 'gcc13'}
    - {jobs: ['test'], project: 'python', py_version: '3.13', gpu: 'h100', cxx: 'gcc13'}
    # CCCL packaging:
    - {jobs: ['test'], project: 'packaging', ctk: '12.0', cxx: ['gcc10', 'clang14'], gpu: 'rtx2080'}
    - {jobs: ['test'], project: 'packaging', ctk: '12.X', cxx: ['gcc10', 'clang14'], gpu: 'rtx2080'}
    - {jobs: ['test'], project: 'packaging', ctk: '13.0', cxx: ['gcc',   'clang'],   gpu: 'rtx2080'}
    - {jobs: ['test'], project: 'packaging', ctk: '13.X', cxx: ['gcc',   'clang'],   gpu: 'rtx2080'}
>>>>>>> 47bd61b0
    - {jobs: ['install'], project: 'packaging'}
    # NVHPC build
    - {jobs: ['build'], cxx: 'nvhpc', ctk: 'nvhpc', std: 'all', project: ['libcudacxx', 'cub', 'thrust', 'cudax', 'stdpar'], cpu: ['amd64', 'arm64']}
    # clang-cuda
    # - Can't add sm90+ until clang20 (#3633)
    - {jobs: ['build'], cudacxx: 'clang', ctk: '12.X', std: 'all', cxx: 'clang', sm: '75;80'}
    # - CTK 13.X unsupported: https://gitlab.kitware.com/cmake/cmake/-/merge_requests/11079#note_1692019
    # - {jobs: ['build'], cudacxx: 'clang', ctk: '13.X', std: 'all', cxx: 'clang', sm: '75;80'}

  nightly:
    # CTK 12.0 full matrix build: default projects
    - {jobs: ['build'], std: 'all', ctk: '12.0', cxx: ['gcc7', 'gcc8', 'gcc9', 'gcc10', 'gcc11', 'gcc12']}
    - {jobs: ['build'], std: 'all', ctk: '12.0', cxx: ['clang14']}
    - {jobs: ['build'], std: 'all', ctk: '12.0', cxx: ['msvc2019', 'msvc14.39']}
    # CTK 12.X full matrix build: default projects
    - {jobs: ['build'], std: 'all', ctk: '12.X', cxx: ['gcc7', 'gcc8', 'gcc9', 'gcc10', 'gcc11', 'gcc12', 'gcc13', 'gcc14']}
    - {jobs: ['build'], std: 'all', ctk: '12.X', cxx: ['clang14', 'clang15', 'clang16', 'clang17', 'clang18', 'clang19']}
    - {jobs: ['build'], std: 'all', ctk: '12.X', cxx: ['msvc2019', 'msvc2022']}
    # CTK 13.0 full matrix build: default projects
    - {jobs: ['build'], std: 'all', ctk: '13.0', cxx: ['gcc11', 'gcc12', 'gcc13', 'gcc14']}
    - {jobs: ['build'], std: 'all', ctk: '13.0', cxx: ['clang15', 'clang16', 'clang17', 'clang18', 'clang19']}
    - {jobs: ['build'], std: 'all', ctk: '13.0', cxx: ['msvc2019', 'msvc2022']}
    # CTK '13.X' full matrix build: default projects
    - {jobs: ['build'], std: 'all', ctk: '13.X', cxx: ['gcc11', 'gcc12', 'gcc13', 'gcc14']}
    - {jobs: ['build'], std: 'all', ctk: '13.X', cxx: ['clang15', 'clang16', 'clang17', 'clang18', 'clang19']}
    - {jobs: ['build'], std: 'all', ctk: '13.X', cxx: ['msvc2019', 'msvc2022']}
    # CTK 12.0 full matrix build: cudax
    - {jobs: ['build'], project: 'cudax', std: 'all', ctk: '12.0', cxx: ['gcc9', 'gcc10', 'gcc11', 'gcc12']}
    - {jobs: ['build'], project: 'cudax', std: 'all', ctk: '12.0', cxx: ['clang14']}
    - {jobs: ['build'], project: 'cudax', std: 'all', ctk: '12.0', cxx: ['msvc14.39']}
    # CTK 12.X full matrix build: cudax
    - {jobs: ['build'], project: 'cudax', std: 'all', ctk: '12.X', cxx: ['gcc9', 'gcc10', 'gcc11', 'gcc12', 'gcc13', 'gcc14']}
    - {jobs: ['build'], project: 'cudax', std: 'all', ctk: '12.X', cxx: ['clang14', 'clang15', 'clang16', 'clang17', 'clang18', 'clang19']}
    - {jobs: ['build'], project: 'cudax', std: 'all', ctk: '12.X', cxx: ['msvc2022']}
    # CTK 13.0 full matrix build: cudax
    - {jobs: ['build'], project: 'cudax', std: 'all', ctk: '13.0', cxx: ['gcc11', 'gcc12', 'gcc13', 'gcc14']}
    - {jobs: ['build'], project: 'cudax', std: 'all', ctk: '13.0', cxx: ['clang15', 'clang16', 'clang17', 'clang18', 'clang19']}
    - {jobs: ['build'], project: 'cudax', std: 'all', ctk: '13.0', cxx: ['msvc2022']}
    # CTK '13.X' full matrix build: cudax
    - {jobs: ['build'], project: 'cudax', std: 'all', ctk: '13.X', cxx: ['gcc11', 'gcc12', 'gcc13', 'gcc14']}
    - {jobs: ['build'], project: 'cudax', std: 'all', ctk: '13.X', cxx: ['clang15', 'clang16', 'clang17', 'clang18', 'clang19']}
    - {jobs: ['build'], project: 'cudax', std: 'all', ctk: '13.X', cxx: ['msvc2022']}
    # CTK 12.X testing:
    - {jobs: ['test'], project: 'libcudacxx', ctk: '12.X', std: 'max', cxx: ['gcc', 'clang', 'msvc'], gpu: 'rtx2080'}
    - {jobs: ['test'], project: 'cub',        ctk: '12.X', std: 'max', cxx: ['gcc', 'clang', 'msvc'], gpu: 'rtxa6000'}
    - {jobs: ['test'], project: 'thrust',     ctk: '12.X', std: 'max', cxx: ['gcc', 'clang', 'msvc'], gpu: 'rtx4090'}
    - {jobs: ['test'], project: 'cudax',      ctk: '12.X', std: 'max', cxx: ['gcc', 'clang', 'msvc'], gpu: 'rtx2080'}
    - {jobs: ['test'], project: ['libcudacxx', 'cub', 'thrust', 'cudax'], ctk: '12.X', std: 'max', gpu: 'h100' }
    # CTK '13.X' testing:
    - {jobs: ['test'], project: 'libcudacxx', ctk: '13.X', std: 'max', cxx: ['gcc', 'clang', 'msvc'], gpu: 'rtx2080'}
    - {jobs: ['test'], project: 'cub',        ctk: '13.X', std: 'max', cxx: ['gcc', 'clang', 'msvc'], gpu: 'rtxa6000'}
    - {jobs: ['test'], project: 'thrust',     ctk: '13.X', std: 'max', cxx: ['gcc', 'clang', 'msvc'], gpu: 'rtx4090'}
    - {jobs: ['test'], project: 'cudax',      ctk: '13.X', std: 'max', cxx: ['gcc', 'clang', 'msvc'], gpu: 'rtx2080'}
    - {jobs: ['test'], project: ['libcudacxx', 'cub', 'thrust', 'cudax'], ctk: '13.X', std: 'max', gpu: 'h100' }
    # Misc:
    - {jobs: ['build'], cpu: 'arm64', project: ['libcudacxx', 'cub', 'thrust', 'cudax'], ctk: ['12.X', '13.X'], std: 'all', cxx: ['gcc', 'clang']}
    # Coming in a later PR after some logistical issues with `-arch all` and RAM usage are resolved:
    # - {jobs: ['build'], sm: 'all-cccl', project: ['cub', 'thrust', 'libcudacxx', 'cudax'], ctk: ['12.X', '13.X'], std: 'all', cxx: ['gcc', 'msvc'] }
    - {jobs: ['test_gpu'], project: 'thrust', cmake_options: '-DTHRUST_DISPATCH_TYPE=Force32bit', gpu: 'rtx4090'}
    - {jobs: ['test_gpu'], project: 'thrust', cmake_options: '-DTHRUST_DISPATCH_TYPE=Force64bit', gpu: 'rtx4090'}
    - {jobs: ['limited'], project: 'cub', std: 17, gpu: 'rtx2080'}
<<<<<<< HEAD
    - {jobs: ['test_gpu'],  project: 'thrust', cmake_options: '-DTHRUST_DISPATCH_TYPE=Force32bit', gpu: 'rtx4090'}
    - {jobs: ['test_gpu'],  project: 'thrust', cmake_options: '-DTHRUST_DISPATCH_TYPE=Force64bit', gpu: 'rtx4090'}
    # Old CTK/compiler
    - {jobs: ['build'], std: 'all', ctk: '12.0', cxx: ['gcc7', 'gcc8', 'gcc9', 'clang14', 'msvc2019']}
    - {jobs: ['build'], std: 'all', ctk: '12.0', cxx: ['gcc11'], sm: '60;70;80;90'}
    # Current CTK build-only
    - {jobs: ['build'], std: 'all', cxx: ['gcc7', 'gcc8', 'gcc9', 'gcc10', 'gcc11', 'gcc12']}
    - {jobs: ['build'], std: 'all', cxx: ['clang14', 'clang15', 'clang16', 'clang17', 'clang18']}
    - {jobs: ['build'], std: 'all', cxx: ['msvc2019']}
    # Test current CTK
    - {jobs: ['test'],      project: 'cub',        std: 'all', cxx: ['gcc', 'clang', 'msvc'], gpu: 'rtxa6000'}
    - {jobs: ['test'],      project: 'thrust',     std: 'all', cxx: ['gcc', 'clang', 'msvc'], gpu: 'rtx4090'}
    - {jobs: ['test'],      project: 'libcudacxx', std: 'all', cxx: ['gcc', 'clang', 'msvc'], gpu: 'rtx2080'}
    # Modded builds:
    - {jobs: ['build'], std: 'all', ctk: '12.9', cxx: 'nvhpc'}
    - {jobs: ['build'], std: 'all', cxx: ['gcc', 'clang'], cpu: 'arm64'}

    # Extended GPU tests:
    - {jobs: ['test_nolid', 'test_lid0'], project: 'cub',                   std: 'max', sm: '70;75;89;90', gpu: ['v100', 't4', 'l4', 'h100']}
    - {jobs: ['test_gpu'],                project: 'thrust',                std: 'max', sm: '70;75;89;90', gpu: ['v100', 't4', 'l4', 'h100']}
    - {jobs: ['test'],                    project: ['libcudacxx', 'cudax'], std: 'max', sm: '70;75;89;90', gpu: ['v100', 't4', 'l4', 'h100']}
    # MSVC build coverage of extended GPU nightly tests:
    - {jobs: ['build'], project: ['cub', 'thrust', 'libcudacxx', 'cudax'],  std: 'max', sm: '70;75;89;90',                cxx: 'msvc'}
    # Build-only coverage of extended arches. `sm` split up to parallelize.
    - {jobs: ['build'], project: ['cub', 'thrust', 'libcudacxx', 'cudax'],  std: 'max', sm: ['86;90a', '100;103', '120'], cxx: ['msvc', 'gcc'] }

    # default_projects: clang-cuda
    - {jobs: ['build'], std: 'all', cudacxx: 'clang', cxx: 'clang'}
    # Disabled; see discussion on #3633. Should be fixed in clang-20.
    # - {jobs: ['build'], project: 'libcudacxx', std: 'all', cudacxx: 'clang', cxx: 'clang', sm: '90'}
    # - {jobs: ['build'], project: 'libcudacxx', std: 'all', cudacxx: 'clang', cxx: 'clang', sm: '90a'}
    # cudax
    - {jobs: ['build'], project: 'cudax', ctk: ['12.0', 'curr'], std: 'all', cxx: ['gcc9', 'gcc10', 'gcc11', 'gcc12']}
    - {jobs: ['build'], project: 'cudax', ctk: [        'curr'], std: 'all', cxx: ['clang14', 'clang15', 'clang16', 'clang17', 'clang18']}
    - {jobs: ['build'], project: 'cudax', ctk: [        '12.9'], std: 'all', cxx: ['nvhpc']}
    - {jobs: ['build'], project: 'cudax', ctk: ['12.0'        ], std: '20',  cxx: ['msvc14.39']}
    - {jobs: ['build'], project: 'cudax', ctk: [        'curr'], std: '20',  cxx: ['msvc']}
    - {jobs: ['build'], project: 'cudax', ctk: [        'curr'], std: '20',  cxx: ['gcc', 'msvc'], sm: ['90;90a', '100;120']}
    - {jobs: ['build'], project: 'cudax', ctk: [        'curr'], std: 'all', cxx: ['gcc', 'clang'], cpu: 'arm64'}
    - {jobs: ['test'],  project: 'cudax', ctk: ['12.0', 'curr'], std: 'all', cxx: ['gcc12']  , gpu: 'rtx2080'}
    - {jobs: ['test'],  project: 'cudax', ctk: [        'curr'], std: 'all', cxx: ['gcc']  ,   gpu: 'rtx2080'}
    - {jobs: ['test'],  project: 'cudax', ctk: ['12.0'        ], std: 'all', cxx: ['clang14'], gpu: 'rtx2080'}
    - {jobs: ['test'],  project: 'cudax', ctk: [        'curr'], std: 'all', cxx: ['clang'],   gpu: 'rtx2080'}
    # Python and c/parallel jobs:
    - {jobs: ['test'], project: ['cccl_c_parallel'], gpu: ['rtx2080', 'l4', 'h100']}
    - {jobs: ['test'], project: ['cccl_c_stf'],      gpu: ['rtx2080', 'l4', 'h100']}
    # TODO Just need this line once cccl.parallel tests pass on 12.5 and 12.6:
    # - {jobs: ['test'], project: 'python', ctk: ['12.5', '12.6', '12.8', '12.9'], py_version: ['3.10', '3.11', '3.12', '3.13'], gpu: 'l4'}
    # These two can be removed once the above is working.
    - {jobs: ['test_py_headers', 'test_py_coop', 'test_py_examples'], ctk: ['12.5', '12.6', '12.8', '12.9'], py_version: ['3.10', '3.11', '3.12', '3.13'], project: 'python', gpu: 'l4'}
    - {jobs: ['test_py_par'],                                         ctk: [                '12.8', '12.9'], py_version: ['3.10', '3.11', '3.12', '3.13'], project: 'python', gpu: 'l4'}
    - {jobs: ['test'], project: 'python', py_version: '3.13', gpu: 'h100'}
    # packaging:
    - {jobs: ['test'], project: 'packaging', ctk: '12.0', cxx: ['gcc12', 'clang14'], gpu: 'rtx2080'}
    - {jobs: ['test'], project: 'packaging', ctk: 'curr', cxx: ['gcc',   'clang'],   gpu: 'rtx2080'}
=======
    # NVRTC tests don't currently support 12.0:
    - {jobs: ['nvrtc'],          project: 'libcudacxx', ctk: [        '12.X', '13.0', '13.X'], cxx: 'gcc12', std: 'all', gpu: 'rtx2080', sm: 'gpu'}
    - {jobs: ['verify_codegen'], project: 'libcudacxx', ctk: ['12.0', '12.X', '13.0', '13.X'], cxx: 'gcc12'}
    # c.parallel -- pinned to gcc13 to match python
    - {jobs: ['test'],  project: ['cccl_c_parallel'], ctk: '12.X', cxx: 'gcc13', gpu: ['rtx2080']}
    - {jobs: ['test'],  project: ['cccl_c_parallel'], ctk: '13.X', cxx: 'gcc13', gpu: ['rtx2080', 'l4', 'h100']}
    # Python -- pinned to gcc13 for consistency across CTK images
    - {jobs: ['test_py_headers', 'test_py_coop'], project: 'python', ctk: ['12.5', '12.6', '12.8', '12.9', '13.0'], py_version: ['3.10', '3.13'], gpu: 'l4', cxx: 'gcc13'}
    - {jobs: ['test_py_par', 'test_py_examples'], project: 'python', ctk: [                '12.8', '12.9', '13.0'], py_version: ['3.10', '3.13'], gpu: 'l4', cxx: 'gcc13'}
    - {jobs: ['test'], project: 'python', ctk: ['12.X', '13.X'], py_version: ['3.10', '3.11', '3.12', '3.13'], gpu: 'l4', cxx: 'gcc13'}
    - {jobs: ['test'], project: 'python', ctk: ['12.X', '13.X'], py_version: '3.13', gpu: 'h100', cxx: 'gcc13'}
    # CCCL packaging:
    - {jobs: ['test'], project: 'packaging', ctk: '12.0', cxx: ['gcc10', 'clang14'], gpu: 'rtx2080'}
    - {jobs: ['test'], project: 'packaging', ctk: '12.X', cxx: ['gcc10', 'clang14'], gpu: 'rtx2080'}
    - {jobs: ['test'], project: 'packaging', ctk: '13.0', cxx: ['gcc',   'clang'],   gpu: 'rtx2080'}
    - {jobs: ['test'], project: 'packaging', ctk: '13.X', cxx: ['gcc',   'clang'],   gpu: 'rtx2080'}
>>>>>>> 47bd61b0
    - {jobs: ['install'], project: 'packaging'}
    # NVHPC build
    - {jobs: ['build'], cxx: 'nvhpc-prev', ctk: 'nvhpc-prev', std: 'all', project: ['libcudacxx', 'cub', 'thrust', 'cudax', 'stdpar'], cpu: ['amd64', 'arm64']}
    - {jobs: ['build'], cxx: 'nvhpc',      ctk: 'nvhpc',      std: 'all', project: ['libcudacxx', 'cub', 'thrust', 'cudax', 'stdpar'], cpu: ['amd64', 'arm64']}
    # clang-cuda
    # - Can't add sm90+ until clang20 (#3633)
    - {jobs: ['build'], cudacxx: 'clang', ctk: '12.X', std: 'all', cxx: 'clang', sm: '75;80'}
    # - CTK 13.X unsupported: https://gitlab.kitware.com/cmake/cmake/-/merge_requests/11079#note_1692019
    # - {jobs: ['build'], cudacxx: 'clang', ctk: '13.X', std: 'all', cxx: 'clang', sm: '75;80'}

  weekly:
    # CTK 12.0 full matrix build: default projects
    - {jobs: ['build'], std: 'all', ctk: '12.0', cxx: ['gcc7', 'gcc8', 'gcc9', 'gcc10', 'gcc11', 'gcc12']}
    - {jobs: ['build'], std: 'all', ctk: '12.0', cxx: ['clang14']}
    - {jobs: ['build'], std: 'all', ctk: '12.0', cxx: ['msvc2019', 'msvc14.39']}
    # CTK 12.X full matrix build: default projects
    - {jobs: ['build'], std: 'all', ctk: '12.X', cxx: ['gcc7', 'gcc8', 'gcc9', 'gcc10', 'gcc11', 'gcc12', 'gcc13', 'gcc14']}
    - {jobs: ['build'], std: 'all', ctk: '12.X', cxx: ['clang14', 'clang15', 'clang16', 'clang17', 'clang18', 'clang19']}
    - {jobs: ['build'], std: 'all', ctk: '12.X', cxx: ['msvc2019', 'msvc2022']}
    # CTK 13.0 full matrix build: default projects
    - {jobs: ['build'], std: 'all', ctk: '13.0', cxx: ['gcc11', 'gcc12', 'gcc13', 'gcc14']}
    - {jobs: ['build'], std: 'all', ctk: '13.0', cxx: ['clang15', 'clang16', 'clang17', 'clang18', 'clang19']}
    - {jobs: ['build'], std: 'all', ctk: '13.0', cxx: ['msvc2019', 'msvc2022']}
    # CTK '13.X' full matrix build: default projects
    - {jobs: ['build'], std: 'all', ctk: '13.X', cxx: ['gcc11', 'gcc12', 'gcc13', 'gcc14']}
    - {jobs: ['build'], std: 'all', ctk: '13.X', cxx: ['clang15', 'clang16', 'clang17', 'clang18', 'clang19']}
    - {jobs: ['build'], std: 'all', ctk: '13.X', cxx: ['msvc2019', 'msvc2022']}
    # CTK 12.0 full matrix build: cudax
    - {jobs: ['build'], project: 'cudax', std: 'all', ctk: '12.0', cxx: ['gcc9', 'gcc10', 'gcc11', 'gcc12']}
    - {jobs: ['build'], project: 'cudax', std: 'all', ctk: '12.0', cxx: ['clang14']}
    - {jobs: ['build'], project: 'cudax', std: 'all', ctk: '12.0', cxx: ['msvc14.39']}
    # CTK 12.X full matrix build: cudax
    - {jobs: ['build'], project: 'cudax', std: 'all', ctk: '12.X', cxx: ['gcc9', 'gcc10', 'gcc11', 'gcc12', 'gcc13', 'gcc14']}
    - {jobs: ['build'], project: 'cudax', std: 'all', ctk: '12.X', cxx: ['clang14', 'clang15', 'clang16', 'clang17', 'clang18', 'clang19']}
    - {jobs: ['build'], project: 'cudax', std: 'all', ctk: '12.X', cxx: ['msvc2022']}
    # CTK 13.0 full matrix build: cudax
    - {jobs: ['build'], project: 'cudax', std: 'all', ctk: '13.0', cxx: ['gcc11', 'gcc12', 'gcc13', 'gcc14']}
    - {jobs: ['build'], project: 'cudax', std: 'all', ctk: '13.0', cxx: ['clang15', 'clang16', 'clang17', 'clang18', 'clang19']}
    - {jobs: ['build'], project: 'cudax', std: 'all', ctk: '13.0', cxx: ['msvc2022']}
    # CTK '13.X' full matrix build: cudax
    - {jobs: ['build'], project: 'cudax', std: 'all', ctk: '13.X', cxx: ['gcc11', 'gcc12', 'gcc13', 'gcc14']}
    - {jobs: ['build'], project: 'cudax', std: 'all', ctk: '13.X', cxx: ['clang15', 'clang16', 'clang17', 'clang18', 'clang19']}
    - {jobs: ['build'], project: 'cudax', std: 'all', ctk: '13.X', cxx: ['msvc2022']}
    # CTK 12.X testing:
    - {jobs: ['test'], project: 'libcudacxx', ctk: '12.X', std: 'minmax', cxx: ['gcc', 'clang', 'msvc'], gpu: 'rtx2080'}
    - {jobs: ['test'], project: 'cub',        ctk: '12.X', std: 'minmax', cxx: ['gcc', 'clang', 'msvc'], gpu: 'rtxa6000'}
    - {jobs: ['test'], project: 'thrust',     ctk: '12.X', std: 'minmax', cxx: ['gcc', 'clang', 'msvc'], gpu: 'rtx4090'}
    - {jobs: ['test'], project: 'cudax',      ctk: '12.X', std: 'minmax', cxx: ['gcc', 'clang', 'msvc'], gpu: 'rtx2080'}
    - {jobs: ['test'], project: ['libcudacxx', 'cub', 'thrust', 'cudax'], ctk: '12.X', std: 'minmax', gpu: 'h100' }
    # CTK '13.X' testing:
    - {jobs: ['test'], project: 'libcudacxx', ctk: '13.X', std: 'minmax', cxx: ['gcc', 'clang', 'msvc'], gpu: 'rtx2080'}
    - {jobs: ['test'], project: 'cub',        ctk: '13.X', std: 'minmax', cxx: ['gcc', 'clang', 'msvc'], gpu: 'rtxa6000'}
    - {jobs: ['test'], project: 'thrust',     ctk: '13.X', std: 'minmax', cxx: ['gcc', 'clang', 'msvc'], gpu: 'rtx4090'}
    - {jobs: ['test'], project: 'cudax',      ctk: '13.X', std: 'minmax', cxx: ['gcc', 'clang', 'msvc'], gpu: 'rtx2080'}
    - {jobs: ['test'], project: ['libcudacxx', 'cub', 'thrust', 'cudax'], ctk: '13.X', std: 'minmax', gpu: 'h100' }
    # Misc:
    - {jobs: ['build'], cpu: 'arm64', project: ['libcudacxx', 'cub', 'thrust', 'cudax'], ctk: ['12.X', '13.X'], std: 'all', cxx: ['gcc', 'clang']}
    # Coming in a later PR after some logistical issues with `-arch all` and RAM usage are resolved:
    # - {jobs: ['build'], sm: 'all-cccl', project: ['cub', 'thrust', 'libcudacxx', 'cudax'], ctk: ['12.X', '13.X'], std: 'all', cxx: ['gcc', 'msvc'] }
    - {jobs: ['test_gpu'], project: 'thrust', cmake_options: '-DTHRUST_DISPATCH_TYPE=Force32bit', gpu: 'rtx4090'}
    - {jobs: ['test_gpu'], project: 'thrust', cmake_options: '-DTHRUST_DISPATCH_TYPE=Force64bit', gpu: 'rtx4090'}
    - {jobs: ['limited'], project: 'cub', std: 17, gpu: 'rtx2080'}
    # NVRTC tests don't currently support 12.0:
    - {jobs: ['nvrtc'],          project: 'libcudacxx', ctk: [        '12.X', '13.0', '13.X'], cxx: 'gcc12', std: 'all', gpu: 'rtx2080', sm: 'gpu'}
    - {jobs: ['verify_codegen'], project: 'libcudacxx', ctk: ['12.0', '12.X', '13.0', '13.X'], cxx: 'gcc12'}
    # c.parallel -- pinned to gcc13 to match python
    - {jobs: ['test'],  project: ['cccl_c_parallel'], ctk: '12.X', cxx: 'gcc13', gpu: ['rtx2080']}
    - {jobs: ['test'],  project: ['cccl_c_parallel'], ctk: '13.X', cxx: 'gcc13', gpu: ['rtx2080', 'l4', 'h100']}
    # Python -- pinned to gcc13 for consistency across CTK images
    - {jobs: ['test_py_headers', 'test_py_coop'], project: 'python', ctk: ['12.5', '12.6', '12.8', '12.9', '13.0'], py_version: ['3.10', '3.11', '3.12', '3.13'], gpu: 'l4', cxx: 'gcc13'}
    - {jobs: ['test_py_par', 'test_py_examples'], project: 'python', ctk: [                '12.8', '12.9', '13.0'], py_version: ['3.10', '3.11', '3.12', '3.13'], gpu: 'l4', cxx: 'gcc13'}
    - {jobs: ['test'], project: 'python', ctk: ['12.X', '13.X'], py_version: '3.13', gpu: 'h100', cxx: 'gcc13'}
    # CCCL packaging:
    - {jobs: ['test'], project: 'packaging', ctk: '12.0', cxx: ['gcc10', 'clang14'], gpu: 'rtx2080'}
    - {jobs: ['test'], project: 'packaging', ctk: '12.X', cxx: ['gcc10', 'clang14'], gpu: 'rtx2080'}
    - {jobs: ['test'], project: 'packaging', ctk: '13.0', cxx: ['gcc',   'clang'],   gpu: 'rtx2080'}
    - {jobs: ['test'], project: 'packaging', ctk: '13.X', cxx: ['gcc',   'clang'],   gpu: 'rtx2080'}
    - {jobs: ['install'], project: 'packaging'}
    # NVHPC build
    - {jobs: ['build'], cxx: 'nvhpc-prev', ctk: 'nvhpc-prev', std: 'all', project: ['libcudacxx', 'cub', 'thrust', 'cudax', 'stdpar'], cpu: ['amd64', 'arm64']}
    - {jobs: ['build'], cxx: 'nvhpc',      ctk: 'nvhpc',      std: 'all', project: ['libcudacxx', 'cub', 'thrust', 'cudax', 'stdpar'], cpu: ['amd64', 'arm64']}
    # clang-cuda
    # - Can't add sm90+ until clang20 (#3633)
    - {jobs: ['build'], cudacxx: 'clang', ctk: '12.X', std: 'all', cxx: 'clang', sm: '75;80'}
    # - CTK 13.X unsupported: https://gitlab.kitware.com/cmake/cmake/-/merge_requests/11079#note_1692019
    # - {jobs: ['build'], cudacxx: 'clang', ctk: '13.X', std: 'all', cxx: 'clang', sm: '75;80'}
    # compute-sanitizer
    - {jobs: ['compute_sanitizer'], project: 'cub', std: 'max', gpu: 'rtxa6000', sm: 'gpu', cmake_options: '-DCMAKE_CUDA_FLAGS=-lineinfo'}

  python-wheels:
    - {jobs: ['test_py_headers', 'test_py_coop'], project: 'python', ctk: ['12.5', '12.6', '12.8', '12.9', '13.0'], py_version: ['3.10', '3.11', '3.12', '3.13'], gpu: 'l4', cxx: 'gcc13'}
    - {jobs: ['test_py_par', 'test_py_examples'], project: 'python', ctk: [                '12.8', '12.9', '13.0'], py_version: ['3.10', '3.11', '3.12', '3.13'], gpu: 'l4', cxx: 'gcc13'}
    - {jobs: ['test'], project: 'python', ctk: ['12.X', '13.X'], py_version: '3.13', gpu: 'h100', cxx: 'gcc13'}

  # This is just used to ensure that we generate devcontainers for all images we build.
  # These do not map to any actual jobs.
  devcontainers:
    - {jobs: ['dc'],     ctk: ['12.0', '12.9'        ], cxx: ['clang14']}
    - {jobs: ['dc'],     ctk: ['12.0', '12.9'        ], cxx: ['gcc7', 'gcc8', 'gcc9', 'gcc10']}
    - {jobs: ['dc'],     ctk: ['12.0', '12.9', '13.0'], cxx: ['gcc11', 'gcc12']}
    - {jobs: ['dc'],     ctk: [        '12.9', '13.0'], cxx: ['gcc13']}
    - {jobs: ['dc'],     ctk: [        '12.9', '13.0'], cxx: ['clang15', 'clang16', 'clang17', 'clang18']}
    - {jobs: ['dc'],     ctk: [        '12.9', '13.0'], cxx: ['gcc14', 'clang19']}
    - {jobs: ['dc_ext'], ctk: [        '12.9', '13.0'], cxx: ['gcc14', 'clang19']}
    # 12.X python images, pinned at gcc13 for consistency, as 12.5 / 12.6 don't support newer gcc.
    - {jobs: ['dc'], ctk: ['12.5', '12.6', '12.8', '12.9', '13.0'], cxx: 'gcc13'}
    # NVHPC
    - {jobs: ['dc'], cxx: 'nvhpc-prev', ctk: 'nvhpc-prev'}
    - {jobs: ['dc'], cxx: 'nvhpc',      ctk: 'nvhpc'}

  # Any generated jobs that match the entries in `exclude` will be removed from the final matrix for all workflows.
  exclude:
    # GPU runners are not available on Windows.
    - {jobs: ['test', 'test_gpu', 'test_nolid', 'test_lid0', 'test_lid1', 'test_lid2'], cxx: ['msvc2019', 'msvc14.39', 'msvc2022']}


#############################################################################################


# The version of the devcontainer images to use from https://hub.docker.com/r/rapidsai/devcontainers
devcontainer_version: '25.10'

# Compiler versions used for the cuda99.X internal builds:
cuda99_gcc_version: 13
cuda99_clang_version: 19

# All supported C++ standards:
all_stds: [17, 20]

# Aliases:
# - 12.X: Newest CTK 12.X version.
# - 13.X: Newest CTK 13.X version.
# - nvhpc: CTK shipped in newest NVHPC
# - nvhpc-prev: CTK shipped in previous NVHPC
# - pybuild: Selects image to use for python wheel builds' outer docker instance
ctk_versions:
  12.0: { stds: [17, 20] }
  12.5: { stds: [17, 20] }
  12.6: { stds: [17, 20] }
  # 12.7 not buildable by current devcontainer scripting.
  12.8: { stds: [17, 20] }
  12.9: { stds: [17, 20], alias: ['12.X', 'nvhpc', 'nvhpc-prev', 'pybuild'] }
  13.0: { stds: [17, 20], alias: ['13.X'] }

device_compilers:
  nvcc: # Version / stds are taken from CTK
    name: 'nvcc'
    exe: 'nvcc'
  clang: # Requires cxx=clang. Version / stds are taken from cxx compiler.
    name: "ClangCUDA"
    exe: 'clang++'

host_compilers:
  gcc:
    name: 'GCC'
    container_tag: 'gcc'
    exe: 'g++'
    versions:
      7:  { stds: [17,   ] }
      8:  { stds: [17,   ] }
      9:  { stds: [17,   ] }
      10: { stds: [17, 20] }
      11: { stds: [17, 20] }
      12: { stds: [17, 20] }
      13: { stds: [17, 20] }
      14: { stds: [17, 20] }
  clang:
    name: 'Clang'
    container_tag: 'llvm'
    exe: 'clang++'
    versions:
      14: { stds: [17, 20] }
      15: { stds: [17, 20] }
      16: { stds: [17, 20] }
      17: { stds: [17, 20] }
      18: { stds: [17, 20] }
      19: { stds: [17, 20] }
  msvc:
    name: 'MSVC'
    container_tag: 'cl'
    exe: cl
    versions:
      14.29: { stds: [17,   ], alias: '2019' }
      14.39: { stds: [17, 20] } # CTK 12.0 doesn't recognize >14.39 as MSVC 2022.
      14.43: { stds: [17, 20], alias: '2022' }
  nvhpc:
    name: 'NVHPC'
    container_tag: 'nvhpc'
    exe: nvc++
    versions:
      # !! Update the ctk_versions 'nvhpc*' aliases when updating NVHPC versions:
      25.5: { stds: [17, 20], alias: 'prev' }
      25.7: { stds: [17, 20] }

# Jobs support the following properties:
#
# - name: The human-readable name of the job. Default is the capitalized job key.
# - needs:
#   - A list of jobs that must be completed before this job can run. Default is an empty list.
#   - These jobs are automatically added if needed:
#     - Eg. "jobs: ['test']" in the workflow def will also create the required 'build' jobs.
# - gpu: Whether the job requires a GPU runner. Default is false.
# - cuda_ext: Whether the job requires a devcontainer with extra CUDA libraries. Default is false.
# - invoke:
#   - Map the job type to the script invocation spec:
#     - prefix: The script invocation prefix. Default is the job name.
#     - args: Additional arguments to pass to the script. Default is no args.
#   - The script is invoked either:
#     linux:   `ci/windows/<spec[prefix]>_<project>.ps1 <spec[args]>`
#     windows: `ci/<spec[prefix]>_<project>.sh <spec[args]>`
# - force_producer_ctk:
#   - If set, force the auto-generated producers for this job to use a specific CTK version.
#   - By default, the autogenerated job's CTK version is determined by the consumer's `ctk` tag.
#   - This is useful for testing the cross-testing major version compat.
#   - E.g. "force_producer_ctk: '12.0'" on a test step will force the generated build step to use CTK 12.0.

jobs:
  # Only used for generating devcontainers. No scripts actually exist for these:
  dc:     { gpu: false }
  dc_ext: { gpu: false, cuda_ext: true }

  # General:
  build:        { gpu: false }
  test:         { gpu: true, needs: 'build' }
  install:      { gpu: false }

  test_nobuild: { gpu: true, name: 'Test', invoke: { prefix: 'test' } }

  compute_sanitizer: { gpu: true, name: 'ComputeSanitizer', needs: 'build', invoke: { prefix: 'test', args: '-compute-sanitizer' } }

  # libcudacxx:
  nvrtc: { gpu: true, name: 'NVRTC' }
  verify_codegen: { gpu: false, name: 'VerifyCodegen' }

  # CUB:
  # NoLid -> The string `lid_X` doesn't appear in the test name. Mostly warp/block tests, old device tests, and examples.
  test_nolid: { name: 'TestGPU',      gpu: true, needs: 'build', invoke: { prefix: 'test', args: '-no-lid'} }
  # CUB uses `lid` to indicate launch strategies: whether CUB algorithms are:
  # - launched from the host (lid0):
  test_lid0:  { name: 'HostLaunch',   gpu: true, needs: 'build', invoke: { prefix: 'test', args: '-lid0'} }
  # - launched from the device (lid1):
  test_lid1:  { name: 'DeviceLaunch', gpu: true, needs: 'build', invoke: { prefix: 'test', args: '-lid1'} }
  # - captured in a CUDA graph for deferred launch (lid2):
  test_lid2:  { name: 'GraphCapture', gpu: true, needs: 'build', invoke: { prefix: 'test', args: '-lid2'} }
  # Limited build reduces the number of runtime test cases, available device memory, etc, and may be used
  # to reduce test runtime in limited environments.
  limited:    { name: "SmallGMem",   gpu: true, needs: 'build', invoke: { prefix: 'test', args: '-limited'} }
  # Compute sanitizer jobs:
  compute_mem_nolid:  { name: 'CSMem-TestGPU',       gpu: true, needs: 'build', invoke: { prefix: 'test', args: '-compute-sanitizer-memcheck  -no-lid'} }
  compute_mem_lid0:   { name: 'CSMem-HostLaunch',    gpu: true, needs: 'build', invoke: { prefix: 'test', args: '-compute-sanitizer-memcheck  -lid0'} }
  compute_race_nolid: { name: 'CSRace-TestGPU',      gpu: true, needs: 'build', invoke: { prefix: 'test', args: '-compute-sanitizer-racecheck -no-lid'} }
  compute_race_lid0:  { name: 'CSRace-HostLaunch',   gpu: true, needs: 'build', invoke: { prefix: 'test', args: '-compute-sanitizer-racecheck -lid0'} }
  compute_init_nolid: { name: 'CSInit-TestGPU',      gpu: true, needs: 'build', invoke: { prefix: 'test', args: '-compute-sanitizer-initcheck -no-lid'} }
  compute_init_lid0:  { name: 'CSInit-HostLaunch',   gpu: true, needs: 'build', invoke: { prefix: 'test', args: '-compute-sanitizer-initcheck -lid0'} }
  compute_sync_nolid: { name: 'CSSync-TestGPU',      gpu: true, needs: 'build', invoke: { prefix: 'test', args: '-compute-sanitizer-synccheck -no-lid'} }
  compute_sync_lid0:  { name: 'CSSync-HostLaunch',   gpu: true, needs: 'build', invoke: { prefix: 'test', args: '-compute-sanitizer-synccheck -lid0'} }

  # Thrust:
  test_cpu: { name: 'TestCPU', gpu: false, needs: 'build', invoke: { prefix: 'test', args: '-cpu-only'} }
  test_gpu: { name: 'TestGPU', gpu: true,  needs: 'build', invoke: { prefix: 'test', args: '-gpu-only'} }

  # Python:
  build_py_wheel:   { name: "Build cuda.cccl",             gpu: false, invoke: { prefix: 'build_cuda_cccl'} }
  test_py_headers:  { name: "Test cuda.cccl.headers",      gpu: true,  needs: 'build_py_wheel', force_producer_ctk: "pybuild", invoke: { prefix: 'test_cuda_cccl_headers'} }
  test_py_coop:     { name: "Test cuda.cccl.cooperative",  gpu: true,  needs: 'build_py_wheel', force_producer_ctk: "pybuild", invoke: { prefix: 'test_cuda_cccl_cooperative'} }
  test_py_par:      { name: "Test cuda.cccl.parallel",     gpu: true,  needs: 'build_py_wheel', force_producer_ctk: "pybuild", invoke: { prefix: 'test_cuda_cccl_parallel'} }
  test_py_examples: { name: "Test cuda.cccl.examples",     gpu: true,  needs: 'build_py_wheel', force_producer_ctk: "pybuild", invoke: { prefix: 'test_cuda_cccl_examples'} }

  # Only used for generating devcontainers. No scripts actually exist for these:
  dc:     { gpu: false }
  dc_ext: { gpu: false, cuda_ext: true }

# Projects have the following properties:
#
# Keys are project subdirectories names. These will also be used in script names.
#
# - stds: A list of C++ standards to test. Required.
# - name: The human-readable name of the project. Default is the project key.
# - job_map: Map general jobs to arrays of project-specific jobs.
#            Useful for things like splitting cpu/gpu testing for a project.
#            E.g. "job_map: { test: ['test_cpu', 'test_gpu'] }" replaces
#            the "test" job with distinct "test_cpu" and "test_gpu" jobs.
projects:
  packaging:
    name: 'CCCL Packaging'
    stds: [17, 20]
    job_map:
      build: []
      test: ['test_nobuild']
  libcudacxx:
    name: 'libcu++'
    stds: [17, 20]
  cub:
    name: 'CUB'
    stds: [17, 20]
    job_map:
      test: ['test_nolid', 'test_lid0', 'test_lid1', 'test_lid2']
      compute_sanitizer:
        - compute_mem_nolid
        - compute_mem_lid0
        - compute_race_nolid
        - compute_race_lid0
        - compute_init_nolid
        - compute_init_lid0
        - compute_sync_nolid
        - compute_sync_lid0
  thrust:
    name: 'Thrust'
    stds: [17, 20]
    job_map: { test: ['test_cpu', 'test_gpu'] }
  cudax:
    stds: [17, 20]
  stdpar:
    name: 'NVHPC stdpar'
    stds: [17, 20]
  python:
    name: "Python"
    job_map:
      build: ['build_py_wheel']
      test:  ['test_py_headers', 'test_py_coop', 'test_py_par', test_py_examples]
  cccl_c_parallel:
    name: 'CCCL C Parallel'
    stds: [20]
  cccl_c_stf:
    name: 'CCCL C CUDASTF'
    stds: [20]

# testing -> Runner with GPU is in a nv-gh-runners testing pool
gpus:
  v100:     { sm: 70 } # 32 GB,  40 runners
  t4:       { sm: 75 } # 16 GB,  10 runners
  rtx2080:  { sm: 75 } #  8 GB,  12 runners
  rtxa6000: { sm: 86 } # 48 GB,  12 runners
  l4:       { sm: 89 } # 24 GB,  48 runners
  rtx4090:  { sm: 89 } # 24 GB,  10 runners
  h100:     { sm: 90 } # 80 GB,  16 runners

# Tags are used to define a `matrix job` in the workflow section.
#
# Tags have the following options:
#  - required: Whether the tag is required. Default is false.
#  - default: The default value for the tag. Default is null.
tags:
   # An array of jobs (e.g. 'build', 'test', 'nvrtc', 'infra', 'verify_codegen', ...)
   # See the `jobs` map.
  jobs: { required: true }
  # CUDA ToolKit version
  # See the `ctks` map.
  ctk: { default: '13.X' }
  # CPU architecture
  cpu: { default: 'amd64' }
  # GPU model
  gpu: { default: 'rtx2080' }
  # Host compiler {name, version, exe}
  # See the `host_compilers` map.
  cxx: { default: 'gcc' }
  # Device compiler.
  # See the `device_compilers` map.
  cudacxx: { default: 'nvcc' }
  # Project name (e.g. libcudacxx, cub, thrust, cccl)
  # See the `projects` map.
  project: { default: ['libcudacxx', 'cub', 'thrust'] }
  # Python version for Python builds/tests
  py_version: { required: false }
  # C++ standard
  # If set to 'all', all stds supported by the ctk/compilers/project are used.
  # If set to 'min', 'max', or 'minmax', the minimum, maximum, or both stds are used.
  # If set, will be passed to script with `-std <std>`.
  std: { required: false }
  # GPU architecture
  # - If set, passed to script with `-arch <sm>`.
  # - Format is the same as `CMAKE_CUDA_ARCHITECTURES`:
  #   - PTX only: 70-virtual
  #   - SASS only: 70-real
  #   - Both: 70
  # - Can pass multiple architectures via "60;70-real;80-virtual"
  # - Defaults to use the settings in the CMakePresets.json file.
  # - Will be exploded if an array, e.g. `sm: ['60;70;80;90', '90a']` creates two jobs.
  # - Set to 'gpu' to only target the GPU in the `gpu` tag.
  sm: { required: false }
  # Additional CMake options to pass to the build.
  # If set, passed to script with `-cmake_options "<cmake_options>"`.
  cmake_options: { required: false }<|MERGE_RESOLUTION|>--- conflicted
+++ resolved
@@ -48,32 +48,12 @@
     - {jobs: ['test_gpu'], project: 'thrust', cmake_options: '-DTHRUST_DISPATCH_TYPE=Force32bit', gpu: 'rtx4090'}
     - {jobs: ['nvrtc'], project: 'libcudacxx', std: 'all', gpu: 'rtx2080', sm: 'gpu'}
     - {jobs: ['verify_codegen'], project: 'libcudacxx'}
-<<<<<<< HEAD
-    # cudax has different CTK reqs:
-    - {jobs: ['build'], project: 'cudax', ctk: ['12.0'], std: 20,    cxx: ['msvc14.39', 'gcc10', 'clang14']}
-    - {jobs: ['build'], project: 'cudax', ctk: ['curr'], std: 20,    cxx: ['gcc10', 'gcc11', 'gcc12']}
-    - {jobs: ['build'], project: 'cudax', ctk: ['curr'], std: 20,    cxx: ['clang14', 'clang15', 'clang16', 'clang17', 'clang18']}
-    - {jobs: ['build'], project: 'cudax', ctk: ['12.9'], std: 'all', cxx: ['nvhpc']}
-    - {jobs: ['build'], project: 'cudax', ctk: ['curr'], std: 20,    cxx: ['msvc']}
-    - {jobs: ['build'], project: 'cudax', ctk: ['curr'], std: 20,    cxx: ['gcc', 'msvc'], sm: ['90;90a', '100;120']}
-    - {jobs: ['build'], project: 'cudax', ctk: ['curr'], std: 'all', cxx: ['gcc', 'clang'], cpu: 'arm64'}
-    - {jobs: ['test'],  project: 'cudax', ctk: ['curr'], std: 20,    cxx: ['gcc', 'clang', 'msvc'], gpu: 'rtx2080'}
-    # Python and c/parallel jobs:
-    - {jobs: ['test'], project: ['cccl_c_parallel'], gpu: ['rtx2080', 'l4', 'h100']}
-    - {jobs: ['test'], project: ['cccl_c_stf'],      gpu: ['rtx2080', 'l4', 'h100']}
-    # TODO Just need this line once cccl.parallel tests pass on 12.5 and 12.6:
-    # - {jobs: ['test'], project: 'python', ctk: ['12.5', 'curr'], py_version: ['3.10', '3.13'], gpu: 'l4'}
-    # These two can be removed once the above is working:
-    - {jobs: ['test_py_headers', 'test_py_coop', 'test_py_examples'], ctk: ['12.5', 'curr'], project: 'python', py_version: ['3.10', '3.13'], gpu: 'l4'}
-    - {jobs: ['test_py_par'],                                         ctk: ['12.8', 'curr'], project: 'python', py_version: ['3.10', '3.13'], gpu: 'l4'}
-    - {jobs: ['test'], project: 'python', py_version: '3.13', gpu: 'h100'}
-    # packaging:
-    - {jobs: ['test'], project: 'packaging', ctk: '12.0', cxx: ['gcc12', 'clang14'], gpu: 'rtx2080'}
-    - {jobs: ['test'], project: 'packaging', ctk: 'curr', cxx: ['gcc',   'clang'],   gpu: 'rtx2080'}
-=======
     # c.parallel -- pinned to gcc13 to match python
     - {jobs: ['test'], project: 'cccl_c_parallel', ctk: '12.X', cxx: 'gcc13', gpu: ['rtx2080']}
     - {jobs: ['test'], project: 'cccl_c_parallel', ctk: '13.X', cxx: 'gcc13', gpu: ['rtx2080', 'l4', 'h100']}
+    # c.experimental.stf-- pinned to gcc13 to match python
+    - {jobs: ['test'], project: 'cccl_c_stf', ctk: '12.X', cxx: 'gcc13', gpu: ['rtx2080']}
+    - {jobs: ['test'], project: 'cccl_c_stf', ctk: '13.X', cxx: 'gcc13', gpu: ['rtx2080', 'l4', 'h100']}
     # Python -- pinned to gcc13 for consistency across CTK images
     - {jobs: ['test_py_headers', 'test_py_coop'], ctk: ['12.5', '13.X'], project: 'python', py_version: ['3.10', '3.13'], gpu: 'l4', cxx: 'gcc13'}
     - {jobs: ['test_py_par', 'test_py_examples'], ctk: ['12.8', '13.X'], project: 'python', py_version: ['3.10', '3.13'], gpu: 'l4', cxx: 'gcc13'}
@@ -83,7 +63,6 @@
     - {jobs: ['test'], project: 'packaging', ctk: '12.X', cxx: ['gcc10', 'clang14'], gpu: 'rtx2080'}
     - {jobs: ['test'], project: 'packaging', ctk: '13.0', cxx: ['gcc',   'clang'],   gpu: 'rtx2080'}
     - {jobs: ['test'], project: 'packaging', ctk: '13.X', cxx: ['gcc',   'clang'],   gpu: 'rtx2080'}
->>>>>>> 47bd61b0
     - {jobs: ['install'], project: 'packaging'}
     # NVHPC build
     - {jobs: ['build'], cxx: 'nvhpc', ctk: 'nvhpc', std: 'all', project: ['libcudacxx', 'cub', 'thrust', 'cudax', 'stdpar'], cpu: ['amd64', 'arm64']}
@@ -145,69 +124,15 @@
     - {jobs: ['test_gpu'], project: 'thrust', cmake_options: '-DTHRUST_DISPATCH_TYPE=Force32bit', gpu: 'rtx4090'}
     - {jobs: ['test_gpu'], project: 'thrust', cmake_options: '-DTHRUST_DISPATCH_TYPE=Force64bit', gpu: 'rtx4090'}
     - {jobs: ['limited'], project: 'cub', std: 17, gpu: 'rtx2080'}
-<<<<<<< HEAD
-    - {jobs: ['test_gpu'],  project: 'thrust', cmake_options: '-DTHRUST_DISPATCH_TYPE=Force32bit', gpu: 'rtx4090'}
-    - {jobs: ['test_gpu'],  project: 'thrust', cmake_options: '-DTHRUST_DISPATCH_TYPE=Force64bit', gpu: 'rtx4090'}
-    # Old CTK/compiler
-    - {jobs: ['build'], std: 'all', ctk: '12.0', cxx: ['gcc7', 'gcc8', 'gcc9', 'clang14', 'msvc2019']}
-    - {jobs: ['build'], std: 'all', ctk: '12.0', cxx: ['gcc11'], sm: '60;70;80;90'}
-    # Current CTK build-only
-    - {jobs: ['build'], std: 'all', cxx: ['gcc7', 'gcc8', 'gcc9', 'gcc10', 'gcc11', 'gcc12']}
-    - {jobs: ['build'], std: 'all', cxx: ['clang14', 'clang15', 'clang16', 'clang17', 'clang18']}
-    - {jobs: ['build'], std: 'all', cxx: ['msvc2019']}
-    # Test current CTK
-    - {jobs: ['test'],      project: 'cub',        std: 'all', cxx: ['gcc', 'clang', 'msvc'], gpu: 'rtxa6000'}
-    - {jobs: ['test'],      project: 'thrust',     std: 'all', cxx: ['gcc', 'clang', 'msvc'], gpu: 'rtx4090'}
-    - {jobs: ['test'],      project: 'libcudacxx', std: 'all', cxx: ['gcc', 'clang', 'msvc'], gpu: 'rtx2080'}
-    # Modded builds:
-    - {jobs: ['build'], std: 'all', ctk: '12.9', cxx: 'nvhpc'}
-    - {jobs: ['build'], std: 'all', cxx: ['gcc', 'clang'], cpu: 'arm64'}
-
-    # Extended GPU tests:
-    - {jobs: ['test_nolid', 'test_lid0'], project: 'cub',                   std: 'max', sm: '70;75;89;90', gpu: ['v100', 't4', 'l4', 'h100']}
-    - {jobs: ['test_gpu'],                project: 'thrust',                std: 'max', sm: '70;75;89;90', gpu: ['v100', 't4', 'l4', 'h100']}
-    - {jobs: ['test'],                    project: ['libcudacxx', 'cudax'], std: 'max', sm: '70;75;89;90', gpu: ['v100', 't4', 'l4', 'h100']}
-    # MSVC build coverage of extended GPU nightly tests:
-    - {jobs: ['build'], project: ['cub', 'thrust', 'libcudacxx', 'cudax'],  std: 'max', sm: '70;75;89;90',                cxx: 'msvc'}
-    # Build-only coverage of extended arches. `sm` split up to parallelize.
-    - {jobs: ['build'], project: ['cub', 'thrust', 'libcudacxx', 'cudax'],  std: 'max', sm: ['86;90a', '100;103', '120'], cxx: ['msvc', 'gcc'] }
-
-    # default_projects: clang-cuda
-    - {jobs: ['build'], std: 'all', cudacxx: 'clang', cxx: 'clang'}
-    # Disabled; see discussion on #3633. Should be fixed in clang-20.
-    # - {jobs: ['build'], project: 'libcudacxx', std: 'all', cudacxx: 'clang', cxx: 'clang', sm: '90'}
-    # - {jobs: ['build'], project: 'libcudacxx', std: 'all', cudacxx: 'clang', cxx: 'clang', sm: '90a'}
-    # cudax
-    - {jobs: ['build'], project: 'cudax', ctk: ['12.0', 'curr'], std: 'all', cxx: ['gcc9', 'gcc10', 'gcc11', 'gcc12']}
-    - {jobs: ['build'], project: 'cudax', ctk: [        'curr'], std: 'all', cxx: ['clang14', 'clang15', 'clang16', 'clang17', 'clang18']}
-    - {jobs: ['build'], project: 'cudax', ctk: [        '12.9'], std: 'all', cxx: ['nvhpc']}
-    - {jobs: ['build'], project: 'cudax', ctk: ['12.0'        ], std: '20',  cxx: ['msvc14.39']}
-    - {jobs: ['build'], project: 'cudax', ctk: [        'curr'], std: '20',  cxx: ['msvc']}
-    - {jobs: ['build'], project: 'cudax', ctk: [        'curr'], std: '20',  cxx: ['gcc', 'msvc'], sm: ['90;90a', '100;120']}
-    - {jobs: ['build'], project: 'cudax', ctk: [        'curr'], std: 'all', cxx: ['gcc', 'clang'], cpu: 'arm64'}
-    - {jobs: ['test'],  project: 'cudax', ctk: ['12.0', 'curr'], std: 'all', cxx: ['gcc12']  , gpu: 'rtx2080'}
-    - {jobs: ['test'],  project: 'cudax', ctk: [        'curr'], std: 'all', cxx: ['gcc']  ,   gpu: 'rtx2080'}
-    - {jobs: ['test'],  project: 'cudax', ctk: ['12.0'        ], std: 'all', cxx: ['clang14'], gpu: 'rtx2080'}
-    - {jobs: ['test'],  project: 'cudax', ctk: [        'curr'], std: 'all', cxx: ['clang'],   gpu: 'rtx2080'}
-    # Python and c/parallel jobs:
-    - {jobs: ['test'], project: ['cccl_c_parallel'], gpu: ['rtx2080', 'l4', 'h100']}
-    - {jobs: ['test'], project: ['cccl_c_stf'],      gpu: ['rtx2080', 'l4', 'h100']}
-    # TODO Just need this line once cccl.parallel tests pass on 12.5 and 12.6:
-    # - {jobs: ['test'], project: 'python', ctk: ['12.5', '12.6', '12.8', '12.9'], py_version: ['3.10', '3.11', '3.12', '3.13'], gpu: 'l4'}
-    # These two can be removed once the above is working.
-    - {jobs: ['test_py_headers', 'test_py_coop', 'test_py_examples'], ctk: ['12.5', '12.6', '12.8', '12.9'], py_version: ['3.10', '3.11', '3.12', '3.13'], project: 'python', gpu: 'l4'}
-    - {jobs: ['test_py_par'],                                         ctk: [                '12.8', '12.9'], py_version: ['3.10', '3.11', '3.12', '3.13'], project: 'python', gpu: 'l4'}
-    - {jobs: ['test'], project: 'python', py_version: '3.13', gpu: 'h100'}
-    # packaging:
-    - {jobs: ['test'], project: 'packaging', ctk: '12.0', cxx: ['gcc12', 'clang14'], gpu: 'rtx2080'}
-    - {jobs: ['test'], project: 'packaging', ctk: 'curr', cxx: ['gcc',   'clang'],   gpu: 'rtx2080'}
-=======
     # NVRTC tests don't currently support 12.0:
     - {jobs: ['nvrtc'],          project: 'libcudacxx', ctk: [        '12.X', '13.0', '13.X'], cxx: 'gcc12', std: 'all', gpu: 'rtx2080', sm: 'gpu'}
     - {jobs: ['verify_codegen'], project: 'libcudacxx', ctk: ['12.0', '12.X', '13.0', '13.X'], cxx: 'gcc12'}
     # c.parallel -- pinned to gcc13 to match python
     - {jobs: ['test'],  project: ['cccl_c_parallel'], ctk: '12.X', cxx: 'gcc13', gpu: ['rtx2080']}
     - {jobs: ['test'],  project: ['cccl_c_parallel'], ctk: '13.X', cxx: 'gcc13', gpu: ['rtx2080', 'l4', 'h100']}
+    # c.experimental.stf -- pinned to gcc13 to match python
+    - {jobs: ['test'],  project: ['cccl_c_stf'], ctk: '12.X', cxx: 'gcc13', gpu: ['rtx2080']}
+    - {jobs: ['test'],  project: ['cccl_c_stf'], ctk: '13.X', cxx: 'gcc13', gpu: ['rtx2080', 'l4', 'h100']}
     # Python -- pinned to gcc13 for consistency across CTK images
     - {jobs: ['test_py_headers', 'test_py_coop'], project: 'python', ctk: ['12.5', '12.6', '12.8', '12.9', '13.0'], py_version: ['3.10', '3.13'], gpu: 'l4', cxx: 'gcc13'}
     - {jobs: ['test_py_par', 'test_py_examples'], project: 'python', ctk: [                '12.8', '12.9', '13.0'], py_version: ['3.10', '3.13'], gpu: 'l4', cxx: 'gcc13'}
@@ -218,7 +143,6 @@
     - {jobs: ['test'], project: 'packaging', ctk: '12.X', cxx: ['gcc10', 'clang14'], gpu: 'rtx2080'}
     - {jobs: ['test'], project: 'packaging', ctk: '13.0', cxx: ['gcc',   'clang'],   gpu: 'rtx2080'}
     - {jobs: ['test'], project: 'packaging', ctk: '13.X', cxx: ['gcc',   'clang'],   gpu: 'rtx2080'}
->>>>>>> 47bd61b0
     - {jobs: ['install'], project: 'packaging'}
     # NVHPC build
     - {jobs: ['build'], cxx: 'nvhpc-prev', ctk: 'nvhpc-prev', std: 'all', project: ['libcudacxx', 'cub', 'thrust', 'cudax', 'stdpar'], cpu: ['amd64', 'arm64']}
