--- conflicted
+++ resolved
@@ -240,15 +240,8 @@
     local GROUP_NAME="🛠️  CMake Configure ${BUILD_NAME}"
 
     pushd .. > /dev/null
-<<<<<<< HEAD
-
-    cmake --preset=$PRESET --log-level=VERBOSE $GLOBAL_CMAKE_OPTIONS "$ADDITIONAL_CMAKE_OPTIONS" $CMAKE_OPTIONS
-    echo "$BUILD_NAME configure complete."
-
-=======
     run_command "$GROUP_NAME" cmake --preset=$PRESET --log-level=VERBOSE $GLOBAL_CMAKE_OPTIONS $CMAKE_OPTIONS
     status=$?
->>>>>>> 1570b18a
     popd > /dev/null
     return $status
 }
