--- conflicted
+++ resolved
@@ -39,78 +39,6 @@
     (
         // cp.reduce.async.bulk.tensor.1d.global.shared::cta.add.tile.bulk_group [tensorMap, tensorCoords], [srcMem]; //
         // 1a.
-<<<<<<< HEAD
-          * fn_ptr++ = reinterpret_cast<void*>(
-            static_cast<void (*)(cuda::ptx::space_global_t,
-                                 cuda::ptx::space_shared_t,
-                                 cuda::ptx::op_add_t,
-                                 const void*,
-                                 const int32_t(&)[1],
-                                 const void*)>(cuda::ptx::cp_reduce_async_bulk_tensor));
-            // cp.reduce.async.bulk.tensor.1d.global.shared::cta.min.tile.bulk_group [tensorMap, tensorCoords],
-            // [srcMem]; // 1a.
-              * fn_ptr++ = reinterpret_cast<void*>(
-                static_cast<void (*)(cuda::ptx::space_global_t,
-                                     cuda::ptx::space_shared_t,
-                                     cuda::ptx::op_min_t,
-                                     const void*,
-                                     const int32_t(&)[1],
-                                     const void*)>(cuda::ptx::cp_reduce_async_bulk_tensor));
-            // cp.reduce.async.bulk.tensor.1d.global.shared::cta.max.tile.bulk_group [tensorMap, tensorCoords],
-            // [srcMem]; // 1a.
-              * fn_ptr++ = reinterpret_cast<void*>(
-                static_cast<void (*)(cuda::ptx::space_global_t,
-                                     cuda::ptx::space_shared_t,
-                                     cuda::ptx::op_max_t,
-                                     const void*,
-                                     const int32_t(&)[1],
-                                     const void*)>(cuda::ptx::cp_reduce_async_bulk_tensor));
-            // cp.reduce.async.bulk.tensor.1d.global.shared::cta.inc.tile.bulk_group [tensorMap, tensorCoords],
-            // [srcMem]; // 1a.
-              * fn_ptr++ = reinterpret_cast<void*>(
-                static_cast<void (*)(cuda::ptx::space_global_t,
-                                     cuda::ptx::space_shared_t,
-                                     cuda::ptx::op_inc_t,
-                                     const void*,
-                                     const int32_t(&)[1],
-                                     const void*)>(cuda::ptx::cp_reduce_async_bulk_tensor));
-            // cp.reduce.async.bulk.tensor.1d.global.shared::cta.dec.tile.bulk_group [tensorMap, tensorCoords],
-            // [srcMem]; // 1a.
-              * fn_ptr++ = reinterpret_cast<void*>(
-                static_cast<void (*)(cuda::ptx::space_global_t,
-                                     cuda::ptx::space_shared_t,
-                                     cuda::ptx::op_dec_t,
-                                     const void*,
-                                     const int32_t(&)[1],
-                                     const void*)>(cuda::ptx::cp_reduce_async_bulk_tensor));
-            // cp.reduce.async.bulk.tensor.1d.global.shared::cta.and.tile.bulk_group [tensorMap, tensorCoords],
-            // [srcMem]; // 1a.
-              * fn_ptr++ = reinterpret_cast<void*>(
-                static_cast<void (*)(cuda::ptx::space_global_t,
-                                     cuda::ptx::space_shared_t,
-                                     cuda::ptx::op_and_op_t,
-                                     const void*,
-                                     const int32_t(&)[1],
-                                     const void*)>(cuda::ptx::cp_reduce_async_bulk_tensor));
-            // cp.reduce.async.bulk.tensor.1d.global.shared::cta.or.tile.bulk_group [tensorMap, tensorCoords], [srcMem];
-            // // 1a.
-              * fn_ptr++ = reinterpret_cast<void*>(
-                static_cast<void (*)(cuda::ptx::space_global_t,
-                                     cuda::ptx::space_shared_t,
-                                     cuda::ptx::op_or_op_t,
-                                     const void*,
-                                     const int32_t(&)[1],
-                                     const void*)>(cuda::ptx::cp_reduce_async_bulk_tensor));
-            // cp.reduce.async.bulk.tensor.1d.global.shared::cta.xor.tile.bulk_group [tensorMap, tensorCoords],
-            // [srcMem]; // 1a.
-              * fn_ptr++ = reinterpret_cast<void*>(
-                static_cast<void (*)(cuda::ptx::space_global_t,
-                                     cuda::ptx::space_shared_t,
-                                     cuda::ptx::op_xor_op_t,
-                                     const void*,
-                                     const int32_t(&)[1],
-                                     const void*)>(cuda::ptx::cp_reduce_async_bulk_tensor));));
-=======
         * fn_ptr++ = reinterpret_cast<void*>(
           static_cast<void (*)(cuda::ptx::space_global_t,
                                cuda::ptx::space_shared_t,
@@ -181,7 +109,6 @@
                                    const void*,
                                    const int32_t(&)[1],
                                    const void*)>(cuda::ptx::cp_reduce_async_bulk_tensor));));
->>>>>>> baee3f50
 #endif // __cccl_ptx_isa >= 800
 
 #if __cccl_ptx_isa >= 800
@@ -190,78 +117,6 @@
     (
         // cp.reduce.async.bulk.tensor.2d.global.shared::cta.add.tile.bulk_group [tensorMap, tensorCoords], [srcMem]; //
         // 1b.
-<<<<<<< HEAD
-          * fn_ptr++ = reinterpret_cast<void*>(
-            static_cast<void (*)(cuda::ptx::space_global_t,
-                                 cuda::ptx::space_shared_t,
-                                 cuda::ptx::op_add_t,
-                                 const void*,
-                                 const int32_t(&)[2],
-                                 const void*)>(cuda::ptx::cp_reduce_async_bulk_tensor));
-            // cp.reduce.async.bulk.tensor.2d.global.shared::cta.min.tile.bulk_group [tensorMap, tensorCoords],
-            // [srcMem]; // 1b.
-              * fn_ptr++ = reinterpret_cast<void*>(
-                static_cast<void (*)(cuda::ptx::space_global_t,
-                                     cuda::ptx::space_shared_t,
-                                     cuda::ptx::op_min_t,
-                                     const void*,
-                                     const int32_t(&)[2],
-                                     const void*)>(cuda::ptx::cp_reduce_async_bulk_tensor));
-            // cp.reduce.async.bulk.tensor.2d.global.shared::cta.max.tile.bulk_group [tensorMap, tensorCoords],
-            // [srcMem]; // 1b.
-              * fn_ptr++ = reinterpret_cast<void*>(
-                static_cast<void (*)(cuda::ptx::space_global_t,
-                                     cuda::ptx::space_shared_t,
-                                     cuda::ptx::op_max_t,
-                                     const void*,
-                                     const int32_t(&)[2],
-                                     const void*)>(cuda::ptx::cp_reduce_async_bulk_tensor));
-            // cp.reduce.async.bulk.tensor.2d.global.shared::cta.inc.tile.bulk_group [tensorMap, tensorCoords],
-            // [srcMem]; // 1b.
-              * fn_ptr++ = reinterpret_cast<void*>(
-                static_cast<void (*)(cuda::ptx::space_global_t,
-                                     cuda::ptx::space_shared_t,
-                                     cuda::ptx::op_inc_t,
-                                     const void*,
-                                     const int32_t(&)[2],
-                                     const void*)>(cuda::ptx::cp_reduce_async_bulk_tensor));
-            // cp.reduce.async.bulk.tensor.2d.global.shared::cta.dec.tile.bulk_group [tensorMap, tensorCoords],
-            // [srcMem]; // 1b.
-              * fn_ptr++ = reinterpret_cast<void*>(
-                static_cast<void (*)(cuda::ptx::space_global_t,
-                                     cuda::ptx::space_shared_t,
-                                     cuda::ptx::op_dec_t,
-                                     const void*,
-                                     const int32_t(&)[2],
-                                     const void*)>(cuda::ptx::cp_reduce_async_bulk_tensor));
-            // cp.reduce.async.bulk.tensor.2d.global.shared::cta.and.tile.bulk_group [tensorMap, tensorCoords],
-            // [srcMem]; // 1b.
-              * fn_ptr++ = reinterpret_cast<void*>(
-                static_cast<void (*)(cuda::ptx::space_global_t,
-                                     cuda::ptx::space_shared_t,
-                                     cuda::ptx::op_and_op_t,
-                                     const void*,
-                                     const int32_t(&)[2],
-                                     const void*)>(cuda::ptx::cp_reduce_async_bulk_tensor));
-            // cp.reduce.async.bulk.tensor.2d.global.shared::cta.or.tile.bulk_group [tensorMap, tensorCoords], [srcMem];
-            // // 1b.
-              * fn_ptr++ = reinterpret_cast<void*>(
-                static_cast<void (*)(cuda::ptx::space_global_t,
-                                     cuda::ptx::space_shared_t,
-                                     cuda::ptx::op_or_op_t,
-                                     const void*,
-                                     const int32_t(&)[2],
-                                     const void*)>(cuda::ptx::cp_reduce_async_bulk_tensor));
-            // cp.reduce.async.bulk.tensor.2d.global.shared::cta.xor.tile.bulk_group [tensorMap, tensorCoords],
-            // [srcMem]; // 1b.
-              * fn_ptr++ = reinterpret_cast<void*>(
-                static_cast<void (*)(cuda::ptx::space_global_t,
-                                     cuda::ptx::space_shared_t,
-                                     cuda::ptx::op_xor_op_t,
-                                     const void*,
-                                     const int32_t(&)[2],
-                                     const void*)>(cuda::ptx::cp_reduce_async_bulk_tensor));));
-=======
         * fn_ptr++ = reinterpret_cast<void*>(
           static_cast<void (*)(cuda::ptx::space_global_t,
                                cuda::ptx::space_shared_t,
@@ -332,7 +187,6 @@
                                    const void*,
                                    const int32_t(&)[2],
                                    const void*)>(cuda::ptx::cp_reduce_async_bulk_tensor));));
->>>>>>> baee3f50
 #endif // __cccl_ptx_isa >= 800
 
 #if __cccl_ptx_isa >= 800
@@ -341,78 +195,6 @@
     (
         // cp.reduce.async.bulk.tensor.3d.global.shared::cta.add.tile.bulk_group [tensorMap, tensorCoords], [srcMem]; //
         // 1c.
-<<<<<<< HEAD
-          * fn_ptr++ = reinterpret_cast<void*>(
-            static_cast<void (*)(cuda::ptx::space_global_t,
-                                 cuda::ptx::space_shared_t,
-                                 cuda::ptx::op_add_t,
-                                 const void*,
-                                 const int32_t(&)[3],
-                                 const void*)>(cuda::ptx::cp_reduce_async_bulk_tensor));
-            // cp.reduce.async.bulk.tensor.3d.global.shared::cta.min.tile.bulk_group [tensorMap, tensorCoords],
-            // [srcMem]; // 1c.
-              * fn_ptr++ = reinterpret_cast<void*>(
-                static_cast<void (*)(cuda::ptx::space_global_t,
-                                     cuda::ptx::space_shared_t,
-                                     cuda::ptx::op_min_t,
-                                     const void*,
-                                     const int32_t(&)[3],
-                                     const void*)>(cuda::ptx::cp_reduce_async_bulk_tensor));
-            // cp.reduce.async.bulk.tensor.3d.global.shared::cta.max.tile.bulk_group [tensorMap, tensorCoords],
-            // [srcMem]; // 1c.
-              * fn_ptr++ = reinterpret_cast<void*>(
-                static_cast<void (*)(cuda::ptx::space_global_t,
-                                     cuda::ptx::space_shared_t,
-                                     cuda::ptx::op_max_t,
-                                     const void*,
-                                     const int32_t(&)[3],
-                                     const void*)>(cuda::ptx::cp_reduce_async_bulk_tensor));
-            // cp.reduce.async.bulk.tensor.3d.global.shared::cta.inc.tile.bulk_group [tensorMap, tensorCoords],
-            // [srcMem]; // 1c.
-              * fn_ptr++ = reinterpret_cast<void*>(
-                static_cast<void (*)(cuda::ptx::space_global_t,
-                                     cuda::ptx::space_shared_t,
-                                     cuda::ptx::op_inc_t,
-                                     const void*,
-                                     const int32_t(&)[3],
-                                     const void*)>(cuda::ptx::cp_reduce_async_bulk_tensor));
-            // cp.reduce.async.bulk.tensor.3d.global.shared::cta.dec.tile.bulk_group [tensorMap, tensorCoords],
-            // [srcMem]; // 1c.
-              * fn_ptr++ = reinterpret_cast<void*>(
-                static_cast<void (*)(cuda::ptx::space_global_t,
-                                     cuda::ptx::space_shared_t,
-                                     cuda::ptx::op_dec_t,
-                                     const void*,
-                                     const int32_t(&)[3],
-                                     const void*)>(cuda::ptx::cp_reduce_async_bulk_tensor));
-            // cp.reduce.async.bulk.tensor.3d.global.shared::cta.and.tile.bulk_group [tensorMap, tensorCoords],
-            // [srcMem]; // 1c.
-              * fn_ptr++ = reinterpret_cast<void*>(
-                static_cast<void (*)(cuda::ptx::space_global_t,
-                                     cuda::ptx::space_shared_t,
-                                     cuda::ptx::op_and_op_t,
-                                     const void*,
-                                     const int32_t(&)[3],
-                                     const void*)>(cuda::ptx::cp_reduce_async_bulk_tensor));
-            // cp.reduce.async.bulk.tensor.3d.global.shared::cta.or.tile.bulk_group [tensorMap, tensorCoords], [srcMem];
-            // // 1c.
-              * fn_ptr++ = reinterpret_cast<void*>(
-                static_cast<void (*)(cuda::ptx::space_global_t,
-                                     cuda::ptx::space_shared_t,
-                                     cuda::ptx::op_or_op_t,
-                                     const void*,
-                                     const int32_t(&)[3],
-                                     const void*)>(cuda::ptx::cp_reduce_async_bulk_tensor));
-            // cp.reduce.async.bulk.tensor.3d.global.shared::cta.xor.tile.bulk_group [tensorMap, tensorCoords],
-            // [srcMem]; // 1c.
-              * fn_ptr++ = reinterpret_cast<void*>(
-                static_cast<void (*)(cuda::ptx::space_global_t,
-                                     cuda::ptx::space_shared_t,
-                                     cuda::ptx::op_xor_op_t,
-                                     const void*,
-                                     const int32_t(&)[3],
-                                     const void*)>(cuda::ptx::cp_reduce_async_bulk_tensor));));
-=======
         * fn_ptr++ = reinterpret_cast<void*>(
           static_cast<void (*)(cuda::ptx::space_global_t,
                                cuda::ptx::space_shared_t,
@@ -483,7 +265,6 @@
                                    const void*,
                                    const int32_t(&)[3],
                                    const void*)>(cuda::ptx::cp_reduce_async_bulk_tensor));));
->>>>>>> baee3f50
 #endif // __cccl_ptx_isa >= 800
 
 #if __cccl_ptx_isa >= 800
@@ -492,78 +273,6 @@
     (
         // cp.reduce.async.bulk.tensor.4d.global.shared::cta.add.tile.bulk_group [tensorMap, tensorCoords], [srcMem]; //
         // 1d.
-<<<<<<< HEAD
-          * fn_ptr++ = reinterpret_cast<void*>(
-            static_cast<void (*)(cuda::ptx::space_global_t,
-                                 cuda::ptx::space_shared_t,
-                                 cuda::ptx::op_add_t,
-                                 const void*,
-                                 const int32_t(&)[4],
-                                 const void*)>(cuda::ptx::cp_reduce_async_bulk_tensor));
-            // cp.reduce.async.bulk.tensor.4d.global.shared::cta.min.tile.bulk_group [tensorMap, tensorCoords],
-            // [srcMem]; // 1d.
-              * fn_ptr++ = reinterpret_cast<void*>(
-                static_cast<void (*)(cuda::ptx::space_global_t,
-                                     cuda::ptx::space_shared_t,
-                                     cuda::ptx::op_min_t,
-                                     const void*,
-                                     const int32_t(&)[4],
-                                     const void*)>(cuda::ptx::cp_reduce_async_bulk_tensor));
-            // cp.reduce.async.bulk.tensor.4d.global.shared::cta.max.tile.bulk_group [tensorMap, tensorCoords],
-            // [srcMem]; // 1d.
-              * fn_ptr++ = reinterpret_cast<void*>(
-                static_cast<void (*)(cuda::ptx::space_global_t,
-                                     cuda::ptx::space_shared_t,
-                                     cuda::ptx::op_max_t,
-                                     const void*,
-                                     const int32_t(&)[4],
-                                     const void*)>(cuda::ptx::cp_reduce_async_bulk_tensor));
-            // cp.reduce.async.bulk.tensor.4d.global.shared::cta.inc.tile.bulk_group [tensorMap, tensorCoords],
-            // [srcMem]; // 1d.
-              * fn_ptr++ = reinterpret_cast<void*>(
-                static_cast<void (*)(cuda::ptx::space_global_t,
-                                     cuda::ptx::space_shared_t,
-                                     cuda::ptx::op_inc_t,
-                                     const void*,
-                                     const int32_t(&)[4],
-                                     const void*)>(cuda::ptx::cp_reduce_async_bulk_tensor));
-            // cp.reduce.async.bulk.tensor.4d.global.shared::cta.dec.tile.bulk_group [tensorMap, tensorCoords],
-            // [srcMem]; // 1d.
-              * fn_ptr++ = reinterpret_cast<void*>(
-                static_cast<void (*)(cuda::ptx::space_global_t,
-                                     cuda::ptx::space_shared_t,
-                                     cuda::ptx::op_dec_t,
-                                     const void*,
-                                     const int32_t(&)[4],
-                                     const void*)>(cuda::ptx::cp_reduce_async_bulk_tensor));
-            // cp.reduce.async.bulk.tensor.4d.global.shared::cta.and.tile.bulk_group [tensorMap, tensorCoords],
-            // [srcMem]; // 1d.
-              * fn_ptr++ = reinterpret_cast<void*>(
-                static_cast<void (*)(cuda::ptx::space_global_t,
-                                     cuda::ptx::space_shared_t,
-                                     cuda::ptx::op_and_op_t,
-                                     const void*,
-                                     const int32_t(&)[4],
-                                     const void*)>(cuda::ptx::cp_reduce_async_bulk_tensor));
-            // cp.reduce.async.bulk.tensor.4d.global.shared::cta.or.tile.bulk_group [tensorMap, tensorCoords], [srcMem];
-            // // 1d.
-              * fn_ptr++ = reinterpret_cast<void*>(
-                static_cast<void (*)(cuda::ptx::space_global_t,
-                                     cuda::ptx::space_shared_t,
-                                     cuda::ptx::op_or_op_t,
-                                     const void*,
-                                     const int32_t(&)[4],
-                                     const void*)>(cuda::ptx::cp_reduce_async_bulk_tensor));
-            // cp.reduce.async.bulk.tensor.4d.global.shared::cta.xor.tile.bulk_group [tensorMap, tensorCoords],
-            // [srcMem]; // 1d.
-              * fn_ptr++ = reinterpret_cast<void*>(
-                static_cast<void (*)(cuda::ptx::space_global_t,
-                                     cuda::ptx::space_shared_t,
-                                     cuda::ptx::op_xor_op_t,
-                                     const void*,
-                                     const int32_t(&)[4],
-                                     const void*)>(cuda::ptx::cp_reduce_async_bulk_tensor));));
-=======
         * fn_ptr++ = reinterpret_cast<void*>(
           static_cast<void (*)(cuda::ptx::space_global_t,
                                cuda::ptx::space_shared_t,
@@ -634,7 +343,6 @@
                                    const void*,
                                    const int32_t(&)[4],
                                    const void*)>(cuda::ptx::cp_reduce_async_bulk_tensor));));
->>>>>>> baee3f50
 #endif // __cccl_ptx_isa >= 800
 
 #if __cccl_ptx_isa >= 800
@@ -643,78 +351,6 @@
     (
         // cp.reduce.async.bulk.tensor.5d.global.shared::cta.add.tile.bulk_group [tensorMap, tensorCoords], [srcMem]; //
         // 1e.
-<<<<<<< HEAD
-          * fn_ptr++ = reinterpret_cast<void*>(
-            static_cast<void (*)(cuda::ptx::space_global_t,
-                                 cuda::ptx::space_shared_t,
-                                 cuda::ptx::op_add_t,
-                                 const void*,
-                                 const int32_t(&)[5],
-                                 const void*)>(cuda::ptx::cp_reduce_async_bulk_tensor));
-            // cp.reduce.async.bulk.tensor.5d.global.shared::cta.min.tile.bulk_group [tensorMap, tensorCoords],
-            // [srcMem]; // 1e.
-              * fn_ptr++ = reinterpret_cast<void*>(
-                static_cast<void (*)(cuda::ptx::space_global_t,
-                                     cuda::ptx::space_shared_t,
-                                     cuda::ptx::op_min_t,
-                                     const void*,
-                                     const int32_t(&)[5],
-                                     const void*)>(cuda::ptx::cp_reduce_async_bulk_tensor));
-            // cp.reduce.async.bulk.tensor.5d.global.shared::cta.max.tile.bulk_group [tensorMap, tensorCoords],
-            // [srcMem]; // 1e.
-              * fn_ptr++ = reinterpret_cast<void*>(
-                static_cast<void (*)(cuda::ptx::space_global_t,
-                                     cuda::ptx::space_shared_t,
-                                     cuda::ptx::op_max_t,
-                                     const void*,
-                                     const int32_t(&)[5],
-                                     const void*)>(cuda::ptx::cp_reduce_async_bulk_tensor));
-            // cp.reduce.async.bulk.tensor.5d.global.shared::cta.inc.tile.bulk_group [tensorMap, tensorCoords],
-            // [srcMem]; // 1e.
-              * fn_ptr++ = reinterpret_cast<void*>(
-                static_cast<void (*)(cuda::ptx::space_global_t,
-                                     cuda::ptx::space_shared_t,
-                                     cuda::ptx::op_inc_t,
-                                     const void*,
-                                     const int32_t(&)[5],
-                                     const void*)>(cuda::ptx::cp_reduce_async_bulk_tensor));
-            // cp.reduce.async.bulk.tensor.5d.global.shared::cta.dec.tile.bulk_group [tensorMap, tensorCoords],
-            // [srcMem]; // 1e.
-              * fn_ptr++ = reinterpret_cast<void*>(
-                static_cast<void (*)(cuda::ptx::space_global_t,
-                                     cuda::ptx::space_shared_t,
-                                     cuda::ptx::op_dec_t,
-                                     const void*,
-                                     const int32_t(&)[5],
-                                     const void*)>(cuda::ptx::cp_reduce_async_bulk_tensor));
-            // cp.reduce.async.bulk.tensor.5d.global.shared::cta.and.tile.bulk_group [tensorMap, tensorCoords],
-            // [srcMem]; // 1e.
-              * fn_ptr++ = reinterpret_cast<void*>(
-                static_cast<void (*)(cuda::ptx::space_global_t,
-                                     cuda::ptx::space_shared_t,
-                                     cuda::ptx::op_and_op_t,
-                                     const void*,
-                                     const int32_t(&)[5],
-                                     const void*)>(cuda::ptx::cp_reduce_async_bulk_tensor));
-            // cp.reduce.async.bulk.tensor.5d.global.shared::cta.or.tile.bulk_group [tensorMap, tensorCoords], [srcMem];
-            // // 1e.
-              * fn_ptr++ = reinterpret_cast<void*>(
-                static_cast<void (*)(cuda::ptx::space_global_t,
-                                     cuda::ptx::space_shared_t,
-                                     cuda::ptx::op_or_op_t,
-                                     const void*,
-                                     const int32_t(&)[5],
-                                     const void*)>(cuda::ptx::cp_reduce_async_bulk_tensor));
-            // cp.reduce.async.bulk.tensor.5d.global.shared::cta.xor.tile.bulk_group [tensorMap, tensorCoords],
-            // [srcMem]; // 1e.
-              * fn_ptr++ = reinterpret_cast<void*>(
-                static_cast<void (*)(cuda::ptx::space_global_t,
-                                     cuda::ptx::space_shared_t,
-                                     cuda::ptx::op_xor_op_t,
-                                     const void*,
-                                     const int32_t(&)[5],
-                                     const void*)>(cuda::ptx::cp_reduce_async_bulk_tensor));));
-=======
         * fn_ptr++ = reinterpret_cast<void*>(
           static_cast<void (*)(cuda::ptx::space_global_t,
                                cuda::ptx::space_shared_t,
@@ -785,7 +421,6 @@
                                    const void*,
                                    const int32_t(&)[5],
                                    const void*)>(cuda::ptx::cp_reduce_async_bulk_tensor));));
->>>>>>> baee3f50
 #endif // __cccl_ptx_isa >= 800
 }
 
