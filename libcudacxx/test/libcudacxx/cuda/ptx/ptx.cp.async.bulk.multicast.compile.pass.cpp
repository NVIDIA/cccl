//===----------------------------------------------------------------------===//
//
// Part of libcu++, the C++ Standard Library for your entire system,
// under the Apache License v2.0 with LLVM Exceptions.
// See https://llvm.org/LICENSE.txt for license information.
// SPDX-License-Identifier: Apache-2.0 WITH LLVM-exception
// SPDX-FileCopyrightText: Copyright (c) 2024 NVIDIA CORPORATION & AFFILIATES.
//
//===----------------------------------------------------------------------===//
// UNSUPPORTED: libcpp-has-no-threads

// UNSUPPORTED: nvcc-11
// XFAIL: !pre-sm-90 && pre-sm-90a

// <cuda/ptx>

#include <cuda/ptx>
#include <cuda/std/utility>

/*
 * We use a special strategy to force the generation of the PTX. This is mainly
 * a fight against dead-code-elimination in the NVVM layer.
 *
 * The reason we need this strategy is because certain older versions of ptxas
 * segfault when a non-sensical sequence of PTX is generated. So instead, we try
 * to force the instantiation and compilation to PTX of all the overloads of the
 * PTX wrapping functions.
 *
 * We do this by writing a function pointer of each overload to the kernel
 * parameter `fn_ptr`.
 *
 * Because `fn_ptr` is possibly visible outside this translation unit, the
 * compiler must compile all the functions which are stored.
 *
 */

__global__ void test_cp_async_bulk_multicast(void** fn_ptr)
{
#if __cccl_ptx_isa >= 800
  NV_IF_TARGET(
    NV_PROVIDES_SM_90,
    (
        // cp.async.bulk.shared::cluster.global.mbarrier::complete_tx::bytes.multicast::cluster [dstMem], [srcMem],
        // size, [smem_bar], ctaMask; // 1.
<<<<<<< HEAD
          * fn_ptr++ = reinterpret_cast<void*>(
            static_cast<void (*)(cuda::ptx::space_cluster_t,
                                 cuda::ptx::space_global_t,
                                 void*,
                                 const void*,
                                 const uint32_t&,
                                 uint64_t*,
                                 const uint16_t&)>(cuda::ptx::cp_async_bulk));));
=======
        * fn_ptr++ = reinterpret_cast<void*>(
          static_cast<void (*)(cuda::ptx::space_cluster_t,
                               cuda::ptx::space_global_t,
                               void*,
                               const void*,
                               const uint32_t&,
                               uint64_t*,
                               const uint16_t&)>(cuda::ptx::cp_async_bulk));));
>>>>>>> baee3f50
#endif // __cccl_ptx_isa >= 800
}

int main(int, char**)
{
  return 0;
}<|MERGE_RESOLUTION|>--- conflicted
+++ resolved
@@ -42,16 +42,6 @@
     (
         // cp.async.bulk.shared::cluster.global.mbarrier::complete_tx::bytes.multicast::cluster [dstMem], [srcMem],
         // size, [smem_bar], ctaMask; // 1.
-<<<<<<< HEAD
-          * fn_ptr++ = reinterpret_cast<void*>(
-            static_cast<void (*)(cuda::ptx::space_cluster_t,
-                                 cuda::ptx::space_global_t,
-                                 void*,
-                                 const void*,
-                                 const uint32_t&,
-                                 uint64_t*,
-                                 const uint16_t&)>(cuda::ptx::cp_async_bulk));));
-=======
         * fn_ptr++ = reinterpret_cast<void*>(
           static_cast<void (*)(cuda::ptx::space_cluster_t,
                                cuda::ptx::space_global_t,
@@ -60,7 +50,6 @@
                                const uint32_t&,
                                uint64_t*,
                                const uint16_t&)>(cuda::ptx::cp_async_bulk));));
->>>>>>> baee3f50
 #endif // __cccl_ptx_isa >= 800
 }
 
