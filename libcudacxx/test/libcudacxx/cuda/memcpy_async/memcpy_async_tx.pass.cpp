//===----------------------------------------------------------------------===//
//
// Part of libcu++, the C++ Standard Library for your entire system,
// under the Apache License v2.0 with LLVM Exceptions.
// See https://llvm.org/LICENSE.txt for license information.
// SPDX-License-Identifier: Apache-2.0 WITH LLVM-exception
// SPDX-FileCopyrightText: Copyright (c) 2023 NVIDIA CORPORATION & AFFILIATES.
//
//===----------------------------------------------------------------------===//
//
// UNSUPPORTED: libcpp-has-no-threads
// UNSUPPORTED: pre-sm-90
// UNSUPPORTED: nvcc-11

// <cuda/barrier>

#include <cuda/barrier>
#include <cuda/std/utility> // cuda::std::move

#include "cuda_space_selector.h" // shared_memory_selector
#include "test_macros.h" // TEST_NV_DIAG_SUPPRESS

// Suppress warning about barrier in shared memory
TEST_NV_DIAG_SUPPRESS(static_var_with_dynamic_init)

#if defined(__CUDA_MINIMUM_ARCH__) && __CUDA_MINIMUM_ARCH__ < 900
static_assert(false, "Insufficient CUDA Compute Capability: cuda::device::memcpy_async_tx is not available.");
#endif // __CUDA_MINIMUM_ARCH__

__device__ alignas(16) int gmem_x[2048];

int main(int, char**)
{
  NV_IF_TARGET(NV_IS_HOST,
               (
                 // Required by concurrent_agents_launch to know how many we're launching
                 cuda_thread_count = 512;));

  NV_DISPATCH_TARGET(
    NV_IS_DEVICE,
    (
<<<<<<< HEAD
      using barrier_t = cuda::barrier<cuda::thread_scope_block>; __shared__ alignas(16) int smem_x[1024];
=======
      using barrier_t = cuda::barrier<cuda::thread_scope_block>; alignas(16) __shared__ int smem_x[1024];
>>>>>>> baee3f50

      shared_memory_selector<barrier_t, constructor_initializer> sel;
      barrier_t* b = sel.construct(blockDim.x);

      // Initialize gmem_x
      for (int i = threadIdx.x; i < 2048; i += blockDim.x) { gmem_x[i] = i; } __syncthreads();

      barrier_t::arrival_token token;
      if (threadIdx.x == 0) {
        auto fulfillment = cuda::device::memcpy_async_tx(smem_x, gmem_x, cuda::aligned_size_t<16>(sizeof(smem_x)), *b);
        assert(fulfillment == cuda::async_contract_fulfillment::async);
        token = cuda::device::barrier_arrive_tx(*b, 1, sizeof(smem_x));
      } else { token = b->arrive(1); } b->wait(cuda::std::move(token));

      // assert that smem_x contains the contents of gmem_x[0], ..., gmem_x[1023]
      for (int i = threadIdx.x; i < 1024; i += blockDim.x) { assert(smem_x[i] == i); }));
  return 0;
}<|MERGE_RESOLUTION|>--- conflicted
+++ resolved
@@ -39,11 +39,7 @@
   NV_DISPATCH_TARGET(
     NV_IS_DEVICE,
     (
-<<<<<<< HEAD
-      using barrier_t = cuda::barrier<cuda::thread_scope_block>; __shared__ alignas(16) int smem_x[1024];
-=======
       using barrier_t = cuda::barrier<cuda::thread_scope_block>; alignas(16) __shared__ int smem_x[1024];
->>>>>>> baee3f50
 
       shared_memory_selector<barrier_t, constructor_initializer> sel;
       barrier_t* b = sel.construct(blockDim.x);
