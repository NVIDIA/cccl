//===----------------------------------------------------------------------===//
//
// Part of libcu++, the C++ Standard Library for your entire system,
// under the Apache License v2.0 with LLVM Exceptions.
// See https://llvm.org/LICENSE.txt for license information.
// SPDX-License-Identifier: Apache-2.0 WITH LLVM-exception
// SPDX-FileCopyrightText: Copyright (c) 2025 NVIDIA CORPORATION & AFFILIATES.
//
//===----------------------------------------------------------------------===//
// UNSUPPORTED: nvrtc

// error: expression must have a constant value annotated_ptr.h: note #2701-D: attempt to access run-time storage
<<<<<<< HEAD
// UNSUPPORTED: clang-14, gcc-12, gcc-11, gcc-10, gcc-9, gcc-8, gcc-7, msvc-19.29
=======
// UNSUPPORTED: clang-14, gcc-11, gcc-10, gcc-9, gcc-8, gcc-7, msvc-19.29
// UNSUPPORTED: msvc && nvcc-12.0
>>>>>>> 4884dd1b

#include <cuda/annotated_ptr>

#include "test_macros.h"

__host__ __device__ constexpr bool test_public_methods()
{
  using namespace cuda;
  using annotated_ptr                       = cuda::annotated_ptr<const int, access_property::persisting>;
  using annotated_smem_ptr [[maybe_unused]] = cuda::annotated_ptr<const int, access_property::shared>;
  annotated_ptr a{}; // default constructor
  annotated_ptr b{a}; // copy constructor
  annotated_ptr c{cuda::std::move(a)}; // move constructor
  NV_IF_TARGET(NV_IS_DEVICE, (annotated_smem_ptr d{nullptr};)) // pointer constructor
  b         = a; // copy assignment
  b         = cuda::std::move(a); // move assignment
  auto diff = a - b;
  auto pred = static_cast<bool>(a);
  auto prop = a.__property();
  unused(c);
  unused(diff);
  unused(pred);
  unused(prop);
  return true;
}

__host__ __device__ constexpr bool test_interleave_values()
{
  using namespace cuda;
  constexpr auto normal = __l2_interleave(__l2_evict_t::_L2_Evict_Unchanged, __l2_evict_t::_L2_Evict_Unchanged, 1.0f);
  constexpr auto streaming  = __l2_interleave(__l2_evict_t::_L2_Evict_First, __l2_evict_t::_L2_Evict_Unchanged, 1.0f);
  constexpr auto persisting = __l2_interleave(__l2_evict_t::_L2_Evict_Last, __l2_evict_t::_L2_Evict_Unchanged, 1.0f);
  constexpr auto normal_demote =
    __l2_interleave(__l2_evict_t::_L2_Evict_Normal_Demote, __l2_evict_t::_L2_Evict_Unchanged, 1.0f);
  static_assert(normal == __l2_interleave_normal);
  static_assert(streaming == __l2_interleave_streaming);
  static_assert(persisting == __l2_interleave_persisting);
  static_assert(normal_demote == __l2_interleave_normal_demote);
  return true;
}

int main(int, char**)
{
  static_assert(test_interleave_values());
  static_assert(test_public_methods());
  return 0;
}<|MERGE_RESOLUTION|>--- conflicted
+++ resolved
@@ -10,12 +10,8 @@
 // UNSUPPORTED: nvrtc
 
 // error: expression must have a constant value annotated_ptr.h: note #2701-D: attempt to access run-time storage
-<<<<<<< HEAD
 // UNSUPPORTED: clang-14, gcc-12, gcc-11, gcc-10, gcc-9, gcc-8, gcc-7, msvc-19.29
-=======
-// UNSUPPORTED: clang-14, gcc-11, gcc-10, gcc-9, gcc-8, gcc-7, msvc-19.29
 // UNSUPPORTED: msvc && nvcc-12.0
->>>>>>> 4884dd1b
 
 #include <cuda/annotated_ptr>
 
