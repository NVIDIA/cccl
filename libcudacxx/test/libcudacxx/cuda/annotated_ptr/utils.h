//===----------------------------------------------------------------------===//
//
// Part of libcu++, the C++ Standard Library for your entire system,
// under the Apache License v2.0 with LLVM Exceptions.
// See https://llvm.org/LICENSE.txt for license information.
// SPDX-License-Identifier: Apache-2.0 WITH LLVM-exception
// SPDX-FileCopyrightText: Copyright (c) 2023 NVIDIA CORPORATION & AFFILIATES.
//
//===----------------------------------------------------------------------===//

#include "test_macros.h"
#if defined(TEST_COMPILER_MSVC)
#  pragma warning(disable : 4505)
#endif

#include <cuda/annotated_ptr>

#if defined(DEBUG)
#  define DPRINTF(...)     \
    {                      \
      printf(__VA_ARGS__); \
    }
#else
#  define DPRINTF(...) \
    do                 \
    {                  \
    } while (false)
#endif

__device__ __host__ void assert_rt_wrap(cudaError_t code, const char* file, int line)
{
  if (code != cudaSuccess)
  {
#ifndef __CUDACC_RTC__
    printf("assert: %s %s %d\n", cudaGetErrorString(code), file, line);
#endif
    assert(code == cudaSuccess);
  }
}
#define assert_rt(ret)                         \
  {                                            \
    assert_rt_wrap((ret), __FILE__, __LINE__); \
  }

template <typename T, int N>
__device__ __host__ __noinline__ T* alloc(bool shared = false)
{
  T* arr = nullptr;

  NV_IF_ELSE_TARGET(
    NV_IS_DEVICE,
    (
<<<<<<< HEAD
      if (!shared) { arr = (T*)  malloc(N * sizeof(T)); } else {
=======
      if (!shared) { arr = (T*) malloc(N * sizeof(T)); } else {
>>>>>>> baee3f50
        __shared__ T data[N];
        arr = data;
      }),
    assert_rt(cudaMallocManaged((void**) &arr, N * sizeof(T)));)

  for (int i = 0; i < N; ++i)
  {
    arr[i] = i;
  }
  return arr;
}

template <typename T>
__device__ __host__ __noinline__ void dealloc(T* arr, bool shared)
{
  NV_IF_ELSE_TARGET(NV_IS_DEVICE, (if (!shared) free(arr);), assert_rt(cudaFree(arr));)
}<|MERGE_RESOLUTION|>--- conflicted
+++ resolved
@@ -50,11 +50,7 @@
   NV_IF_ELSE_TARGET(
     NV_IS_DEVICE,
     (
-<<<<<<< HEAD
-      if (!shared) { arr = (T*)  malloc(N * sizeof(T)); } else {
-=======
       if (!shared) { arr = (T*) malloc(N * sizeof(T)); } else {
->>>>>>> baee3f50
         __shared__ T data[N];
         arr = data;
       }),
