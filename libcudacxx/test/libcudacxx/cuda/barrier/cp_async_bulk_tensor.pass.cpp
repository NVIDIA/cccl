--- conflicted
+++ resolved
@@ -67,11 +67,7 @@
   __syncthreads();
 
   // TEST: Add i to buffer[i]
-<<<<<<< HEAD
-  __shared__ alignas(128) int smem_buffer[buf_len];
-=======
   alignas(128) __shared__ int smem_buffer[buf_len];
->>>>>>> baee3f50
   __shared__ barrier bar;
   if (threadIdx.x == 0)
   {
