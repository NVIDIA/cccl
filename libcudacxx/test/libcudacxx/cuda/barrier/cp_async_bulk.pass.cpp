//===----------------------------------------------------------------------===//
//
// Part of libcu++, the C++ Standard Library for your entire system,
// under the Apache License v2.0 with LLVM Exceptions.
// See https://llvm.org/LICENSE.txt for license information.
// SPDX-License-Identifier: Apache-2.0 WITH LLVM-exception
// SPDX-FileCopyrightText: Copyright (c) 2023 NVIDIA CORPORATION & AFFILIATES.
//
//===----------------------------------------------------------------------===//
//
// UNSUPPORTED: libcpp-has-no-threads
// UNSUPPORTED: pre-sm-90
// UNSUPPORTED: nvcc-11

// <cuda/barrier>

#include <cuda/barrier>
#include <cuda/std/utility> // cuda::std::move

#include "test_macros.h" // TEST_NV_DIAG_SUPPRESS

// Suppress warning about barrier in shared memory
TEST_NV_DIAG_SUPPRESS(static_var_with_dynamic_init)

using barrier = cuda::barrier<cuda::thread_scope_block>;
namespace cde = cuda::device::experimental;

static constexpr int buf_len = 1024;
__device__ int gmem_buffer[buf_len];

__device__ void test()
{
  // SETUP: fill global memory buffer
  for (int i = threadIdx.x; i < buf_len; i += blockDim.x)
  {
    gmem_buffer[i] = i;
  }
  // Ensure that writes to global memory are visible to others, including
  // those in the async proxy.
  __threadfence();
  __syncthreads();

  // TEST: Add i to buffer[i]
<<<<<<< HEAD
  __shared__ alignas(16) int smem_buffer[buf_len];
=======
  alignas(16) __shared__ int smem_buffer[buf_len];
>>>>>>> baee3f50
  __shared__ barrier bar;
  if (threadIdx.x == 0)
  {
    init(&bar, blockDim.x);
  }
  __syncthreads();

  // Load data:
  uint64_t token;
  if (threadIdx.x == 0)
  {
    cde::cp_async_bulk_global_to_shared(smem_buffer, gmem_buffer, sizeof(smem_buffer), bar);
    token = cuda::device::barrier_arrive_tx(bar, 1, sizeof(smem_buffer));
  }
  else
  {
    token = bar.arrive();
  }
  bar.wait(cuda::std::move(token));

  // Update in shared memory
  for (int i = threadIdx.x; i < buf_len; i += blockDim.x)
  {
    smem_buffer[i] += i;
  }
  cde::fence_proxy_async_shared_cta();
  __syncthreads();

  // Write back to global memory:
  if (threadIdx.x == 0)
  {
    cde::cp_async_bulk_shared_to_global(gmem_buffer, smem_buffer, sizeof(smem_buffer));
    cde::cp_async_bulk_commit_group();
    cde::cp_async_bulk_wait_group_read<0>();
  }
  __threadfence();
  __syncthreads();

  // TEAR-DOWN: check that global memory is correct
  for (int i = threadIdx.x; i < buf_len; i += blockDim.x)
  {
    assert(gmem_buffer[i] == 2 * i);
  }
}

int main(int, char**)
{
  NV_IF_TARGET(NV_IS_HOST,
               (
                 // Required by concurrent_agents_launch to know how many we're launching
                 cuda_thread_count = 512;));

  NV_DISPATCH_TARGET(NV_IS_DEVICE, (test();));
  return 0;
}<|MERGE_RESOLUTION|>--- conflicted
+++ resolved
@@ -41,11 +41,7 @@
   __syncthreads();
 
   // TEST: Add i to buffer[i]
-<<<<<<< HEAD
-  __shared__ alignas(16) int smem_buffer[buf_len];
-=======
   alignas(16) __shared__ int smem_buffer[buf_len];
->>>>>>> baee3f50
   __shared__ barrier bar;
   if (threadIdx.x == 0)
   {
