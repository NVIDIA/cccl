--- conflicted
+++ resolved
@@ -49,40 +49,23 @@
 
 __global__ void vec_add_det1(int* a, int* b, int* c, int n, int leader_tidx = 0)
 {
-<<<<<<< HEAD
-  ::cuda::__for_each_canceled_block<1>(threadIdx.x == static_cast<unsigned>(leader_tidx), [=](dim3 block_idx) {
-=======
-  ::cuda::device::__for_each_canceled_block<1>(threadIdx.x == leader_tidx, [=](dim3 block_idx) {
->>>>>>> 29492bdb
+  ::cuda::device::__for_each_canceled_block<1>(threadIdx.x == static_cast<unsigned>(leader_tidx), [=](dim3 block_idx) {
     vec_add_impl1(a, b, c, n, block_idx);
   });
 }
 
 __global__ void vec_add_det2(int* a, int* b, int* c, int n, int leader_tidx = 0)
 {
-<<<<<<< HEAD
-  ::cuda::__for_each_canceled_block<2>(
-    threadIdx.x == static_cast<unsigned>(leader_tidx) && threadIdx.y == static_cast<unsigned>(leader_tidx),
-    [=](dim3 block_idx) {
-=======
   ::cuda::device::__for_each_canceled_block<2>(
-    threadIdx.x == leader_tidx && threadIdx.y == leader_tidx, [=](dim3 block_idx) {
->>>>>>> 29492bdb
+    threadIdx.x == static_cast<unsigned>(leader_tidx) && threadIdx.y == static_cast<unsigned>(leader_tidx), [=](dim3 block_idx) {
       vec_add_impl2(a, b, c, n, block_idx);
     });
 }
 
 __global__ void vec_add_det3(int* a, int* b, int* c, int n, int leader_tidx = 0)
 {
-<<<<<<< HEAD
-  ::cuda::__for_each_canceled_block<3>(
-    threadIdx.x == static_cast<unsigned>(leader_tidx) && threadIdx.y == static_cast<unsigned>(leader_tidx)
-      && threadIdx.z == static_cast<unsigned>(leader_tidx),
-    [=](dim3 block_idx) {
-=======
   ::cuda::device::__for_each_canceled_block<3>(
-    threadIdx.x == leader_tidx && threadIdx.y == leader_tidx && threadIdx.z == leader_tidx, [=](dim3 block_idx) {
->>>>>>> 29492bdb
+    threadIdx.x == static_cast<unsigned>(leader_tidx) && threadIdx.y == static_cast<unsigned>(leader_tidx) && threadIdx.z == static_cast<unsigned>(leader_tidx), [=](dim3 block_idx) {
       vec_add_impl3(a, b, c, n, block_idx);
     });
 }
