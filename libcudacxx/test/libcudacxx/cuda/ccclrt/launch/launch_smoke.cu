--- conflicted
+++ resolved
@@ -215,23 +215,6 @@
     }
   }
 
-<<<<<<< HEAD
-  /* Comment out for now until I figure how to enable extended lambda for only this file
-  // Lambda
-  {
-    cuda::launch(dst, cuda::block_dims<256>() & cuda::grid_dims(1),
-                  [] __device__(auto config) {
-                    if (config.hierarchy().rank(cuda::gpu_thread, cuda::block) == 0) {
-                      printf("Hello from the GPU\n");
-                      kernel_run_proof = true;
-                    }
-                  });
-    check_kernel_run(dst);
-  }
-  */
-
-=======
->>>>>>> b8327e2b
   // Dynamic shared memory option
   {
     auto config = cuda::block_dims<32>() & cuda::grid_dims<1>();
@@ -308,25 +291,13 @@
   }
 };
 
-<<<<<<< HEAD
-/* Comment out for now until I figure how to enable extended lambda for only this file
-void test_default_config() {
-  cuda::stream stream{cuda::device_ref{0}};
-  auto grid = cuda::grid_dims(4);
-  auto block = cuda::block_dims<256>;
-
-  auto verify_lambda = [] __device__(auto config) {
+struct verify_callable
+{
+  template <typename Config>
+  __device__ void operator()(Config config)
+  {
     static_assert(config.hierarchy().count(cuda::gpu_thread, cuda::block) == 256);
     CCCLRT_REQUIRE(config.hierarchy().count(cuda::block) == 4);
-=======
-struct verify_callable
-{
-  template <typename Config>
-  __device__ void operator()(Config config)
-  {
-    static_assert(config.dims.count(cuda::gpu_thread, cuda::block) == 256);
-    CCCLRT_REQUIRE(config.dims.count(cuda::block) == 4);
->>>>>>> b8327e2b
     cooperative_groups::this_grid().sync();
   }
 };
