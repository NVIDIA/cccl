--- conflicted
+++ resolved
@@ -6,10 +6,6 @@
 // Source Licenses. See LICENSE.TXT for details.
 //
 //===----------------------------------------------------------------------===//
-<<<<<<< HEAD
-// UNSUPPORTED: c++98, c++03, c++11
-=======
->>>>>>> a1e57110
 
 // template <class T>
 //   constexpr int countr_zero(T x) noexcept;
