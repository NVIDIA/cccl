--- conflicted
+++ resolved
@@ -126,10 +126,6 @@
 __host__ __device__ void test()
 {
   do_test<A, T, Selector>();
-<<<<<<< HEAD
-  do_test<volatile A, T, Selector>();
-=======
->>>>>>> baee3f50
 }
 
 int main(int, char**)
