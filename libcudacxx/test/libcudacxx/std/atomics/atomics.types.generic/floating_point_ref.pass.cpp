--- conflicted
+++ resolved
@@ -139,10 +139,6 @@
 __host__ __device__ __noinline__ void test()
 {
   do_test<A, T, Selector>();
-<<<<<<< HEAD
-  do_test<volatile A, T, Selector>();
-=======
->>>>>>> baee3f50
 }
 
 template <template <typename, cuda::thread_scope> typename Atomic,
