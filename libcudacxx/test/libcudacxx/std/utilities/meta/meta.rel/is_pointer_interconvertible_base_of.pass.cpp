--- conflicted
+++ resolved
@@ -34,11 +34,7 @@
     : BaseA
     , BaseB
 {
-<<<<<<< HEAD
-  __host__ __device__ virtual ~NonStandard() = default;
-=======
   TEST_NVRTC_VIRTUAL_DEFAULT_DTOR_ANNOTATION virtual ~NonStandard() = default;
->>>>>>> c042e2c0
 
   int m;
 };
