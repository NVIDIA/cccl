//===----------------------------------------------------------------------===//
//
// Part of the LLVM Project, under the Apache License v2.0 with LLVM Exceptions.
// See https://llvm.org/LICENSE.txt for license information.
// SPDX-License-Identifier: Apache-2.0 WITH LLVM-exception
// SPDX-FileCopyrightText: Copyright (c) 2023 NVIDIA CORPORATION & AFFILIATES.
//
//===----------------------------------------------------------------------===//
//

// <cuda/std/optional>

// constexpr optional(T&& v);

#include <cuda/std/cassert>
#include <cuda/std/optional>
#include <cuda/std/type_traits>

#include "archetypes.h"
#include "test_macros.h"

using cuda::std::optional;

template <class T>
__host__ __device__ constexpr void test()
{
  static_assert(cuda::std::is_convertible_v<const T&, optional<T>> == cuda::std::is_convertible_v<const T&, T>, "");
  {
    cuda::std::remove_reference_t<T> input{42};
    optional<T> opt{cuda::std::move(input)};
    assert(opt.has_value());
    assert(*opt == input);
  }
}

__host__ __device__ constexpr bool test()
{
  test<int>();
  test<double>();
  test<const int>();

  test<ConstexprTestTypes::TestType>();
  test<ExplicitConstexprTestTypes::TestType>();

  return true;
}

#ifndef TEST_HAS_NO_EXCEPTIONS
class Z
{
public:
  Z(int) {}
  Z(Z&&)
  {
    TEST_THROW(6);
  }
};

void test_exceptions()
{
  try
  {
    Z z(3);
    optional<Z> opt(cuda::std::move(z));
    assert(false);
  }
  catch (int i)
  {
    assert(i == 6);
  }
}
#endif // !TEST_HAS_NO_EXCEPTIONS

int main(int, char**)
{
<<<<<<< HEAD
=======
  {
    typedef int T;
    constexpr optional<T> opt(T(5));
    static_assert(static_cast<bool>(opt) == true, "");
    static_assert(*opt == 5, "");

    struct test_constexpr_ctor : public optional<T>
    {
      __host__ __device__ constexpr test_constexpr_ctor(T&&) {}
    };
  }
  {
    typedef double T;
    constexpr optional<T> opt(T(3));
    static_assert(static_cast<bool>(opt) == true, "");
    static_assert(*opt == 3, "");

    struct test_constexpr_ctor : public optional<T>
    {
      __host__ __device__ constexpr test_constexpr_ctor(T&&) {}
    };
  }

  {
    const int x = 42;
    optional<const int> o(cuda::std::move(x));
    assert(*o == 42);
  }
>>>>>>> 7ab6828b
  {
    typedef TestTypes::TestType T;
    T::reset();
    optional<T> opt = T{3};
    assert(T::alive() == 1);
    assert(T::move_constructed() == 1);
    assert(static_cast<bool>(opt) == true);
    assert(opt.value().value == 3);
  }
  {
    typedef ExplicitTestTypes::TestType T;
    static_assert(!cuda::std::is_convertible<T&&, optional<T>>::value, "");
    T::reset();
    optional<T> opt(T{3});
    assert(T::alive() == 1);
    assert(T::move_constructed() == 1);
    assert(static_cast<bool>(opt) == true);
    assert(opt.value().value == 3);
  }
  {
    typedef TestTypes::TestType T;
    T::reset();
    optional<T> opt = {3};
    assert(T::alive() == 1);
    assert(T::value_constructed() == 1);
    assert(T::copy_constructed() == 0);
    assert(T::move_constructed() == 0);
    assert(static_cast<bool>(opt) == true);
    assert(opt.value().value == 3);
  }
<<<<<<< HEAD

=======

  {
    typedef ConstexprTestTypes::TestType T;
    constexpr optional<T> opt = {T(3)};
    static_assert(static_cast<bool>(opt) == true, "");
    static_assert(opt.value().value == 3, "");

    struct test_constexpr_ctor : public optional<T>
    {
      __host__ __device__ constexpr test_constexpr_ctor(const T&) {}
    };
  }
  {
    typedef ConstexprTestTypes::TestType T;
    constexpr optional<T> opt = {3};
    static_assert(static_cast<bool>(opt) == true, "");
    static_assert(opt.value().value == 3, "");

    struct test_constexpr_ctor : public optional<T>
    {
      __host__ __device__ constexpr test_constexpr_ctor(const T&) {}
    };
  }
  {
    typedef ExplicitConstexprTestTypes::TestType T;
    static_assert(!cuda::std::is_convertible<T&&, optional<T>>::value, "");
    constexpr optional<T> opt(T{3});
    static_assert(static_cast<bool>(opt) == true, "");
    static_assert(opt.value().value == 3, "");

    struct test_constexpr_ctor : public optional<T>
    {
      __host__ __device__ constexpr test_constexpr_ctor(T&&) {}
    };
  }

>>>>>>> 7ab6828b
#ifndef TEST_HAS_NO_EXCEPTIONS
  {
    NV_IF_TARGET(NV_IS_HOST, (test_exceptions();))
  }
#endif // !TEST_HAS_NO_EXCEPTIONS

  return 0;
}<|MERGE_RESOLUTION|>--- conflicted
+++ resolved
@@ -73,37 +73,6 @@
 
 int main(int, char**)
 {
-<<<<<<< HEAD
-=======
-  {
-    typedef int T;
-    constexpr optional<T> opt(T(5));
-    static_assert(static_cast<bool>(opt) == true, "");
-    static_assert(*opt == 5, "");
-
-    struct test_constexpr_ctor : public optional<T>
-    {
-      __host__ __device__ constexpr test_constexpr_ctor(T&&) {}
-    };
-  }
-  {
-    typedef double T;
-    constexpr optional<T> opt(T(3));
-    static_assert(static_cast<bool>(opt) == true, "");
-    static_assert(*opt == 3, "");
-
-    struct test_constexpr_ctor : public optional<T>
-    {
-      __host__ __device__ constexpr test_constexpr_ctor(T&&) {}
-    };
-  }
-
-  {
-    const int x = 42;
-    optional<const int> o(cuda::std::move(x));
-    assert(*o == 42);
-  }
->>>>>>> 7ab6828b
   {
     typedef TestTypes::TestType T;
     T::reset();
@@ -134,46 +103,6 @@
     assert(static_cast<bool>(opt) == true);
     assert(opt.value().value == 3);
   }
-<<<<<<< HEAD
-
-=======
-
-  {
-    typedef ConstexprTestTypes::TestType T;
-    constexpr optional<T> opt = {T(3)};
-    static_assert(static_cast<bool>(opt) == true, "");
-    static_assert(opt.value().value == 3, "");
-
-    struct test_constexpr_ctor : public optional<T>
-    {
-      __host__ __device__ constexpr test_constexpr_ctor(const T&) {}
-    };
-  }
-  {
-    typedef ConstexprTestTypes::TestType T;
-    constexpr optional<T> opt = {3};
-    static_assert(static_cast<bool>(opt) == true, "");
-    static_assert(opt.value().value == 3, "");
-
-    struct test_constexpr_ctor : public optional<T>
-    {
-      __host__ __device__ constexpr test_constexpr_ctor(const T&) {}
-    };
-  }
-  {
-    typedef ExplicitConstexprTestTypes::TestType T;
-    static_assert(!cuda::std::is_convertible<T&&, optional<T>>::value, "");
-    constexpr optional<T> opt(T{3});
-    static_assert(static_cast<bool>(opt) == true, "");
-    static_assert(opt.value().value == 3, "");
-
-    struct test_constexpr_ctor : public optional<T>
-    {
-      __host__ __device__ constexpr test_constexpr_ctor(T&&) {}
-    };
-  }
-
->>>>>>> 7ab6828b
 #ifndef TEST_HAS_NO_EXCEPTIONS
   {
     NV_IF_TARGET(NV_IS_HOST, (test_exceptions();))
