###############################################################################
### C2H tests:
cccl_get_c2h()

file(GLOB_RECURSE test_srcs
  RELATIVE "${CMAKE_CURRENT_LIST_DIR}"
  CONFIGURE_DEPENDS
  *.cu
)

set(c2h_all_target "libcudacxx.test.c2h_all")
add_custom_target(${c2h_all_target})

function(libcudacxx_add_test target_name_var source)
  string(REPLACE "/" "." target_name "${source}")
  string(PREPEND target_name "libcudacxx.test.")
  string(REGEX REPLACE "\\.[^.]+$" "" target_name "${target_name}")
  set(${target_name_var} ${target_name} PARENT_SCOPE)

  add_executable(${target_name} "${source}")
  cccl_configure_target(${target_name} DIALECT ${CMAKE_CUDA_STANDARD})
  target_include_directories(${target_name} PRIVATE "${libcudacxx_SOURCE_DIR}/test/libcudacxx/cuda/ccclrt/common")
  target_link_libraries(${target_name} PRIVATE
    libcudacxx::libcudacxx
    libcudacxx.compiler_interface
    cccl.c2h.main
  )

  add_dependencies(${c2h_all_target} ${target_name})

  add_test(NAME ${target_name} COMMAND ${target_name})
endfunction()

foreach (test_src IN LISTS test_srcs)
  libcudacxx_add_test(test_target "${test_src}")
endforeach()

###############################################################################
### Lit tests:
macro(pythonize_bool var)
  if (${var})
    set(${var} True)
  else()
    set(${var} False)
  endif()
endmacro()

find_package(CUDAToolkit REQUIRED)
get_target_property(CUDA_INCLUDE_DIR CUDA::cudart INTERFACE_INCLUDE_DIRECTORIES)

foreach (COMPUTE_ARCH ${LIBCUDACXX_COMPUTE_ARCHS})
  set(_compute_message "${_compute_message} sm_${COMPUTE_ARCH}")
  set(
    LIBCUDACXX_COMPUTE_ARCHS_STRING
    "${LIBCUDACXX_COMPUTE_ARCHS_STRING} ${COMPUTE_ARCH}"
  )
endforeach()

message(STATUS "Lit enabled CUDA architectures:${_compute_message}")

option(
  LIBCUDACXX_TEST_WITH_NVRTC
  "Test libcu++ with runtime compilation instead of offline compilation. Only runs device side tests."
  OFF
)

if (LIBCUDACXX_TEST_WITH_NVRTC)
  # TODO: Use project properties to get path to binary.
  # Should also set up dependency on the project when NVRTC is enabled
  foreach (include IN ITEMS ${CUDA_INCLUDE_DIR})
    string(APPEND LIBCUDACXX_TEST_COMPILER_FLAGS " -I'${include}'")
  endforeach()
  set(
    LIBCUDACXX_CUDA_COMPILER
    "${CMAKE_BINARY_DIR}/libcudacxx/test/utils/nvidia/nvrtc/nvrtcc"
  )
  set(LIBCUDACXX_CUDA_COMPILER_ARG1 "")
  set(LIBCUDACXX_CUDA_TEST_WITH_NVRTC "True")
  # Use the NVRTCC utility to run the built test outputs
  set(
    LIBCUDACXX_EXECUTOR
    "PrefixExecutor(['${LIBCUDACXX_CUDA_COMPILER}'], LocalExecutor())"
  )
  # Enable 128-bit types for NVRTC
  string(APPEND LIBCUDACXX_TEST_COMPILER_FLAGS " -device-int128")
  string(APPEND LIBCUDACXX_TEST_COMPILER_FLAGS " -device-float128")
else() # NOT LIBCUDACXX_TEST_WITH_NVRTC
  string(
    APPEND LIBCUDACXX_TEST_COMPILER_FLAGS
    " -DLIBCUDACXX_ENABLE_EXPERIMENTAL_MEMORY_RESOURCE"
  )
  set(
    LIBCUDACXX_FORCE_INCLUDE
    "-include ${libcudacxx_SOURCE_DIR}/test/libcudacxx/force_include.h"
  )
  set(LIBCUDACXX_CUDA_COMPILER "${CMAKE_CUDA_COMPILER}")
  set(LIBCUDACXX_CUDA_TEST_WITH_NVRTC "False")
endif()

# enable exceptions and assertions in tests
string(APPEND LIBCUDACXX_TEST_COMPILER_FLAGS " -DCCCL_ENABLE_ASSERTIONS")

# enable optional<T&>
string(APPEND LIBCUDACXX_TEST_COMPILER_FLAGS " -DCCCL_ENABLE_OPTIONAL_REF")

# Disable dialect deprecation
string(
  APPEND LIBCUDACXX_TEST_COMPILER_FLAGS
  " -DCCCL_IGNORE_DEPRECATED_CPP_DIALECT"
)
string(
  APPEND LIBCUDACXX_TEST_COMPILER_FLAGS
  " -DLIBCUDACXX_IGNORE_DEPRECATED_ABI"
)

if ("${CMAKE_CXX_COMPILER_ID}" STREQUAL "GNU")
  string(APPEND LIBCUDACXX_TEST_LINKER_FLAGS " -latomic")
endif()

if (NOT MSVC AND NOT ${CMAKE_CUDA_COMPILER_ID} STREQUAL "Clang")
  set(
    LIBCUDACXX_WARNING_LEVEL
    "--compiler-options=-Wall --compiler-options=-Wextra"
  )
endif()

if (MSVC)
  # We want to use cudaLaunchKernelEx which is guarded by __cplusplus
  if ("${CMAKE_CUDA_COMPILER_VERSION}" LESS "12.3.0")
    string(APPEND LIBCUDACXX_TEST_COMPILER_FLAGS " -Xcompiler=/Zc:__cplusplus")
  endif()

  # Require the conforming preprocessor
  string(APPEND LIBCUDACXX_TEST_COMPILER_FLAGS " -Xcompiler=/Zc:preprocessor")
  if (MSVC_TOOLSET_VERSION LESS 143)
    # winbase.h(9572): warning C5105: macro expansion producing 'defined' has undefined behavior
    string(APPEND LIBCUDACXX_TEST_COMPILER_FLAGS " -Xcompiler=/wd5105")
  endif()
endif()

if (${CMAKE_CUDA_COMPILER_ID} STREQUAL "Clang")
  string(
    APPEND LIBCUDACXX_TEST_COMPILER_FLAGS
    " ${CMAKE_CUDA_FLAGS}"
    " -Xclang -fcuda-allow-variadic-functions"
    " -Xclang -Wno-unused-parameter"
    " -Wno-unknown-cuda-version"
    " ${LIBCUDACXX_FORCE_INCLUDE}"
    " -I${libcudacxx_SOURCE_DIR}/include"
    " ${LIBCUDACXX_WARNING_LEVEL}"
  )

  string(
    APPEND LIBCUDACXX_TEST_LINKER_FLAGS
    " ${CMAKE_CUDA_FLAGS}"
    " -L${CUDAToolkit_LIBRARY_DIR}"
    " -lcuda"
    " -lcudart"
  )
elseif (${CMAKE_CUDA_COMPILER_ID} STREQUAL "NVIDIA")
  string(
    APPEND LIBCUDACXX_TEST_COMPILER_FLAGS
    " ${LIBCUDACXX_FORCE_INCLUDE}"
    " ${LIBCUDACXX_WARNING_LEVEL}"
    " -Wno-deprecated-gpu-targets"
  )
elseif (${CMAKE_CUDA_COMPILER_ID} STREQUAL "NVHPC")
  string(APPEND LIBCUDACXX_TEST_COMPILER_FLAGS " -stdpar")
  string(APPEND LIBCUDACXX_TEST_LINKER_FLAGS " -stdpar")
endif()

set(LIBCUDACXX_COMPUTE_ARCHS_STRING "${CMAKE_CUDA_ARCHITECTURES}")

include(AddLLVM)

set(LIBCUDACXX_BINARY_DIR "${CMAKE_CURRENT_BINARY_DIR}")

set(
  LIBCUDACXX_TARGET_INFO
  "libcudacxx.test.target_info.LocalTI"
  CACHE STRING
  "TargetInfo to use when setting up test environment."
)
set(
  LIBCUDACXX_EXECUTOR
  "None"
  CACHE STRING
  "Executor to use when running tests."
)

set(
  LIBCUDACXX_TEST_TIMEOUT
  "200"
  CACHE STRING
  "Enable test timeouts (Default = 200, Off = 0)"
)

set(
  AUTO_GEN_COMMENT
  "## Autogenerated by libcudacxx configuration.\n# Do not edit!"
)

set(lit_site_cfg_path "${CMAKE_CURRENT_BINARY_DIR}/lit.site.cfg")
configure_lit_site_cfg(
  "${CMAKE_CURRENT_SOURCE_DIR}/lit.site.cfg.in"
  "${lit_site_cfg_path}"
)

add_lit_testsuite(check-cudacxx
  "Running libcu++ tests"
  "${CMAKE_CURRENT_BINARY_DIR}"
)

find_program(libcudacxx_LIT lit REQUIRED)

set(
  libcudacxx_LIT_FLAGS
  ""
  CACHE STRING
  "Semi-colon separated list of flags passed to the invocation of lit."
)
message(STATUS "libcudacxx_LIT_FLAGS: ${libcudacxx_LIT_FLAGS}")

if (NOT LIBCUDACXX_TEST_WITH_NVRTC)
  # Build but don't run the tests. Used by CI to pre-seed sccache for the test machines.
  # Only executed if explicitly requested.
<<<<<<< HEAD
  add_custom_target(libcudacxx.test.lit.precompile
    # HACK: There is no way to tell CMake/ninja to always build a target serially,
    # so we make this target depend on all other libcudacxx targets to avoid oversubscribing
    # the build machine.
    # FIXME: This has nasty side effects:
    # - It's fragile and must be updated every time we add new targets to libcudacxx
    # - It oversubs `-dev` presets that configure libcudacxx alongside other CCCL projects
    # - It makes it impossible to just build this target alone since it brings in the world
    # See related issue https://github.com/NVIDIA/cccl/issues/6163.
=======
  add_custom_target(
    libcudacxx.test.lit.precompile
>>>>>>> 2845628f
    DEPENDS
      libcudacxx.test.public_headers
      libcudacxx.test.internal_headers
      libcudacxx.test.public_headers_host_only
<<<<<<< HEAD
      libcudacxx.test.c2h_all
=======
    # gersemi: off
>>>>>>> 2845628f
    COMMAND
      "${CMAKE_COMMAND}" -E env "LIBCUDACXX_SITE_CONFIG=${lit_site_cfg_path}"
        "${libcudacxx_LIT}"
          -vv --no-progress-bar --time-tests
          ${libcudacxx_LIT_FLAGS}
          "-Dexecutor=\"NoopExecutor()\""
          "${libcudacxx_SOURCE_DIR}/test/libcudacxx"
<<<<<<< HEAD
=======
    # gersemi: on
>>>>>>> 2845628f
  )
endif()

# Restricted to avoid oversubscribing the GPU:
set(
  libcudacxx_LIT_PARALLEL_LEVEL
  8
  CACHE STRING
  "Parallelism used to run libcudacxx's lit test suite."
)

<<<<<<< HEAD
add_test(NAME libcudacxx.test.lit COMMAND
  "${CMAKE_COMMAND}" -E env "LIBCUDACXX_SITE_CONFIG=${lit_site_cfg_path}"
    "${libcudacxx_LIT}"
      -vv --no-progress-bar --time-tests
      ${libcudacxx_LIT_FLAGS}
      -j "${libcudacxx_LIT_PARALLEL_LEVEL}"
      "${libcudacxx_SOURCE_DIR}/test/libcudacxx"
)

set_tests_properties(libcudacxx.test.lit PROPERTIES
  TIMEOUT 10800 # 3hr, some CI machines are slow
  RUN_SERIAL TRUE
)
=======
add_test(
  NAME libcudacxx.test.lit
  # gersemi: off
  COMMAND
    "${CMAKE_COMMAND}" -E env "LIBCUDACXX_SITE_CONFIG=${lit_site_cfg_path}"
      "${libcudacxx_LIT}"
        -vv --no-progress-bar --time-tests
        ${libcudacxx_LIT_FLAGS}
        -j "${libcudacxx_LIT_PARALLEL_LEVEL}"
        "${libcudacxx_SOURCE_DIR}/test/libcudacxx"
  # gersemi: on
)

set_tests_properties(
  libcudacxx.test.lit
  PROPERTIES
    # 3hr, some CI machines are slow
    TIMEOUT 10800
    RUN_SERIAL TRUE
)

# Add c2h tests:
cccl_get_c2h()

file(
  GLOB_RECURSE test_srcs
  RELATIVE "${CMAKE_CURRENT_LIST_DIR}"
  CONFIGURE_DEPENDS
  *.cu
)

set(c2h_all_target "libcudacxx.test.c2h_all")
add_custom_target(${c2h_all_target})

function(libcudacxx_add_test target_name_var source)
  string(REPLACE "/" "." target_name "${source}")
  string(PREPEND target_name "libcudacxx.test.")
  string(REGEX REPLACE "\\.[^.]+$" "" target_name "${target_name}")
  set(${target_name_var} ${target_name} PARENT_SCOPE)

  add_executable(${target_name} "${source}")
  cccl_configure_target(${target_name} DIALECT ${CMAKE_CUDA_STANDARD})
  target_include_directories(
    ${target_name}
    PRIVATE "${libcudacxx_SOURCE_DIR}/test/libcudacxx/cuda/ccclrt/common"
  )
  target_link_libraries(
    ${target_name}
    PRIVATE #
      libcudacxx::libcudacxx
      cccl.c2h.main
      libcudacxx.compiler_interface
  )

  add_dependencies(${c2h_all_target} ${target_name})

  add_test(NAME ${target_name} COMMAND ${target_name})
endfunction()

foreach (test_src IN LISTS test_srcs)
  libcudacxx_add_test(test_target "${test_src}")
endforeach()
>>>>>>> 2845628f
<|MERGE_RESOLUTION|>--- conflicted
+++ resolved
@@ -2,7 +2,8 @@
 ### C2H tests:
 cccl_get_c2h()
 
-file(GLOB_RECURSE test_srcs
+file(
+  GLOB_RECURSE test_srcs
   RELATIVE "${CMAKE_CURRENT_LIST_DIR}"
   CONFIGURE_DEPENDS
   *.cu
@@ -19,11 +20,13 @@
 
   add_executable(${target_name} "${source}")
   cccl_configure_target(${target_name} DIALECT ${CMAKE_CUDA_STANDARD})
-  target_include_directories(${target_name} PRIVATE "${libcudacxx_SOURCE_DIR}/test/libcudacxx/cuda/ccclrt/common")
-  target_link_libraries(${target_name} PRIVATE
-    libcudacxx::libcudacxx
-    libcudacxx.compiler_interface
-    cccl.c2h.main
+  target_include_directories(
+    ${target_name}
+    PRIVATE "${libcudacxx_SOURCE_DIR}/test/libcudacxx/cuda/ccclrt/common"
+  )
+  target_link_libraries(
+    ${target_name}
+    PRIVATE libcudacxx::libcudacxx libcudacxx.compiler_interface cccl.c2h.main
   )
 
   add_dependencies(${c2h_all_target} ${target_name})
@@ -224,8 +227,8 @@
 if (NOT LIBCUDACXX_TEST_WITH_NVRTC)
   # Build but don't run the tests. Used by CI to pre-seed sccache for the test machines.
   # Only executed if explicitly requested.
-<<<<<<< HEAD
-  add_custom_target(libcudacxx.test.lit.precompile
+  add_custom_target(
+    libcudacxx.test.lit.precompile
     # HACK: There is no way to tell CMake/ninja to always build a target serially,
     # so we make this target depend on all other libcudacxx targets to avoid oversubscribing
     # the build machine.
@@ -234,19 +237,12 @@
     # - It oversubs `-dev` presets that configure libcudacxx alongside other CCCL projects
     # - It makes it impossible to just build this target alone since it brings in the world
     # See related issue https://github.com/NVIDIA/cccl/issues/6163.
-=======
-  add_custom_target(
-    libcudacxx.test.lit.precompile
->>>>>>> 2845628f
     DEPENDS
       libcudacxx.test.public_headers
       libcudacxx.test.internal_headers
       libcudacxx.test.public_headers_host_only
-<<<<<<< HEAD
       libcudacxx.test.c2h_all
-=======
     # gersemi: off
->>>>>>> 2845628f
     COMMAND
       "${CMAKE_COMMAND}" -E env "LIBCUDACXX_SITE_CONFIG=${lit_site_cfg_path}"
         "${libcudacxx_LIT}"
@@ -254,10 +250,7 @@
           ${libcudacxx_LIT_FLAGS}
           "-Dexecutor=\"NoopExecutor()\""
           "${libcudacxx_SOURCE_DIR}/test/libcudacxx"
-<<<<<<< HEAD
-=======
     # gersemi: on
->>>>>>> 2845628f
   )
 endif()
 
@@ -269,21 +262,6 @@
   "Parallelism used to run libcudacxx's lit test suite."
 )
 
-<<<<<<< HEAD
-add_test(NAME libcudacxx.test.lit COMMAND
-  "${CMAKE_COMMAND}" -E env "LIBCUDACXX_SITE_CONFIG=${lit_site_cfg_path}"
-    "${libcudacxx_LIT}"
-      -vv --no-progress-bar --time-tests
-      ${libcudacxx_LIT_FLAGS}
-      -j "${libcudacxx_LIT_PARALLEL_LEVEL}"
-      "${libcudacxx_SOURCE_DIR}/test/libcudacxx"
-)
-
-set_tests_properties(libcudacxx.test.lit PROPERTIES
-  TIMEOUT 10800 # 3hr, some CI machines are slow
-  RUN_SERIAL TRUE
-)
-=======
 add_test(
   NAME libcudacxx.test.lit
   # gersemi: off
@@ -303,47 +281,4 @@
     # 3hr, some CI machines are slow
     TIMEOUT 10800
     RUN_SERIAL TRUE
-)
-
-# Add c2h tests:
-cccl_get_c2h()
-
-file(
-  GLOB_RECURSE test_srcs
-  RELATIVE "${CMAKE_CURRENT_LIST_DIR}"
-  CONFIGURE_DEPENDS
-  *.cu
-)
-
-set(c2h_all_target "libcudacxx.test.c2h_all")
-add_custom_target(${c2h_all_target})
-
-function(libcudacxx_add_test target_name_var source)
-  string(REPLACE "/" "." target_name "${source}")
-  string(PREPEND target_name "libcudacxx.test.")
-  string(REGEX REPLACE "\\.[^.]+$" "" target_name "${target_name}")
-  set(${target_name_var} ${target_name} PARENT_SCOPE)
-
-  add_executable(${target_name} "${source}")
-  cccl_configure_target(${target_name} DIALECT ${CMAKE_CUDA_STANDARD})
-  target_include_directories(
-    ${target_name}
-    PRIVATE "${libcudacxx_SOURCE_DIR}/test/libcudacxx/cuda/ccclrt/common"
-  )
-  target_link_libraries(
-    ${target_name}
-    PRIVATE #
-      libcudacxx::libcudacxx
-      cccl.c2h.main
-      libcudacxx.compiler_interface
-  )
-
-  add_dependencies(${c2h_all_target} ${target_name})
-
-  add_test(NAME ${target_name} COMMAND ${target_name})
-endfunction()
-
-foreach (test_src IN LISTS test_srcs)
-  libcudacxx_add_test(test_target "${test_src}")
-endforeach()
->>>>>>> 2845628f
+)