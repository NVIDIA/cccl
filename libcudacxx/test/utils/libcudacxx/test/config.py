# ===----------------------------------------------------------------------===##
#
# Part of the LLVM Project, under the Apache License v2.0 with LLVM Exceptions.
# See https://llvm.org/LICENSE.txt for license information.
# SPDX-License-Identifier: Apache-2.0 WITH LLVM-exception
#
# ===----------------------------------------------------------------------===##

import ctypes
import os
import platform
import re
import shlex
import shutil
import subprocess
import sys

import libcudacxx.util
from libcudacxx.compiler import CXXCompiler

# The wildcard import is to support `eval(exec_str)` in
# `Configuration.configure_executor()` below.
from libcudacxx.test.executor import *  # noqa: F403
from libcudacxx.test.executor import LocalExecutor, NoopExecutor
from libcudacxx.test.target_info import make_target_info


def loadSiteConfig(lit_config, config, param_name, env_name):
    # We haven't loaded the site specific configuration (the user is
    # probably trying to run on a test file directly, and either the site
    # configuration hasn't been created by the build system, or we are in an
    # out-of-tree build situation).
    site_cfg = lit_config.params.get(param_name, os.environ.get(env_name))
    if not site_cfg:
        lit_config.warning(
            "No site specific configuration file found!"
            " Running the tests in the default configuration."
        )
    elif not os.path.isfile(site_cfg):
        lit_config.fatal(
            "Specified site configuration file does not exist: '%s'" % site_cfg
        )
    else:
        lit_config.note("using site specific configuration at %s" % site_cfg)
        ld_fn = lit_config.load_config

        # Null out the load_config function so that lit.site.cfg doesn't
        # recursively load a config even if it tries.
        # TODO: This is one hell of a hack. Fix it.
        def prevent_reload_fn(*args, **kwargs):
            pass

        lit_config.load_config = prevent_reload_fn
        ld_fn(config, site_cfg)
        lit_config.load_config = ld_fn


# Extract the value of a numeric macro such as __cplusplus or a feature-test
# macro.
def intMacroValue(token):
    return int(token.rstrip("LlUu"))


class Configuration(object):
    # pylint: disable=redefined-outer-name
    def __init__(self, lit_config, config):
        self.lit_config = lit_config
        self.config = config
        self.is_windows = platform.system() == "Windows"
        self.cxx = None
        self.cxx_is_clang_cl = None
        self.cxx_stdlib_under_test = None
        self.project_obj_root = None
        self.libcudacxx_src_root = None
        self.libcudacxx_obj_root = None
        self.cxx_library_root = None
        self.cxx_runtime_root = None
        self.abi_library_root = None
        self.link_shared = self.get_lit_bool("enable_shared", default=True)
        self.debug_build = self.get_lit_bool("debug_build", default=False)
        self.exec_env = dict(os.environ)
        self.exec_env["CUDA_MODULE_LOADING"] = "EAGER"
        self.use_target = False
        self.use_system_cxx_lib = False
        self.use_clang_verify = False
        self.long_tests = None
        self.execute_external = False

    def get_lit_conf(self, name, default=None):
        val = self.lit_config.params.get(name, None)
        if val is None:
            val = getattr(self.config, name, None)
            if val is None:
                val = default
        return val

    def get_lit_bool(self, name, default=None, env_var=None):
        def check_value(value, var_name):
            if value is None:
                return default
            if isinstance(value, bool):
                return value
            if not isinstance(value, str):
                raise TypeError("expected bool or string")
            if value.lower() in ("1", "true"):
                return True
            if value.lower() in ("", "0", "false"):
                return False
            self.lit_config.fatal(
                "parameter '{}' should be true or false".format(var_name)
            )

        conf_val = self.get_lit_conf(name)
        if (
            env_var is not None
            and env_var in os.environ
            and os.environ[env_var] is not None
        ):
            val = os.environ[env_var]
            if conf_val is not None:
                self.lit_config.warning(
                    "Environment variable %s=%s is overriding explicit "
                    "--param=%s=%s" % (env_var, val, name, conf_val)
                )
            return check_value(val, env_var)
        return check_value(conf_val, name)

    def get_compute_capabilities(self):
        deduced_compute_archs = []
        libnames = ("libcuda.so", "libcuda.dylib", "nvcuda.dll", "cuda.dll")
        for libname in libnames:
            try:
                cuda = ctypes.CDLL(libname)
            except OSError:
                continue
            else:
                break
        else:
            raise OSError("could not load any of: " + " ".join(libnames))

        self.lit_config.note('compute_archs set to "native", computing available archs')
        CUDA_SUCCESS = 0
        nGpus = ctypes.c_int()
        cc_major = ctypes.c_int()
        cc_minor = ctypes.c_int()

        result = ctypes.c_int()
        device = ctypes.c_int()
        error_str = ctypes.c_char_p()

        result = cuda.cuInit(0)
        if result != CUDA_SUCCESS:
            cuda.cuGetErrorString(result, ctypes.byref(error_str))
            self.lit_config.note(
                "cuInit failed with error code %d: %s"
                % (result, error_str.value.decode())
            )
            return "native"

        result = cuda.cuDeviceGetCount(ctypes.byref(nGpus))
        if result != CUDA_SUCCESS:
            cuda.cuGetErrorString(result, ctypes.byref(error_str))
            self.lit_config.note(
                "cuDeviceGetCount failed with error code %d: %s"
                % (result, error_str.value.decode())
            )
            return "native"
        self.lit_config.note("Found %d device(s)." % nGpus.value)
        for i in range(nGpus.value):
            result = cuda.cuDeviceGet(ctypes.byref(device), i)
            if result != CUDA_SUCCESS:
                cuda.cuGetErrorString(result, ctypes.byref(error_str))
                self.lit_config.note(
                    "cuDeviceGet failed with error code %d: %s"
                    % (result, error_str.value.decode())
                )
                return "native"
            if (
                cuda.cuDeviceComputeCapability(
                    ctypes.byref(cc_major), ctypes.byref(cc_minor), device
                )
                == CUDA_SUCCESS
            ):
                self.lit_config.note(
                    "Deduced compute capability of device %d to: %d%d"
                    % (i + 1, cc_major.value, cc_minor.value)
                )
                deduced_compute_archs.append(cc_major.value * 10 + cc_minor.value)

        self.lit_config.note(
            "Deduced compute capabilities are: %s" % deduced_compute_archs
        )
        deduced_comput_archs_str = ", ".join(
            [str(element) for element in deduced_compute_archs]
        )
        return deduced_comput_archs_str

    def get_all_major_compute_capabilities(self):
        if self.cxx.type != "nvcc":
            self.lit_config.fatal(
                "get_all_major_compute_capabilities is only supported for nvcc compiler type"
            )
            return ""

        cmd = (
            f"{self.cxx.path} --help | grep -oE 'compute_[0-9]+' | "
            "sed -E 's/compute_//g' | sort -ug"
        )
        result = subprocess.run(
            cmd,
            shell=True,
            check=True,
            stdout=subprocess.PIPE,
            stderr=subprocess.PIPE,
            universal_newlines=True,
        )
        archs = result.stdout.strip().splitlines()

        if not archs:
            self.lit_config.fatal(
                "Failed to retrieve compute capabilities or no capabilities found."
            )
<<<<<<< HEAD
            return ""
=======
>>>>>>> fde35c56

        # Build the same list used by --arch=all-major:
        # Handle special case for eg. 13.0: First arch is 75, not 70.
        oldest = int(archs[0])
        archs = sorted(set([(int(arch) // 10 * 10) for arch in archs]))
        archs[0] = oldest
        last_arch = archs[-1]
        archs = [f"{arch}-real" for arch in archs]
        archs.append(f"{last_arch}-virtual")

        archs = ";".join(archs)

        self.lit_config.note("Deduced major compute capabilities are: %s" % archs)

        return archs

    def get_all_compute_capabilities(self):
        if self.cxx.type != "nvcc":
            self.lit_config.fatal(
                "get_all_compute_capabilities is only supported for nvcc compiler type"
            )
            return ""

        cmd = (
            f"{self.cxx.path} --help | grep -oE 'compute_[0-9]+' | "
            "sed -E 's/compute_//g' | sort -ug"
        )
        result = subprocess.run(
            cmd,
            shell=True,
            check=True,
            stdout=subprocess.PIPE,
            stderr=subprocess.PIPE,
            universal_newlines=True,
        )
        archs = result.stdout.strip().splitlines()

        if not archs:
            self.lit_config.fatal(
                "Failed to retrieve compute capabilities or no capabilities found."
            )
            return ""

        archs = sorted(set([int(arch) for arch in archs]))
        last_arch = archs[-1]
        archs = [f"{arch}-real" for arch in archs]
        archs.append(f"{last_arch}-virtual")

        archs = ";".join(archs)

        self.lit_config.note("Deduced compute capabilities are: %s" % archs)

        return archs

    def get_modules_enabled(self):
        return self.get_lit_bool(
            "enable_modules", default=False, env_var="LIBCUDACXX_ENABLE_MODULES"
        )

    def make_static_lib_name(self, name):
        """Return the full filename for the specified library name"""
        if self.is_windows:
            # Only allow libc++ to use this function for now.
            assert name == "c++"
            return "lib" + name + ".lib"
        else:
            return "lib" + name + ".a"

    def configure(self):
        self.configure_executor()
        self.configure_use_system_cxx_lib()
        self.configure_target_info()
        self.configure_cxx()
        self.configure_triple()
        self.configure_deployment()
        self.configure_src_root()
        self.configure_obj_root()
        self.configure_cxx_stdlib_under_test()
        self.configure_cxx_library_root()
        self.configure_use_clang_verify()
        self.configure_use_thread_safety()
        self.configure_no_execute()
        self.configure_execute_external()
        self.configure_ccache()
        self.configure_compile_flags()
        self.configure_filesystem_compile_flags()
        self.configure_link_flags()
        self.configure_env()
        self.configure_color_diagnostics()
        if self.cxx.type != "nvrtcc":
            self.configure_debug_mode()
            self.configure_warnings()
            self.configure_sanitizer()
            self.configure_coverage()
            self.configure_modules()
            self.configure_coroutines()
            self.configure_substitutions()
            self.configure_features()

    def print_config_info(self):
        # Print the final compile and link flags.
        self.lit_config.note(
            "Using compiler: %s %s" % (self.cxx.path, self.cxx.first_arg)
        )
        self.lit_config.note("Using flags: %s" % self.cxx.flags)
        if self.cxx.use_modules:
            self.lit_config.note("Using modules flags: %s" % self.cxx.modules_flags)
        self.lit_config.note("Using compile flags: %s" % self.cxx.compile_flags)
        if len(self.cxx.warning_flags):
            self.lit_config.note("Using warnings: %s" % self.cxx.warning_flags)
        self.lit_config.note("Using link flags: %s" % self.cxx.link_flags)
        # Print as list to prevent "set([...])" from being printed.
        self.lit_config.note(
            "Using available_features: %s" % list(self.config.available_features)
        )
        show_env_vars = {}
        for k, v in self.exec_env.items():
            if k not in os.environ or os.environ[k] != v:
                show_env_vars[k] = v
        self.lit_config.note("Adding environment variables: %r" % show_env_vars)
        sys.stderr.flush()  # Force flushing to avoid broken output on Windows

    def get_test_format(self):
        from libcudacxx.test.format import LibcxxTestFormat

        return LibcxxTestFormat(
            self.cxx,
            self.use_clang_verify,
            self.execute_external,
            self.executor,
            exec_env=self.exec_env,
        )

    def configure_executor(self):
        exec_str = self.get_lit_conf("executor", "None")
        exec_timeout = self.get_lit_conf("maxIndividualTestTime", "None")
        te = eval(exec_str)
        if te:
            self.lit_config.note("Using executor: %r" % exec_str)
            if self.lit_config.useValgrind:
                # We have no way of knowing where in the chain the
                # ValgrindExecutor is supposed to go. It is likely
                # that the user wants it at the end, but we have no
                # way of getting at that easily.
                self.lit_config.fatal(
                    "Cannot infer how to create a Valgrind  executor."
                )
        else:
            te = LocalExecutor()
            te.timeout = 0
            if exec_timeout:
                te.timeout = exec_timeout
            if self.lit_config.useValgrind:
                # te = ValgrindExecutor(self.lit_config.valgrindArgs, te)
                self.lit_config.fatal("ValgrindExecutor never existed in CCCL.")
        self.executor = te

    def configure_target_info(self):
        self.target_info = make_target_info(self)

    def configure_cxx(self):
        # Gather various compiler parameters.
        cxx = self.get_lit_conf("cxx_under_test")
        cxx_first_arg = self.get_lit_conf("cxx_first_arg")
        nvrtc = self.get_lit_bool("is_nvrtc", False)

        self.cxx_is_clang_cl = (
            cxx is not None and os.path.basename(cxx) == "clang-cl.exe"
        )

        # Build CXXCompiler manually for NVRTCC
        if nvrtc is True:
            cxx_type = "nvrtcc"
            self.cxx = CXXCompiler(
                path=cxx,
                first_arg=cxx_first_arg,
                cxx_type=cxx_type,
                cxx_version=("1", "1", "1"),
            )

            self.cxx.default_dialect = "c++11"
            self.cxx.source_lang = "cu"
            maj_v, min_v, patch_v = self.cxx.version
            self.config.available_features.add("nvrtc")
            self.config.available_features.add("%s-%s" % (self.cxx.type, maj_v))
            self.config.available_features.add(
                "%s-%s.%s" % (self.cxx.type, maj_v, min_v)
            )
            self.config.available_features.add(
                "%s-%s.%s.%s" % (self.cxx.type, maj_v, min_v, patch_v)
            )
            self.lit_config.note("detected cxx.type as: {}".format(self.cxx.type))
            self.lit_config.note("detected cxx.version as: {}".format(self.cxx.version))
            self.lit_config.note(
                "detected cxx.default_dialect as: {}".format(self.cxx.default_dialect)
            )
            self.cxx.compile_env = dict(os.environ)
        # If compiler is *not* NVRTCC
        else:
            # If no specific cxx_under_test was given, attempt to infer it as
            # clang++.
            if cxx is None or self.cxx_is_clang_cl:
                search_paths = self.config.environment["PATH"]
                if cxx is not None and os.path.isabs(cxx):
                    search_paths = os.path.dirname(cxx)
                clangxx = libcudacxx.util.which("clang++", search_paths)
                if clangxx:
                    cxx = clangxx
                    self.lit_config.note("inferred cxx_under_test as: %r" % cxx)
                elif self.cxx_is_clang_cl:
                    self.lit_config.fatal(
                        "Failed to find clang++ substitution for clang-cl"
                    )
            if not cxx:
                self.lit_config.fatal(
                    "must specify user parameter cxx_under_test "
                    "(e.g., --param=cxx_under_test=clang++)"
                )
            if self.cxx_is_clang_cl:
                self.cxx = self._configure_clang_cl(cxx)
            else:
                self.cxx = CXXCompiler(
                    cxx,
                    cxx_first_arg,
                    compile_flags=self.get_lit_conf("cmake_cxx_flags"),
                    cuda_path=self.get_lit_conf("cuda_path"),
                )
            cxx_type = self.cxx.type
            if cxx_type is not None:
                assert self.cxx.version is not None
                maj_v, min_v, patch_v = self.cxx.version
                self.config.available_features.add(cxx_type)
                self.config.available_features.add("%s-%s" % (cxx_type, maj_v))
                self.config.available_features.add(
                    "%s-%s.%s" % (cxx_type, maj_v, min_v)
                )
                self.config.available_features.add(
                    "%s-%s.%s.%s" % (cxx_type, maj_v, min_v, patch_v)
                )
            self.lit_config.note("detected cxx.type as: {}".format(self.cxx.type))
            self.lit_config.note("detected cxx.version as: {}".format(self.cxx.version))
            self.lit_config.note(
                "detected cxx.default_dialect as: {}".format(self.cxx.default_dialect)
            )
            self.cxx.compile_env = dict(os.environ)
            # 'CCACHE_CPP2' prevents ccache from stripping comments while
            # preprocessing. This is required to prevent stripping of '-verify'
            # comments.
            self.cxx.compile_env["CCACHE_CPP2"] = "1"

            if self.cxx.type == "nvcc":
                nvcc_host_compiler = self.get_lit_conf("nvcc_host_compiler")
                if len(nvcc_host_compiler.strip()) == 0:
                    if platform.system() == "Darwin":
                        nvcc_host_compiler = "clang"
                    elif platform.system() == "Windows":
                        nvcc_host_compiler = "cl.exe"
                    else:
                        nvcc_host_compiler = "gcc"

                self.cxx.host_cxx = CXXCompiler(nvcc_host_compiler, None)
                self.host_cxx_type = self.cxx.host_cxx.type
                if self.host_cxx_type is not None:
                    assert self.cxx.host_cxx.version is not None
                    maj_v, min_v, _ = self.cxx.host_cxx.version
                    self.config.available_features.add(self.host_cxx_type)
                    self.config.available_features.add(
                        "%s-%s" % (self.host_cxx_type, maj_v)
                    )
                    self.config.available_features.add(
                        "%s-%s.%s" % (self.host_cxx_type, maj_v, min_v)
                    )
                self.lit_config.note(
                    "detected host_cxx.type as: {}".format(self.cxx.host_cxx.type)
                )
                self.lit_config.note(
                    "detected host_cxx.version as: {}".format(self.cxx.host_cxx.version)
                )
                self.lit_config.note(
                    "detected host_cxx.default_dialect as: {}".format(
                        self.cxx.host_cxx.default_dialect
                    )
                )

    def _configure_clang_cl(self, clang_path):
        def _split_env_var(var):
            return [p.strip() for p in os.environ.get(var, "").split(";") if p.strip()]

        def _prefixed_env_list(var, prefix):
            from itertools import chain

            return list(
                chain.from_iterable((prefix, path) for path in _split_env_var(var))
            )

        assert self.cxx_is_clang_cl
        flags = []
        compile_flags = _prefixed_env_list("INCLUDE", "-isystem")
        link_flags = _prefixed_env_list("LIB", "-L")
        for path in _split_env_var("LIB"):
            self.add_path(self.exec_env, path)
        return CXXCompiler(
            clang_path, flags=flags, compile_flags=compile_flags, link_flags=link_flags
        )

    def _dump_macros_verbose(self, *args, **kwargs):
        if self.cxx.type == "nvrtcc":
            return None
        macros_or_error = self.cxx.dumpMacros(*args, **kwargs)
        if isinstance(macros_or_error, tuple):
            cmd, out, err, rc = macros_or_error
            report = libcudacxx.util.makeReport(cmd, out, err, rc)
            report += "Compiler failed unexpectedly when dumping macros!"
            self.lit_config.fatal(report)
            return None
        assert isinstance(macros_or_error, dict)
        return macros_or_error

    def configure_src_root(self):
        self.libcudacxx_src_root = self.get_lit_conf(
            "libcudacxx_src_root", os.path.dirname(self.config.test_source_root)
        )

    def configure_obj_root(self):
        self.project_obj_root = self.get_lit_conf("project_obj_root")
        self.libcudacxx_obj_root = self.get_lit_conf("libcudacxx_obj_root")
        if not self.libcudacxx_obj_root and self.project_obj_root is not None:
            possible_roots = [
                os.path.join(self.project_obj_root, "libcudacxx"),
                os.path.join(self.project_obj_root, "projects", "libcudacxx"),
                os.path.join(self.project_obj_root, "runtimes", "libcudacxx"),
            ]
            for possible_root in possible_roots:
                if os.path.isdir(possible_root):
                    self.libcudacxx_obj_root = possible_root
                    break
            else:
                self.libcudacxx_obj_root = self.project_obj_root

    def configure_cxx_library_root(self):
        self.cxx_library_root = self.get_lit_conf(
            "cxx_library_root", self.libcudacxx_obj_root
        )
        self.cxx_runtime_root = self.get_lit_conf(
            "cxx_runtime_root", self.cxx_library_root
        )

    def configure_use_system_cxx_lib(self):
        # This test suite supports testing against either the system library or
        # the locally built one; the former mode is useful for testing ABI
        # compatibility between the current headers and a shipping dynamic
        # library.
        # Default to testing against the locally built libc++ library.
        self.use_system_cxx_lib = self.get_lit_conf("use_system_cxx_lib")
        if self.use_system_cxx_lib == "true":
            self.use_system_cxx_lib = True
        elif self.use_system_cxx_lib == "false":
            self.use_system_cxx_lib = False
        elif self.use_system_cxx_lib:
            assert os.path.isdir(self.use_system_cxx_lib), (
                "the specified use_system_cxx_lib parameter (%s) is not a valid directory"
                % self.use_system_cxx_lib
            )
            self.use_system_cxx_lib = os.path.abspath(self.use_system_cxx_lib)
        self.lit_config.note(
            "inferred use_system_cxx_lib as: %r" % self.use_system_cxx_lib
        )

    def configure_cxx_stdlib_under_test(self):
        self.cxx_stdlib_under_test = self.get_lit_conf(
            "cxx_stdlib_under_test", "libc++"
        )
        if self.cxx_stdlib_under_test not in [
            "libc++",
            "libstdc++",
            "msvc",
            "cxx_default",
        ]:
            self.lit_config.fatal(
                'unsupported value for "cxx_stdlib_under_test": %s'
                % self.cxx_stdlib_under_test
            )
        self.config.available_features.add(self.cxx_stdlib_under_test)
        if self.cxx_stdlib_under_test == "libstdc++":
            self.config.available_features.add("libstdc++")
            # Manually enable the experimental and filesystem tests for libstdc++
            # if the options aren't present.
            # FIXME this is a hack.
            if self.get_lit_conf("enable_experimental") is None:
                self.config.enable_experimental = "true"

    def configure_use_clang_verify(self):
        if self.cxx.type == "nvrtcc":
            return
        """If set, run clang with -verify on failing tests."""
        self.use_clang_verify = self.get_lit_bool("use_clang_verify")
        if self.use_clang_verify is None:
            # NOTE: We do not test for the -verify flag directly because
            #   -verify will always exit with non-zero on an empty file.
            self.use_clang_verify = self.cxx.isVerifySupported()
            self.lit_config.note(
                "inferred use_clang_verify as: %r" % self.use_clang_verify
            )
        if self.use_clang_verify:
            self.config.available_features.add("verify-support")

    def configure_use_thread_safety(self):
        """If set, run clang with -verify on failing tests."""
        has_thread_safety = self.cxx.hasCompileFlag("-Werror=thread-safety")
        if has_thread_safety:
            self.cxx.compile_flags += ["-Werror=thread-safety"]
            self.config.available_features.add("thread-safety")
            self.lit_config.note("enabling thread-safety annotations")

    def configure_execute_external(self):
        # Choose between lit's internal shell pipeline runner and a real shell.
        # If LIT_USE_INTERNAL_SHELL is in the environment, we use that as the
        # default value. Otherwise we ask the target_info.
        use_lit_shell_default = os.environ.get("LIT_USE_INTERNAL_SHELL")
        if use_lit_shell_default is not None:
            use_lit_shell_default = use_lit_shell_default != "0"
        else:
            use_lit_shell_default = self.target_info.use_lit_shell_default()
        # Check for the command line parameter using the default value if it is
        # not present.
        use_lit_shell = self.get_lit_bool("use_lit_shell", use_lit_shell_default)
        self.execute_external = not use_lit_shell

    def configure_no_execute(self):
        if isinstance(self.executor, NoopExecutor):
            self.config.available_features.add("no_execute")

    def configure_ccache(self):
        use_ccache_default = os.environ.get("CMAKE_CUDA_COMPILER_LAUNCHER") is not None
        use_ccache = self.get_lit_bool("use_ccache", use_ccache_default)
        if use_ccache and not self.cxx.type == "nvrtcc":
            self.cxx.use_ccache = True
            self.lit_config.note("enabling ccache")

    def add_deployment_feature(self, feature):
        (arch, name, version) = self.config.deployment
        self.config.available_features.add("%s=%s-%s" % (feature, arch, name))
        self.config.available_features.add("%s=%s" % (feature, name))
        self.config.available_features.add("%s=%s%s" % (feature, name, version))

    def configure_features(self):
        additional_features = self.get_lit_conf("additional_features")
        if additional_features:
            for f in additional_features.split(","):
                self.config.available_features.add(f.strip())
        self.target_info.add_locale_features(self.config.available_features)

        target_platform = self.target_info.platform()

        # Write an "available feature" that combines the triple when
        # use_system_cxx_lib is enabled. This is so that we can easily write
        # XFAIL markers for tests that are known to fail with versions of
        # libc++ as were shipped with a particular triple.
        if self.use_system_cxx_lib:
            self.config.available_features.add("with_system_cxx_lib")
            self.config.available_features.add(
                "with_system_cxx_lib=%s" % self.config.target_triple
            )

            # Add subcomponents individually.
            target_components = self.config.target_triple.split("-")
            for component in target_components:
                self.config.available_features.add("with_system_cxx_lib=%s" % component)

            # Add available features for more generic versions of the target
            # triple attached to  with_system_cxx_lib.
            if self.use_deployment:
                self.add_deployment_feature("with_system_cxx_lib")

        # Configure the availability feature. Availability is only enabled
        # with libc++, because other standard libraries do not provide
        # availability markup.
        if self.use_deployment and self.cxx_stdlib_under_test == "libc++":
            self.config.available_features.add("availability")
            self.add_deployment_feature("availability")

        if platform.system() == "Darwin":
            self.config.available_features.add("apple-darwin")

        # Insert the platform name into the available features as a lower case.
        self.config.available_features.add(target_platform)

        # Simulator testing can take a really long time for some of these tests
        # so add a feature check so we can REQUIRES: long_tests in them
        self.long_tests = self.get_lit_bool("long_tests")
        if self.long_tests is None:
            # Default to running long tests.
            self.long_tests = True
            self.lit_config.note("inferred long_tests as: %r" % self.long_tests)

        if self.long_tests:
            self.config.available_features.add("long_tests")

        if not self.get_lit_bool("enable_filesystem", default=True):
            self.config.available_features.add("c++filesystem-disabled")
            self.config.available_features.add("dylib-has-no-filesystem")

        # Run a compile test for the -fsized-deallocation flag. This is needed
        # in test/std/language.support/support.dynamic/new.delete
        if self.cxx.hasCompileFlag("-fsized-deallocation"):
            self.config.available_features.add("-fsized-deallocation")

        if self.cxx.hasCompileFlag("-faligned-allocation"):
            self.config.available_features.add("-faligned-allocation")
        else:
            # FIXME remove this once more than just clang-4.0 support
            # C++17 aligned allocation.
            self.config.available_features.add("no-aligned-allocation")

        if self.cxx.hasCompileFlag("-fdelayed-template-parsing"):
            self.config.available_features.add("fdelayed-template-parsing")

        if self.get_lit_bool("has_libatomic", False):
            self.config.available_features.add("libatomic")

        if "msvc" not in self.config.available_features:
            macros = self._dump_macros_verbose()
            if "__cpp_if_constexpr" not in macros:
                self.config.available_features.add("libcpp-no-if-constexpr")

            if "__cpp_structured_bindings" not in macros:
                self.config.available_features.add("libcpp-no-structured-bindings")

            if (
                "__cpp_deduction_guides" not in macros
                or intMacroValue(macros["__cpp_deduction_guides"]) < 201611
            ):
                self.config.available_features.add("libcpp-no-deduction-guides")

        if self.is_windows:
            self.config.available_features.add("windows")
            if self.cxx_stdlib_under_test == "libc++":
                # LIBCXX-WINDOWS-FIXME is the feature name used to XFAIL the
                # initial Windows failures until they can be properly diagnosed
                # and fixed. This allows easier detection of new test failures
                # and regressions. Note: New failures should not be suppressed
                # using this feature. (Also see llvm.org/PR32730)
                self.config.available_features.add("LIBCUDACXX-WINDOWS-FIXME")

        if "msvc" not in self.config.available_features:
            # Attempt to detect the glibc version by querying for __GLIBC__
            # in 'features.h'.
            macros = self.cxx.dumpMacros(flags=["-include", "features.h"])
            if isinstance(macros, dict) and "__GLIBC__" in macros:
                maj_v, min_v = (macros["__GLIBC__"], macros["__GLIBC_MINOR__"])
                self.config.available_features.add("glibc")
                self.config.available_features.add("glibc-%s" % maj_v)
                self.config.available_features.add("glibc-%s.%s" % (maj_v, min_v))

        libcudacxx_gdb = self.get_lit_conf("libcudacxx_gdb")
        if libcudacxx_gdb and "NOTFOUND" not in libcudacxx_gdb:
            self.config.available_features.add("libcudacxx_gdb")
            self.cxx.libcudacxx_gdb = libcudacxx_gdb

    def configure_compile_flags(self):
        self.configure_default_compile_flags()
        # Configure extra flags
        compile_flags_str = self.get_lit_conf("compile_flags", "")
        self.cxx.compile_flags += shlex.split(compile_flags_str)
        self.cxx.compile_flags += ["-D_CCCL_NO_SYSTEM_HEADER"]
        if self.is_windows:
            # FIXME: Can we remove this?
            self.cxx.compile_flags += ["-D_CRT_SECURE_NO_WARNINGS"]
            self.cxx.compile_flags += ["--use-local-env"]
            # Required so that tests using min/max don't fail on Windows,
            # and so that those tests don't have to be changed to tolerate
            # this insanity.
            self.cxx.compile_flags += ["-DNOMINMAX"]
            if "msvc" in self.config.available_features:
                if self.cxx.type == "nvcc":
                    self.cxx.compile_flags += ["-Xcompiler=/bigobj"]
                else:
                    self.cxx.compile_flags += ["/bigobj"]
        additional_flags = self.get_lit_conf("test_compiler_flags")
        if additional_flags:
            self.cxx.compile_flags += shlex.split(additional_flags)
        compute_archs = self.get_lit_conf("compute_archs")
        if self.cxx.type == "nvrtcc":
            self.config.available_features.add("nvrtc")
        if self.cxx.type == "nvcc":
            self.cxx.compile_flags += ["--extended-lambda"]
        real_arch_format = "-gencode=arch=compute_{0},code=sm_{0}"
        virt_arch_format = "-gencode=arch=compute_{0},code=compute_{0}"
        if self.cxx.type == "clang":
            real_arch_format = "--cuda-gpu-arch=sm_{0}"
            virt_arch_format = "--cuda-gpu-arch=compute_{0}"
            self.cxx.compile_flags += ["-O1"]
        pre_sm_32 = True
        pre_sm_60 = True
        pre_sm_70 = True
        pre_sm_80 = True
        pre_sm_90 = True
        pre_sm_90a = True
        if compute_archs and (
            self.cxx.type == "nvcc"
            or self.cxx.type == "clang"
            or self.cxx.type == "nvrtcc"
        ):
            pre_sm_32 = False
            pre_sm_60 = False
            pre_sm_70 = False
            pre_sm_80 = False
            pre_sm_90 = False
            pre_sm_90a = False

            self.lit_config.note("Compute Archs: %s" % compute_archs)
            if compute_archs == "native":
                compute_archs = self.get_compute_capabilities()
            elif compute_archs == "all":
                compute_archs = self.get_all_compute_capabilities()
            elif compute_archs == "all-major":
                compute_archs = self.get_all_major_compute_capabilities()

            compute_archs = set(sorted(re.split("\\s|;|,", compute_archs)))
            arch_flags = []
            for s in compute_archs:
                # Split arch and mode i.e. 80-virtual -> 80, virtual
                arch, *mode = re.split("-", s)

                # With Hopper there are new subarchitectures like 90a we need to handle those
                subarchitecture = ""
                if not arch.isnumeric():
                    subarchitecture = arch[-1]
                    arch = arch[:-1]
                arch = int(arch)
                if arch < 32:
                    pre_sm_32 = True
                if arch < 60:
                    pre_sm_60 = True
                if arch < 70:
                    pre_sm_70 = True
                if arch < 80:
                    pre_sm_80 = True
                if arch < 90:
                    pre_sm_90 = True
                if arch < 90 or (arch == 90 and subarchitecture < "a"):
                    pre_sm_90a = True
                arch = str(arch) + subarchitecture
                arch_flags += [real_arch_format.format(arch)]
                if mode.count("virtual"):
                    arch_flags += [virt_arch_format.format(arch)]
            self.cxx.compile_flags += sorted(arch_flags)
        if pre_sm_32:
            self.config.available_features.add("pre-sm-32")
        if pre_sm_60:
            self.config.available_features.add("pre-sm-60")
        if pre_sm_70:
            self.config.available_features.add("pre-sm-70")
        if pre_sm_80:
            self.config.available_features.add("pre-sm-80")
        if pre_sm_90:
            self.config.available_features.add("pre-sm-90")
        if pre_sm_90a:
            self.config.available_features.add("pre-sm-90a")

    def configure_default_compile_flags(self):
        nvcc_host_compiler = self.get_lit_conf("nvcc_host_compiler")

        if nvcc_host_compiler and self.cxx.type == "nvcc":
            self.cxx.compile_flags += ["-ccbin={0}".format(nvcc_host_compiler)]

        # Try and get the std version from the command line. Fall back to
        # default given in lit.site.cfg is not present. If default is not
        # present then force c++11.
        std = self.get_lit_conf("std")
        if not std:
            # Choose the newest possible language dialect if none is given.
            possible_stds = [
                "c++20",
                "c++2a",
                "c++17",
                "c++1z",
                "c++14",
                "c++11",
                "c++03",
            ]
            if self.cxx.type == "gcc":
                maj_v, _, _ = self.cxx.version
                maj_v = int(maj_v)
                if maj_v < 6:
                    possible_stds.remove("c++1z")
                    possible_stds.remove("c++17")
                # FIXME: How many C++14 tests actually fail under GCC 5 and 6?
                # Should we XFAIL them individually instead?
                if maj_v < 6:
                    possible_stds.remove("c++14")
            for s in possible_stds:
                cxx = self.cxx
                success = True

                if self.cxx.type == "nvcc":
                    # NVCC warns, but doesn't error, if the host compiler
                    # doesn't support the dialect. It's also possible that the
                    # host compiler supports the dialect, but NVCC doesn't.

                    # So, first we need to check if NVCC supports the dialect...
                    if not self.cxx.hasCompileFlag("-std=%s" % s):
                        # If it doesn't, give up on this dialect.
                        success = False

                    # ... then we need to check if host compiler supports the
                    # dialect.
                    cxx = self.cxx.host_cxx

                if cxx.type == "msvc":
                    if not cxx.hasCompileFlag("/std:%s" % s):
                        success = False
                else:
                    if not cxx.hasCompileFlag("-std=%s" % s):
                        success = False

                if success:
                    std = s
                    self.lit_config.note("inferred language dialect as: %s" % std)
                    break

        if std:
            # We found a dialect flag.
            stdflag = "-std={0}".format(std)
            if self.cxx.type == "msvc":
                stdflag = "/std:{0}".format(std)

            extraflags = []
            if self.cxx.type == "clang":
                extraflags = ["-Wno-unknown-cuda-version", "--no-cuda-version-check"]

            # Do a check with the user/config flag to ensure that the flag is supported.
            if not self.cxx.hasCompileFlag([stdflag] + extraflags):
                raise OSError(
                    "Configured compiler does not support flag {0}".format(stdflag)
                )

            self.cxx.flags += [stdflag]

        if not std:
            # There is no dialect flag. This happens with older MSVC.
            if self.cxx.type == "nvcc":
                std = self.cxx.host_cxx.default_dialect
            else:
                std = self.cxx.default_dialect
            self.lit_config.note("using default language dialect: %s" % std)

        std_feature = std.replace("gnu++", "c++")
        std_feature = std.replace("1z", "17")
        std_feature = std.replace("2a", "20")
        self.config.available_features.add(std_feature)
        # Configure include paths
        self.configure_compile_flags_header_includes()
        self.target_info.add_cxx_compile_flags(self.cxx.compile_flags)
        # Configure feature flags.
        self.configure_compile_flags_exceptions()
        self.configure_compile_flags_rtti()
        self.configure_compile_flags_abi_version()
        enable_32bit = self.get_lit_bool("enable_32bit", False)
        if enable_32bit:
            self.cxx.flags += ["-m32"]
        # Use verbose output for better errors
        if not self.cxx.use_ccache or self.cxx.type == "msvc":
            self.cxx.flags += ["-v"]
        sysroot = self.get_lit_conf("sysroot")
        if sysroot:
            self.cxx.flags += ["--sysroot=" + sysroot]
        gcc_toolchain = self.get_lit_conf("gcc_toolchain")
        if gcc_toolchain:
            self.cxx.flags += ["--gcc-toolchain=" + gcc_toolchain]
        # NOTE: the _DEBUG definition must precede the triple check because for
        # the Windows build of libc++, the forced inclusion of a header requires
        # that _DEBUG is defined.  Incorrect ordering will result in -target
        # being elided.
        if self.is_windows and self.debug_build:
            self.cxx.compile_flags += ["-D_DEBUG"]
        if self.use_target:
            if not self.cxx.addFlagIfSupported(
                ["--target=" + self.config.target_triple]
            ):
                self.lit_config.warning(
                    "use_target is true but --target is not supported by the compiler"
                )
        if self.use_deployment:
            arch, name, version = self.config.deployment
            self.cxx.flags += ["-arch", arch]
            self.cxx.flags += ["-m" + name + "-version-min=" + version]

        # Add includes for support headers used in the tests.
        support_path = os.path.join(self.libcudacxx_src_root, "test", "support")
        self.cxx.compile_flags += ["-I" + support_path]

        # Add includes for the PSTL headers
        pstl_src_root = self.get_lit_conf("pstl_src_root")
        pstl_obj_root = self.get_lit_conf("pstl_obj_root")
        if pstl_src_root is not None and pstl_obj_root is not None:
            self.cxx.compile_flags += ["-I" + os.path.join(pstl_src_root, "include")]
            self.cxx.compile_flags += [
                "-I" + os.path.join(pstl_obj_root, "generated_headers")
            ]
            self.cxx.compile_flags += ["-I" + os.path.join(pstl_src_root, "test")]
            self.config.available_features.add("parallel-algorithms")

        # FIXME(EricWF): variant_size.pass.cpp requires a slightly larger
        # template depth with older Clang versions.
        self.cxx.addFlagIfSupported("-ftemplate-depth=270")

        # If running without execution we need to mark tests that only fail at runtime as unsupported
        if self.lit_config.noExecute:
            self.config.available_features.add("no_execute")

    def configure_compile_flags_header_includes(self):
        support_path = os.path.join(self.libcudacxx_src_root, "test", "support")
        self.configure_config_site_header()
        if self.cxx_stdlib_under_test != "libstdc++" and not self.is_windows:
            self.cxx.compile_flags += [
                "-include",
                os.path.join(support_path, "nasty_macros.h"),
            ]
        if self.cxx_stdlib_under_test == "msvc":
            self.cxx.compile_flags += [
                "-include",
                os.path.join(support_path, "msvc_stdlib_force_include.h"),
            ]
            pass
        if (
            self.is_windows
            and self.debug_build
            and self.cxx_stdlib_under_test != "msvc"
        ):
            self.cxx.compile_flags += [
                "-include",
                os.path.join(support_path, "set_windows_crt_report_mode.h"),
            ]
        cxx_headers = self.get_lit_conf("cxx_headers")
        if cxx_headers == "" or (
            cxx_headers is None and self.cxx_stdlib_under_test != "libc++"
        ):
            self.lit_config.note("using the system cxx headers")
            return
        # I don't think this is required, since removing it helps clang-cuda compile and libcudacxx only supports building in CUDA modes?
        # if self.cxx.type != 'nvcc' and self.cxx.type != 'pgi':
        #    self.cxx.compile_flags += ['-nostdinc++']
        if cxx_headers is None:
            cxx_headers = os.path.join(self.libcudacxx_src_root, "include")
        if not os.path.isdir(cxx_headers):
            self.lit_config.fatal("cxx_headers='%s' is not a directory." % cxx_headers)
        self.cxx.compile_flags += ["-I" + cxx_headers]
        if self.libcudacxx_obj_root is not None:
            cxxabi_headers = os.path.join(
                self.libcudacxx_obj_root, "include", "c++build"
            )
            if os.path.isdir(cxxabi_headers):
                self.cxx.compile_flags += ["-I" + cxxabi_headers]

    def configure_config_site_header(self):
        # Check for a possible __config_site in the build directory. We
        # use this if it exists.
        if self.libcudacxx_obj_root is None:
            return
        config_site_header = os.path.join(self.libcudacxx_obj_root, "__config_site")
        if not os.path.isfile(config_site_header):
            return
        contained_macros = self.parse_config_site_and_add_features(config_site_header)
        self.lit_config.note(
            "Using __config_site header %s with macros: %r"
            % (config_site_header, contained_macros)
        )
        # FIXME: This must come after the call to
        # 'parse_config_site_and_add_features(...)' in order for it to work.
        self.cxx.compile_flags += ["-include", config_site_header]

    def parse_config_site_and_add_features(self, header):
        """parse_config_site_and_add_features - Deduce and add the test
        features that that are implied by the #define's in the __config_site
        header. Return a dictionary containing the macros found in the
        '__config_site' header.
        """
        # MSVC can't dump macros, so we just give up.
        if "msvc" in self.config.available_features:
            return {}
        # Parse the macro contents of __config_site by dumping the macros
        # using 'c++ -dM -E' and filtering the predefines.
        predefines = self._dump_macros_verbose()
        macros = self._dump_macros_verbose(header)
        feature_macros_keys = set(macros.keys()) - set(predefines.keys())
        feature_macros = {}
        for k in feature_macros_keys:
            feature_macros[k] = macros[k]
        # We expect the header guard to be one of the definitions
        assert "_LIBCUDACXX_CONFIG_SITE" in feature_macros
        del feature_macros["_LIBCUDACXX_CONFIG_SITE"]
        # The __config_site header should be non-empty. Otherwise it should
        # have never been emitted by CMake.
        assert len(feature_macros) > 0
        # FIXME: This is a hack that should be fixed using module maps.
        # If modules are enabled then we have to lift all of the definitions
        # in __config_site onto the command line.
        for m in feature_macros:
            define = "-D%s" % m
            if feature_macros[m]:
                define += "=%s" % (feature_macros[m])
            self.cxx.modules_flags += [define]
        if self.cxx.hasCompileFlag("-Wno-macro-redefined"):
            self.cxx.compile_flags += ["-Wno-macro-redefined"]
        # Transform each macro name into the feature name used in the tests.
        # Ex. _LIBCUDACXX_HAS_NO_THREADS -> libcpp-has-no-threads
        for m in feature_macros:
            assert m.startswith("_LIBCUDACXX_HAS_") or m.startswith("_LIBCUDACXX_ABI_")
            m = m.lower()[1:].replace("_", "-")
            self.config.available_features.add(m)
        return feature_macros

    def configure_compile_flags_exceptions(self):
        enable_exceptions = self.get_lit_bool("enable_exceptions", True)
        nvrtc = self.get_lit_bool("is_nvrtc", False)

        if not enable_exceptions:
            self.config.available_features.add("libcpp-no-exceptions")
            if "nvhpc" in self.config.available_features:
                # NVHPC reports all expressions as `noexcept(true)` with its
                # "no exceptions" mode. Override the setting from CMake as
                # a temporary workaround for that.
                pass
            # TODO: I don't know how to shut off exceptions with MSVC.
            elif "msvc" not in self.config.available_features:
                if self.cxx.type == "nvcc":
                    self.cxx.compile_flags += ["-Xcompiler=-fno-exceptions"]
                else:
                    self.cxx.compile_flags += ["-fno-exceptions"]
        elif nvrtc:
            self.config.available_features.add("libcpp-no-exceptions")

    def configure_compile_flags_rtti(self):
        enable_rtti = self.get_lit_bool("enable_rtti", True)
        if not enable_rtti:
            self.config.available_features.add("libcpp-no-rtti")
            if self.cxx.type == "nvcc":
                self.cxx.compile_flags += ["-Xcompiler=-fno-rtti"]
            elif "nvhpc" in self.config.available_features:
                self.cxx.compile_flags += ["--no_rtti"]
            elif "msvc" in self.config.available_features:
                self.cxx.compile_flags += ["/GR-"]
                self.cxx.compile_flags += ["-D_SILENCE_CXX20_CISO646_REMOVED_WARNING"]
            else:
                self.cxx.compile_flags += ["-fno-rtti"]

    def configure_compile_flags_abi_version(self):
        abi_unstable = self.get_lit_bool("abi_unstable")
        if abi_unstable:
            self.config.available_features.add("libcpp-abi-unstable")
            self.cxx.compile_flags += ["-D_LIBCUDACXX_ABI_UNSTABLE"]

    def configure_filesystem_compile_flags(self):
        if not self.get_lit_bool("enable_filesystem", default=True):
            return

        static_env = os.path.join(
            self.libcudacxx_src_root,
            "test",
            "libcudacxx",
            "std",
            "input.output",
            "filesystems",
            "Inputs",
            "static_test_env",
        )
        static_env = os.path.realpath(static_env)
        assert os.path.isdir(static_env)
        self.cxx.compile_flags += [
            '-DLIBCXX_FILESYSTEM_STATIC_TEST_ROOT="%s"' % static_env
        ]

        dynamic_env = os.path.join(
            self.config.test_exec_root, "filesystem", "Output", "dynamic_env"
        )
        dynamic_env = os.path.realpath(dynamic_env)
        if not os.path.isdir(dynamic_env):
            os.makedirs(dynamic_env)
        self.cxx.compile_flags += [
            '-DLIBCXX_FILESYSTEM_DYNAMIC_TEST_ROOT="%s"' % dynamic_env
        ]
        self.exec_env["LIBCXX_FILESYSTEM_DYNAMIC_TEST_ROOT"] = "%s" % dynamic_env

        dynamic_helper = os.path.join(
            self.libcudacxx_src_root,
            "test",
            "support",
            "filesystem_dynamic_test_helper.py",
        )
        assert os.path.isfile(dynamic_helper)

        self.cxx.compile_flags += [
            '-DLIBCXX_FILESYSTEM_DYNAMIC_TEST_HELPER="%s %s"'
            % (sys.executable, dynamic_helper)
        ]

    def configure_link_flags(self):
        nvcc_host_compiler = self.get_lit_conf("nvcc_host_compiler")
        if nvcc_host_compiler and self.cxx.type == "nvcc":
            self.cxx.link_flags += ["-ccbin={0}".format(nvcc_host_compiler)]

        if self.is_windows:
            self.cxx.link_flags += ["--use-local-env"]

        # Configure library path
        self.configure_link_flags_cxx_library_path()
        self.configure_link_flags_abi_library_path()

        # Configure libraries
        if self.cxx_stdlib_under_test == "libc++":
            if self.get_lit_conf("name") != "libcu++":
                if (
                    "nvhpc" not in self.config.available_features
                    or not self.cxx.is_nvrtc
                ):
                    if self.cxx.type == "nvcc":
                        self.cxx.link_flags += ["-Xcompiler=-nodefaultlibs"]
                    else:
                        self.cxx.link_flags += ["-nodefaultlibs"]

                    # FIXME: Handle MSVCRT as part of the ABI library handling.
                    if self.is_windows and "msvc" not in self.config.available_features:
                        if self.cxx.type == "nvcc":
                            self.cxx.link_flags += ["-Xcompiler=-nostdlib"]
                        else:
                            self.cxx.link_flags += ["-nostdlib"]
            self.configure_link_flags_cxx_library()
            self.configure_link_flags_abi_library()
            self.configure_extra_library_flags()
        elif self.cxx_stdlib_under_test == "libstdc++":
            self.config.available_features.add("c++experimental")
            self.cxx.link_flags += ["-lstdc++fs", "-lm", "-pthread"]
        elif self.cxx_stdlib_under_test == "msvc":
            # FIXME: Correctly setup debug/release flags here.
            pass
        elif self.cxx_stdlib_under_test == "cxx_default":
            self.cxx.link_flags += ["-pthread"]
        else:
            self.lit_config.fatal("invalid stdlib under test")

        link_flags_str = self.get_lit_conf("link_flags", "")
        self.cxx.link_flags += shlex.split(link_flags_str)

    def configure_link_flags_cxx_library_path(self):
        if not self.use_system_cxx_lib:
            if self.cxx_library_root:
                self.cxx.link_flags += ["-L" + self.cxx_library_root]
                if self.is_windows and self.link_shared:
                    self.add_path(self.cxx.compile_env, self.cxx_library_root)
            if self.cxx_runtime_root:
                if not self.is_windows:
                    if self.cxx.type == "nvcc":
                        self.cxx.link_flags += [
                            f'-Xcompiler="-Wl,-rpath,{self.cxx_runtime_root}"'
                        ]
                    else:
                        self.cxx.link_flags += ["-Wl,-rpath," + self.cxx_runtime_root]
                elif self.is_windows and self.link_shared:
                    self.add_path(self.exec_env, self.cxx_runtime_root)
        elif os.path.isdir(str(self.use_system_cxx_lib)):
            self.cxx.link_flags += ["-L" + self.use_system_cxx_lib]
            if not self.is_windows:
                if self.cxx.type == "nvcc":
                    self.cxx.link_flags += [
                        f'-Xcompiler="-Wl,-rpath,{self.cxx_runtime_root}"'
                    ]
                else:
                    self.cxx.link_flags += ["-Wl,-rpath," + self.use_system_cxx_lib]
            if self.is_windows and self.link_shared:
                self.add_path(self.cxx.compile_env, self.use_system_cxx_lib)
        additional_flags = self.get_lit_conf("test_linker_flags")
        if additional_flags:
            self.cxx.link_flags += shlex.split(additional_flags)

    def configure_link_flags_abi_library_path(self):
        # Configure ABI library paths.
        self.abi_library_root = self.get_lit_conf("abi_library_path")
        if self.abi_library_root:
            self.cxx.link_flags += ["-L" + self.abi_library_root]
            if not self.is_windows:
                if self.cxx.type == "nvcc":
                    self.cxx.link_flags += [
                        f'-Xcompiler="-Wl,-rpath,{self.cxx_runtime_root}"'
                    ]
                else:
                    self.cxx.link_flags += ["-Wl,-rpath," + self.abi_library_root]
            else:
                self.add_path(self.exec_env, self.abi_library_root)

    def configure_link_flags_cxx_library(self):
        libcxx_experimental = self.get_lit_bool("enable_experimental", default=False)
        if libcxx_experimental:
            self.config.available_features.add("c++experimental")
            self.cxx.link_flags += ["-lc++experimental"]
        if self.link_shared:
            self.cxx.link_flags += ["-lc++"]

    def configure_link_flags_abi_library(self):
        cxx_abi = self.get_lit_conf("cxx_abi", "libcxxabi")
        if cxx_abi == "libstdc++":
            self.cxx.link_flags += ["-lstdc++"]
        elif cxx_abi == "libsupc++":
            self.cxx.link_flags += ["-lsupc++"]
        elif cxx_abi == "libcxxabi":
            # If the C++ library requires explicitly linking to libc++abi, or
            # if we're testing libc++abi itself (the test configs are shared),
            # then link it.
            testing_libcxxabi = self.get_lit_conf("name", "") == "libc++abi"
            if self.target_info.allow_cxxabi_link() or testing_libcxxabi:
                libcxxabi_shared = self.get_lit_bool("libcxxabi_shared", default=True)
                if libcxxabi_shared:
                    self.cxx.link_flags += ["-lc++abi"]
                else:
                    cxxabi_library_root = self.get_lit_conf("abi_library_path")
                    if cxxabi_library_root:
                        libname = self.make_static_lib_name("c++abi")
                        abs_path = os.path.join(cxxabi_library_root, libname)
                        self.cxx.link_flags += [abs_path]
                    else:
                        self.cxx.link_flags += ["-lc++abi"]
        elif cxx_abi == "libcxxrt":
            self.cxx.link_flags += ["-lcxxrt"]
        elif cxx_abi == "vcruntime":
            debug_suffix = "d" if self.debug_build else ""
            self.cxx.link_flags += [
                "-l%s%s" % (lib, debug_suffix)
                for lib in ["vcruntime", "ucrt", "msvcrt"]
            ]
        elif cxx_abi == "none" or cxx_abi == "default":
            if self.is_windows:
                debug_suffix = "d" if self.debug_build else ""
                self.cxx.link_flags += ["-lmsvcrt%s" % debug_suffix]
        else:
            self.lit_config.fatal("C++ ABI setting %s unsupported for tests" % cxx_abi)

    def configure_extra_library_flags(self):
        if self.get_lit_bool("cxx_ext_threads", default=False):
            self.cxx.link_flags += ["-lc++external_threads"]
        self.target_info.add_cxx_link_flags(self.cxx.link_flags)

    def configure_color_diagnostics(self):
        use_color = self.get_lit_conf("color_diagnostics")
        if use_color is None:
            use_color = os.environ.get("LIBCXX_COLOR_DIAGNOSTICS")
        if use_color is None:
            return
        if use_color != "":
            self.lit_config.fatal(
                'Invalid value for color_diagnostics "%s".' % use_color
            )
        color_flag = "-fdiagnostics-color=always"
        # Check if the compiler supports the color diagnostics flag. Issue a
        # warning if it does not since color diagnostics have been requested.
        if not self.cxx.hasCompileFlag(color_flag):
            self.lit_config.warning(
                "color diagnostics have been requested but are not supported "
                "by the compiler"
            )
        else:
            self.cxx.flags += [color_flag]

    def configure_debug_mode(self):
        debug_level = self.get_lit_conf("debug_level", None)
        if not debug_level:
            return
        if debug_level not in ["0", "1"]:
            self.lit_config.fatal('Invalid value for debug_level "%s".' % debug_level)
        self.cxx.compile_flags += ["-D_LIBCUDACXX_DEBUG=%s" % debug_level]

    def configure_warnings(self):
        default_enable_warnings = (
            "clang" in self.config.available_features
            or "msvc" in self.config.available_features
            or "nvcc" in self.config.available_features
        )
        enable_warnings = self.get_lit_bool("enable_warnings", default_enable_warnings)
        self.cxx.useWarnings(enable_warnings)
        if "nvcc" in self.config.available_features:
            self.cxx.warning_flags += ["-Xcudafe=--display_error_number"]
            self.cxx.warning_flags += ["-Werror=all-warnings"]
            if "msvc" in self.config.available_features:
                self.cxx.warning_flags += ["-Xcompiler=/W4", "-Xcompiler=/WX"]
                # warning C4100: 'quack': unreferenced formal parameter
                self.cxx.warning_flags += ["-Xcompiler=-wd4100"]
                # warning C4127: conditional expression is constant
                self.cxx.warning_flags += ["-Xcompiler=-wd4127"]
                # warning C4180: qualifier applied to function type has no meaning; ignored
                self.cxx.warning_flags += ["-Xcompiler=-wd4180"]
                # warning C4309: 'moo': truncation of constant value
                self.cxx.warning_flags += ["-Xcompiler=-wd4309"]
                # warning C4996: deprecation warnings
                self.cxx.warning_flags += ["-Xcompiler=-wd4996"]
            else:
                # TODO: Re-enable soon.
                def addIfHostSupports(flag):
                    if hasattr(
                        self.cxx, "host_cxx"
                    ) and self.cxx.host_cxx.hasWarningFlag(flag):
                        self.cxx.warning_flags += [f"-Xcompiler={flag}"]

                addIfHostSupports("-Wall")
                addIfHostSupports("-Wextra")
                addIfHostSupports("-Werror")
                if "gcc" in self.config.available_features:
                    addIfHostSupports(
                        "-Wno-literal-suffix"
                    )  # GCC warning about reserved UDLs
                addIfHostSupports(
                    "-Wno-user-defined-literals"
                )  # Clang warning about reserved UDLs
                addIfHostSupports("-Wno-unused-parameter")
                addIfHostSupports(
                    "-Wno-unused-local-typedefs"
                )  # GCC warning local typdefs
                addIfHostSupports("-Wno-deprecated-declarations")
                addIfHostSupports("-Wno-noexcept-type")
                addIfHostSupports("-Wno-unused-function")

                if "gcc-4.8" in self.config.available_features:
                    # GCC pre-GCC5 spuriously generates these on reasonable aggregate initialization.
                    addIfHostSupports("-Wno-missing-field-initializers")

                # TODO: port the warning disables from the non-NVCC path?

                self.cxx.warning_flags += [
                    "-D_LIBCUDACXX_DISABLE_PRAGMA_GCC_SYSTEM_HEADER"
                ]
                pass
        else:
            self.cxx.warning_flags += [
                "-D_LIBCUDACXX_DISABLE_PRAGMA_GCC_SYSTEM_HEADER",
                "-Wall",
                "-Wextra",
                "-Werror",
            ]
            if self.cxx.hasWarningFlag("-Wuser-defined-warnings"):
                self.cxx.warning_flags += ["-Wuser-defined-warnings"]
                self.config.available_features.add("diagnose-if-support")
            self.cxx.addWarningFlagIfSupported("-Wshadow")
            self.cxx.addWarningFlagIfSupported("-Wno-unused-command-line-argument")
            self.cxx.addWarningFlagIfSupported("-Wno-attributes")
            self.cxx.addWarningFlagIfSupported("-Wno-pessimizing-move")
            self.cxx.addWarningFlagIfSupported("-Wno-c++11-extensions")
            self.cxx.addWarningFlagIfSupported("-Wno-user-defined-literals")
            self.cxx.addWarningFlagIfSupported("-Wno-noexcept-type")
            self.cxx.addWarningFlagIfSupported("-Wno-aligned-allocation-unavailable")
            # These warnings should be enabled in order to support the MSVC
            # team using the test suite; They enable the warnings below and
            # expect the test suite to be clean.
            self.cxx.addWarningFlagIfSupported("-Wsign-compare")
            self.cxx.addWarningFlagIfSupported("-Wunused-variable")
            self.cxx.addWarningFlagIfSupported("-Wunused-parameter")
            self.cxx.addWarningFlagIfSupported("-Wunreachable-code")

        std = self.get_lit_conf("std", None)
        if std in ["c++98", "c++03"]:
            if "nvcc" not in self.config.available_features:
                # The '#define static_assert' provided by libc++ in C++03 mode
                # causes an unused local typedef whenever it is used.
                self.cxx.addWarningFlagIfSupported("-Wno-unused-local-typedef")

    def configure_sanitizer(self):
        san = self.get_lit_conf("use_sanitizer", "").strip()
        if san:
            self.target_info.add_sanitizer_features(san, self.config.available_features)
            # Search for llvm-symbolizer along the compiler path first
            # and then along the PATH env variable.
            symbolizer_search_paths = os.environ.get("PATH", "")
            cxx_path = libcudacxx.util.which(self.cxx.path)
            if cxx_path is not None:
                symbolizer_search_paths = (
                    os.path.dirname(cxx_path) + os.pathsep + symbolizer_search_paths
                )
            llvm_symbolizer = libcudacxx.util.which(
                "llvm-symbolizer", symbolizer_search_paths
            )

            def add_ubsan():
                self.cxx.flags += [
                    "-fsanitize=undefined",
                    "-fno-sanitize=float-divide-by-zero",
                    "-fno-sanitize-recover=all",
                ]
                self.exec_env["UBSAN_OPTIONS"] = "print_stacktrace=1"
                self.config.available_features.add("ubsan")

            # Setup the sanitizer compile flags
            self.cxx.flags += ["-g", "-fno-omit-frame-pointer"]
            if (
                san == "Address"
                or san == "Address;Undefined"
                or san == "Undefined;Address"
            ):
                self.cxx.flags += ["-fsanitize=address"]
                if llvm_symbolizer is not None:
                    self.exec_env["ASAN_SYMBOLIZER_PATH"] = llvm_symbolizer
                # FIXME: Turn ODR violation back on after PR28391 is resolved
                # https://bugs.llvm.org/show_bug.cgi?id=28391
                self.exec_env["ASAN_OPTIONS"] = "detect_odr_violation=0"
                self.config.available_features.add("asan")
                self.config.available_features.add("sanitizer-new-delete")
                self.cxx.compile_flags += ["-O1"]
                if san == "Address;Undefined" or san == "Undefined;Address":
                    add_ubsan()
            elif san == "Memory" or san == "MemoryWithOrigins":
                self.cxx.flags += ["-fsanitize=memory"]
                if san == "MemoryWithOrigins":
                    self.cxx.compile_flags += ["-fsanitize-memory-track-origins"]
                if llvm_symbolizer is not None:
                    self.exec_env["MSAN_SYMBOLIZER_PATH"] = llvm_symbolizer
                self.config.available_features.add("msan")
                self.config.available_features.add("sanitizer-new-delete")
                self.cxx.compile_flags += ["-O1"]
            elif san == "Undefined":
                add_ubsan()
                self.cxx.compile_flags += ["-O2"]
            elif san == "Thread":
                self.cxx.flags += ["-fsanitize=thread"]
                self.config.available_features.add("tsan")
                self.config.available_features.add("sanitizer-new-delete")
            else:
                self.lit_config.fatal(
                    "unsupported value for use_sanitizer: {0}".format(san)
                )
            san_lib = self.get_lit_conf("sanitizer_library")
            if san_lib:
                if self.cxx.type == "nvcc":
                    self.cxx.link_flags += [
                        f'-Xcompiler="-Wl,-rpath,{os.path.dirname(san_lib)}"'
                    ]
                else:
                    self.cxx.link_flags += ["-Wl,-rpath," + os.path.dirname(san_lib)]

    def configure_coverage(self):
        self.generate_coverage = self.get_lit_bool("generate_coverage", False)
        if self.generate_coverage:
            self.cxx.flags += ["-g", "--coverage"]
            self.cxx.compile_flags += ["-O0"]

    def configure_coroutines(self):
        if self.cxx.hasCompileFlag("-fcoroutines-ts"):
            macros = self._dump_macros_verbose(flags=["-fcoroutines-ts"])
            if "__cpp_coroutines" not in macros:
                self.lit_config.warning(
                    "-fcoroutines-ts is supported but __cpp_coroutines is not defined"
                )
            # Consider coroutines supported only when the feature test macro
            # reflects a recent value.
            if intMacroValue(macros["__cpp_coroutines"]) >= 201703:
                self.config.available_features.add("fcoroutines-ts")

    def configure_modules(self):
        modules_flags = ["-fmodules"]
        if platform.system() != "Darwin":
            modules_flags += ["-Xclang", "-fmodules-local-submodule-visibility"]
        supports_modules = self.cxx.hasCompileFlag(modules_flags)
        enable_modules = self.get_modules_enabled()
        if enable_modules and not supports_modules:
            self.lit_config.fatal(
                "-fmodules is enabled but not supported by the compiler"
            )
        if not supports_modules:
            return
        self.config.available_features.add("modules-support")
        module_cache = os.path.join(self.config.test_exec_root, "modules.cache")
        module_cache = os.path.realpath(module_cache)
        if os.path.isdir(module_cache):
            shutil.rmtree(module_cache)
        os.makedirs(module_cache)
        self.cxx.modules_flags += modules_flags + [
            "-fmodules-cache-path=" + module_cache
        ]
        if enable_modules:
            self.config.available_features.add("-fmodules")
            self.cxx.useModules()

    def configure_substitutions(self):
        sub = self.config.substitutions
        cxx_path = shlex.quote(self.cxx.path)
        # Configure compiler substitutions
        sub.append(("%cxx", cxx_path))
        sub.append(("%libcxx_src_root", self.libcudacxx_src_root))
        # Configure flags substitutions
        flags_str = " ".join([shlex.quote(f) for f in self.cxx.flags])
        compile_flags_str = " ".join([shlex.quote(f) for f in self.cxx.compile_flags])
        link_flags_str = " ".join([shlex.quote(f) for f in self.cxx.link_flags])
        all_flags = "%s %s %s" % (flags_str, compile_flags_str, link_flags_str)
        sub.append(("%flags", flags_str))
        sub.append(("%compile_flags", compile_flags_str))
        sub.append(("%link_flags", link_flags_str))
        sub.append(("%all_flags", all_flags))
        if self.cxx.isVerifySupported():
            verify_str = " " + " ".join(self.cxx.verify_flags) + " "
            sub.append(("%verify", verify_str))
        # Add compile and link shortcuts
        compile_str = cxx_path + " -o %t.o %s -c " + flags_str + " " + compile_flags_str
        link_str = cxx_path + " -o %t.exe %t.o " + flags_str + " " + link_flags_str
        assert type(link_str) is str
        build_str = cxx_path + " -o %t.exe %s " + all_flags
        if self.cxx.use_modules:
            sub.append(("%compile_module", compile_str))
            sub.append(("%build_module", build_str))
        elif self.cxx.modules_flags is not None:
            modules_str = " ".join(self.cxx.modules_flags) + " "
            sub.append(("%compile_module", compile_str + " " + modules_str))
            sub.append(("%build_module", build_str + " " + modules_str))
        sub.append(("%compile", compile_str))
        sub.append(("%link", link_str))
        sub.append(("%build", build_str))
        # Configure exec prefix substitutions.
        # Configure run env substitution.
        sub.append(("%run", "%t.exe"))
        # Configure not program substitutions
        not_py = os.path.join(self.libcudacxx_src_root, "test", "utils", "not.py")
        not_str = "%s %s " % (shlex.quote(sys.executable), shlex.quote(not_py))
        sub.append(("not ", not_str))
        if self.get_lit_conf("libcudacxx_gdb"):
            sub.append(("%libcxx_gdb", self.get_lit_conf("libcudacxx_gdb")))

    def can_use_deployment(self):
        # Check if the host is on an Apple platform using clang.
        if not self.target_info.platform() == "darwin":
            return False
        if not self.target_info.is_host_macosx():
            return False
        if not self.cxx.type.endswith("clang"):
            return False
        return True

    def configure_triple(self):
        # Get or infer the target triple.
        target_triple = self.get_lit_conf("target_triple")
        self.use_target = self.get_lit_bool("use_target", False)
        if self.use_target and target_triple:
            self.lit_config.warning("use_target is true but no triple is specified")

        # Use deployment if possible.
        self.use_deployment = not self.use_target and self.can_use_deployment()
        if self.use_deployment:
            return

        # Save the triple (and warn on Apple platforms).
        self.config.target_triple = target_triple
        if self.use_target and "apple" in target_triple:
            self.lit_config.warning(
                "consider using arch and platform instead"
                " of target_triple on Apple platforms"
            )

        # If no target triple was given, try to infer it from the compiler
        # under test.
        if not self.config.target_triple:
            target_triple = (
                self.cxx if self.cxx.type != "nvcc" else self.cxx.host_cxx
            ).getTriple()
            # Drop sub-major version components from the triple, because the
            # current XFAIL handling expects exact matches for feature checks.
            # Example: x86_64-apple-darwin14.0.0 -> x86_64-apple-darwin14
            # The 5th group handles triples greater than 3 parts
            # (ex x86_64-pc-linux-gnu).
            target_triple = re.sub(
                r"([^-]+)-([^-]+)-([^.]+)([^-]*)(.*)", r"\1-\2-\3\5", target_triple
            )
            # linux-gnu is needed in the triple to properly identify linuxes
            # that use GLIBC. Handle redhat and opensuse triples as special
            # cases and append the missing `-gnu` portion.
            if target_triple.endswith("redhat-linux") or target_triple.endswith(
                "suse-linux"
            ):
                target_triple += "-gnu"
            self.config.target_triple = target_triple
            self.lit_config.note(
                "inferred target_triple as: %r" % self.config.target_triple
            )

    def configure_deployment(self):
        assert self.use_deployment is not None
        assert self.use_target is not None
        if not self.use_deployment:
            # Warn about ignored parameters.
            if self.get_lit_conf("arch"):
                self.lit_config.warning("ignoring arch, using target_triple")
            if self.get_lit_conf("platform"):
                self.lit_config.warning("ignoring platform, using target_triple")
            return

        assert not self.use_target
        assert self.target_info.is_host_macosx()

        # Always specify deployment explicitly on Apple platforms, since
        # otherwise a platform is picked up from the SDK.  If the SDK version
        # doesn't match the system version, tests that use the system library
        # may fail spuriously.
        arch = self.get_lit_conf("arch")
        if not arch:
            arch = (
                (self.cxx if self.cxx.type != "nvcc" else self.cxx.host_cxx)
                .getTriple()
                .split("-", 1)[0]
            )
            self.lit_config.note("inferred arch as: %r" % arch)

        inferred_platform, name, version = self.target_info.get_platform()
        if inferred_platform:
            self.lit_config.note("inferred platform as: %r" % (name + version))
        self.config.deployment = (arch, name, version)

        # Set the target triple for use by lit.
        self.config.target_triple = arch + "-apple-" + name + version
        self.lit_config.note(
            "computed target_triple as: %r" % self.config.target_triple
        )

        # If we're testing a system libc++ as opposed to the upstream LLVM one,
        # take the version of the system libc++ into account to compute which
        # features are enabled/disabled. Otherwise, disable availability markup,
        # which is not relevant for non-shipped flavors of libc++.
        if self.use_system_cxx_lib:
            # Dylib support for shared_mutex was added in macosx10.12.
            if name == "macosx" and version in ("10.%s" % v for v in range(7, 12)):
                self.config.available_features.add("dylib-has-no-shared_mutex")
                self.lit_config.note(
                    "shared_mutex is not supported by the deployment target"
                )
            # Throwing bad_optional_access, bad_variant_access and bad_any_cast is
            # supported starting in macosx10.14.
            if name == "macosx" and version in ("10.%s" % v for v in range(7, 14)):
                self.config.available_features.add("dylib-has-no-bad_optional_access")
                self.lit_config.note(
                    "throwing bad_optional_access is not supported by the deployment target"
                )

                self.config.available_features.add("dylib-has-no-bad_variant_access")
                self.lit_config.note(
                    "throwing bad_variant_access is not supported by the deployment target"
                )

                self.config.available_features.add("dylib-has-no-bad_any_cast")
                self.lit_config.note(
                    "throwing bad_any_cast is not supported by the deployment target"
                )
            # Filesystem is support on Apple platforms starting with macosx10.15.
            if name == "macosx" and version in ("10.%s" % v for v in range(7, 15)):
                self.config.available_features.add("dylib-has-no-filesystem")
                self.lit_config.note(
                    "the deployment target does not support <filesystem>"
                )

    def configure_env(self):
        self.target_info.configure_env(self.exec_env)

    def add_path(self, dest_env, new_path):
        if "PATH" not in dest_env:
            dest_env["PATH"] = new_path
        else:
            split_char = ";" if self.is_windows else ":"
            dest_env["PATH"] = "%s%s%s" % (new_path, split_char, dest_env["PATH"])<|MERGE_RESOLUTION|>--- conflicted
+++ resolved
@@ -220,10 +220,6 @@
             self.lit_config.fatal(
                 "Failed to retrieve compute capabilities or no capabilities found."
             )
-<<<<<<< HEAD
-            return ""
-=======
->>>>>>> fde35c56
 
         # Build the same list used by --arch=all-major:
         # Handle special case for eg. 13.0: First arch is 75, not 70.
