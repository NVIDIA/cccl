--- conflicted
+++ resolved
@@ -230,16 +230,10 @@
             return ""
 
         # Build the same list used by --arch=all-major:
-<<<<<<< HEAD
+
         # Handle special case where the first architecture is not a round decade (e.g., first arch is 75, not 70).
         oldest = archs[0]
-        oldest = archs[0]
         archs = sorted(set((arch // 10 * 10) for arch in archs))
-=======
-        # Handle cases where the first architecture is not a round decade (e.g., first arch is 75, not 70).
-        oldest = int(archs[0])
-        archs = sorted(set([(int(arch) // 10 * 10) for arch in archs]))
->>>>>>> a161499f
         archs[0] = oldest
         last_arch = archs[-1]
         archs = [f"{arch}-real" for arch in archs]
