--- conflicted
+++ resolved
@@ -180,21 +180,13 @@
   using difference_type = _CUDA_VSTD::iter_difference_t<_Iter>;
 
   //! @brief Default constructs a \p transform_iterator with a value initialized iterator and functor
-<<<<<<< HEAD
 #if _CCCL_HAS_CONCEPTS()
+  _CCCL_EXEC_CHECK_DISABLE
   _CCCL_HIDE_FROM_ABI transform_iterator()
     requires _CUDA_VSTD::default_initializable<_Iter> && _CUDA_VSTD::default_initializable<_Fn>
   = default;
 #else // ^^^ _CCCL_HAS_CONCEPTS() ^^^ / vvv !_CCCL_HAS_CONCEPTS() vvv
-=======
-#if !defined(_CCCL_NO_CONCEPTS)
-  _CCCL_EXEC_CHECK_DISABLE
-  _CCCL_HIDE_FROM_ABI transform_iterator()
-    requires _CUDA_VSTD::default_initializable<_Iter> && _CUDA_VSTD::default_initializable<_Fn>
-  = default;
-#else // ^^^ !_CCCL_NO_CONCEPTS ^^^ / vvv _CCCL_NO_CONCEPTS vvv
-  _CCCL_EXEC_CHECK_DISABLE
->>>>>>> b4f3405d
+  _CCCL_EXEC_CHECK_DISABLE
   _CCCL_TEMPLATE(class _Iter2 = _Iter, class _Fn2 = _Fn)
   _CCCL_REQUIRES(_CUDA_VSTD::default_initializable<_Iter2> _CCCL_AND _CUDA_VSTD::default_initializable<_Fn2>)
   _LIBCUDACXX_HIDE_FROM_ABI constexpr transform_iterator() noexcept(
