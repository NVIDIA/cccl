--- conflicted
+++ resolved
@@ -32,17 +32,12 @@
 // expensive to include. The APIs use only pointers, so we do not have to define
 // the types. If the user wants to use these types, it is their responsibility
 // to include the headers.
-<<<<<<< HEAD
-struct __half;
-struct __nv_bfloat16;
-=======
 #ifdef _LIBCUDACXX_HAS_NVF16
 struct __half;
 #endif // _LIBCUDACXX_HAS_NVF16
 #ifdef _LIBCUDACXX_HAS_NVBF16
 struct __nv_bfloat16;
 #endif // _LIBCUDACXX_HAS_NVBF16
->>>>>>> 3d766ac0
 
 _LIBCUDACXX_BEGIN_NAMESPACE_CUDA_PTX
 
