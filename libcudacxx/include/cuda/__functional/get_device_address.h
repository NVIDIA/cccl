//===----------------------------------------------------------------------===//
//
// Part of libcu++, the C++ Standard Library for your entire system,
// under the Apache License v2.0 with LLVM Exceptions.
// See https://llvm.org/LICENSE.txt for license information.
// SPDX-License-Identifier: Apache-2.0 WITH LLVM-exception
// SPDX-FileCopyrightText: Copyright (c) 2024 NVIDIA CORPORATION & AFFILIATES.
//
//===----------------------------------------------------------------------===//

#ifndef _CUDA___GET_DEVICE_ADDRESS_H
#define _CUDA___GET_DEVICE_ADDRESS_H

#include <cuda/std/detail/__config>

#if defined(_CCCL_IMPLICIT_SYSTEM_HEADER_GCC)
#  pragma GCC system_header
#elif defined(_CCCL_IMPLICIT_SYSTEM_HEADER_CLANG)
#  pragma clang system_header
#elif defined(_CCCL_IMPLICIT_SYSTEM_HEADER_MSVC)
#  pragma system_header
#endif // no system header

#if _CCCL_HAS_CTK()

#  if !_CCCL_HAS_CUDA_COMPILER() || _CCCL_CUDA_COMPILER(CLANG)
#    include <cuda_runtime_api.h>
#  endif // !_CCCL_HAS_CUDA_COMPILER() || _CCCL_CUDA_COMPILER(CLANG)

#  include <cuda/std/__cuda/api_wrapper.h>
#  include <cuda/std/__memory/addressof.h>

#  include <nv/target>

#include <cuda/std/__cccl/prologue.h>

_LIBCUDACXX_BEGIN_NAMESPACE_CUDA

//! @brief Returns the device address of the passed \c __device_object
//! @param __device_object the object residing in device memory
//! @return Valid pointer to the device object
template <class _Tp>
[[nodiscard]] _LIBCUDACXX_HIDE_FROM_ABI _Tp* get_device_address(_Tp& __device_object)
{
  NV_IF_ELSE_TARGET(
    NV_IS_DEVICE,
    (return _CUDA_VSTD::addressof(__device_object);),
    (void* __device_ptr = nullptr; _CCCL_TRY_CUDA_API(
       ::cudaGetSymbolAddress,
       "failed to call cudaGetSymbolAddress in cuda::get_device_address",
       &__device_ptr,
       __device_object);
     return static_cast<_Tp*>(__device_ptr);))
}

_LIBCUDACXX_END_NAMESPACE_CUDA

<<<<<<< HEAD
#include <cuda/std/__cccl/epilogue.h>
=======
#endif // _CCCL_HAS_CTK()
>>>>>>> 93730025

#endif // _CUDA___GET_DEVICE_ADDRESS_H<|MERGE_RESOLUTION|>--- conflicted
+++ resolved
@@ -32,7 +32,7 @@
 
 #  include <nv/target>
 
-#include <cuda/std/__cccl/prologue.h>
+#  include <cuda/std/__cccl/prologue.h>
 
 _LIBCUDACXX_BEGIN_NAMESPACE_CUDA
 
@@ -55,10 +55,8 @@
 
 _LIBCUDACXX_END_NAMESPACE_CUDA
 
-<<<<<<< HEAD
-#include <cuda/std/__cccl/epilogue.h>
-=======
+#  include <cuda/std/__cccl/epilogue.h>
+  
 #endif // _CCCL_HAS_CTK()
->>>>>>> 93730025
 
 #endif // _CUDA___GET_DEVICE_ADDRESS_H