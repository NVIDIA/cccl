--- conflicted
+++ resolved
@@ -23,13 +23,6 @@
 
 #if _CCCL_HAS_CTK()
 
-<<<<<<< HEAD
-#  if !_CCCL_CUDA_COMPILATION()
-#    include <cuda_runtime_api.h>
-#  endif // !_CCCL_CUDA_COMPILATION()
-
-=======
->>>>>>> 94eb7d49
 #  include <cuda/std/__cuda/api_wrapper.h>
 #  include <cuda/std/__memory/addressof.h>
 
