//===----------------------------------------------------------------------===//
//
// Part of libcu++, the C++ Standard Library for your entire system,
// under the Apache License v2.0 with LLVM Exceptions.
// See https://llvm.org/LICENSE.txt for license information.
// SPDX-License-Identifier: Apache-2.0 WITH LLVM-exception
// SPDX-FileCopyrightText: Copyright (c) 2025 NVIDIA CORPORATION & AFFILIATES.
//
//===----------------------------------------------------------------------===//

#ifndef _CUDA__FUNCTIONAL_FOR_EACH_CANCELED_H
#define _CUDA__FUNCTIONAL_FOR_EACH_CANCELED_H

#include <cuda/std/detail/__config>

#if defined(_CCCL_IMPLICIT_SYSTEM_HEADER_GCC)
#  pragma GCC system_header
#elif defined(_CCCL_IMPLICIT_SYSTEM_HEADER_CLANG)
#  pragma clang system_header
#elif defined(_CCCL_IMPLICIT_SYSTEM_HEADER_MSVC)
#  pragma system_header
#endif // no system header

#include <cuda/std/__functional/invoke.h>
#include <cuda/std/__utility/move.h>
#include <cuda/std/__utility/unreachable.h>
#include <cuda/std/cstdint>

#include <nv/target>

#if _CCCL_CUDA_COMPILATION()

#  include <cuda/std/__cccl/prologue.h>

_CCCL_BEGIN_NAMESPACE_CUDA_DEVICE

#  if __cccl_ptx_isa >= 870

#    if _CCCL_HAS_INT128()
using _QueryCancelResult = __uint128_t;
#    else // ^^^ _CCCL_HAS_INT128() ^^^ / vvv !_CCCL_HAS_INT128() vvv
struct alignas(16) _QueryCancelResult
{
  ::cuda::std::uint64_t __lo_;
  ::cuda::std::uint64_t __hi_;
};
#    endif // ^^^ !_CCCL_HAS_INT128() ^^^

template <int _Index>
<<<<<<< HEAD
[[nodiscard]] _CCCL_DEVICE _CCCL_HIDE_FROM_ABI unsigned __cluster_get_dim(_QueryCancelResult __result) noexcept
=======
[[nodiscard]] _CCCL_DEVICE_API int __cluster_get_dim(__int128 __result) noexcept
>>>>>>> 29492bdb
{
  unsigned __r;

  asm volatile("{\n\t"
               ".reg .b128 query_result;");
#    if _CCCL_HAS_INT128()
  asm volatile("mov.b128 query_result, %0;" : : "q"(__result));
#    else // ^^^ _CCCL_HAS_INT128() ^^^ / vvv !_CCCL_HAS_INT128() vvv
  asm volatile("mov.b128 query_result, {%0, %1};" : : "l"(__result.__lo_), "l"(__result.__hi_));
#    endif // ^^^ !_CCCL_HAS_INT128() ^^^

  if constexpr (_Index == 0)
  {
    asm volatile("clusterlaunchcontrol.query_cancel.get_first_ctaid::x.b32.b128 %0, query_result;"
                 : "=r"(__r)
                 :
                 : "memory");
  }
  else if constexpr (_Index == 1)
  {
    asm volatile("clusterlaunchcontrol.query_cancel.get_first_ctaid::y.b32.b128 %0, query_result;"
                 : "=r"(__r)
                 :
                 : "memory");
  }
  else if constexpr (_Index == 2)
  {
    asm volatile("clusterlaunchcontrol.query_cancel.get_first_ctaid::z.b32.b128 %0, query_result;"
                 : "=r"(__r)
                 :
                 : "memory");
  }
  else
  {
    _CCCL_UNREACHABLE();
  }
  asm volatile("}");
  return __r;
}

//! This API for implementing work-stealing, repeatedly attempts to cancel the launch of a thread block
//! from the current grid. On success, it invokes the unary function `__uf` before trying again.
//! On failure, it returns.
//!
//! This API does not provide any memory synchronization.
//! This API does not guarantee that any thread will invoke `__uf` with the next block index until all
//! invocatons of `__uf` for the prior block index have returned.
//!
//! Preconditions:
//! - All thread block threads shall call this API exactly once.
//! - Exactly one thread block thread shall call this API with `__is_leader` equals `true`.
template <int __ThreadBlockRank = 3, typename __UnaryFunction = void>
_CCCL_DEVICE_API void __for_each_canceled_block_sm100(::dim3 __block_idx, bool __is_leader, __UnaryFunction __uf)
{
<<<<<<< HEAD
  __shared__ uint64_t __barrier; // TODO: use 2 barriers and 2 results to avoid last sync threads
  __shared__ _QueryCancelResult __result;
=======
  __shared__ ::cuda::std::uint64_t __barrier; // TODO: use 2 barriers and 2 results to avoid last sync threads
  __shared__ __int128 __result;
>>>>>>> 29492bdb
  bool __phase = false;

  // Initialize barrier and kick-start try_cancel pipeline:
  if (__is_leader)
  {
    auto __leader_mask = ::__activemask();
    asm volatile(
      "{\n\t"
      ".reg .pred p;\n\t"
      // elect.sync is a workaround for peeling loop (#nvbug-id)
      "elect.sync _|p, %2;\n\t"
      "@p mbarrier.init.shared::cta.b64 [%1], 1;\n\t"
      // `try_cancel` access the mbarrier using generic-proxy, so no cross-proxy fence required here
      "@p clusterlaunchcontrol.try_cancel.async.shared::cta.mbarrier::complete_tx::bytes.b128 [%0], [%1];\n\t"
      // This arrive does not order prior memory operations and can be relaxed.
      "@p mbarrier.arrive.expect_tx.relaxed.cta.shared::cta.b64 _, [%1], 16;\n\t"
      "}"
      :
      : "r"((int) ::__cvta_generic_to_shared(&__result)),
        "r"((int) ::__cvta_generic_to_shared(&__barrier)),
        "r"(__leader_mask)
      : "memory");
  }

  do
  {
    ::cuda::std::invoke(__uf, __block_idx);
    if (__is_leader)
    {
      asm volatile(
        "{\n\t"
        ".reg .pred p;\n\t"
        "waitLoop:\n\t\t"
        "mbarrier.try_wait.parity.relaxed.cta.shared.b64 p, [%0], %1;\n\t\t"
        "@!p bra waitLoop;\n\t"
        "}"
        :
        : "r"((int) ::__cvta_generic_to_shared(&__barrier)), "r"((unsigned) __phase)
        : "memory");
      __phase = !__phase;
    }
    ::__syncthreads(); // All threads of prior thread block have "exited".
    // Note: this syncthreads provides the .acquire.cta fence preventing
    // the next query operations from being re-ordered above the poll loop.
    {
      int __success = 0;
      asm volatile("{\n\t"
                   ".reg .pred p;\t\n"
                   ".reg .b128 query_result;");
#    if _CCCL_HAS_INT128()
      asm volatile("mov.b128 query_result, %0;" : : "q"(__result));
#    else // ^^^ _CCCL_HAS_INT128() ^^^ / vvv !_CCCL_HAS_INT128() vvv
      asm volatile("mov.b128 query_result, {%0, %1};" : : "l"(__result.__lo_), "l"(__result.__hi_));
#    endif // ^^^ !_CCCL_HAS_INT128() ^^^
      asm volatile("clusterlaunchcontrol.query_cancel.is_canceled.pred.b128 p, query_result;\n\t"
                   "selp.b32 %0, 1, 0, p;\n\t"
                   "}\n\t"
                   : "=r"(__success));
      if (__success != 1)
      {
        // Invalidating mbarrier and synchronizing before exiting not
        // required since each thread block calls this API at most once.
        break;
      }
    }

    // Read new thread block dimensions
    ::dim3 __b(::cuda::device::__cluster_get_dim<0>(__result), 1, 1);
    if constexpr (__ThreadBlockRank >= 2)
    {
      __b.y = ::cuda::device::__cluster_get_dim<1>(__result);
    }
    if constexpr (__ThreadBlockRank == 3)
    {
      __b.z = ::cuda::device::__cluster_get_dim<2>(__result);
    }
    __block_idx = __b;

    // Wait for all threads to read __result before issuing next async op.
    // generic->generic synchronization
    ::__syncthreads();
    // TODO: only control-warp requires sync, other warps can arrive
    // TODO: double-buffering results+barrier pairs using phase to avoids this sync

    if (__is_leader)
    {
      auto __leader_mask = ::__activemask();
      asm volatile(
        "{\n\t"
        ".reg .pred p;\n\t"
        // elect.sync is a workaround for peeling loop (#nvbug-id)
        "elect.sync _|p, %2;\n\t"
        // generic->async release + acquire synchronization of prior reads:
        // use bi-directional cross-proxy acq_rel fence instead of uni-dir rel; acq; fences.
        "@p fence.proxy.async.shared::cta;\n\t"
        // try to cancel another thread block
        "@p clusterlaunchcontrol.try_cancel.async.shared::cta.mbarrier::complete_tx::bytes.b128 [%0], [%1];\n\t"
        "@p mbarrier.arrive.expect_tx.relaxed.cta.shared::cta.b64 _, [%1], 16;\n\t"
        "}"
        :
        : "r"((int) ::__cvta_generic_to_shared(&__result)),
          "r"((int) ::__cvta_generic_to_shared(&__barrier)),
          "r"(__leader_mask)
        : "memory");
    }
  } while (true);
}

#  else // ^^^ __cccl_ptx_isa >= 870 ^^^ / vvv __cccl_ptx_isa < 870 vvv
template <int __ThreadBlockRank = 3, typename __UnaryFunction = void>
_CCCL_DEVICE_API void __for_each_canceled_block_sm100(::dim3 __block_idx, bool __is_leader, __UnaryFunction __uf)
{
  // We are compiling for SM100 but PTX 8.7 is not supported, so fall back to just calling the function
  ::cuda::std::invoke(::cuda::std::move(__uf), __block_idx);
}
#  endif // ^^^ __cccl_ptx_isa < 870 ^^^

//! This API for implementing work-stealing, repeatedly attempts to cancel the launch of a thread block
//! from the current grid. On success, it invokes the unary function `__uf` before trying again.
//! On failure, it returns.
//!
//! This API does not provide any memory synchronization.
//! This API does not guarantee that any thread will invoke `__uf` with the next block index until all
//! invocatons of `__uf` for the prior block index have returned.
//!
//! Preconditions:
//! - All thread block threads shall call this API exactly once.
//! - Exactly one thread block thread shall call this API with `__is_leader` equals `true`.
template <int __ThreadBlockRank = 3, typename __UnaryFunction = void>
_CCCL_DEVICE_API void __for_each_canceled_block(bool __is_leader, __UnaryFunction __uf)
{
  static_assert(__ThreadBlockRank >= 1 && __ThreadBlockRank <= 3, "ThreadBlockRank out-of-range [1, 3].");
  static_assert(::cuda::std::is_invocable_r_v<void, __UnaryFunction, ::dim3>,
                "__for_each_canceled_block first argument requires an UnaryFunction with signature: void(dim3).\n"
                "For example, call with lambda: __for_each_canceled_block([](dim3 block_idx) { ... });");
  ::dim3 __block_idx = ::dim3(blockIdx.x, 1, 1);
  if constexpr (__ThreadBlockRank >= 2)
  {
    __block_idx = ::dim3(blockIdx.x, blockIdx.y, 1);
  }
  if constexpr (__ThreadBlockRank >= 3)
  {
    __block_idx = ::dim3(blockIdx.x, blockIdx.y, blockIdx.z);
  }

  NV_DISPATCH_TARGET(
    NV_PROVIDES_SM_100,
    (::cuda::device::__for_each_canceled_block_sm100(__block_idx, __is_leader, ::cuda::std::move(__uf));),
    NV_ANY_TARGET,
    (::cuda::std::invoke(::cuda::std::move(__uf), __block_idx);))
}

//! @brief This API used to implement work-stealing, repeatedly attempts to cancel the launch of a thread block
//!        from the current grid. On success, it invokes the unary function `__uf` before trying again.
//!        On failure, it returns.
//!
//!        This API does not provide any memory synchronization.
//!        This API does not guarantee that any thread will invoke `__uf` with the next block index until all
//!        invocatons of `__uf` for the prior block index have returned.
//!
//! @pre All thread block threads shall call this API exactly once.
//! @pre Exactly one thread block thread shall call this API with `__is_leader` equals `true`.
template <int __ThreadBlockRank = 3, typename __UnaryFunction = void>
_CCCL_DEVICE_API void for_each_canceled_block(__UnaryFunction __uf)
{
  static_assert(__ThreadBlockRank >= 1 && __ThreadBlockRank <= 3,
                "for_each_canceled_block<ThreadBlockRank>: ThreadBlockRank out-of-range [1, 3].");
  static_assert(::cuda::std::is_invocable_r_v<void, __UnaryFunction, ::dim3>,
                "for_each_canceled_block first argument requires an UnaryFunction with signature: void(dim3).\n"
                "For example, call with lambda: for_each_canceled_block([](dim3 block_idx) { ... });");
  if constexpr (__ThreadBlockRank == 1)
  {
    ::cuda::device::__for_each_canceled_block<1>(threadIdx.x == 0, ::cuda::std::move(__uf));
  }
  else if constexpr (__ThreadBlockRank == 2)
  {
    ::cuda::device::__for_each_canceled_block<2>(threadIdx.x == 0 && threadIdx.y == 0, ::cuda::std::move(__uf));
  }
  else if constexpr (__ThreadBlockRank == 3)
  {
    ::cuda::device::__for_each_canceled_block<3>(
      threadIdx.x == 0 && threadIdx.y == 0 && threadIdx.z == 0, ::cuda::std::move(__uf));
  }
}

_CCCL_END_NAMESPACE_CUDA_DEVICE

_CCCL_BEGIN_NAMESPACE_CUDA

//! @brief This API used to implement work-stealing, repeatedly attempts to cancel the launch of a thread block
//!        from the current grid. On success, it invokes the unary function `__uf` before trying again.
//!        On failure, it returns.
//!
//!        This API does not provide any memory synchronization.
//!        This API does not guarantee that any thread will invoke `__uf` with the next block index until all
//!        invocatons of `__uf` for the prior block index have returned.
//!
//! @pre All thread block threads shall call this API exactly once.
//! @pre Exactly one thread block thread shall call this API with `__is_leader` equals `true`.
//!
//! @deprecated This function was moved to cuda::device:: namespace.
template <int __ThreadBlockRank = 3, typename __UnaryFunction = void>
CCCL_DEPRECATED_BECAUSE("Use cuda::device::for_each_canceled_block instead.")
_CCCL_DEVICE_API void for_each_canceled_block(__UnaryFunction __uf)
{
  ::cuda::device::for_each_canceled_block<__ThreadBlockRank>(::cuda::std::move(__uf));
}

_CCCL_END_NAMESPACE_CUDA

#  include <cuda/std/__cccl/epilogue.h>

#endif // _CCCL_CUDA_COMPILATION()

#endif // _CUDA__FUNCTIONAL_FOR_EACH_CANCELED_H<|MERGE_RESOLUTION|>--- conflicted
+++ resolved
@@ -47,11 +47,7 @@
 #    endif // ^^^ !_CCCL_HAS_INT128() ^^^
 
 template <int _Index>
-<<<<<<< HEAD
-[[nodiscard]] _CCCL_DEVICE _CCCL_HIDE_FROM_ABI unsigned __cluster_get_dim(_QueryCancelResult __result) noexcept
-=======
-[[nodiscard]] _CCCL_DEVICE_API int __cluster_get_dim(__int128 __result) noexcept
->>>>>>> 29492bdb
+[[nodiscard]] _CCCL_DEVICE_API int __cluster_get_dim(_QueryCancelResult __result) noexcept
 {
   unsigned __r;
 
@@ -106,13 +102,8 @@
 template <int __ThreadBlockRank = 3, typename __UnaryFunction = void>
 _CCCL_DEVICE_API void __for_each_canceled_block_sm100(::dim3 __block_idx, bool __is_leader, __UnaryFunction __uf)
 {
-<<<<<<< HEAD
-  __shared__ uint64_t __barrier; // TODO: use 2 barriers and 2 results to avoid last sync threads
+  __shared__ ::cuda::std::uint64_t __barrier; // TODO: use 2 barriers and 2 results to avoid last sync threads
   __shared__ _QueryCancelResult __result;
-=======
-  __shared__ ::cuda::std::uint64_t __barrier; // TODO: use 2 barriers and 2 results to avoid last sync threads
-  __shared__ __int128 __result;
->>>>>>> 29492bdb
   bool __phase = false;
 
   // Initialize barrier and kick-start try_cancel pipeline:
