--- conflicted
+++ resolved
@@ -47,11 +47,7 @@
 }
 
 template <typename _Tp>
-<<<<<<< HEAD
-_CCCL_NODISCARD _LIBCUDACXX_HIDE_FROM_ABI constexpr _Tp __shr(const _Tp __value, int __shift) noexcept
-=======
 [[nodiscard]] _LIBCUDACXX_HIDE_FROM_ABI constexpr _Tp __shr(const _Tp __value, int __shift) noexcept
->>>>>>> 4679e61c
 {
   if (!_CUDA_VSTD::__cccl_default_is_constant_evaluated())
   {
