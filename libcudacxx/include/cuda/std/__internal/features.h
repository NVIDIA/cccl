//===---------------------------------------------------------------------===//
//
// Part of the LLVM Project, under the Apache License v2.0 with LLVM Exceptions.
// See https://llvm.org/LICENSE.txt for license information.
// SPDX-License-Identifier: Apache-2.0 WITH LLVM-exception
// SPDX-FileCopyrightText: Copyright (c) 2024 NVIDIA CORPORATION & AFFILIATES.
//
//===---------------------------------------------------------------------===//

#ifndef _CUDA_STD___INTERNAL_FEATURES_H
#define _CUDA_STD___INTERNAL_FEATURES_H

#include <cuda/__cccl_config>

#if defined(_CCCL_IMPLICIT_SYSTEM_HEADER_GCC)
#  pragma GCC system_header
#elif defined(_CCCL_IMPLICIT_SYSTEM_HEADER_CLANG)
#  pragma clang system_header
#elif defined(_CCCL_IMPLICIT_SYSTEM_HEADER_MSVC)
#  pragma system_header
#endif // no system header

#define _LIBCUDACXX_HAS_CXX20_CHRONO_LITERALS() (!_CCCL_COMPILER(CLANG) || _CCCL_STD_VER >= 2020)
#define _LIBCUDACXX_HAS_EXTERNAL_ATOMIC_IMP()   1
#define _LIBCUDACXX_HAS_MONOTONIC_CLOCK()       0
#define _LIBCUDACXX_HAS_SPACESHIP_OPERATOR()    0

#if _CCCL_HAS_CUDA_COMPILER() || __cpp_aligned_new < 201606
#  define _LIBCUDACXX_HAS_ALIGNED_ALLOCATION() 0
#else
#  define _LIBCUDACXX_HAS_ALIGNED_ALLOCATION() 1
#endif // !_CCCL_HAS_CUDA_COMPILER() && __cpp_aligned_new >= 201606

// We need `is_constant_evaluated` for clang and gcc. MSVC also needs extensive rework
#if !defined(_CCCL_BUILTIN_IS_CONSTANT_EVALUATED)
#  define _LIBCUDACXX_HAS_CONSTEXPR_COMPLEX_OPERATIONS() 0
#elif _CCCL_COMPILER(NVRTC)
#  define _LIBCUDACXX_HAS_CONSTEXPR_COMPLEX_OPERATIONS() 0
#elif _CCCL_COMPILER(MSVC)
#  define _LIBCUDACXX_HAS_CONSTEXPR_COMPLEX_OPERATIONS() 0
#elif _CCCL_CUDA_COMPILER(CLANG)
#  define _LIBCUDACXX_HAS_CONSTEXPR_COMPLEX_OPERATIONS() 0
#else
#  define _LIBCUDACXX_HAS_CONSTEXPR_COMPLEX_OPERATIONS() 1
#endif

#if _LIBCUDACXX_HAS_CONSTEXPR_COMPLEX_OPERATIONS()
#  define _CCCL_CONSTEXPR_COMPLEX constexpr
#else
#  define _CCCL_CONSTEXPR_COMPLEX
#endif // !_LIBCUDACXX_HAS_CONSTEXPR_COMPLEX_OPERATIONS()

#ifndef _LIBCUDACXX_HAS_NO_INCOMPLETE_RANGES
#  define _LIBCUDACXX_HAS_NO_INCOMPLETE_RANGES
#endif // _LIBCUDACXX_HAS_NO_INCOMPLETE_RANGES

// libcu++ requires host device support for its tests. Until then restrict usage to at least 12.2
#if _CCCL_HAS_NVFP16() && _CCCL_CTK_AT_LEAST(12, 2) \
  && (_CCCL_HAS_CUDA_COMPILER() || defined(LIBCUDACXX_ENABLE_HOST_NVFP16))
#  define _LIBCUDACXX_HAS_NVFP16() 1
#else
#  define _LIBCUDACXX_HAS_NVFP16() 0
#endif // _CCCL_HAS_NVFP16() && _CCCL_CTK_AT_LEAST(12, 2)

// libcu++ requires host device support for its tests. Until then restrict usage to at least 12.2
#if _CCCL_HAS_NVBF16() && _CCCL_CTK_AT_LEAST(12, 2)
#  define _LIBCUDACXX_HAS_NVBF16() 1
#else
#  define _LIBCUDACXX_HAS_NVBF16() 0
#endif // _CCCL_HAS_NVBF16() && _CCCL_CTK_AT_LEAST(12, 2)

<<<<<<< HEAD
// NVCC does not have a way of silencing non '_' prefixed UDLs
#if !_CCCL_CUDA_COMPILER(NVCC) && !_CCCL_COMPILER(NVRTC)
#  define _LIBCUDACXX_HAS_STL_LITERALS
#endif // !_CCCL_CUDA_COMPILER(NVCC) && !_CCCL_COMPILER(NVRTC)

// Clang provides 128b atomics as a builtin
#if defined(CCCL_ENABLE_EXPERIMENTAL_HOST_ATOMICS_128B)
#  define _CCCL_HOST_128_ATOMICS_ENABLED() 1
#  define _CCCL_HOST_128_ATOMICS_MAYBE()   0
// GCC does not provide 128b atomics, but they may be available as a library, this requires opt-in usage.
// See: https://gcc.gnu.org/onlinedocs/gcc/x86-Options.html "-mcx16" for more
#elif _CCCL_COMPILER(CLANG) || _CCCL_COMPILER(GCC)
#  define _CCCL_HOST_128_ATOMICS_ENABLED() 0
#  define _CCCL_HOST_128_ATOMICS_MAYBE()   1
#else
#  define _CCCL_HOST_128_ATOMICS_ENABLED() 0
#  define _CCCL_HOST_128_ATOMICS_MAYBE()   0
#endif

=======
>>>>>>> 344641b3
#endif // _CUDA_STD___INTERNAL_FEATURES_H<|MERGE_RESOLUTION|>--- conflicted
+++ resolved
@@ -69,12 +69,6 @@
 #  define _LIBCUDACXX_HAS_NVBF16() 0
 #endif // _CCCL_HAS_NVBF16() && _CCCL_CTK_AT_LEAST(12, 2)
 
-<<<<<<< HEAD
-// NVCC does not have a way of silencing non '_' prefixed UDLs
-#if !_CCCL_CUDA_COMPILER(NVCC) && !_CCCL_COMPILER(NVRTC)
-#  define _LIBCUDACXX_HAS_STL_LITERALS
-#endif // !_CCCL_CUDA_COMPILER(NVCC) && !_CCCL_COMPILER(NVRTC)
-
 // Clang provides 128b atomics as a builtin
 #if defined(CCCL_ENABLE_EXPERIMENTAL_HOST_ATOMICS_128B)
 #  define _CCCL_HOST_128_ATOMICS_ENABLED() 1
@@ -89,6 +83,4 @@
 #  define _CCCL_HOST_128_ATOMICS_MAYBE()   0
 #endif
 
-=======
->>>>>>> 344641b3
 #endif // _CUDA_STD___INTERNAL_FEATURES_H