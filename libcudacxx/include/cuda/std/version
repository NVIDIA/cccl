//===----------------------------------------------------------------------===//
//
// Part of libcu++, the C++ Standard Library for your entire system,
// under the Apache License v2.0 with LLVM Exceptions.
// See https://llvm.org/LICENSE.txt for license information.
// SPDX-License-Identifier: Apache-2.0 WITH LLVM-exception
// SPDX-FileCopyrightText: Copyright (c) 2024 NVIDIA CORPORATION & AFFILIATES.
//
//===----------------------------------------------------------------------===//

#ifndef _CUDA_STD_VERSION
#define _CUDA_STD_VERSION

#include <cuda/std/detail/__config> // IWYU pragma: export

#if defined(_CCCL_IMPLICIT_SYSTEM_HEADER_GCC)
#  pragma GCC system_header
#elif defined(_CCCL_IMPLICIT_SYSTEM_HEADER_CLANG)
#  pragma clang system_header
#elif defined(_CCCL_IMPLICIT_SYSTEM_HEADER_MSVC)
#  pragma system_header
#endif // no system header

// We need to define our own macros to not conflict with the host stl.
// At the same time we want bring in all feature test macros from host
#if _CCCL_HAS_INCLUDE(<version>) // <version> should be the smallest include possible
#  include <version>
#elif !_CCCL_COMPILER(NVRTC)
#  include <ciso646> // otherwise go for the smallest possible header
#endif // !_CCCL_COMPILER(NVRTC)

#define __cccl_lib_bitops                       201907L
#define __cccl_lib_bool_constant                201505L
#define __cccl_lib_bounded_array_traits         201902L
#define __cccl_lib_byte                         201603L
#define __cccl_lib_clamp                        201603L
#define __cccl_lib_endian                       201907L
#define __cccl_lib_forward_like                 202207L
#define __cccl_lib_gcd_lcm                      201606L
#define __cccl_lib_integer_comparison_functions 202002L
#define __cccl_lib_integer_sequence             201304L
#define __cccl_lib_integral_constant_callable   201304L
#define __cccl_lib_is_final                     201402L
#define __cccl_lib_is_nothrow_convertible       201806L
#define __cccl_lib_is_null_pointer              201309L
#define __cccl_lib_is_scoped_enum               202011L
#define __cccl_lib_is_swappable                 201603L
#define __cccl_lib_launder                      201606L
#define __cccl_lib_logical_traits               201510L
#define __cccl_lib_shift                        201806L
#define __cccl_lib_to_address                   201711L
#define __cccl_lib_to_array                     201907L
#define __cccl_lib_to_underlying                202102L
<<<<<<< HEAD
// #define __cpp_lib_tuple_like     202311L // P2819R2 is implemented, but P2165R4 is not yet
#define __cccl_lib_unreachable 202202L
=======
#define __cccl_lib_transparent_operators        201210L
#define __cccl_lib_transformation_trait_aliases 201304L
#define __cccl_lib_tuple_element_t              201402L
// #define __cpp_lib_tuple_like                    202311L // P2819R2 is implemented, but P2165R4 is not yet
#define __cccl_lib_type_identity 201806L
#define __cccl_lib_void_t        201411L

#if !defined(_CCCL_NO_VARIABLE_TEMPLATES)
#  define __cccl_lib_type_trait_variable_templates 201510L
#endif
>>>>>>> 72f39d98

#if _CCCL_STD_VER >= 2014
#  define __cccl_lib_as_const     201510L
#  define __cccl_lib_bit_cast     201806L
#  define __cccl_lib_chrono_udls  201304L
#  define __cccl_lib_complex_udls 201309L
#  ifdef _CCCL_BUILTIN_IS_CONSTANT_EVALUATED
#    define __cccl_lib_constexpr_complex 201711L
#  endif // _CCCL_BUILTIN_IS_CONSTANT_EVALUATED
#  define __cccl_lib_concepts          202002L
#  define __cccl_lib_exchange_function 201304L
#  define __cccl_lib_expected          202211L
// # define __cccl_lib_generic_associative_lookup           201304L
#  define __cccl_lib_invoke                201411L
#  define __cccl_lib_is_invocable          201703L
#  define __cccl_lib_make_reverse_iterator 201402L
// # define __cccl_lib_make_unique                          201304L
#  if !_CCCL_COMPILER(MSVC) || _CCCL_STD_VER >= 2020
#    define __cccl_lib_mdspan 202207L
#  endif // _CCCL_COMPILER(MSVC) && _CCCL_STD_VER >= 2020
#  define __cccl_lib_null_iterators 201304L
#  define __cccl_lib_optional       202110L
// # define __cccl_lib_quoted_string_io                     201304L
#  define __cccl_lib_result_of_sfinae            201210L
#  define __cccl_lib_robust_nonmodifying_seq_ops 201304L
#  ifndef _LIBCUDACXX_HAS_NO_THREADS
// #   define __cccl_lib_shared_timed_mutex                 201402L
#  endif // !_LIBCUDACXX_HAS_NO_THREADS
#  define __cccl_lib_source_location       201907L
#  define __cccl_lib_span                  202311L
#  define __cccl_lib_span_initializer_list 202311L
// # define __cccl_lib_string_udls                          201304L
#  define __cccl_lib_tuples_by_type 201304L
#endif // _CCCL_STD_VER >= 2014

#if _CCCL_STD_VER >= 2017
#  ifdef _CCCL_BUILTIN_ADDRESSOF
#    define __cccl_lib_addressof_constexpr 201603L
#  endif // _CCCL_BUILTIN_ADDRESSOF
// # define __cccl_lib_allocator_traits_is_always_equal     201411L
// # define __cccl_lib_any                                  201606L
#  define __cccl_lib_apply           201603L
#  define __cccl_lib_array_constexpr 201603L
#  ifndef _LIBCUDACXX_HAS_NO_THREADS
#    define __cccl_lib_atomic_is_always_lock_free 201603L
#  endif // _LIBCUDACXX_HAS_NO_THREADS
#  define __cccl_lib_bind_front 201907L
// # define __cccl_lib_boyer_moore_searcher                 201603L
#  define __cccl_lib_chrono 201611L
// # define __cccl_lib_enable_shared_from_this              201603L
// # define __cccl_lib_execution                            201603L
// # define __cccl_lib_filesystem                           201703L
// #  define __cccl_lib_hardware_interference_size 201703L
#  ifdef _CCCL_BUILTIN_HAS_UNIQUE_OBJECT_REPRESENTATIONS
#    define __cccl_lib_has_unique_object_representations 201606L
#  endif // _CCCL_BUILTIN_HAS_UNIQUE_OBJECT_REPRESENTATIONS
#  define __cccl_lib_hypot 201603L
// # define __cccl_lib_incomplete_container_elements        201505L
#  ifndef _LIBCUDACXX_HAS_NO_IS_AGGREGATE
#    define __cccl_lib_is_aggregate 201703L
#  endif // _LIBCUDACXX_HAS_NO_IS_AGGREGATE
#  define __cccl_lib_make_from_tuple 201606L
// # define __cccl_lib_map_try_emplace                      201411L
// # define __cccl_lib_math_special_functions               201603L
// # define __cccl_lib_memory_resource                      201603L
// # define __cccl_lib_node_extract                         201606L
// # define __cccl_lib_nonmember_container_access           201411L
#  define __cccl_lib_not_fn 201603L
// # define __cccl_lib_parallel_algorithm                   201603L
// # define __cccl_lib_raw_memory_algorithms                201606L
// # define __cccl_lib_sample                               201603L
// # define __cccl_lib_scoped_lock                          201703L
#  if !defined(_LIBCUDACXX_HAS_NO_THREADS)
// #   define __cccl_lib_shared_mutex                       201505L
#  endif
// # define __cccl_lib_shared_ptr_arrays                    201611L
// # define __cccl_lib_shared_ptr_weak_type                 201606L
// # define __cccl_lib_string_view                          201606L
// # define __cccl_lib_to_chars                             201611L
// #  define __cccl_lib_uncaught_exceptions           201411L
// #  define __cccl_lib_unordered_map_try_emplace     201411L
#  define __cccl_lib_variant 201606L
#endif // _CCCL_STD_VER >= 2017

#if _CCCL_STD_VER >= 2020
#  undef __cccl_lib_array_constexpr
#  define __cccl_lib_array_constexpr 201811L
// # define __cccl_lib_assume_aligned                       201811L
#  define __cccl_lib_atomic_flag_test              201907L
#  define __cccl_lib_atomic_float                  201711L
#  define __cccl_lib_atomic_lock_free_type_aliases 201907L
#  ifndef _LIBCUDACXX_HAS_NO_THREADS
#    define __cccl_lib_atomic_ref 201806L
#  endif // !_LIBCUDACXX_HAS_NO_THREADS
// # define __cccl_lib_atomic_shared_ptr                    201711L
#  define __cccl_lib_atomic_value_initialization 201911L
#  define __cccl_lib_atomic_wait                 201907L
#  ifndef _LIBCUDACXX_HAS_NO_THREADS
#    define __cccl_lib_barrier 201907L
#  endif // !_LIBCUDACXX_HAS_NO_THREADS
#  define __cccl_lib_bit_cast 201806L
#  ifndef _LIBCUDACXX_NO_HAS_CHAR8_T
#    define __cccl_lib_char8_t 201811L
#  endif // !_LIBCUDACXX_NO_HAS_CHAR8_T
// # define __cccl_lib_constexpr_algorithms                 201806L
// # define __cccl_lib_constexpr_dynamic_alloc              201907L
#  define __cccl_lib_constexpr_functional 201907L
// # define __cccl_lib_constexpr_iterator                   201811L
// # define __cccl_lib_constexpr_memory                     201811L
// # define __cccl_lib_constexpr_misc                       201811L
// # define __cccl_lib_constexpr_numeric                    201911L
// # define __cccl_lib_constexpr_string                     201907L
// # define __cccl_lib_constexpr_string_view                201811L
// # define __cccl_lib_constexpr_swap_algorithms            201806L
// # define __cccl_lib_constexpr_tuple                      201811L
// # define __cccl_lib_constexpr_utility                    201811L
// # define __cccl_lib_constexpr_vector                     201907L
// # define __cccl_lib_coroutine                            201902L
#  if defined(__cpp_impl_destroying_delete) && __cpp_impl_destroying_delete >= 201806L \
    && defined(__cpp_lib_destroying_delete)
#    define __cccl_lib_destroying_delete 201806L
#  endif
// # define __cccl_lib_erase_if                             201811L
// # undef  __cccl_lib_execution
// # define __cccl_lib_execution                            201902L
// #   define __cccl_lib_format                             202106L
// # define __cccl_lib_generic_unordered_lookup             201811L
// # define __cccl_lib_int_pow2                             202002L
// # define __cccl_lib_interpolate                          201902L
#  ifdef _CCCL_BUILTIN_IS_CONSTANT_EVALUATED
#    define __cccl_lib_is_constant_evaluated 201811L
#  endif // _CCCL_BUILTIN_IS_CONSTANT_EVALUATED
// # define __cccl_lib_is_layout_compatible                 201907L
// # define __cccl_lib_is_pointer_interconvertible          201907L
#  if !defined(_LIBCUDACXX_HAS_NO_THREADS)
// #   define __cccl_lib_jthread                            201911L
#  endif
#  ifndef _LIBCUDACXX_HAS_NO_THREADS
// #   define __cccl_lib_latch                              201907L
#  endif // !_LIBCUDACXX_HAS_NO_THREADS
// # define __cccl_lib_list_remove_return_type              201806L
// # define __cccl_lib_math_constants                       201907L
// # define __cccl_lib_polymorphic_allocator                201902L
// # define __cccl_lib_ranges                               201811L
// # define __cccl_lib_remove_cvref                         201711L
#  ifndef _LIBCUDACXX_HAS_NO_THREADS
// #   define __cccl_lib_semaphore                          201907L
#  endif // !_LIBCUDACXX_HAS_NO_THREADS
// # undef  __cccl_lib_shared_ptr_arrays
// # define __cccl_lib_shared_ptr_arrays                    201707L
// # define __cccl_lib_smart_ptr_for_overwrite              202002L
// # define __cccl_lib_source_location                      201907L
// # define __cccl_lib_ssize                                201902L
// # define __cccl_lib_starts_ends_with                     201711L
// # undef  __cccl_lib_string_view
// # define __cccl_lib_string_view                          201803L
// # define __cccl_lib_syncbuf                              201803L
// # define __cccl_lib_three_way_comparison                 201907L
#  define __cccl_lib_unwrap_ref 201811L
#endif // _CCCL_STD_VER >= 2020

#if _CCCL_STD_VER >= 2023
// # define __cccl_lib_adaptor_iterator_pair_constructor    202106L
// # define __cccl_lib_allocate_at_least                    202106L
// # define __cccl_lib_associative_heterogeneous_erasure    202110L
// # define __cccl_lib_bind_back                            202202L
// # define __cccl_lib_byteswap                             202110L
// # define __cccl_lib_constexpr_bitset                     202207L
// # define __cccl_lib_constexpr_charconv                   202207L
// # define __cccl_lib_constexpr_cmath                      202202L
// # undef  __cccl_lib_constexpr_memory
// # define __cccl_lib_constexpr_memory                     202202L
// # define __cccl_lib_constexpr_typeinfo                   202106L
// # define __cccl_lib_invoke_r                             202106L
// # define __cccl_lib_move_only_function                   202110L
// # define __cccl_lib_out_ptr                              202106L
// # define __cccl_lib_ranges_chunk                         202202L
// # define __cccl_lib_ranges_chunk_by                      202202L
// # define __cccl_lib_ranges_iota                          202202L
// # define __cccl_lib_ranges_join_with                     202202L
// # define __cccl_lib_ranges_slide                         202202L
// # define __cccl_lib_ranges_starts_ends_with              202106L
// # define __cccl_lib_ranges_to_container                  202202L
// # define __cccl_lib_ranges_zip                           202110L
// # define __cccl_lib_reference_from_temporary             202202L
// # define __cccl_lib_spanstream                           202106L
// # define __cccl_lib_stacktrace                           202011L
// # define __cccl_lib_stdatomic_h                          202011L
// # define __cccl_lib_string_contains                      202011L
// # define __cccl_lib_string_resize_and_overwrite          202110L
<<<<<<< HEAD
=======
#  define __cccl_lib_unreachable 202202L
>>>>>>> 72f39d98
#endif // _CCCL_STD_VER >= 2023

#endif // _CUDA_STD_VERSION<|MERGE_RESOLUTION|>--- conflicted
+++ resolved
@@ -51,21 +51,17 @@
 #define __cccl_lib_to_address                   201711L
 #define __cccl_lib_to_array                     201907L
 #define __cccl_lib_to_underlying                202102L
-<<<<<<< HEAD
-// #define __cpp_lib_tuple_like     202311L // P2819R2 is implemented, but P2165R4 is not yet
-#define __cccl_lib_unreachable 202202L
-=======
 #define __cccl_lib_transparent_operators        201210L
 #define __cccl_lib_transformation_trait_aliases 201304L
 #define __cccl_lib_tuple_element_t              201402L
 // #define __cpp_lib_tuple_like                    202311L // P2819R2 is implemented, but P2165R4 is not yet
 #define __cccl_lib_type_identity 201806L
+#define __cccl_lib_unreachable   202202L
 #define __cccl_lib_void_t        201411L
 
 #if !defined(_CCCL_NO_VARIABLE_TEMPLATES)
 #  define __cccl_lib_type_trait_variable_templates 201510L
 #endif
->>>>>>> 72f39d98
 
 #if _CCCL_STD_VER >= 2014
 #  define __cccl_lib_as_const     201510L
@@ -256,10 +252,6 @@
 // # define __cccl_lib_stdatomic_h                          202011L
 // # define __cccl_lib_string_contains                      202011L
 // # define __cccl_lib_string_resize_and_overwrite          202110L
-<<<<<<< HEAD
-=======
-#  define __cccl_lib_unreachable 202202L
->>>>>>> 72f39d98
 #endif // _CCCL_STD_VER >= 2023
 
 #endif // _CUDA_STD_VERSION