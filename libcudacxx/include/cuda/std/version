//===----------------------------------------------------------------------===//
//
// Part of libcu++, the C++ Standard Library for your entire system,
// under the Apache License v2.0 with LLVM Exceptions.
// See https://llvm.org/LICENSE.txt for license information.
// SPDX-License-Identifier: Apache-2.0 WITH LLVM-exception
// SPDX-FileCopyrightText: Copyright (c) 2024 NVIDIA CORPORATION & AFFILIATES.
//
//===----------------------------------------------------------------------===//

#ifndef _CUDA_STD_VERSION
#define _CUDA_STD_VERSION

#include <cuda/std/detail/__config> // IWYU pragma: export

#if defined(_CCCL_IMPLICIT_SYSTEM_HEADER_GCC)
#  pragma GCC system_header
#elif defined(_CCCL_IMPLICIT_SYSTEM_HEADER_CLANG)
#  pragma clang system_header
#elif defined(_CCCL_IMPLICIT_SYSTEM_HEADER_MSVC)
#  pragma system_header
#endif // no system header

// We need to define our own macros to not conflict with the host stl.
// At the same time we want bring in all feature test macros from host
#if _CCCL_HAS_INCLUDE(<version>) // <version> should be the smallest include possible
#  include <version>
#elif !_CCCL_COMPILER(NVRTC)
#  include <ciso646> // otherwise go for the smallest possible header
#endif // !_CCCL_COMPILER(NVRTC)

<<<<<<< HEAD
#define __cccl_lib_unreachable 202202L
=======
#define __cccl_lib_to_underlying 202102L
>>>>>>> 8994dc47

#if _CCCL_STD_VER >= 2014
#  define __cccl_lib_bit_cast     201806L
#  define __cccl_lib_chrono_udls  201304L
#  define __cccl_lib_complex_udls 201309L
#  ifdef _CCCL_BUILTIN_IS_CONSTANT_EVALUATED
#    define __cccl_lib_constexpr_complex 201711L
#  endif // _CCCL_BUILTIN_IS_CONSTANT_EVALUATED
#  define __cccl_lib_concepts          202002L
#  define __cccl_lib_exchange_function 201304L
#  define __cccl_lib_expected          202211L
// # define __cccl_lib_generic_associative_lookup           201304L
#  define __cccl_lib_integer_sequence           201304L
#  define __cccl_lib_integral_constant_callable 201304L
#  define __cccl_lib_is_final                   201402L
#  define __cccl_lib_is_null_pointer            201309L
#  define __cccl_lib_make_reverse_iterator      201402L
// # define __cccl_lib_make_unique                          201304L
#  if !defined(_CCCL_COMPILER_MSVC) || _CCCL_STD_VER >= 2020
#    define __cccl_lib_mdspan 202207L
#  endif // _CCCL_COMPILER_MSVC && _CCCL_STD_VER >= 2020
#  define __cccl_lib_null_iterators 201304L
#  define __cccl_lib_optional       202110L
// # define __cccl_lib_quoted_string_io                     201304L
#  define __cccl_lib_result_of_sfinae            201210L
#  define __cccl_lib_robust_nonmodifying_seq_ops 201304L
#  ifndef _LIBCUDACXX_HAS_NO_THREADS
// #   define __cccl_lib_shared_timed_mutex                 201402L
#  endif // !_LIBCUDACXX_HAS_NO_THREADS
#  define __cccl_lib_source_location 201907L
#  define __cccl_lib_span            202002L
// # define __cccl_lib_string_udls                          201304L
#  define __cccl_lib_transformation_trait_aliases 201304L
#  define __cccl_lib_transparent_operators        201210L
#  define __cccl_lib_tuple_element_t              201402L
#  define __cccl_lib_tuples_by_type               201304L
#endif // _CCCL_STD_VER >= 2014

#if _CCCL_STD_VER >= 2017
#  ifdef _CCCL_BUILTIN_ADDRESSOF
#    define __cccl_lib_addressof_constexpr 201603L
#  endif // _CCCL_BUILTIN_ADDRESSOF
// # define __cccl_lib_allocator_traits_is_always_equal     201411L
// # define __cccl_lib_any                                  201606L
#  define __cccl_lib_apply           201603L
#  define __cccl_lib_array_constexpr 201603L
#  define __cccl_lib_as_const        201510L
#  ifndef _LIBCUDACXX_HAS_NO_THREADS
#    define __cccl_lib_atomic_is_always_lock_free 201603L
#  endif // _LIBCUDACXX_HAS_NO_THREADS
#  define __cccl_lib_bind_front    201907L
#  define __cccl_lib_bool_constant 201505L
// # define __cccl_lib_boyer_moore_searcher                 201603L
#  define __cccl_lib_byte   201603L
#  define __cccl_lib_chrono 201611L
// # define __cccl_lib_clamp                                201603L
// # define __cccl_lib_enable_shared_from_this              201603L
// # define __cccl_lib_execution                            201603L
// # define __cccl_lib_filesystem                           201703L
#  define __cccl_lib_gcd_lcm                    201606L
#  define __cccl_lib_hardware_interference_size 201703L
#  ifdef _CCCL_BUILTIN_HAS_UNIQUE_OBJECT_REPRESENTATIONS
#    define __cccl_lib_has_unique_object_representations 201606L
#  endif // _CCCL_BUILTIN_HAS_UNIQUE_OBJECT_REPRESENTATIONS
#  define __cccl_lib_hypot 201603L
// # define __cccl_lib_incomplete_container_elements        201505L
#  define __cccl_lib_invoke 201411L
#  ifndef _LIBCUDACXX_HAS_NO_IS_AGGREGATE
#    define __cccl_lib_is_aggregate 201703L
#  endif // _LIBCUDACXX_HAS_NO_IS_AGGREGATE
#  define __cccl_lib_is_invocable    201703L
#  define __cccl_lib_is_swappable    201603L
#  define __cccl_lib_launder         201606L
#  define __cccl_lib_logical_traits  201510L
#  define __cccl_lib_make_from_tuple 201606L
// # define __cccl_lib_map_try_emplace                      201411L
// # define __cccl_lib_math_special_functions               201603L
// # define __cccl_lib_memory_resource                      201603L
// # define __cccl_lib_node_extract                         201606L
// # define __cccl_lib_nonmember_container_access           201411L
#  define __cccl_lib_not_fn 201603L
// # define __cccl_lib_parallel_algorithm                   201603L
// # define __cccl_lib_raw_memory_algorithms                201606L
// # define __cccl_lib_sample                               201603L
// # define __cccl_lib_scoped_lock                          201703L
#  if !defined(_LIBCUDACXX_HAS_NO_THREADS)
// #   define __cccl_lib_shared_mutex                       201505L
#  endif
// # define __cccl_lib_shared_ptr_arrays                    201611L
// # define __cccl_lib_shared_ptr_weak_type                 201606L
// # define __cccl_lib_string_view                          201606L
// # define __cccl_lib_to_chars                             201611L
#  define __cccl_lib_type_trait_variable_templates 201510L
#  define __cccl_lib_uncaught_exceptions           201411L
#  define __cccl_lib_unordered_map_try_emplace     201411L
#  define __cccl_lib_variant                       201606L
#  define __cccl_lib_void_t                        201411L
#endif // _CCCL_STD_VER >= 2017

#if _CCCL_STD_VER >= 2020
#  undef __cccl_lib_array_constexpr
#  define __cccl_lib_array_constexpr 201811L
// # define __cccl_lib_assume_aligned                       201811L
#  define __cccl_lib_atomic_flag_test              201907L
#  define __cccl_lib_atomic_float                  201711L
#  define __cccl_lib_atomic_lock_free_type_aliases 201907L
#  ifndef _LIBCUDACXX_HAS_NO_THREADS
#    define __cccl_lib_atomic_ref 201806L
#  endif // !_LIBCUDACXX_HAS_NO_THREADS
// # define __cccl_lib_atomic_shared_ptr                    201711L
#  define __cccl_lib_atomic_value_initialization 201911L
#  define __cccl_lib_atomic_wait                 201907L
#  ifndef _LIBCUDACXX_HAS_NO_THREADS
#    define __cccl_lib_barrier 201907L
#  endif // !_LIBCUDACXX_HAS_NO_THREADS
#  define __cccl_lib_bit_cast             201806L
#  define __cccl_lib_bitops               201907L
#  define __cccl_lib_bounded_array_traits 201902L
#  ifndef _LIBCUDACXX_NO_HAS_CHAR8_T
#    define __cccl_lib_char8_t 201811L
#  endif // !_LIBCUDACXX_NO_HAS_CHAR8_T
// # define __cccl_lib_constexpr_algorithms                 201806L
// # define __cccl_lib_constexpr_dynamic_alloc              201907L
#  define __cccl_lib_constexpr_functional 201907L
// # define __cccl_lib_constexpr_iterator                   201811L
// # define __cccl_lib_constexpr_memory                     201811L
// # define __cccl_lib_constexpr_misc                       201811L
// # define __cccl_lib_constexpr_numeric                    201911L
// # define __cccl_lib_constexpr_string                     201907L
// # define __cccl_lib_constexpr_string_view                201811L
// # define __cccl_lib_constexpr_swap_algorithms            201806L
// # define __cccl_lib_constexpr_tuple                      201811L
// # define __cccl_lib_constexpr_utility                    201811L
// # define __cccl_lib_constexpr_vector                     201907L
// # define __cccl_lib_coroutine                            201902L
#  if defined(__cpp_impl_destroying_delete) && __cpp_impl_destroying_delete >= 201806L \
    && defined(__cpp_lib_destroying_delete)
#    define __cccl_lib_destroying_delete 201806L
#  endif
// # define __cccl_lib_endian                               201907L
// # define __cccl_lib_erase_if                             201811L
// # undef  __cccl_lib_execution
// # define __cccl_lib_execution                            201902L
// #   define __cccl_lib_format                             202106L
// # define __cccl_lib_generic_unordered_lookup             201811L
// # define __cccl_lib_int_pow2                             202002L
// # define __cccl_lib_integer_comparison_functions         202002L
// # define __cccl_lib_interpolate                          201902L
#  ifdef _CCCL_BUILTIN_IS_CONSTANT_EVALUATED
#    define __cccl_lib_is_constant_evaluated 201811L
#  endif // _CCCL_BUILTIN_IS_CONSTANT_EVALUATED
// # define __cccl_lib_is_layout_compatible                 201907L
#  define __cccl_lib_is_nothrow_convertible 201806L
// # define __cccl_lib_is_pointer_interconvertible          201907L
#  if !defined(_LIBCUDACXX_HAS_NO_THREADS)
// #   define __cccl_lib_jthread                            201911L
#  endif
#  ifndef _LIBCUDACXX_HAS_NO_THREADS
// #   define __cccl_lib_latch                              201907L
#  endif // !_LIBCUDACXX_HAS_NO_THREADS
// # define __cccl_lib_list_remove_return_type              201806L
// # define __cccl_lib_math_constants                       201907L
// # define __cccl_lib_polymorphic_allocator                201902L
// # define __cccl_lib_ranges                               201811L
// # define __cccl_lib_remove_cvref                         201711L
#  ifndef _LIBCUDACXX_HAS_NO_THREADS
// #   define __cccl_lib_semaphore                          201907L
#  endif // !_LIBCUDACXX_HAS_NO_THREADS
// # undef  __cccl_lib_shared_ptr_arrays
// # define __cccl_lib_shared_ptr_arrays                    201707L
// # define __cccl_lib_shift                                201806L
// # define __cccl_lib_smart_ptr_for_overwrite              202002L
// # define __cccl_lib_source_location                      201907L
// # define __cccl_lib_ssize                                201902L
// # define __cccl_lib_starts_ends_with                     201711L
// # undef  __cccl_lib_string_view
// # define __cccl_lib_string_view                          201803L
// # define __cccl_lib_syncbuf                              201803L
// # define __cccl_lib_three_way_comparison                 201907L
// # define __cccl_lib_to_address                           201711L
// # define __cccl_lib_to_array                             201907L
// # define __cccl_lib_type_identity                        201806L
#  define __cccl_lib_unwrap_ref 201811L
#endif // _CCCL_STD_VER >= 2020

#if _CCCL_STD_VER >= 2023
// # define __cccl_lib_adaptor_iterator_pair_constructor    202106L
// # define __cccl_lib_allocate_at_least                    202106L
// # define __cccl_lib_associative_heterogeneous_erasure    202110L
// # define __cccl_lib_bind_back                            202202L
// # define __cccl_lib_byteswap                             202110L
// # define __cccl_lib_constexpr_bitset                     202207L
// # define __cccl_lib_constexpr_charconv                   202207L
// # define __cccl_lib_constexpr_cmath                      202202L
// # undef  __cccl_lib_constexpr_memory
// # define __cccl_lib_constexpr_memory                     202202L
// # define __cccl_lib_constexpr_typeinfo                   202106L
#  define __cccl_lib_forward_like 202207L
// # define __cccl_lib_invoke_r                             202106L
#  define __cccl_lib_is_scoped_enum 202011L
// # define __cccl_lib_move_only_function                   202110L
// # define __cccl_lib_out_ptr                              202106L
// # define __cccl_lib_ranges_chunk                         202202L
// # define __cccl_lib_ranges_chunk_by                      202202L
// # define __cccl_lib_ranges_iota                          202202L
// # define __cccl_lib_ranges_join_with                     202202L
// # define __cccl_lib_ranges_slide                         202202L
// # define __cccl_lib_ranges_starts_ends_with              202106L
// # define __cccl_lib_ranges_to_container                  202202L
// # define __cccl_lib_ranges_zip                           202110L
// # define __cccl_lib_reference_from_temporary             202202L
// # define __cccl_lib_spanstream                           202106L
// # define __cccl_lib_stacktrace                           202011L
// # define __cccl_lib_stdatomic_h                          202011L
// # define __cccl_lib_string_contains                      202011L
// # define __cccl_lib_string_resize_and_overwrite          202110L
<<<<<<< HEAD
#  define __cccl_lib_to_underlying 202102L
=======
#  define __cccl_lib_unreachable 202202L
>>>>>>> 8994dc47

#endif // _CCCL_STD_VER >= 2023

#endif // _CUDA_STD_VERSION<|MERGE_RESOLUTION|>--- conflicted
+++ resolved
@@ -29,11 +29,8 @@
 #  include <ciso646> // otherwise go for the smallest possible header
 #endif // !_CCCL_COMPILER(NVRTC)
 
-<<<<<<< HEAD
+#define __cccl_lib_to_underlying 202102L
 #define __cccl_lib_unreachable 202202L
-=======
-#define __cccl_lib_to_underlying 202102L
->>>>>>> 8994dc47
 
 #if _CCCL_STD_VER >= 2014
 #  define __cccl_lib_bit_cast     201806L
@@ -250,11 +247,6 @@
 // # define __cccl_lib_stdatomic_h                          202011L
 // # define __cccl_lib_string_contains                      202011L
 // # define __cccl_lib_string_resize_and_overwrite          202110L
-<<<<<<< HEAD
-#  define __cccl_lib_to_underlying 202102L
-=======
-#  define __cccl_lib_unreachable 202202L
->>>>>>> 8994dc47
 
 #endif // _CCCL_STD_VER >= 2023
 
