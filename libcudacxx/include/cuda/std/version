--- conflicted
+++ resolved
@@ -29,13 +29,9 @@
 #  include <ciso646> // otherwise go for the smallest possible header
 #endif // !_CCCL_COMPILER(NVRTC)
 
-<<<<<<< HEAD
 #define __cccl_lib_integer_comparison_functions 202002L
+#define __cccl_lib_is_scoped_enum               202011L
 #define __cccl_lib_to_underlying                202102L
-=======
-#define __cccl_lib_is_scoped_enum 202011L
-#define __cccl_lib_to_underlying  202102L
->>>>>>> c30f6080
 // #define __cpp_lib_tuple_like     202311L // P2819R2 is implemented, but P2165R4 is not yet
 
 #if _CCCL_STD_VER >= 2014
