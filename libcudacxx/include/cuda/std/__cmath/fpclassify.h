--- conflicted
+++ resolved
@@ -86,15 +86,9 @@
   else
   {
     const auto __storage = _CUDA_VSTD::__fp_get_storage(__x);
-<<<<<<< HEAD
-    if ((__storage & __fp_exp_mask_v<_Tp>) == 0)
-    {
-      return (__storage & __fp_mant_mask_v<_Tp>) ? FP_SUBNORMAL : FP_ZERO;
-=======
     if ((__storage & __fp_exp_mask_of_v<_Tp>) == 0)
     {
       return (__storage & __fp_mant_mask_of_v<_Tp>) ? FP_SUBNORMAL : FP_ZERO;
->>>>>>> 4679e61c
     }
     return FP_NORMAL;
   }
@@ -142,22 +136,14 @@
 #endif // _CCCL_HAS_LONG_DOUBLE()
 
 #if _CCCL_HAS_NVFP16()
-<<<<<<< HEAD
-_CCCL_NODISCARD _LIBCUDACXX_HIDE_FROM_ABI constexpr int fpclassify(__half __x) noexcept
-=======
 [[nodiscard]] _LIBCUDACXX_HIDE_FROM_ABI constexpr int fpclassify(__half __x) noexcept
->>>>>>> 4679e61c
 {
   return _CUDA_VSTD::__fpclassify_impl(__x);
 }
 #endif // _CCCL_HAS_NVFP16()
 
 #if _CCCL_HAS_NVBF16()
-<<<<<<< HEAD
-_CCCL_NODISCARD _LIBCUDACXX_HIDE_FROM_ABI constexpr int fpclassify(__nv_bfloat16 __x) noexcept
-=======
 [[nodiscard]] _LIBCUDACXX_HIDE_FROM_ABI constexpr int fpclassify(__nv_bfloat16 __x) noexcept
->>>>>>> 4679e61c
 {
   return _CUDA_VSTD::__fpclassify_impl(__x);
 }
@@ -180,11 +166,7 @@
 #if _CCCL_HAS_NVFP8_E8M0()
 [[nodiscard]] _LIBCUDACXX_HIDE_FROM_ABI constexpr int fpclassify(__nv_fp8_e8m0 __x) noexcept
 {
-<<<<<<< HEAD
-  return ((__x.__x & __fp_exp_mask_v<__nv_fp8_e8m0>) == __fp_exp_mask_v<__nv_fp8_e8m0>) ? FP_NAN : FP_NORMAL;
-=======
   return ((__x.__x & __fp_exp_mask_of_v<__nv_fp8_e8m0>) == __fp_exp_mask_of_v<__nv_fp8_e8m0>) ? FP_NAN : FP_NORMAL;
->>>>>>> 4679e61c
 }
 #endif // _CCCL_HAS_NVFP8_E8M0()
 
