--- conflicted
+++ resolved
@@ -105,42 +105,24 @@
     {
       if (!::cuda::std::__cccl_default_is_constant_evaluated())
       {
-<<<<<<< HEAD
-#if _CCCL_HAS_FLOAT128_CUDA_FUNCTIONS()
-=======
 #if _CCCL_HAS_FLOAT128()
->>>>>>> 8c815d34
         if constexpr (is_same_v<_Tp, __float128>)
         {
           NV_IF_TARGET(NV_PROVIDES_SM_100, (return ::__nv_fp128_fmax(__x, __y);))
         }
-<<<<<<< HEAD
-#endif // _CCCL_HAS_FLOAT128_CUDA_FUNCTIONS()
-        if constexpr (is_floating_point_v<_Tp>)
-        {
-#if _CCCL_USE_BUILTIN_FMAX()
-
-=======
         else
 #endif // _CCCL_HAS_FLOAT128()
 #if _CCCL_USE_BUILTIN_FMAX()
           if constexpr (is_floating_point_v<_Tp>)
         {
->>>>>>> 8c815d34
 // GCC builtins do not treat NaN properly
 #  if _CCCL_COMPILER(GCC)
           NV_IF_TARGET(NV_IS_DEVICE, (return ::cuda::std::__with_builtin_fmax(__x, __y);))
 #  else // ^^^ _CCCL_COMPILER(GCC) ^^^ / vvv !_CCCL_COMPILER(GCC)
           return ::cuda::std::__with_builtin_fmax(__x, __y);
 #  endif // !_CCCL_COMPILER(GCC)
-<<<<<<< HEAD
-
+        }
 #endif // _CCCL_USE_BUILTIN_FMAX
-        }
-=======
-        }
-#endif // _CCCL_USE_BUILTIN_FMAX
->>>>>>> 8c815d34
       }
       if (::cuda::std::isnan(__x))
       {
@@ -248,41 +230,23 @@
     {
       if (!::cuda::std::__cccl_default_is_constant_evaluated())
       {
-<<<<<<< HEAD
-#if _CCCL_HAS_FLOAT128_CUDA_FUNCTIONS()
-=======
 #if _CCCL_HAS_FLOAT128()
->>>>>>> 8c815d34
         if constexpr (is_same_v<_Tp, __float128>)
         {
           NV_IF_TARGET(NV_PROVIDES_SM_100, (return ::__nv_fp128_fmin(__x, __y);))
         }
-<<<<<<< HEAD
-#endif // _CCCL_HAS_FLOAT128_CUDA_FUNCTIONS()
-        if constexpr (is_floating_point_v<_Tp>)
-        {
-#if _CCCL_USE_BUILTIN_FMAX()
-
-=======
 #endif // _CCCL_HAS_FLOAT128()
 #if _CCCL_USE_BUILTIN_FMAX()
         if constexpr (is_floating_point_v<_Tp>)
         {
->>>>>>> 8c815d34
 // GCC builtins do not treat NaN properly
 #  if _CCCL_COMPILER(GCC)
           NV_IF_TARGET(NV_IS_DEVICE, (return ::cuda::std::__with_builtin_fmin(__x, __y);))
 #  else // ^^^ _CCCL_COMPILER(GCC) ^^^ / vvv !_CCCL_COMPILER(GCC)
           return ::cuda::std::__with_builtin_fmin(__x, __y);
 #  endif // !_CCCL_COMPILER(GCC)
-<<<<<<< HEAD
-
+        }
 #endif // _CCCL_USE_BUILTIN_FMAX
-        }
-=======
-        }
-#endif // _CCCL_USE_BUILTIN_FMAX
->>>>>>> 8c815d34
       }
       if (::cuda::std::isnan(__x))
       {
