--- conflicted
+++ resolved
@@ -62,7 +62,6 @@
 }
 #endif // _CCCL_HAS_LONG_DOUBLE()
 
-<<<<<<< HEAD
 template <class _Tp>
 _CCCL_NODISCARD _LIBCUDACXX_HIDE_FROM_ABI constexpr bool __signbit_impl(_Tp __x) noexcept
 {
@@ -76,10 +75,7 @@
   }
 }
 
-#if _LIBCUDACXX_HAS_NVFP16()
-=======
 #if _CCCL_HAS_NVFP16()
->>>>>>> ce452d87
 _CCCL_NODISCARD _LIBCUDACXX_HIDE_FROM_ABI constexpr bool signbit(__half __x) noexcept
 {
   return _CUDA_VSTD::__signbit_impl(__x);
