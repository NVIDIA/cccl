//===----------------------------------------------------------------------===//
//
// Copyright (c) Facebook, Inc. and its affiliates.
// Copyright (c) 2022 NVIDIA CORPORATION & AFFILIATES. All rights reserved.
//
// Part of libcu++, the C++ Standard Library for your entire system,
// under the Apache License v2.0 with LLVM Exceptions.
// See https://llvm.org/LICENSE.txt for license information.
// SPDX-License-Identifier: Apache-2.0 WITH LLVM-exception
// SPDX-FileCopyrightText: Copyright (c) 2023 NVIDIA CORPORATION & AFFILIATES.
//
//===----------------------------------------------------------------------===//

#ifndef _CUDA___CONCEPTS
#define _CUDA___CONCEPTS

#include <cuda/std/detail/__config>

#if defined(_CCCL_IMPLICIT_SYSTEM_HEADER_GCC)
#  pragma GCC system_header
#elif defined(_CCCL_IMPLICIT_SYSTEM_HEADER_CLANG)
#  pragma clang system_header
#elif defined(_CCCL_IMPLICIT_SYSTEM_HEADER_MSVC)
#  pragma system_header
#endif // no system header

////////////////////////////////////////////////////////////////////////////////
// _CCCL_TEMPLATE
// Usage:
//   _CCCL_TEMPLATE(typename A, typename _Bp)
//     _CCCL_REQUIRES( Concept1<A> _CCCL_AND Concept2<_Bp>)
//   void foo(A a, _Bp b)
//   {}

// Barebones enable if implementation to use outside of cuda::std
template <bool>
struct __cccl_select
{};

template <>
struct __cccl_select<true>
{
  template <class _Tp>
  using type = _Tp;
};

template <bool _Bp, class _Tp = void>
using __cccl_enable_if_t = typename __cccl_select<_Bp>::template type<_Tp>;

template <class _Tp, bool _Bp>
using __cccl_requires_t = typename __cccl_select<_Bp>::template type<_Tp>;

#if (defined(__cpp_concepts) && _CCCL_STD_VER >= 2020) || defined(_CCCL_DOXYGEN_INVOKED)
#  define _CCCL_TEMPLATE(...)               template <__VA_ARGS__>
#  define _CCCL_REQUIRES(...)               requires __VA_ARGS__
#  define _CCCL_AND                         &&
#  define _CCCL_TRAILING_REQUIRES_AUX_(...) requires __VA_ARGS__
#  define _CCCL_TRAILING_REQUIRES(...)      ->__VA_ARGS__ _CCCL_TRAILING_REQUIRES_AUX_
#else // ^^^ __cpp_concepts ^^^ / vvv !__cpp_concepts vvv
#  define _CCCL_TEMPLATE(...)               template <__VA_ARGS__
#  define _CCCL_REQUIRES(...)               , bool __cccl_true_ = true, __cccl_enable_if_t < __VA_ARGS__ && __cccl_true_, int > = 0 >
#  define _CCCL_AND                         &&__cccl_true_, int > = 0, __cccl_enable_if_t <
#  define _CCCL_TRAILING_REQUIRES_AUX_(...) , __VA_ARGS__ >
#  define _CCCL_TRAILING_REQUIRES(...)      ->__cccl_requires_t < __VA_ARGS__ _CCCL_TRAILING_REQUIRES_AUX_
#endif // !__cpp_concepts

#if _CCCL_STD_VER >= 2014

template <class...>
struct __cccl_tag;

template <class>
_LIBCUDACXX_HIDE_FROM_ABI constexpr bool __cccl_is_true()
{
  return true;
}

<<<<<<< HEAD
#  if defined(_CCCL_COMPILER_MSVC)
template <bool _Bp>
_LIBCUDACXX_HIDE_FROM_ABI __cccl_enable_if_t<_Bp> __cccl_requires()
{}
#  else // ^^^ defined(_CCCL_COMPILER_MSVC) ^^^ / vvv !defined(_CCCL_COMPILER_MSVC) vvv
template <bool _Bp, __cccl_enable_if_t<_Bp, int> = 0>
_CCCL_INLINE_VAR constexpr int __cccl_requires = 0;
#  endif // !defined(_CCCL_COMPILER_MSVC)
=======
#  if _CCCL_COMPILER(CLANG) || _CCCL_COMPILER(MSVC)
template <bool _Bp>
_LIBCUDACXX_HIDE_FROM_ABI __cccl_enable_if_t<_Bp> __cccl_requires()
{}
#  else // ^^^ _CCCL_COMPILER(CLANG) || _CCCL_COMPILER(MSVC) ^^^ / vvv other compilers vvv
template <bool _Bp, __cccl_enable_if_t<_Bp, int> = 0>
_CCCL_INLINE_VAR constexpr int __cccl_requires = 0;
#  endif // !_CCCL_COMPILER(CLANG) && !_CCCL_COMPILER(MSVC)
>>>>>>> 83d180f4

template <class _Tp, class... _Args>
_LIBCUDACXX_HIDE_FROM_ABI auto __cccl_make_dependent(_Tp*, __cccl_tag<_Args...>*) -> _Tp;

template <class _Impl, class... _Args>
using __cccl_requires_expr_impl =
  decltype(__cccl_make_dependent(static_cast<_Impl*>(nullptr), static_cast<__cccl_tag<void, _Args...>*>(nullptr)));

// So that we can refer to the ::cuda::std namespace below
_LIBCUDACXX_BEGIN_NAMESPACE_STD
_LIBCUDACXX_END_NAMESPACE_STD

// We put an alias for _CUDA_VSTD here because of a bug in nvcc <12.2
// where a requirement such as:
//
//  { expression } -> ::concept<type>
//
// where ::concept is a fully qualified name, would not compile. The
// _CUDA_VSTD macro is fully qualified.
namespace __cccl_unqualified_cuda_std = _CUDA_VSTD; // NOLINT(misc-unused-alias-decls)

#  if _CCCL_CUDACC_BELOW(12, 2)
#    define _CCCL_CONCEPT_VSTD __cccl_unqualified_cuda_std // must not be fully qualified
#  else
#    define _CCCL_CONCEPT_VSTD _CUDA_VSTD
#  endif

#  define _CCCL_CONCEPT_FRAGMENT_REQS_M0(_REQ) _CCCL_CONCEPT_FRAGMENT_REQS_SELECT_(_REQ)(_REQ)
#  define _CCCL_CONCEPT_FRAGMENT_REQS_M1(_REQ) _CCCL_PP_EXPAND _REQ
#  define _CCCL_CONCEPT_FRAGMENT_REQS_(...)    {_CCCL_PP_FOR_EACH(_CCCL_CONCEPT_FRAGMENT_REQS_M, __VA_ARGS__)}
#  define _CCCL_CONCEPT_FRAGMENT_REQS_SELECT_(_REQ)    \
    _CCCL_PP_CAT3(_CCCL_CONCEPT_FRAGMENT_REQS_SELECT_, \
                  _CCCL_PP_EVAL(_CCCL_PP_CHECK, _CCCL_PP_CAT3(_CCCL_CONCEPT_FRAGMENT_REQS_SELECT_PROBE_, _REQ)))

#  define _CCCL_CONCEPT_FRAGMENT_REQS_SELECT_PROBE_requires _CCCL_PP_PROBE_N(~, 1)
#  define _CCCL_CONCEPT_FRAGMENT_REQS_SELECT_PROBE_noexcept _CCCL_PP_PROBE_N(~, 2)
#  define _CCCL_CONCEPT_FRAGMENT_REQS_SELECT_PROBE_typename _CCCL_PP_PROBE_N(~, 3)
#  define _CCCL_CONCEPT_FRAGMENT_REQS_SELECT_PROBE__Same_as _CCCL_PP_PROBE_N(~, 4)

#  define _CCCL_CONCEPT_FRAGMENT_REQS_SELECT_0 _CCCL_PP_EXPAND
#  define _CCCL_CONCEPT_FRAGMENT_REQS_SELECT_1 _CCCL_CONCEPT_FRAGMENT_REQS_REQUIRES_OR_NOEXCEPT
#  define _CCCL_CONCEPT_FRAGMENT_REQS_SELECT_2 _CCCL_CONCEPT_FRAGMENT_REQS_REQUIRES_OR_NOEXCEPT
#  define _CCCL_CONCEPT_FRAGMENT_REQS_SELECT_3 _CCCL_CONCEPT_FRAGMENT_REQS_REQUIRES_OR_NOEXCEPT
#  define _CCCL_CONCEPT_FRAGMENT_REQS_SELECT_4 _CCCL_CONCEPT_FRAGMENT_REQS_SAME_AS
#  define _CCCL_CONCEPT_FRAGMENT_REQS_REQUIRES_OR_NOEXCEPT(_REQ) \
    _CCCL_PP_CAT4(_CCCL_CONCEPT_FRAGMENT_REQS_REQUIRES_, _REQ)
#  define _CCCL_PP_EAT_TYPENAME_PROBE_typename _CCCL_PP_PROBE(~)
#  define _CCCL_PP_EAT_TYPENAME_SELECT_(_Xp, ...) \
    _CCCL_PP_CAT3(_CCCL_PP_EAT_TYPENAME_SELECT_,  \
                  _CCCL_PP_EVAL(_CCCL_PP_CHECK, _CCCL_PP_CAT3(_CCCL_PP_EAT_TYPENAME_PROBE_, _Xp)))
#  define _CCCL_PP_EAT_TYPENAME_(...)                            \
    _CCCL_PP_EVAL2(_CCCL_PP_EAT_TYPENAME_SELECT_, __VA_ARGS__, ) \
    (__VA_ARGS__)
#  define _CCCL_PP_EAT_TYPENAME_SELECT_0(...) __VA_ARGS__
#  define _CCCL_PP_EAT_TYPENAME_SELECT_1(...) _CCCL_PP_CAT3(_CCCL_PP_EAT_TYPENAME_, __VA_ARGS__)
#  define _CCCL_PP_EAT_TYPENAME_typename

#  if (defined(__cpp_concepts) && _CCCL_STD_VER >= 2020) || defined(_CCCL_DOXYGEN_INVOKED)

#    define _CCCL_CONCEPT concept

#    define _CCCL_CONCEPT_FRAGMENT(_NAME, ...)        concept _NAME = _CCCL_PP_CAT(_CCCL_CONCEPT_FRAGMENT_REQS_, __VA_ARGS__)
#    define _CCCL_CONCEPT_FRAGMENT_REQS_requires(...) requires(__VA_ARGS__) _CCCL_CONCEPT_FRAGMENT_REQS_
#    define _CCCL_CONCEPT_FRAGMENT_REQS_M(_REQ)                             \
      _CCCL_PP_CAT2(_CCCL_CONCEPT_FRAGMENT_REQS_M, _CCCL_PP_IS_PAREN(_REQ)) \
      (_REQ);
#    define _CCCL_CONCEPT_FRAGMENT_REQS_REQUIRES_requires(...) requires __VA_ARGS__
#    define _CCCL_CONCEPT_FRAGMENT_REQS_REQUIRES_typename(...) typename _CCCL_PP_EAT_TYPENAME_(__VA_ARGS__)
#    define _CCCL_CONCEPT_FRAGMENT_REQS_REQUIRES_noexcept(...) \
      {                                                        \
        __VA_ARGS__                                            \
      } noexcept
#    define _CCCL_CONCEPT_FRAGMENT_REQS_SAME_AS(_REQ) \
      {                                               \
        _CCCL_PP_CAT4(_CCCL_PP_EAT_SAME_AS_, _REQ)    \
      } -> _CCCL_CONCEPT_VSTD::same_as<_CCCL_PP_EVAL( \
          _CCCL_CONCEPT_FRAGMENT_REQS_SAME_AS_AUX, _CCCL_PP_CAT4(_CCCL_CONCEPT_FRAGMENT_REQS_SAME_AS_, _REQ))>
#    define _CCCL_PP_EAT_SAME_AS__Same_as(...)
#    define _CCCL_CONCEPT_FRAGMENT_REQS_SAME_AS_AUX(_TYPE, ...) _CCCL_PP_EXPAND _TYPE
#    define _CCCL_CONCEPT_FRAGMENT_REQS_SAME_AS__Same_as(...)   (__VA_ARGS__),

#    define _CCCL_FRAGMENT(_NAME, ...) _NAME<__VA_ARGS__>

#  else

#    define _CCCL_CONCEPT _CCCL_INLINE_VAR constexpr bool

#    define _CCCL_CONCEPT_FRAGMENT(_NAME, ...)                                                                         \
      _LIBCUDACXX_HIDE_FROM_ABI auto _NAME##_CCCL_CONCEPT_FRAGMENT_impl_ _CCCL_CONCEPT_FRAGMENT_REQS_##__VA_ARGS__ > { \
      }                                                                                                                \
      template <class... _As>                                                                                          \
      _LIBCUDACXX_HIDE_FROM_ABI char _NAME##_CCCL_CONCEPT_FRAGMENT_(                                                   \
        ::__cccl_tag<_As...>*, decltype(&_NAME##_CCCL_CONCEPT_FRAGMENT_impl_<_As...>));                                \
      _LIBCUDACXX_HIDE_FROM_ABI char(&_NAME##_CCCL_CONCEPT_FRAGMENT_(...))[2]
#    if defined(_MSC_VER) && !defined(__clang__)
#      define _CCCL_CONCEPT_FRAGMENT_TRUE(...) \
        ::__cccl_is_true<decltype(_CCCL_PP_FOR_EACH(_CCCL_CONCEPT_FRAGMENT_REQS_M, __VA_ARGS__) void())>()
#    else
#      define _CCCL_CONCEPT_FRAGMENT_TRUE(...) \
        !(decltype(_CCCL_PP_FOR_EACH(_CCCL_CONCEPT_FRAGMENT_REQS_M, __VA_ARGS__) void(), false){})
#    endif
#    define _CCCL_CONCEPT_FRAGMENT_REQS_requires(...) (__VA_ARGS__)->__cccl_enable_if_t < _CCCL_CONCEPT_FRAGMENT_REQS_2_
#    define _CCCL_CONCEPT_FRAGMENT_REQS_2_(...)       _CCCL_CONCEPT_FRAGMENT_TRUE(__VA_ARGS__)
#    define _CCCL_CONCEPT_FRAGMENT_REQS_M(_REQ)                             \
      _CCCL_PP_CAT2(_CCCL_CONCEPT_FRAGMENT_REQS_M, _CCCL_PP_IS_PAREN(_REQ)) \
      (_REQ),
#    define _CCCL_CONCEPT_FRAGMENT_REQS_REQUIRES_requires(...) ::__cccl_requires<__VA_ARGS__>
#    define _CCCL_CONCEPT_FRAGMENT_REQS_REQUIRES_typename(...) static_cast<::__cccl_tag<__VA_ARGS__>*>(nullptr)
#    if _CCCL_COMPILER(GCC, <, 14)
// GCC < 14 can't mangle noexcept expressions, so just check that the
// expression is well-formed.
// https://gcc.gnu.org/bugzilla/show_bug.cgi?id=70790
#      define _CCCL_CONCEPT_FRAGMENT_REQS_REQUIRES_noexcept(...) __VA_ARGS__
#    else
#      define _CCCL_CONCEPT_FRAGMENT_REQS_REQUIRES_noexcept(...) ::__cccl_requires<noexcept(__VA_ARGS__)>
#    endif
#    define _CCCL_CONCEPT_FRAGMENT_REQS_SAME_AS(_REQ) \
      ::__cccl_requires<_CUDA_VSTD::same_as<_CCCL_PP_CAT4(_CCCL_CONCEPT_FRAGMENT_REQS_SAME_AS_, _REQ) _CCCL_PP_RPAREN>>
#    define _CCCL_CONCEPT_FRAGMENT_REQS_SAME_AS__Same_as(...) __VA_ARGS__, decltype _CCCL_PP_LPAREN

#    define _CCCL_FRAGMENT(_NAME, ...) \
      (1u == sizeof(_NAME##_CCCL_CONCEPT_FRAGMENT_(static_cast<::__cccl_tag<__VA_ARGS__>*>(nullptr), nullptr)))

#  endif

////////////////////////////////////////////////////////////////////////////////
// _CCCL_REQUIRES_EXPR
// Usage:
//   template <typename T>
//   _CCCL_CONCEPT equality_comparable =
//     _CCCL_REQUIRES_EXPR((T), T const& lhs, T const& rhs) (
//       lhs == rhs,
//       lhs != rhs
//     );
//
// Can only be used as the last requirement in a concept definition.
#  if defined(__cpp_concepts) && _CCCL_STD_VER >= 2020 || defined(_CCCL_DOXYGEN_INVOKED)
#    define _CCCL_REQUIRES_EXPR(_TY, ...) requires(__VA_ARGS__) _CCCL_REQUIRES_EXPR_2
#    define _CCCL_REQUIRES_EXPR_2(...)    {_CCCL_PP_FOR_EACH(_CCCL_CONCEPT_FRAGMENT_REQS_M, __VA_ARGS__)}
#  else
#    define _CCCL_REQUIRES_EXPR_TPARAM_PROBE_variadic _CCCL_PP_PROBE(~)
#    define _CCCL_REQUIRES_EXPR_TPARAM_variadic

#    define _CCCL_REQUIRES_EXPR_DEF_TPARAM(_TY)       \
      , _CCCL_PP_CAT(_CCCL_REQUIRES_EXPR_DEF_TPARAM_, \
                     _CCCL_PP_EVAL(_CCCL_PP_CHECK, _CCCL_PP_CAT(_CCCL_REQUIRES_EXPR_TPARAM_PROBE_, _TY)))(_TY)
#    define _CCCL_REQUIRES_EXPR_DEF_TPARAM_0(_TY) class _TY
#    define _CCCL_REQUIRES_EXPR_DEF_TPARAM_1(_TY) class... _CCCL_PP_CAT(_CCCL_REQUIRES_EXPR_TPARAM_, _TY)

#    define _CCCL_REQUIRES_EXPR_EXPAND_TPARAM(_TY)       \
      , _CCCL_PP_CAT(_CCCL_REQUIRES_EXPR_EXPAND_TPARAM_, \
                     _CCCL_PP_EVAL(_CCCL_PP_CHECK, _CCCL_PP_CAT(_CCCL_REQUIRES_EXPR_TPARAM_PROBE_, _TY)))(_TY)
#    define _CCCL_REQUIRES_EXPR_EXPAND_TPARAM_0(_TY) _TY
#    define _CCCL_REQUIRES_EXPR_EXPAND_TPARAM_1(_TY) _CCCL_PP_CAT(_CCCL_REQUIRES_EXPR_TPARAM_, _TY)...

#    define _CCCL_REQUIRES_EXPR_TPARAMS(...) _CCCL_PP_FOR_EACH(_CCCL_REQUIRES_EXPR_DEF_TPARAM, __VA_ARGS__)

#    define _CCCL_REQUIRES_EXPR_EXPAND_TPARAMS(...) _CCCL_PP_FOR_EACH(_CCCL_REQUIRES_EXPR_EXPAND_TPARAM, __VA_ARGS__)

#    define _CCCL_REQUIRES_EXPR(_TY, ...)                                                                             \
      ::__cccl_requires_expr_impl<                                                                                    \
        struct _CCCL_PP_CAT(__cccl_requires_expr_detail_, __LINE__) _CCCL_REQUIRES_EXPR_EXPAND_TPARAMS                \
          _TY>::__cccl_is_satisfied(static_cast<::__cccl_tag<void _CCCL_REQUIRES_EXPR_EXPAND_TPARAMS _TY>*>(nullptr), \
                                    static_cast<void (*)(__VA_ARGS__)>(nullptr));                                     \
      struct _CCCL_PP_CAT(__cccl_requires_expr_detail_, __LINE__)                                                     \
      {                                                                                                               \
        using __cccl_self_t = _CCCL_PP_CAT(__cccl_requires_expr_detail_, __LINE__);                                   \
        template <class _CCCL_REQUIRES_EXPR_TPARAMS _TY>                                                              \
        _LIBCUDACXX_HIDE_FROM_ABI static auto __cccl_well_formed(__VA_ARGS__) _CCCL_REQUIRES_EXPR_2

#    define _CCCL_REQUIRES_EXPR_2(...)                                                                    \
      ->decltype(_CCCL_PP_FOR_EACH(_CCCL_CONCEPT_FRAGMENT_REQS_M, __VA_ARGS__) void()) {}                 \
      template <class... _Args,                                                                           \
                class _Sig,                                                                               \
                class = decltype(static_cast<_Sig*>(&__cccl_self_t::__cccl_well_formed<_Args...>))>       \
      _LIBCUDACXX_HIDE_FROM_ABI static constexpr bool __cccl_is_satisfied(::__cccl_tag<_Args...>*, _Sig*) \
      {                                                                                                   \
        return true;                                                                                      \
      }                                                                                                   \
      _LIBCUDACXX_HIDE_FROM_ABI static constexpr bool __cccl_is_satisfied(void*, ...)                     \
      {                                                                                                   \
        return false;                                                                                     \
      }                                                                                                   \
      }
#  endif

#endif // _CCCL_STD_VER >= 2014

#endif //_CUDA___CONCEPTS<|MERGE_RESOLUTION|>--- conflicted
+++ resolved
@@ -75,25 +75,14 @@
   return true;
 }
 
-<<<<<<< HEAD
-#  if defined(_CCCL_COMPILER_MSVC)
+#  if _CCCL_COMPILER(MSVC)
 template <bool _Bp>
 _LIBCUDACXX_HIDE_FROM_ABI __cccl_enable_if_t<_Bp> __cccl_requires()
 {}
-#  else // ^^^ defined(_CCCL_COMPILER_MSVC) ^^^ / vvv !defined(_CCCL_COMPILER_MSVC) vvv
+#  else // ^^^ _CCCL_COMPILER(MSVC) ^^^ / vvv !_CCCL_COMPILER(MSVC) vvv
 template <bool _Bp, __cccl_enable_if_t<_Bp, int> = 0>
 _CCCL_INLINE_VAR constexpr int __cccl_requires = 0;
-#  endif // !defined(_CCCL_COMPILER_MSVC)
-=======
-#  if _CCCL_COMPILER(CLANG) || _CCCL_COMPILER(MSVC)
-template <bool _Bp>
-_LIBCUDACXX_HIDE_FROM_ABI __cccl_enable_if_t<_Bp> __cccl_requires()
-{}
-#  else // ^^^ _CCCL_COMPILER(CLANG) || _CCCL_COMPILER(MSVC) ^^^ / vvv other compilers vvv
-template <bool _Bp, __cccl_enable_if_t<_Bp, int> = 0>
-_CCCL_INLINE_VAR constexpr int __cccl_requires = 0;
-#  endif // !_CCCL_COMPILER(CLANG) && !_CCCL_COMPILER(MSVC)
->>>>>>> 83d180f4
+#  endif // !_CCCL_COMPILER(MSVC)
 
 template <class _Tp, class... _Args>
 _LIBCUDACXX_HIDE_FROM_ABI auto __cccl_make_dependent(_Tp*, __cccl_tag<_Args...>*) -> _Tp;
