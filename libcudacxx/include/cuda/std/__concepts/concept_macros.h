--- conflicted
+++ resolved
@@ -207,12 +207,8 @@
 
 #    define _CCCL_FRAGMENT(_NAME, ...) \
       (1u == sizeof(_NAME##_CCCL_CONCEPT_FRAGMENT_(static_cast<::__cccl_tag<__VA_ARGS__>*>(nullptr), nullptr)))
-<<<<<<< HEAD
-#  endif
-=======
 
 #  endif // ^^^ _CCCL_NO_CONCEPTS ^^^
->>>>>>> 159c1c3e
 
 ////////////////////////////////////////////////////////////////////////////////
 // _CCCL_REQUIRES_EXPR
@@ -273,13 +269,8 @@
         return false;                                                                                     \
       }                                                                                                   \
       }
-<<<<<<< HEAD
-#  endif
-#endif // _CCCL_STD_VER >= 2014
-=======
 #  endif // ^^^ _CCCL_NO_CONCEPTS ^^^
 
 #endif // ^^^ !_CCCL_NO_VARIABLE_TEMPLATES ^^^
->>>>>>> 159c1c3e
 
 #endif //_CUDA___CONCEPTS