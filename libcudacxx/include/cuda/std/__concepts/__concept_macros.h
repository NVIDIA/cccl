//===----------------------------------------------------------------------===//
//
// Copyright (c) Facebook, Inc. and its affiliates.
// Copyright (c) 2022 NVIDIA CORPORATION & AFFILIATES. All rights reserved.
//
// Part of libcu++, the C++ Standard Library for your entire system,
// under the Apache License v2.0 with LLVM Exceptions.
// See https://llvm.org/LICENSE.txt for license information.
// SPDX-License-Identifier: Apache-2.0 WITH LLVM-exception
// SPDX-FileCopyrightText: Copyright (c) 2023 NVIDIA CORPORATION & AFFILIATES.
//
//===----------------------------------------------------------------------===//

#ifndef _CUDA___CONCEPTS
#define _CUDA___CONCEPTS

#include <cuda/std/detail/__config>

#if defined(_CCCL_IMPLICIT_SYSTEM_HEADER_GCC)
#  pragma GCC system_header
#elif defined(_CCCL_IMPLICIT_SYSTEM_HEADER_CLANG)
#  pragma clang system_header
#elif defined(_CCCL_IMPLICIT_SYSTEM_HEADER_MSVC)
#  pragma system_header
#endif // no system header

#if _CCCL_STD_VER > 2011

#  define _LIBCUDACXX_PP_CAT_(_Xp, ...) _Xp##__VA_ARGS__
#  define _LIBCUDACXX_PP_CAT(_Xp, ...)  _LIBCUDACXX_PP_CAT_(_Xp, __VA_ARGS__)

#  define _LIBCUDACXX_PP_CAT2_(_Xp, ...) _Xp##__VA_ARGS__
#  define _LIBCUDACXX_PP_CAT2(_Xp, ...)  _LIBCUDACXX_PP_CAT2_(_Xp, __VA_ARGS__)

#  define _LIBCUDACXX_PP_CAT3_(_Xp, ...) _Xp##__VA_ARGS__
#  define _LIBCUDACXX_PP_CAT3(_Xp, ...)  _LIBCUDACXX_PP_CAT3_(_Xp, __VA_ARGS__)

#  define _LIBCUDACXX_PP_CAT4_(_Xp, ...) _Xp##__VA_ARGS__
#  define _LIBCUDACXX_PP_CAT4(_Xp, ...)  _LIBCUDACXX_PP_CAT4_(_Xp, __VA_ARGS__)

#  define _LIBCUDACXX_PP_EVAL_(_Xp, _ARGS) _Xp _ARGS
#  define _LIBCUDACXX_PP_EVAL(_Xp, ...)    _LIBCUDACXX_PP_EVAL_(_Xp, (__VA_ARGS__))

#  define _LIBCUDACXX_PP_EVAL2_(_Xp, _ARGS) _Xp _ARGS
#  define _LIBCUDACXX_PP_EVAL2(_Xp, ...)    _LIBCUDACXX_PP_EVAL2_(_Xp, (__VA_ARGS__))

#  define _LIBCUDACXX_PP_EXPAND(...) __VA_ARGS__
#  define _LIBCUDACXX_PP_EAT(...)

#  define _LIBCUDACXX_PP_CHECK(...)              _LIBCUDACXX_PP_EXPAND(_LIBCUDACXX_PP_CHECK_N(__VA_ARGS__, 0, ))
#  define _LIBCUDACXX_PP_CHECK_N(_Xp, _Num, ...) _Num
#  define _LIBCUDACXX_PP_PROBE(_Xp)              _Xp, 1,
#  define _LIBCUDACXX_PP_PROBE_N(_Xp, _Num)      _Xp, _Num,

#  define _LIBCUDACXX_PP_IS_PAREN(_Xp)       _LIBCUDACXX_PP_CHECK(_LIBCUDACXX_PP_IS_PAREN_PROBE _Xp)
#  define _LIBCUDACXX_PP_IS_PAREN_PROBE(...) _LIBCUDACXX_PP_PROBE(~)

// The final _LIBCUDACXX_PP_EXPAND here is to avoid
// https://stackoverflow.com/questions/5134523/msvc-doesnt-expand-va-args-correctly
#  define _LIBCUDACXX_PP_COUNT(...)              \
    _LIBCUDACXX_PP_EXPAND(_LIBCUDACXX_PP_COUNT_( \
      __VA_ARGS__,                               \
      50,                                        \
      49,                                        \
      48,                                        \
      47,                                        \
      46,                                        \
      45,                                        \
      44,                                        \
      43,                                        \
      42,                                        \
      41,                                        \
      40,                                        \
      39,                                        \
      38,                                        \
      37,                                        \
      36,                                        \
      35,                                        \
      34,                                        \
      33,                                        \
      32,                                        \
      31,                                        \
      30,                                        \
      29,                                        \
      28,                                        \
      27,                                        \
      26,                                        \
      25,                                        \
      24,                                        \
      23,                                        \
      22,                                        \
      21,                                        \
      20,                                        \
      19,                                        \
      18,                                        \
      17,                                        \
      16,                                        \
      15,                                        \
      14,                                        \
      13,                                        \
      12,                                        \
      11,                                        \
      10,                                        \
      9,                                         \
      8,                                         \
      7,                                         \
      6,                                         \
      5,                                         \
      4,                                         \
      3,                                         \
      2,                                         \
      1, ))                                      \
    /**/
#  define _LIBCUDACXX_PP_COUNT_( \
    _01,                         \
    _02,                         \
    _03,                         \
    _04,                         \
    _05,                         \
    _06,                         \
    _07,                         \
    _08,                         \
    _09,                         \
    _10,                         \
    _11,                         \
    _12,                         \
    _13,                         \
    _14,                         \
    _15,                         \
    _16,                         \
    _17,                         \
    _18,                         \
    _19,                         \
    _20,                         \
    _21,                         \
    _22,                         \
    _23,                         \
    _24,                         \
    _25,                         \
    _26,                         \
    _27,                         \
    _28,                         \
    _29,                         \
    _30,                         \
    _31,                         \
    _32,                         \
    _33,                         \
    _34,                         \
    _35,                         \
    _36,                         \
    _37,                         \
    _38,                         \
    _39,                         \
    _40,                         \
    _41,                         \
    _42,                         \
    _43,                         \
    _44,                         \
    _45,                         \
    _46,                         \
    _47,                         \
    _48,                         \
    _49,                         \
    _50,                         \
    _Np,                         \
    ...)                         \
    _Np /**/

#  define _LIBCUDACXX_PP_IIF(_BIT)         _LIBCUDACXX_PP_CAT_(_LIBCUDACXX_PP_IIF_, _BIT)
#  define _LIBCUDACXX_PP_IIF_0(_TRUE, ...) __VA_ARGS__
#  define _LIBCUDACXX_PP_IIF_1(_TRUE, ...) _TRUE

#  define _LIBCUDACXX_PP_LPAREN (
#  define _LIBCUDACXX_PP_RPAREN )

#  define _LIBCUDACXX_PP_NOT(_BIT) _LIBCUDACXX_PP_CAT_(_LIBCUDACXX_PP_NOT_, _BIT)
#  define _LIBCUDACXX_PP_NOT_0     1
#  define _LIBCUDACXX_PP_NOT_1     0

#  define _LIBCUDACXX_PP_EMPTY()
#  define _LIBCUDACXX_PP_COMMA()        ,
#  define _LIBCUDACXX_PP_LBRACE()       {
#  define _LIBCUDACXX_PP_RBRACE()       }
#  define _LIBCUDACXX_PP_COMMA_IIF(_Xp) _LIBCUDACXX_PP_IIF(_Xp)(_LIBCUDACXX_PP_EMPTY, _LIBCUDACXX_PP_COMMA)() /**/

#  define _LIBCUDACXX_PP_FOR_EACH(_Mp, ...) \
    _LIBCUDACXX_PP_FOR_EACH_N(_LIBCUDACXX_PP_COUNT(__VA_ARGS__), _Mp, __VA_ARGS__)
#  define _LIBCUDACXX_PP_FOR_EACH_N(_Np, _Mp, ...)               _LIBCUDACXX_PP_CAT2(_LIBCUDACXX_PP_FOR_EACH_, _Np)(_Mp, __VA_ARGS__)
#  define _LIBCUDACXX_PP_FOR_EACH_1(_Mp, _1)                     _Mp(_1)
#  define _LIBCUDACXX_PP_FOR_EACH_2(_Mp, _1, _2)                 _Mp(_1) _Mp(_2)
#  define _LIBCUDACXX_PP_FOR_EACH_3(_Mp, _1, _2, _3)             _Mp(_1) _Mp(_2) _Mp(_3)
#  define _LIBCUDACXX_PP_FOR_EACH_4(_Mp, _1, _2, _3, _4)         _Mp(_1) _Mp(_2) _Mp(_3) _Mp(_4)
#  define _LIBCUDACXX_PP_FOR_EACH_5(_Mp, _1, _2, _3, _4, _5)     _Mp(_1) _Mp(_2) _Mp(_3) _Mp(_4) _Mp(_5)
#  define _LIBCUDACXX_PP_FOR_EACH_6(_Mp, _1, _2, _3, _4, _5, _6) _Mp(_1) _Mp(_2) _Mp(_3) _Mp(_4) _Mp(_5) _Mp(_6)
#  define _LIBCUDACXX_PP_FOR_EACH_7(_Mp, _1, _2, _3, _4, _5, _6, _7) \
    _Mp(_1) _Mp(_2) _Mp(_3) _Mp(_4) _Mp(_5) _Mp(_6) _Mp(_7)
#  define _LIBCUDACXX_PP_FOR_EACH_8(_Mp, _1, _2, _3, _4, _5, _6, _7, _8) \
    _Mp(_1) _Mp(_2) _Mp(_3) _Mp(_4) _Mp(_5) _Mp(_6) _Mp(_7) _Mp(_8)

#  define _LIBCUDACXX_PP_PROBE_EMPTY_PROBE__LIBCUDACXX_PP_PROBE_EMPTY _LIBCUDACXX_PP_PROBE(~)

#  define _LIBCUDACXX_PP_PROBE_EMPTY()
#  define _LIBCUDACXX_PP_IS_NOT_EMPTY(...)                                                             \
    _LIBCUDACXX_PP_EVAL(                                                                               \
      _LIBCUDACXX_PP_CHECK,                                                                            \
      _LIBCUDACXX_PP_CAT(_LIBCUDACXX_PP_PROBE_EMPTY_PROBE_, _LIBCUDACXX_PP_PROBE_EMPTY __VA_ARGS__())) \
    /**/

#  define _LIBCUDACXX_PP_TAIL(_, ...) __VA_ARGS__

#  define _LIBCUDACXX_CONCEPT_FRAGMENT_REQS_M0(_REQ) _LIBCUDACXX_CONCEPT_FRAGMENT_REQS_SELECT_(_REQ)(_REQ)
#  define _LIBCUDACXX_CONCEPT_FRAGMENT_REQS_M1(_REQ) _LIBCUDACXX_PP_EXPAND _REQ
#  define _LIBCUDACXX_CONCEPT_FRAGMENT_REQS_(...) \
    {_LIBCUDACXX_PP_FOR_EACH(_LIBCUDACXX_CONCEPT_FRAGMENT_REQS_M, __VA_ARGS__)}
#  define _LIBCUDACXX_CONCEPT_FRAGMENT_REQS_SELECT_(_REQ)                                              \
    _LIBCUDACXX_PP_CAT3(                                                                               \
      _LIBCUDACXX_CONCEPT_FRAGMENT_REQS_SELECT_,                                                       \
      _LIBCUDACXX_PP_EVAL(_LIBCUDACXX_PP_CHECK,                                                        \
                          _LIBCUDACXX_PP_CAT3(_LIBCUDACXX_CONCEPT_FRAGMENT_REQS_SELECT_PROBE_, _REQ))) \
    /**/
#  define _LIBCUDACXX_CONCEPT_FRAGMENT_REQS_SELECT_PROBE_requires _LIBCUDACXX_PP_PROBE_N(~, 1)
#  define _LIBCUDACXX_CONCEPT_FRAGMENT_REQS_SELECT_PROBE_noexcept _LIBCUDACXX_PP_PROBE_N(~, 2)
#  define _LIBCUDACXX_CONCEPT_FRAGMENT_REQS_SELECT_PROBE_typename _LIBCUDACXX_PP_PROBE_N(~, 3)
#  define _LIBCUDACXX_CONCEPT_FRAGMENT_REQS_SELECT_PROBE__Same_as _LIBCUDACXX_PP_PROBE_N(~, 4)

#  define _LIBCUDACXX_CONCEPT_FRAGMENT_REQS_SELECT_0 _LIBCUDACXX_PP_EXPAND
#  define _LIBCUDACXX_CONCEPT_FRAGMENT_REQS_SELECT_1 _LIBCUDACXX_CONCEPT_FRAGMENT_REQS_REQUIRES_OR_NOEXCEPT
#  define _LIBCUDACXX_CONCEPT_FRAGMENT_REQS_SELECT_2 _LIBCUDACXX_CONCEPT_FRAGMENT_REQS_REQUIRES_OR_NOEXCEPT
#  define _LIBCUDACXX_CONCEPT_FRAGMENT_REQS_SELECT_3 _LIBCUDACXX_CONCEPT_FRAGMENT_REQS_REQUIRES_OR_NOEXCEPT
#  define _LIBCUDACXX_CONCEPT_FRAGMENT_REQS_SELECT_4 _LIBCUDACXX_CONCEPT_FRAGMENT_REQS_SAME_AS
#  define _LIBCUDACXX_CONCEPT_FRAGMENT_REQS_REQUIRES_OR_NOEXCEPT(_REQ) \
    _LIBCUDACXX_PP_CAT4(_LIBCUDACXX_CONCEPT_FRAGMENT_REQS_REQUIRES_, _REQ)
#  define _LIBCUDACXX_PP_EAT_TYPENAME_PROBE_typename _LIBCUDACXX_PP_PROBE(~)
#  define _LIBCUDACXX_PP_EAT_TYPENAME_SELECT_(_Xp, ...) \
    _LIBCUDACXX_PP_CAT3(                                \
      _LIBCUDACXX_PP_EAT_TYPENAME_SELECT_,              \
      _LIBCUDACXX_PP_EVAL(_LIBCUDACXX_PP_CHECK, _LIBCUDACXX_PP_CAT3(_LIBCUDACXX_PP_EAT_TYPENAME_PROBE_, _Xp)))
#  define _LIBCUDACXX_PP_EAT_TYPENAME_(...)                                  \
    _LIBCUDACXX_PP_EVAL2(_LIBCUDACXX_PP_EAT_TYPENAME_SELECT_, __VA_ARGS__, ) \
    (__VA_ARGS__)
#  define _LIBCUDACXX_PP_EAT_TYPENAME_SELECT_0(...) __VA_ARGS__
#  define _LIBCUDACXX_PP_EAT_TYPENAME_SELECT_1(...) _LIBCUDACXX_PP_CAT3(_LIBCUDACXX_PP_EAT_TYPENAME_, __VA_ARGS__)
#  define _LIBCUDACXX_PP_EAT_TYPENAME_typename

#  if (defined(__cpp_concepts) && _CCCL_STD_VER >= 2020) || defined(_LIBCUDACXX_DOXYGEN_INVOKED)

#    define _LIBCUDACXX_CONCEPT concept

#    define _LIBCUDACXX_CONCEPT_FRAGMENT(_NAME, ...) \
      concept _NAME = _LIBCUDACXX_PP_CAT(_LIBCUDACXX_CONCEPT_FRAGMENT_REQS_, __VA_ARGS__)
#    define _LIBCUDACXX_CONCEPT_FRAGMENT_REQS_requires(...) requires(__VA_ARGS__) _LIBCUDACXX_CONCEPT_FRAGMENT_REQS_
#    define _LIBCUDACXX_CONCEPT_FRAGMENT_REQS_M(_REQ)                                         \
      _LIBCUDACXX_PP_CAT2(_LIBCUDACXX_CONCEPT_FRAGMENT_REQS_M, _LIBCUDACXX_PP_IS_PAREN(_REQ)) \
      (_REQ);
#    define _LIBCUDACXX_CONCEPT_FRAGMENT_REQS_REQUIRES_requires(...) requires __VA_ARGS__
#    define _LIBCUDACXX_CONCEPT_FRAGMENT_REQS_REQUIRES_typename(...) typename _LIBCUDACXX_PP_EAT_TYPENAME_(__VA_ARGS__)
#    define _LIBCUDACXX_CONCEPT_FRAGMENT_REQS_REQUIRES_noexcept(...) \
      {                                                              \
        __VA_ARGS__                                                  \
      } noexcept
#    define _LIBCUDACXX_CONCEPT_FRAGMENT_REQS_SAME_AS(_REQ)       \
      {                                                           \
        _LIBCUDACXX_PP_CAT4(_LIBCUDACXX_PP_EAT_SAME_AS_, _REQ)    \
      } -> _LIBCUDACXX_CONCEPT_VSTD::same_as<_LIBCUDACXX_PP_EVAL( \
          _LIBCUDACXX_CONCEPT_FRAGMENT_REQS_SAME_AS_AUX,          \
          _LIBCUDACXX_PP_CAT4(_LIBCUDACXX_CONCEPT_FRAGMENT_REQS_SAME_AS_, _REQ))>
#    define _LIBCUDACXX_PP_EAT_SAME_AS__Same_as(...)
#    define _LIBCUDACXX_CONCEPT_FRAGMENT_REQS_SAME_AS_AUX(_TYPE, ...) _LIBCUDACXX_PP_EXPAND _TYPE
#    define _LIBCUDACXX_CONCEPT_FRAGMENT_REQS_SAME_AS__Same_as(...)   (__VA_ARGS__),

#    define _LIBCUDACXX_FRAGMENT(_NAME, ...) _NAME<__VA_ARGS__>

#  else

#    define _LIBCUDACXX_CONCEPT _CCCL_INLINE_VAR constexpr bool

#    define _LIBCUDACXX_CONCEPT_FRAGMENT(_NAME, ...)                                            \
      _LIBCUDACXX_HIDE_FROM_ABI auto _NAME##_LIBCUDACXX_CONCEPT_FRAGMENT_impl_                  \
          _LIBCUDACXX_CONCEPT_FRAGMENT_REQS_##__VA_ARGS__                                       \
        >                                                                                       \
      {}                                                                                        \
      template <typename... _As>                                                                \
      _LIBCUDACXX_HIDE_FROM_ABI char _NAME##_LIBCUDACXX_CONCEPT_FRAGMENT_(                      \
        _Concept::_Tag<_As...>*, decltype(&_NAME##_LIBCUDACXX_CONCEPT_FRAGMENT_impl_<_As...>)); \
      _LIBCUDACXX_HIDE_FROM_ABI char(&_NAME##_LIBCUDACXX_CONCEPT_FRAGMENT_(...))[2] /**/
#    if defined(_MSC_VER) && !defined(__clang__)
#      define _LIBCUDACXX_CONCEPT_FRAGMENT_TRUE(...) \
        _Concept::_Is_true<decltype(_LIBCUDACXX_PP_FOR_EACH(_LIBCUDACXX_CONCEPT_FRAGMENT_REQS_M, __VA_ARGS__) void())>()
#    else
#      define _LIBCUDACXX_CONCEPT_FRAGMENT_TRUE(...) \
        !(decltype(_LIBCUDACXX_PP_FOR_EACH(_LIBCUDACXX_CONCEPT_FRAGMENT_REQS_M, __VA_ARGS__) void(), false){})
#    endif
#    define _LIBCUDACXX_CONCEPT_FRAGMENT_REQS_requires(...) \
      (__VA_ARGS__)->_Concept::_Enable_if_t < _LIBCUDACXX_CONCEPT_FRAGMENT_REQS_2_
#    define _LIBCUDACXX_CONCEPT_FRAGMENT_REQS_2_(...) _LIBCUDACXX_CONCEPT_FRAGMENT_TRUE(__VA_ARGS__)
#    define _LIBCUDACXX_CONCEPT_FRAGMENT_REQS_M(_REQ)                                         \
      _LIBCUDACXX_PP_CAT2(_LIBCUDACXX_CONCEPT_FRAGMENT_REQS_M, _LIBCUDACXX_PP_IS_PAREN(_REQ)) \
      (_REQ),
#    define _LIBCUDACXX_CONCEPT_FRAGMENT_REQS_REQUIRES_requires(...) _Concept::_Requires<__VA_ARGS__>
#    define _LIBCUDACXX_CONCEPT_FRAGMENT_REQS_REQUIRES_typename(...) static_cast<_Concept::_Tag<__VA_ARGS__>*>(nullptr)
#    if defined(_CCCL_COMPILER_GCC) && (_CCCL_GCC_VERSION < 140000)
// GCC < 14 can't mangle noexcept expressions, so just check that the
// expression is well-formed.
// https://gcc.gnu.org/bugzilla/show_bug.cgi?id=70790
#      define _LIBCUDACXX_CONCEPT_FRAGMENT_REQS_REQUIRES_noexcept(...) __VA_ARGS__
#    else
#      define _LIBCUDACXX_CONCEPT_FRAGMENT_REQS_REQUIRES_noexcept(...) _Concept::_Requires<noexcept(__VA_ARGS__)>
#    endif
#    define _LIBCUDACXX_CONCEPT_FRAGMENT_REQS_SAME_AS(_REQ)        \
      _Concept::_Requires<_CUDA_VSTD::same_as<_LIBCUDACXX_PP_CAT4( \
        _LIBCUDACXX_CONCEPT_FRAGMENT_REQS_SAME_AS_, _REQ) _LIBCUDACXX_PP_RPAREN>>
#    define _LIBCUDACXX_CONCEPT_FRAGMENT_REQS_SAME_AS__Same_as(...) __VA_ARGS__, decltype _LIBCUDACXX_PP_LPAREN

#    define _LIBCUDACXX_FRAGMENT(_NAME, ...) \
      (1u == sizeof(_NAME##_LIBCUDACXX_CONCEPT_FRAGMENT_(static_cast<_Concept::_Tag<__VA_ARGS__>*>(nullptr), nullptr)))

#  endif

////////////////////////////////////////////////////////////////////////////////
// _LIBCUDACXX_TEMPLATE
// Usage:
//   _LIBCUDACXX_TEMPLATE(typename A, typename _Bp)
//     _LIBCUDACXX_REQUIRES( Concept1<A> _LIBCUDACXX_AND Concept2<_Bp>)
//   void foo(A a, _Bp b)
//   {}
#  if (defined(__cpp_concepts) && _CCCL_STD_VER >= 2020)
#    define _LIBCUDACXX_TEMPLATE(...) template <__VA_ARGS__>
#    define _LIBCUDACXX_REQUIRES(...) requires __VA_ARGS__
#    define _LIBCUDACXX_AND           &&
#    define _LIBCUDACXX_TRAILING_REQUIRES(...) \
      ->__VA_ARGS__                            \
        requires _LIBCUDACXX_PP_EXPAND
#  else
#    define _LIBCUDACXX_TEMPLATE(...) template <__VA_ARGS__
#    define _LIBCUDACXX_REQUIRES(...) \
      , bool _LIBCUDACXX_true_ = true, _Concept::_Enable_if_t < __VA_ARGS__ && _LIBCUDACXX_true_, int > = 0 > /**/
#    define _LIBCUDACXX_AND                         &&_LIBCUDACXX_true_, int > = 0, _Concept::_Enable_if_t <
#    define _LIBCUDACXX_TRAILING_REQUIRES_AUX_(...) , __VA_ARGS__ >
#    define _LIBCUDACXX_TRAILING_REQUIRES(...)      ->_Concept::_Requires_t < __VA_ARGS__ _LIBCUDACXX_TRAILING_REQUIRES_AUX_
#  endif

////////////////////////////////////////////////////////////////////////////////
// _LIBCUDACXX_REQUIRES_EXPR
// Usage:
//   template <typename T>
//   _LIBCUDACXX_CONCEPT equality_comparable =
//     _LIBCUDACXX_REQUIRES_EXPR((T), T const& lhs, T const& rhs) (
//       lhs == rhs,
//       lhs != rhs
//     );
//
// Can only be used as the last requirement in a concept definition.
#  if defined(__cpp_concepts) && _CCCL_STD_VER >= 2020
#    define _LIBCUDACXX_REQUIRES_EXPR(_TY, ...) requires(__VA_ARGS__) _LIBCUDACXX_REQUIRES_EXPR_2
#    define _LIBCUDACXX_REQUIRES_EXPR_2(...)    {_LIBCUDACXX_PP_FOR_EACH(_LIBCUDACXX_CONCEPT_FRAGMENT_REQS_M, __VA_ARGS__)}
#  else
#    define _LIBCUDACXX_REQUIRES_EXPR_TPARAM_PROBE_variadic _LIBCUDACXX_PP_PROBE(~)
#    define _LIBCUDACXX_REQUIRES_EXPR_TPARAM_variadic

#    define _LIBCUDACXX_REQUIRES_EXPR_DEF_TPARAM(_TY)                \
      , _LIBCUDACXX_PP_CAT(_LIBCUDACXX_REQUIRES_EXPR_DEF_TPARAM_,    \
                           _LIBCUDACXX_PP_EVAL(_LIBCUDACXX_PP_CHECK, \
                                               _LIBCUDACXX_PP_CAT(_LIBCUDACXX_REQUIRES_EXPR_TPARAM_PROBE_, _TY)))(_TY)
#    define _LIBCUDACXX_REQUIRES_EXPR_DEF_TPARAM_0(_TY) class _TY
#    define _LIBCUDACXX_REQUIRES_EXPR_DEF_TPARAM_1(_TY) \
      class... _LIBCUDACXX_PP_CAT(_LIBCUDACXX_REQUIRES_EXPR_TPARAM_, _TY)

#    define _LIBCUDACXX_REQUIRES_EXPR_EXPAND_TPARAM(_TY)             \
      , _LIBCUDACXX_PP_CAT(_LIBCUDACXX_REQUIRES_EXPR_EXPAND_TPARAM_, \
                           _LIBCUDACXX_PP_EVAL(_LIBCUDACXX_PP_CHECK, \
                                               _LIBCUDACXX_PP_CAT(_LIBCUDACXX_REQUIRES_EXPR_TPARAM_PROBE_, _TY)))(_TY)
#    define _LIBCUDACXX_REQUIRES_EXPR_EXPAND_TPARAM_0(_TY) _TY
#    define _LIBCUDACXX_REQUIRES_EXPR_EXPAND_TPARAM_1(_TY) _LIBCUDACXX_PP_CAT(_LIBCUDACXX_REQUIRES_EXPR_TPARAM_, _TY)...

#    define _LIBCUDACXX_REQUIRES_EXPR_TPARAMS(...) \
      _LIBCUDACXX_PP_FOR_EACH(_LIBCUDACXX_REQUIRES_EXPR_DEF_TPARAM, __VA_ARGS__)

#    define _LIBCUDACXX_REQUIRES_EXPR_EXPAND_TPARAMS(...) \
      _LIBCUDACXX_PP_FOR_EACH(_LIBCUDACXX_REQUIRES_EXPR_EXPAND_TPARAM, __VA_ARGS__)

#    define _LIBCUDACXX_REQUIRES_EXPR(_TY, ...)                                                                 \
      _Concept::_Requires_expr_impl<struct _LIBCUDACXX_PP_CAT(_Libcudacxx_requires_expr_detail_, __LINE__)      \
                                      _LIBCUDACXX_REQUIRES_EXPR_EXPAND_TPARAMS _TY>::                           \
        _Is_satisfied(static_cast<_Concept::_Tag<void _LIBCUDACXX_REQUIRES_EXPR_EXPAND_TPARAMS _TY>*>(nullptr), \
                      static_cast<void (*)(__VA_ARGS__)>(nullptr));                                             \
      struct _LIBCUDACXX_PP_CAT(_Libcudacxx_requires_expr_detail_, __LINE__)                                    \
      {                                                                                                         \
        using _Self_t = _LIBCUDACXX_PP_CAT(_Libcudacxx_requires_expr_detail_, __LINE__);                        \
        template <class _LIBCUDACXX_REQUIRES_EXPR_TPARAMS _TY>                                                  \
        _LIBCUDACXX_HIDE_FROM_ABI static auto _Well_formed(__VA_ARGS__) _LIBCUDACXX_REQUIRES_EXPR_2

#    define _LIBCUDACXX_REQUIRES_EXPR_2(...)                                                                    \
      ->decltype(_LIBCUDACXX_PP_FOR_EACH(_LIBCUDACXX_CONCEPT_FRAGMENT_REQS_M, __VA_ARGS__) void()) {}           \
      template <class... Args, class Sig, class = decltype(static_cast<Sig*>(&_Self_t::_Well_formed<Args...>))> \
      _LIBCUDACXX_HIDE_FROM_ABI static constexpr bool _Is_satisfied(_Concept::_Tag<Args...>*, Sig*)             \
      {                                                                                                         \
        return true;                                                                                            \
      }                                                                                                         \
      _LIBCUDACXX_HIDE_FROM_ABI static constexpr bool _Is_satisfied(void*, ...)                                 \
      {                                                                                                         \
        return false;                                                                                           \
      }                                                                                                         \
      }
#  endif

// So that we can refer to the ::cuda::std namespace below
_LIBCUDACXX_BEGIN_NAMESPACE_STD
_LIBCUDACXX_END_NAMESPACE_STD

namespace _Concept
{
template <bool>
struct _Select
{};

template <>
struct _Select<true>
{
  template <class _Tp>
  using type = _Tp;
};

template <bool _Bp, class _Tp = void>
using _Enable_if_t = typename _Select<_Bp>::template type<_Tp>;

template <class _Tp, bool _Bp>
using _Requires_t = typename _Select<_Bp>::template type<_Tp>;

template <typename...>
struct _Tag;

template <class>
_LIBCUDACXX_HIDE_FROM_ABI constexpr bool _Is_true()
{
  return true;
}

#  if defined(_CCCL_COMPILER_CLANG) || defined(_CCCL_COMPILER_MSVC)
template <bool _Bp>
_LIBCUDACXX_HIDE_FROM_ABI _Concept::_Enable_if_t<_Bp> _Requires()
{}
#  else
template <bool _Bp, _Concept::_Enable_if_t<_Bp, int> = 0>
_CCCL_INLINE_VAR constexpr int _Requires = 0;
<<<<<<< HEAD
=======
#  endif

template <class _Tp, class... _Args>
_LIBCUDACXX_HIDE_FROM_ABI auto _Make_dependent(_Tp*, _Tag<_Args...>*) -> _Tp;

template <class _Impl, class... _Args>
using _Requires_expr_impl = //
  decltype(_Concept::_Make_dependent(static_cast<_Impl*>(nullptr), static_cast<_Tag<void, _Args...>*>(nullptr)));

// We put an alias for _CUDA_VSTD here because of a bug in nvcc <12.2
// where a requirement such as:
//
//  { expression } -> ::concept<type>
//
// where ::concept is a fully qualified name, would not compile. The
// _CUDA_VSTD macro is fully qualified.
namespace _Vstd = _CUDA_VSTD; // NOLINT(misc-unused-alias-decls)

#  if defined(_CCCL_CUDACC_BELOW_12_2)
#    define _LIBCUDACXX_CONCEPT_VSTD _Concept::_Vstd // must not be fully qualified
#  else
#    define _LIBCUDACXX_CONCEPT_VSTD _CUDA_VSTD
>>>>>>> 29ecb1ef
#  endif
} // namespace _Concept

#endif // _CCCL_STD_VER > 2011

#endif //_CUDA___CONCEPTS<|MERGE_RESOLUTION|>--- conflicted
+++ resolved
@@ -442,8 +442,6 @@
 #  else
 template <bool _Bp, _Concept::_Enable_if_t<_Bp, int> = 0>
 _CCCL_INLINE_VAR constexpr int _Requires = 0;
-<<<<<<< HEAD
-=======
 #  endif
 
 template <class _Tp, class... _Args>
@@ -466,7 +464,6 @@
 #    define _LIBCUDACXX_CONCEPT_VSTD _Concept::_Vstd // must not be fully qualified
 #  else
 #    define _LIBCUDACXX_CONCEPT_VSTD _CUDA_VSTD
->>>>>>> 29ecb1ef
 #  endif
 } // namespace _Concept
 
