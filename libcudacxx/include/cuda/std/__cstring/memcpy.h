//===----------------------------------------------------------------------===//
//
// Part of libcu++, the C++ Standard Library for your entire system,
// under the Apache License v2.0 with LLVM Exceptions.
// See https://llvm.org/LICENSE.txt for license information.
// SPDX-License-Identifier: Apache-2.0 WITH LLVM-exception
// SPDX-FileCopyrightText: Copyright (c) 2025 NVIDIA CORPORATION & AFFILIATES.
//
//===----------------------------------------------------------------------===//

#ifndef _CUDA_STD___CSTRING_MEMCPY
#define _CUDA_STD___CSTRING_MEMCPY

#include <cuda/std/detail/__config>

#if defined(_CCCL_IMPLICIT_SYSTEM_HEADER_GCC)
#  pragma GCC system_header
#elif defined(_CCCL_IMPLICIT_SYSTEM_HEADER_CLANG)
#  pragma clang system_header
#elif defined(_CCCL_IMPLICIT_SYSTEM_HEADER_MSVC)
#  pragma system_header
#endif // no system header

#include <cuda/__memory/check_address.h>

#if !_CCCL_COMPILER(NVRTC)
#  include <cstring>
#endif // !_CCCL_COMPILER(NVRTC)

#include <cuda/std/__cccl/prologue.h>

_CCCL_BEGIN_NAMESPACE_CUDA_STD

using ::size_t;

// old compilers stll trigger the name conflict
#if _CCCL_COMPILER(GCC, <=, 9)

using ::memcpy;

<<<<<<< HEAD
#else // ^^^ _CCCL_COMPILER(GCC, <=, 9) ^^^ / vvv !_CCCL_COMPILER(GCC, <=, 9) vvv
=======
#else // ^^^ _CCCL_COMPILER(GCC, <=, 9) ^^^ / vvv _CCCL_COMPILER(GCC, >, 9) vvv
>>>>>>> e9209cf7

// The template parameter is used to avoid name ambiguity when external code calls 'memcpy' without namespace
// qualification. Function templates have lower precedence than non-template functions for overload resolution.
template <int = 0>
_CCCL_API inline void* memcpy(void* __dest, const void* __src, size_t __count) noexcept
{
  _CCCL_ASSERT(::cuda::__is_valid_address_range(__src, __count), "memcpy: source range is invalid");
  _CCCL_ASSERT(::cuda::__is_valid_address_range(__dest, __count), "memcpy: destination range is invalid");
  _CCCL_ASSERT(::cuda::__are_ptrs_overlapping(__src, __dest, __count), "memcpy: source and destination overlap");
  return ::memcpy(__dest, __src, __count);
}

<<<<<<< HEAD
#endif // ^^^ _CCCL_COMPILER(GCC, <=, 9) ^^^ / vvv !_CCCL_COMPILER(GCC, <=, 9) vvv
=======
#endif // _CCCL_COMPILER(GCC, >, 9)
>>>>>>> e9209cf7

_CCCL_END_NAMESPACE_CUDA_STD

#include <cuda/std/__cccl/epilogue.h>

#endif // _CUDA_STD___CSTRING_MEMCPY<|MERGE_RESOLUTION|>--- conflicted
+++ resolved
@@ -38,11 +38,7 @@
 
 using ::memcpy;
 
-<<<<<<< HEAD
-#else // ^^^ _CCCL_COMPILER(GCC, <=, 9) ^^^ / vvv !_CCCL_COMPILER(GCC, <=, 9) vvv
-=======
 #else // ^^^ _CCCL_COMPILER(GCC, <=, 9) ^^^ / vvv _CCCL_COMPILER(GCC, >, 9) vvv
->>>>>>> e9209cf7
 
 // The template parameter is used to avoid name ambiguity when external code calls 'memcpy' without namespace
 // qualification. Function templates have lower precedence than non-template functions for overload resolution.
@@ -55,11 +51,7 @@
   return ::memcpy(__dest, __src, __count);
 }
 
-<<<<<<< HEAD
-#endif // ^^^ _CCCL_COMPILER(GCC, <=, 9) ^^^ / vvv !_CCCL_COMPILER(GCC, <=, 9) vvv
-=======
-#endif // _CCCL_COMPILER(GCC, >, 9)
->>>>>>> e9209cf7
+#endif // ^^^ _CCCL_COMPILER(GCC, <=, 9) ^^^
 
 _CCCL_END_NAMESPACE_CUDA_STD
 
