//===----------------------------------------------------------------------===//
//
// Part of the CUDA Toolkit, under the Apache License v2.0 with LLVM Exceptions.
// See https://llvm.org/LICENSE.txt for license information.
// SPDX-License-Identifier: Apache-2.0 WITH LLVM-exception
// SPDX-FileCopyrightText: Copyright (c) 2024 NVIDIA CORPORATION & AFFILIATES.
//
//===----------------------------------------------------------------------===//

#ifndef _CUDA_STD_INPLACE_VECTOR
#define _CUDA_STD_INPLACE_VECTOR

#include <cuda/std/detail/__config>

#if defined(_CCCL_IMPLICIT_SYSTEM_HEADER_GCC)
#  pragma GCC system_header
#elif defined(_CCCL_IMPLICIT_SYSTEM_HEADER_CLANG)
#  pragma clang system_header
#elif defined(_CCCL_IMPLICIT_SYSTEM_HEADER_MSVC)
#  pragma system_header
#endif // no system header

#if _CCCL_STD_VER >= 2014

#  include <cuda/std/__algorithm/copy.h>
#  include <cuda/std/__algorithm/equal.h>
#  include <cuda/std/__algorithm/fill.h>
#  include <cuda/std/__algorithm/lexicographical_compare.h>
#  include <cuda/std/__algorithm/move.h>
#  include <cuda/std/__algorithm/move_backward.h>
#  include <cuda/std/__algorithm/remove.h>
#  include <cuda/std/__algorithm/remove_if.h>
#  include <cuda/std/__algorithm/rotate.h>
#  include <cuda/std/__algorithm/swap_ranges.h>
#  include <cuda/std/__exception/terminate.h>
#  include <cuda/std/__iterator/advance.h>
#  include <cuda/std/__iterator/concepts.h>
#  include <cuda/std/__iterator/distance.h>
#  include <cuda/std/__iterator/iter_move.h>
#  include <cuda/std/__iterator/next.h>
#  include <cuda/std/__iterator/reverse_iterator.h>
#  include <cuda/std/__memory/construct_at.h>
#  include <cuda/std/__memory/uninitialized_algorithms.h>
#  include <cuda/std/__new/bad_alloc.h>
#  include <cuda/std/__new/launder.h>
#  include <cuda/std/__ranges/access.h>
#  include <cuda/std/__ranges/concepts.h>
#  include <cuda/std/__ranges/from_range.h>
#  include <cuda/std/__ranges/size.h>
#  include <cuda/std/__ranges/unwrap_end.h>
#  include <cuda/std/__type_traits/conditional.h>
#  include <cuda/std/__type_traits/is_constant_evaluated.h>
#  include <cuda/std/__type_traits/is_nothrow_constructible.h>
#  include <cuda/std/__type_traits/is_nothrow_copy_assignable.h>
#  include <cuda/std/__type_traits/is_nothrow_copy_constructible.h>
#  include <cuda/std/__type_traits/is_nothrow_default_constructible.h>
#  include <cuda/std/__type_traits/is_nothrow_move_assignable.h>
#  include <cuda/std/__type_traits/is_nothrow_move_constructible.h>
#  include <cuda/std/__type_traits/is_swappable.h>
#  include <cuda/std/__type_traits/is_trivial.h>
#  include <cuda/std/__type_traits/is_trivially_copy_assignable.h>
#  include <cuda/std/__type_traits/is_trivially_copy_constructible.h>
#  include <cuda/std/__type_traits/is_trivially_destructible.h>
#  include <cuda/std/__type_traits/is_trivially_move_assignable.h>
#  include <cuda/std/__type_traits/is_trivially_move_constructible.h>
#  include <cuda/std/__utility/forward.h>
#  include <cuda/std/__utility/move.h>
#  include <cuda/std/cstdint>
#  include <cuda/std/detail/libcxx/include/stdexcept>
#  include <cuda/std/initializer_list>
#  include <cuda/std/limits>

_CCCL_PUSH_MACROS

_LIBCUDACXX_BEGIN_NAMESPACE_STD

template <size_t _Capacity>
using __inplace_vector_size_type =
  _If<_Capacity <= numeric_limits<uint8_t>::max(),
      uint8_t,
      _If<_Capacity <= numeric_limits<uint16_t>::max(),
          uint16_t,
          _If<_Capacity <= numeric_limits<uint32_t>::max(), uint32_t, uint64_t>>>;

enum class __inplace_vector_specialization
{
  __empty,
  __trivial,
  __default,
};

template <class _Tp, size_t _Capacity>
_CCCL_NODISCARD _LIBCUDACXX_HIDE_FROM_ABI constexpr __inplace_vector_specialization
__select_inplace_vector_specialization()
{
  if (_Capacity == 0)
  {
    return __inplace_vector_specialization::__empty;
  }
  else if (_CCCL_TRAIT(is_trivial, _Tp))
  {
    return __inplace_vector_specialization::__trivial;
  }
  else
  {
    return __inplace_vector_specialization::__default;
  }
}

template <class _Base>
struct _Rollback_change_size
{
  using iterator = typename _Base::iterator;
  _Base* __obj_;
  iterator& __first_;
  iterator __current_;

  _LIBCUDACXX_HIDE_FROM_ABI constexpr _Rollback_change_size(
    _Base* __obj, iterator& __first, iterator& __current) noexcept
      : __obj_(__obj)
      , __first_(__first)
      , __current_(__current)
  {}

  _LIBCUDACXX_HIDE_FROM_ABI void operator()() const noexcept
  {
    __obj_->__size_ += static_cast<typename _Base::__size_type>(__current_ - __first_);
  }
};

template <class _Tp, size_t _Capacity, bool = _CCCL_TRAIT(is_trivially_destructible, _Tp)>
struct __inplace_vector_destruct_base
{
  using size_type   = size_t;
  using __size_type = __inplace_vector_size_type<_Capacity>;

  alignas(_Tp) unsigned char __elems_[_Capacity * sizeof(_Tp)] = {};
  __size_type __size_{0};

  // [containers.sequences.inplace.vector.cons], construct/copy/destroy
  _CCCL_HIDE_FROM_ABI __inplace_vector_destruct_base() = default;
  _LIBCUDACXX_HIDE_FROM_ABI ~__inplace_vector_destruct_base() noexcept
  {
    _Tp* __begin = _CUDA_VSTD::launder(reinterpret_cast<_Tp*>(__elems_));
    _CUDA_VSTD::__destroy(__begin, __begin + __size_);
  }
};

template <class _Tp, size_t _Capacity>
struct __inplace_vector_destruct_base<_Tp, _Capacity, true>
{
  using size_type   = size_t;
  using __size_type = __inplace_vector_size_type<_Capacity>;

  alignas(_Tp) unsigned char __elems_[_Capacity * sizeof(_Tp)] = {};
  __size_type __size_{0};

  // [containers.sequences.inplace.vector.cons], construct/copy/destroy
  _CCCL_HIDE_FROM_ABI constexpr __inplace_vector_destruct_base() = default;
};

template <class _Tp, size_t _Capacity>
struct __inplace_vector_storage : public __inplace_vector_destruct_base<_Tp, _Capacity>
{
  using size_type      = size_t;
  using __size_type    = __inplace_vector_size_type<_Capacity>;
  using reference      = _Tp&;
  using iterator       = _Tp*;
  using const_iterator = const _Tp*;

  _LIBCUDACXX_DELEGATE_CONSTRUCTORS(__inplace_vector_storage, __inplace_vector_destruct_base, _Tp, _Capacity);

  // [containers.sequences.inplace.vector.members] size/capacity
  _CCCL_NODISCARD _LIBCUDACXX_HIDE_FROM_ABI constexpr size_type size() const noexcept
  {
    return static_cast<size_type>(this->__size_);
  }

  _CCCL_NODISCARD _LIBCUDACXX_HIDE_FROM_ABI constexpr bool empty() const noexcept
  {
    return this->__size_ == 0;
  }

  // [containers.sequences.inplace.vector.data], data access
  _CCCL_NODISCARD _LIBCUDACXX_HIDE_FROM_ABI _Tp* data() noexcept
  {
    return _CUDA_VSTD::launder(reinterpret_cast<_Tp*>(this->__elems_));
  }

  _CCCL_NODISCARD _LIBCUDACXX_HIDE_FROM_ABI const _Tp* data() const noexcept
  {
    return _CUDA_VSTD::launder(reinterpret_cast<const _Tp*>(this->__elems_));
  }

  // [containers.sequences.inplace.vector.itertators] iterators
  _CCCL_NODISCARD _LIBCUDACXX_HIDE_FROM_ABI iterator begin() noexcept
  {
    return _CUDA_VSTD::launder(reinterpret_cast<_Tp*>(this->__elems_));
  }

  _CCCL_NODISCARD _LIBCUDACXX_HIDE_FROM_ABI const_iterator begin() const noexcept
  {
    return _CUDA_VSTD::launder(reinterpret_cast<const _Tp*>(this->__elems_));
  }

  _CCCL_NODISCARD _LIBCUDACXX_HIDE_FROM_ABI iterator end() noexcept
  {
    return _CUDA_VSTD::launder(reinterpret_cast<_Tp*>(this->__elems_) + this->__size_);
  }

  _CCCL_NODISCARD _LIBCUDACXX_HIDE_FROM_ABI const_iterator end() const noexcept
  {
    return _CUDA_VSTD::launder(reinterpret_cast<const _Tp*>(this->__elems_) + this->__size_);
  }

  // [containers.sequences.inplace.vector.modifiers], modifiers
  template <class... _Args>
  _LIBCUDACXX_HIDE_FROM_ABI constexpr reference
  unchecked_emplace_back(_Args&&... __args) noexcept(_CCCL_TRAIT(is_nothrow_constructible, _Tp, _Args...))
  {
    auto __final = _CUDA_VSTD::__construct_at(end(), _CUDA_VSTD::forward<_Args>(__args)...);
    ++this->__size_;
    return *__final;
  }

protected:
  _LIBCUDACXX_HIDE_FROM_ABI void __destroy(iterator __first, iterator __last) noexcept
  {
    _CUDA_VSTD::__destroy(__first, __last);
    this->__size_ -= static_cast<__size_type>(__last - __first);
  }

  _CCCL_TEMPLATE(bool _IsNothrow = _CCCL_TRAIT(is_nothrow_default_constructible, _Tp))
  _CCCL_REQUIRES(_IsNothrow)
  _LIBCUDACXX_HIDE_FROM_ABI void __uninitialized_value_construct(iterator __first, iterator __last) noexcept
  {
    iterator __idx = __first;
    for (; __idx != __last; ++__idx)
    {
      ::new (_CUDA_VSTD::__voidify(*__idx)) _Tp();
    }
    this->__size_ += static_cast<__size_type>(__last - __first);
  }

  _CCCL_TEMPLATE(bool _IsNothrow = _CCCL_TRAIT(is_nothrow_default_constructible, _Tp))
  _CCCL_REQUIRES((!_IsNothrow))
  _LIBCUDACXX_HIDE_FROM_ABI void __uninitialized_value_construct(iterator __first, iterator __last)
  {
    iterator __idx = __first;
    auto __guard   = __make_exception_guard(_Rollback_change_size<__inplace_vector_storage>{this, __first, __idx});
    for (; __idx != __last; ++__idx)
    {
      ::new (_CUDA_VSTD::__voidify(*__idx)) _Tp();
    }
    __guard.__complete();
    this->__size_ += static_cast<__size_type>(__last - __first);
  }

  _CCCL_TEMPLATE(bool _IsNothrow = _CCCL_TRAIT(is_nothrow_copy_constructible, _Tp))
  _CCCL_REQUIRES(_IsNothrow)
  _LIBCUDACXX_HIDE_FROM_ABI void __uninitialized_fill(iterator __first, iterator __last, const _Tp& __value) noexcept
  {
    iterator __idx = __first;
    for (; __idx != __last; ++__idx)
    {
      ::new (_CUDA_VSTD::__voidify(*__idx)) _Tp(__value);
    }
    this->__size_ += static_cast<__size_type>(__last - __first);
  }

  _CCCL_TEMPLATE(bool _IsNothrow = _CCCL_TRAIT(is_nothrow_copy_constructible, _Tp))
  _CCCL_REQUIRES((!_IsNothrow))
  _LIBCUDACXX_HIDE_FROM_ABI void __uninitialized_fill(iterator __first, iterator __last, const _Tp& __value)
  {
    iterator __idx = __first;
    auto __guard   = __make_exception_guard(_Rollback_change_size<__inplace_vector_storage>{this, __first, __idx});
    for (; __idx != __last; ++__idx)
    {
      ::new (_CUDA_VSTD::__voidify(*__idx)) _Tp(__value);
    }
    __guard.__complete();
    this->__size_ += static_cast<__size_type>(__last - __first);
  }

  _CCCL_TEMPLATE(class _Iter, bool _IsNothrow = _CCCL_TRAIT(is_nothrow_copy_constructible, _Tp))
  _CCCL_REQUIRES(_IsNothrow)
  _LIBCUDACXX_HIDE_FROM_ABI void __uninitialized_copy(_Iter __first, _Iter __last, iterator __dest) noexcept
  {
    iterator __curr = __dest;
    for (; __first != __last; ++__curr, (void) ++__first)
    {
      ::new (_CUDA_VSTD::__voidify(*__curr)) _Tp(*__first);
    }
    this->__size_ += static_cast<__size_type>(__curr - __dest);
  }

  _CCCL_TEMPLATE(class _Iter, bool _IsNothrow = _CCCL_TRAIT(is_nothrow_copy_constructible, _Tp))
  _CCCL_REQUIRES((!_IsNothrow))
  _LIBCUDACXX_HIDE_FROM_ABI void __uninitialized_copy(_Iter __first, _Iter __last, iterator __dest)
  {
    iterator __curr = __dest;
    auto __guard    = __make_exception_guard(_Rollback_change_size<__inplace_vector_storage>{this, __dest, __curr});
    for (; __first != __last; ++__curr, (void) ++__first)
    {
      ::new (_CUDA_VSTD::__voidify(*__curr)) _Tp(*__first);
    }
    __guard.__complete();
    this->__size_ += static_cast<__size_type>(__curr - __dest);
  }

  _CCCL_TEMPLATE(class _Iter, bool _IsNothrow = _CCCL_TRAIT(is_nothrow_move_constructible, _Tp))
  _CCCL_REQUIRES(_IsNothrow)
  _LIBCUDACXX_HIDE_FROM_ABI void __uninitialized_move(_Iter __first, _Iter __last, iterator __dest) noexcept
  {
    iterator __curr = __dest;
    for (; __first != __last; ++__curr, (void) ++__first)
    {
#  if _CCCL_STD_VER >= 2017 && !_CCCL_COMPILER(MSVC2017)
      ::new (_CUDA_VSTD::__voidify(*__curr)) _Tp(_CUDA_VRANGES::iter_move(__first));
#  else // ^^^ C++17 ^^^ / vvv C++14 vvv
      ::new (_CUDA_VSTD::__voidify(*__curr)) _Tp(_CUDA_VSTD::move(*__first));
#  endif // _CCCL_STD_VER <= 2014 || _CCCL_COMPILER(MSVC2017)
    }
    this->__size_ += static_cast<__size_type>(__curr - __dest);
  }

  _CCCL_TEMPLATE(class _Iter, bool _IsNothrow = _CCCL_TRAIT(is_nothrow_move_constructible, _Tp))
  _CCCL_REQUIRES((!_IsNothrow))
  _LIBCUDACXX_HIDE_FROM_ABI void __uninitialized_move(_Iter __first, _Iter __last, iterator __dest)
  {
    iterator __curr = __dest;
    auto __guard    = __make_exception_guard(_Rollback_change_size<__inplace_vector_storage>{this, __dest, __curr});
    for (; __first != __last; ++__curr, (void) ++__first)
    {
#  if _CCCL_STD_VER >= 2017 && !_CCCL_COMPILER(MSVC2017)
      ::new (_CUDA_VSTD::__voidify(*__curr)) _Tp(_CUDA_VRANGES::iter_move(__first));
#  else // ^^^ C++17 ^^^ / vvv C++14 vvv
      ::new (_CUDA_VSTD::__voidify(*__curr)) _Tp(_CUDA_VSTD::move(*__first));
#  endif // _CCCL_STD_VER <= 2014 || _CCCL_COMPILER(MSVC2017)
    }
    __guard.__complete();
    this->__size_ += static_cast<__size_type>(__curr - __dest);
  }
};

// * If is_trivially_copy_constructible_v<T> is true, then IV has a trivial copy constructor.
template <class _Tp, size_t _Capacity, bool = _CCCL_TRAIT(is_trivially_copy_constructible, _Tp)>
struct __inplace_vector_copy : __inplace_vector_storage<_Tp, _Capacity>
{
  _LIBCUDACXX_DELEGATE_CONSTRUCTORS(__inplace_vector_copy, __inplace_vector_storage, _Tp, _Capacity);

  _LIBCUDACXX_HIDE_FROM_ABI
  __inplace_vector_copy(const __inplace_vector_copy& __other) noexcept(_CCCL_TRAIT(is_nothrow_copy_constructible, _Tp))
      : __base()
  {
    this->__uninitialized_copy(__other.begin(), __other.end(), this->begin());
  }

  _CCCL_HIDE_FROM_ABI __inplace_vector_copy(__inplace_vector_copy&&)                 = default;
  _CCCL_HIDE_FROM_ABI __inplace_vector_copy& operator=(const __inplace_vector_copy&) = default;
  _CCCL_HIDE_FROM_ABI __inplace_vector_copy& operator=(__inplace_vector_copy&&)      = default;
};

template <class _Tp, size_t _Capacity>
struct __inplace_vector_copy<_Tp, _Capacity, true> : __inplace_vector_storage<_Tp, _Capacity>
{
  _LIBCUDACXX_DELEGATE_CONSTRUCTORS(__inplace_vector_copy, __inplace_vector_storage, _Tp, _Capacity);

  _CCCL_HIDE_FROM_ABI __inplace_vector_copy(const __inplace_vector_copy&)            = default;
  _CCCL_HIDE_FROM_ABI __inplace_vector_copy(__inplace_vector_copy&&)                 = default;
  _CCCL_HIDE_FROM_ABI __inplace_vector_copy& operator=(const __inplace_vector_copy&) = default;
  _CCCL_HIDE_FROM_ABI __inplace_vector_copy& operator=(__inplace_vector_copy&&)      = default;
};

// * If is_trivially_move_constructible_v<T> is true, then IV has a trivial move constructor.
template <class _Tp, size_t _Capacity, bool = _CCCL_TRAIT(is_trivially_move_constructible, _Tp)>
struct __inplace_vector_move : __inplace_vector_copy<_Tp, _Capacity>
{
  _LIBCUDACXX_DELEGATE_CONSTRUCTORS(__inplace_vector_move, __inplace_vector_copy, _Tp, _Capacity);

  _CCCL_HIDE_FROM_ABI __inplace_vector_move(const __inplace_vector_move&) = default;

  _LIBCUDACXX_HIDE_FROM_ABI
  __inplace_vector_move(__inplace_vector_move&& __other) noexcept(_CCCL_TRAIT(is_nothrow_move_constructible, _Tp))
      : __base()
  {
    this->__uninitialized_move(__other.begin(), __other.end(), this->begin());
  }

  _CCCL_HIDE_FROM_ABI __inplace_vector_move& operator=(const __inplace_vector_move&) = default;
  _CCCL_HIDE_FROM_ABI __inplace_vector_move& operator=(__inplace_vector_move&&)      = default;
};

template <class _Tp, size_t _Capacity>
struct __inplace_vector_move<_Tp, _Capacity, true> : __inplace_vector_copy<_Tp, _Capacity>
{
  _LIBCUDACXX_DELEGATE_CONSTRUCTORS(__inplace_vector_move, __inplace_vector_copy, _Tp, _Capacity);

  _CCCL_HIDE_FROM_ABI __inplace_vector_move(const __inplace_vector_move&)            = default;
  _CCCL_HIDE_FROM_ABI __inplace_vector_move(__inplace_vector_move&&)                 = default;
  _CCCL_HIDE_FROM_ABI __inplace_vector_move& operator=(const __inplace_vector_move&) = default;
  _CCCL_HIDE_FROM_ABI __inplace_vector_move& operator=(__inplace_vector_move&&)      = default;
};

// * if is_trivially_copy_constructible_v<T> && is_trivially_copy_assignable_v<T> is true, then IV has a trivial copy
// assignment operator
template <class _Tp,
          size_t _Capacity,
          bool = _CCCL_TRAIT(is_trivially_copy_constructible, _Tp) && _CCCL_TRAIT(is_trivially_copy_assignable, _Tp)>
struct __inplace_vector_copy_assign : __inplace_vector_move<_Tp, _Capacity>
{
  _LIBCUDACXX_DELEGATE_CONSTRUCTORS(__inplace_vector_copy_assign, __inplace_vector_move, _Tp, _Capacity);

  _CCCL_HIDE_FROM_ABI __inplace_vector_copy_assign(const __inplace_vector_copy_assign&) = default;
  _CCCL_HIDE_FROM_ABI __inplace_vector_copy_assign(__inplace_vector_copy_assign&&)      = default;

  _LIBCUDACXX_HIDE_FROM_ABI __inplace_vector_copy_assign&
  operator=(const __inplace_vector_copy_assign& __other) noexcept(
    _CCCL_TRAIT(is_nothrow_copy_constructible, _Tp) && _CCCL_TRAIT(is_nothrow_copy_assignable, _Tp))
  {
    if (__other.size() < this->size())
    {
      const auto __new_end = _CUDA_VSTD::copy(__other.begin(), __other.end(), this->begin());
      this->__destroy(__new_end, this->end());
    }
    else
    {
      _CUDA_VSTD::copy(__other.begin(), __other.begin() + this->size(), this->begin());
      this->__uninitialized_copy(__other.begin() + this->size(), __other.end(), this->end());
    }
    return *this;
  }
  _CCCL_HIDE_FROM_ABI __inplace_vector_copy_assign& operator=(__inplace_vector_copy_assign&&) = default;
};

template <class _Tp, size_t _Capacity>
struct __inplace_vector_copy_assign<_Tp, _Capacity, true> : __inplace_vector_move<_Tp, _Capacity>
{
  _LIBCUDACXX_DELEGATE_CONSTRUCTORS(__inplace_vector_copy_assign, __inplace_vector_move, _Tp, _Capacity);

  _CCCL_HIDE_FROM_ABI __inplace_vector_copy_assign(const __inplace_vector_copy_assign&)            = default;
  _CCCL_HIDE_FROM_ABI __inplace_vector_copy_assign(__inplace_vector_copy_assign&&)                 = default;
  _CCCL_HIDE_FROM_ABI __inplace_vector_copy_assign& operator=(const __inplace_vector_copy_assign&) = default;
  _CCCL_HIDE_FROM_ABI __inplace_vector_copy_assign& operator=(__inplace_vector_copy_assign&&)      = default;
};

// * if is_trivially_move_constructible_v<T> && is_trivially_move_assignable_v<T> is true, then IV has a trivial move
// assignment operator
template <class _Tp,
          size_t _Capacity,
          bool = _CCCL_TRAIT(is_trivially_move_constructible, _Tp) && _CCCL_TRAIT(is_trivially_move_assignable, _Tp)>
struct __inplace_vector_move_assign : __inplace_vector_copy_assign<_Tp, _Capacity>
{
  _LIBCUDACXX_DELEGATE_CONSTRUCTORS(__inplace_vector_move_assign, __inplace_vector_copy_assign, _Tp, _Capacity);

  _CCCL_HIDE_FROM_ABI __inplace_vector_move_assign(const __inplace_vector_move_assign&)            = default;
  _CCCL_HIDE_FROM_ABI __inplace_vector_move_assign(__inplace_vector_move_assign&&)                 = default;
  _CCCL_HIDE_FROM_ABI __inplace_vector_move_assign& operator=(const __inplace_vector_move_assign&) = default;

  _LIBCUDACXX_HIDE_FROM_ABI __inplace_vector_move_assign& operator=(__inplace_vector_move_assign&& __other) noexcept(
    _CCCL_TRAIT(is_nothrow_move_constructible, _Tp) && _CCCL_TRAIT(is_nothrow_move_assignable, _Tp))
  {
    if (__other.size() < this->size())
    {
      const auto __new_end = _CUDA_VSTD::move(__other.begin(), __other.end(), this->begin());
      this->__destroy(__new_end, this->end());
    }
    else
    {
      _CUDA_VSTD::move(__other.begin(), __other.begin() + this->size(), this->begin());
      this->__uninitialized_move(__other.begin() + this->size(), __other.end(), this->end());
    }
    return *this;
  }
};

template <class _Tp, size_t _Capacity>
struct __inplace_vector_move_assign<_Tp, _Capacity, true> : __inplace_vector_copy_assign<_Tp, _Capacity>
{
  _LIBCUDACXX_DELEGATE_CONSTRUCTORS(__inplace_vector_move_assign, __inplace_vector_copy_assign, _Tp, _Capacity);

  _CCCL_HIDE_FROM_ABI __inplace_vector_move_assign(const __inplace_vector_move_assign&)            = default;
  _CCCL_HIDE_FROM_ABI __inplace_vector_move_assign(__inplace_vector_move_assign&&)                 = default;
  _CCCL_HIDE_FROM_ABI __inplace_vector_move_assign& operator=(const __inplace_vector_move_assign&) = default;
  _CCCL_HIDE_FROM_ABI __inplace_vector_move_assign& operator=(__inplace_vector_move_assign&&)      = default;
};

// Specialization for non-trivial types. Nothing in here can be constexpr
template <class _Tp,
          size_t _Capacity,
          __inplace_vector_specialization _Spec = __select_inplace_vector_specialization<_Tp, _Capacity>()>
struct __inplace_vector_base : __inplace_vector_move_assign<_Tp, _Capacity>
{
  _LIBCUDACXX_DELEGATE_CONSTRUCTORS(__inplace_vector_base, __inplace_vector_move_assign, _Tp, _Capacity);
};

template <class _Tp, size_t _Capacity>
struct __inplace_vector_base<_Tp, _Capacity, __inplace_vector_specialization::__trivial>
{
  using size_type      = size_t;
  using __size_type    = __inplace_vector_size_type<_Capacity>;
  using reference      = _Tp&;
  using iterator       = _Tp*;
  using const_iterator = const _Tp*;

  _Tp __elems_[_Capacity] = {};
  __size_type __size_{0};

  // [containers.sequences.inplace.vector.cons], construct/copy/destroy
  _CCCL_HIDE_FROM_ABI constexpr __inplace_vector_base()                                        = default;
  _CCCL_HIDE_FROM_ABI constexpr __inplace_vector_base(const __inplace_vector_base&)            = default;
  _CCCL_HIDE_FROM_ABI constexpr __inplace_vector_base(__inplace_vector_base&&)                 = default;
  _CCCL_HIDE_FROM_ABI constexpr __inplace_vector_base& operator=(const __inplace_vector_base&) = default;
  _CCCL_HIDE_FROM_ABI constexpr __inplace_vector_base& operator=(__inplace_vector_base&&)      = default;

  // [containers.sequences.inplace.vector.members] size/capacity
  _CCCL_NODISCARD _LIBCUDACXX_HIDE_FROM_ABI constexpr size_type size() const noexcept
  {
    return static_cast<size_type>(__size_);
  }

  _CCCL_NODISCARD _LIBCUDACXX_HIDE_FROM_ABI constexpr bool empty() const noexcept
  {
    return __size_ == 0;
  }

  // [containers.sequences.inplace.vector.data], data access
  _CCCL_NODISCARD _LIBCUDACXX_HIDE_FROM_ABI constexpr _Tp* data() noexcept
  {
    return __elems_;
  }

  _CCCL_NODISCARD _LIBCUDACXX_HIDE_FROM_ABI constexpr const _Tp* data() const noexcept
  {
    return __elems_;
  }

  // [containers.sequences.inplace.vector.itertators] iterators
  _CCCL_NODISCARD _LIBCUDACXX_HIDE_FROM_ABI constexpr iterator begin() noexcept
  {
    return __elems_;
  }

  _CCCL_NODISCARD _LIBCUDACXX_HIDE_FROM_ABI constexpr const_iterator begin() const noexcept
  {
    return __elems_;
  }

  _CCCL_NODISCARD _LIBCUDACXX_HIDE_FROM_ABI constexpr iterator end() noexcept
  {
    return __elems_ + __size_;
  }

  _CCCL_NODISCARD _LIBCUDACXX_HIDE_FROM_ABI constexpr const_iterator end() const noexcept
  {
    return __elems_ + __size_;
  }

  // [containers.sequences.inplace.vector.modifiers], modifiers
  template <class... _Args>
  _LIBCUDACXX_HIDE_FROM_ABI constexpr reference
  unchecked_emplace_back(_Args&&... __args) noexcept(_CCCL_TRAIT(is_nothrow_constructible, _Tp, _Args...))
  {
    _Tp* __final = __elems_ + __size_;
    *__final     = _Tp(_CUDA_VSTD::forward<_Args>(__args)...);
    ++__size_;
    return *__final;
  }

protected:
  _LIBCUDACXX_HIDE_FROM_ABI constexpr void __destroy(iterator __first, iterator __last) noexcept
  {
    __size_ -= static_cast<__size_type>(__last - __first);
  }

  _LIBCUDACXX_HIDE_FROM_ABI constexpr void __uninitialized_value_construct(iterator __first, iterator __last) noexcept
  {
    _CUDA_VSTD::fill(__first, __last, _Tp());
    __size_ += static_cast<__size_type>(__last - __first);
  }

  _LIBCUDACXX_HIDE_FROM_ABI constexpr void
  __uninitialized_fill(iterator __first, iterator __last, const _Tp& __value) noexcept
  {
    _CUDA_VSTD::fill(__first, __last, __value);
    __size_ += static_cast<__size_type>(__last - __first);
  }

  template <class _Iter>
  _LIBCUDACXX_HIDE_FROM_ABI constexpr void __uninitialized_copy(_Iter __first, _Iter __last, iterator __dest) noexcept
  {
    _CUDA_VSTD::copy(__first, __last, __dest);
#  if _CCCL_STD_VER >= 2017 && !_CCCL_COMPILER(MSVC2017)
    __size_ += static_cast<__size_type>(_CUDA_VRANGES::distance(__first, __last));
#  else // ^^^ C++17 ^^^ / vvv C++14 vvv
    __size_ += static_cast<__size_type>(_CUDA_VSTD::distance(__first, __last));
#  endif // _CCCL_STD_VER <= 2014 || _CCCL_COMPILER(MSVC2017)
  }

  template <class _Iter>
  _LIBCUDACXX_HIDE_FROM_ABI constexpr void __uninitialized_move(_Iter __first, _Iter __last, iterator __dest) noexcept
  {
    _CUDA_VSTD::copy(__first, __last, __dest);
#  if _CCCL_STD_VER >= 2017 && !_CCCL_COMPILER(MSVC2017)
    __size_ += static_cast<__size_type>(_CUDA_VRANGES::distance(__first, __last));
#  else // ^^^ C++17 ^^^ / vvv C++14 vvv
    __size_ += static_cast<__size_type>(_CUDA_VSTD::distance(__first, __last));
#  endif // _CCCL_STD_VER <= 2014 || _CCCL_COMPILER(MSVC2017)
  }
};

// We need to specialize inplace_vector for zero capacity as in that case it is required to be empty and trivial
template <class _Tp>
struct __inplace_vector_base<_Tp, 0, __inplace_vector_specialization::__empty>
{
  using size_type      = size_t;
  using __size_type    = __inplace_vector_size_type<0>;
  using reference      = _Tp&;
  using iterator       = _Tp*;
  using const_iterator = const _Tp*;

  // [containers.sequences.inplace.vector.cons], construct/copy/destroy
  _CCCL_HIDE_FROM_ABI constexpr __inplace_vector_base() = default;

  // [containers.sequences.inplace.vector.members] size/capacity
  _CCCL_NODISCARD _LIBCUDACXX_HIDE_FROM_ABI constexpr size_type size() const noexcept
  {
    return 0;
  }

  _CCCL_NODISCARD _LIBCUDACXX_HIDE_FROM_ABI constexpr bool empty() const noexcept
  {
    return true;
  }

  // [containers.sequences.inplace.vector.data], data access
  _CCCL_NODISCARD _LIBCUDACXX_HIDE_FROM_ABI constexpr _Tp* data() noexcept
  {
    return nullptr;
  }

  _CCCL_NODISCARD _LIBCUDACXX_HIDE_FROM_ABI constexpr const _Tp* data() const noexcept
  {
    return nullptr;
  }

  // [containers.sequences.inplace.vector.itertators] iterators
  _CCCL_NODISCARD _LIBCUDACXX_HIDE_FROM_ABI constexpr iterator begin() noexcept
  {
    return nullptr;
  }

  _CCCL_NODISCARD _LIBCUDACXX_HIDE_FROM_ABI constexpr const_iterator begin() const noexcept
  {
    return nullptr;
  }

  _CCCL_NODISCARD _LIBCUDACXX_HIDE_FROM_ABI constexpr iterator end() noexcept
  {
    return nullptr;
  }

  _CCCL_NODISCARD _LIBCUDACXX_HIDE_FROM_ABI constexpr const_iterator end() const noexcept
  {
    return nullptr;
  }

  // [containers.sequences.inplace.vector.modifiers], modifiers
  template <class... _Args>
  _LIBCUDACXX_HIDE_FROM_ABI constexpr _Tp& unchecked_emplace_back(_Args&&...) noexcept
  {
    _CCCL_UNREACHABLE();
#  if _CCCL_COMPILER(MSVC)
    return *begin();
#  endif // _CCCL_COMPILER(MSVC)
  }

protected:
  _LIBCUDACXX_HIDE_FROM_ABI constexpr void __destroy(iterator, iterator) noexcept
  {
    _CCCL_UNREACHABLE();
  }
  _LIBCUDACXX_HIDE_FROM_ABI constexpr void __uninitialized_value_construct(iterator, iterator) noexcept
  {
    _CCCL_UNREACHABLE();
  }
  _LIBCUDACXX_HIDE_FROM_ABI constexpr void __uninitialized_fill(iterator, iterator, const _Tp&) noexcept
  {
    _CCCL_UNREACHABLE();
  }
  template <class _Iter>
  _LIBCUDACXX_HIDE_FROM_ABI constexpr void __uninitialized_copy(_Iter, _Iter, iterator) noexcept
  {
    _CCCL_UNREACHABLE();
  }
  template <class _Iter>
  _LIBCUDACXX_HIDE_FROM_ABI constexpr void __uninitialized_move(_Iter, _Iter, iterator) noexcept
  {
    _CCCL_UNREACHABLE();
  }
};

template <class _Tp, size_t _Capacity>
class inplace_vector : __inplace_vector_base<_Tp, _Capacity>
{
private:
  using __base = __inplace_vector_base<_Tp, _Capacity>;

public:
  using value_type      = _Tp;
  using size_type       = size_t;
  using difference_type = ptrdiff_t;
  using pointer         = _Tp*;
  using const_pointer   = const _Tp*;
  using reference       = _Tp&;
  using const_reference = const _Tp&;

  using iterator       = pointer;
  using const_iterator = const_pointer;

  using reverse_iterator       = _CUDA_VSTD::reverse_iterator<iterator>;
  using const_reverse_iterator = _CUDA_VSTD::reverse_iterator<const_iterator>;

  // [containers.sequences.inplace.vector.cons], construct/copy/destroy
  _CCCL_HIDE_FROM_ABI constexpr inplace_vector() noexcept                        = default;
  _CCCL_HIDE_FROM_ABI constexpr inplace_vector(const inplace_vector&)            = default;
  _CCCL_HIDE_FROM_ABI constexpr inplace_vector(inplace_vector&&)                 = default;
  _CCCL_HIDE_FROM_ABI constexpr inplace_vector& operator=(const inplace_vector&) = default;
  _CCCL_HIDE_FROM_ABI constexpr inplace_vector& operator=(inplace_vector&&)      = default;

  _LIBCUDACXX_HIDE_FROM_ABI constexpr explicit inplace_vector(const size_type __count)
      : __base()
  {
    if (__count > 0)
    {
      if (_Capacity < __count)
      {
        _CUDA_VSTD::__throw_bad_alloc();
      }

      iterator __begin = this->begin();
      this->__uninitialized_value_construct(__begin, __begin + __count);
    }
  }

  _LIBCUDACXX_HIDE_FROM_ABI constexpr inplace_vector(const size_type __count, const _Tp& __value)
      : __base()
  {
    if (__count > 0)
    {
      if (_Capacity < __count)
      {
        _CUDA_VSTD::__throw_bad_alloc();
      }

      iterator __begin = this->begin();
      this->__uninitialized_fill(__begin, __begin + __count, __value);
    }
  }

  _CCCL_TEMPLATE(class _Iter)
  _CCCL_REQUIRES(__is_cpp17_input_iterator<_Iter>::value _CCCL_AND(!__is_cpp17_forward_iterator<_Iter>::value))
  _LIBCUDACXX_HIDE_FROM_ABI constexpr inplace_vector(_Iter __first, _Iter __last)
      : __base()
  {
    for (; __first != __last; ++__first)
    {
      emplace_back(*__first);
    }
  }

  _CCCL_TEMPLATE(class _Iter)
  _CCCL_REQUIRES(__is_cpp17_forward_iterator<_Iter>::value)
  _LIBCUDACXX_HIDE_FROM_ABI constexpr inplace_vector(_Iter __first, _Iter __last)
      : __base()
  {
    if (__first != __last)
    {
      const auto __size = static_cast<size_t>(_CUDA_VSTD::distance(__first, __last));
      if (_Capacity < __size)
      {
        _CUDA_VSTD::__throw_bad_alloc();
      }

      this->__uninitialized_copy(__first, __last, this->begin());
    }
  }

  _LIBCUDACXX_HIDE_FROM_ABI constexpr inplace_vector(initializer_list<_Tp> __ilist)
      : __base()
  {
    if (__ilist.size() != 0)
    {
      if (_Capacity < __ilist.size())
      {
        _CUDA_VSTD::__throw_bad_alloc();
      }

      this->__uninitialized_copy(__ilist.begin(), __ilist.end(), this->begin());
    }
  }

<<<<<<< HEAD
#  if _CCCL_STD_VER >= 2017 && !_CCCL_COMPILER(MSVC2017)
=======
#  if _CCCL_STD_VER >= 2017 && !defined(_CCCL_COMPILER_MSVC_2017)
>>>>>>> 07220449
  _CCCL_TEMPLATE(class _Range)
  _CCCL_REQUIRES(
    _CUDA_VRANGES::__container_compatible_range<_Range, _Tp> _CCCL_AND(!_CUDA_VRANGES::forward_range<_Range>))
  _LIBCUDACXX_HIDE_FROM_ABI constexpr inplace_vector(from_range_t, _Range&& __range)
      : __base()
  {
    auto __first = _CUDA_VRANGES::begin(__range);
    auto __last  = _CUDA_VRANGES::end(__range);
    for (; __first != __last; ++__first)
    {
      emplace_back(_CUDA_VRANGES::iter_move(__first));
    }
  }

  _CCCL_TEMPLATE(class _Range)
  _CCCL_REQUIRES(_CUDA_VRANGES::__container_compatible_range<_Range, _Tp> _CCCL_AND
                   _CUDA_VRANGES::forward_range<_Range> _CCCL_AND _CUDA_VRANGES::sized_range<_Range>)
  _LIBCUDACXX_HIDE_FROM_ABI constexpr inplace_vector(from_range_t, _Range&& __range)
      : __base()
  {
    const auto __size = _CUDA_VRANGES::size(__range);
    if (__size > 0)
    {
      if (_Capacity < __size)
      {
        _CUDA_VSTD::__throw_bad_alloc();
      }

      this->__uninitialized_move(_CUDA_VRANGES::begin(__range), _CUDA_VRANGES::__unwrap_end(__range), this->begin());
    }
  }

  _CCCL_TEMPLATE(class _Range)
  _CCCL_REQUIRES(_CUDA_VRANGES::__container_compatible_range<_Range, _Tp> _CCCL_AND
                   _CUDA_VRANGES::forward_range<_Range> _CCCL_AND(!_CUDA_VRANGES::sized_range<_Range>))
  _LIBCUDACXX_HIDE_FROM_ABI constexpr inplace_vector(from_range_t, _Range&& __range)
      : __base()
  {
    const auto __count =
      static_cast<size_t>(_CUDA_VRANGES::distance(_CUDA_VRANGES::begin(__range), _CUDA_VRANGES::end(__range)));
    if (__count > 0)
    {
      if (_Capacity < __count)
      {
        _CUDA_VSTD::__throw_bad_alloc();
      }

      this->__uninitialized_move(_CUDA_VRANGES::begin(__range), _CUDA_VRANGES::__unwrap_end(__range), this->begin());
    }
  }
#  endif // _CCCL_STD_VER >= 2017 && !_CCCL_COMPILER(MSVC2017)

  _LIBCUDACXX_HIDE_FROM_ABI constexpr inplace_vector& operator=(initializer_list<_Tp> __ilist)
  {
    const auto __count = __ilist.size();
    if (_Capacity < __count)
    {
      _CUDA_VSTD::__throw_bad_alloc();
    }

    const auto __size = this->size();
    if (__count < __size)
    {
      const iterator __new_end = _CUDA_VSTD::copy(__ilist.begin(), __ilist.end(), this->begin());
      this->__destroy(__new_end, this->end());
    }
    else
    {
      _CUDA_VSTD::copy(__ilist.begin(), __ilist.begin() + __size, this->begin());
      this->__uninitialized_copy(__ilist.begin() + __size, __ilist.end(), this->end());
    }
    return *this;
  }

  // inplace_vector.assign
  _LIBCUDACXX_HIDE_FROM_ABI constexpr void assign(const size_type __count, const _Tp& __value)
  {
    if (_Capacity < __count)
    {
      _CUDA_VSTD::__throw_bad_alloc();
    }

    const iterator __begin = this->begin();
    const iterator __end   = this->end();
    if (__count < this->size())
    {
      _CUDA_VSTD::fill(__begin, __begin + __count, __value);
      this->__destroy(__begin + __count, __end);
    }
    else
    {
      _CUDA_VSTD::fill(__begin, __end, __value);
      this->__uninitialized_fill(__end, __begin + __count, __value);
    }
  }

  _CCCL_TEMPLATE(class _Iter)
  _CCCL_REQUIRES(__is_cpp17_input_iterator<_Iter>::value _CCCL_AND(!__is_cpp17_forward_iterator<_Iter>::value))
  _LIBCUDACXX_HIDE_FROM_ABI constexpr void assign(_Iter __first, _Iter __last)
  {
    iterator __end = this->end();
    for (iterator __current = this->begin(); __current != __end; ++__current, (void) ++__first)
    {
      if (__first == __last)
      {
        this->__destroy(__current, __end);
        return;
      }
      *__current = *__first;
    }

    for (; __first != __last; ++__first)
    {
      emplace_back(*__first);
    }
  }

  _CCCL_TEMPLATE(class _Iter)
  _CCCL_REQUIRES(__is_cpp17_forward_iterator<_Iter>::value)
  _LIBCUDACXX_HIDE_FROM_ABI constexpr void assign(_Iter __first, _Iter __last)
  {
    const auto __count = static_cast<size_type>(_CUDA_VSTD::distance(__first, __last));
    if (_Capacity < __count)
    {
      _CUDA_VSTD::__throw_bad_alloc();
    }

    if (__count < this->size())
    {
      const iterator __new_end = _CUDA_VSTD::copy(__first, __last, this->begin());
      this->__destroy(__new_end, this->end());
    }
    else
    {
      _Iter __middle = _CUDA_VSTD::next(__first, this->size());
      _CUDA_VSTD::copy(__first, __middle, this->begin());
      this->__uninitialized_copy(__middle, __last, this->end());
    }
  }

  _LIBCUDACXX_HIDE_FROM_ABI constexpr void assign(initializer_list<_Tp> __ilist)
  {
    const auto __count = static_cast<size_type>(__ilist.size());
    if (_Capacity < __count)
    {
      _CUDA_VSTD::__throw_bad_alloc();
    }

    if (__count < this->size())
    {
      const iterator __new_end = _CUDA_VSTD::copy(__ilist.begin(), __ilist.end(), this->begin());
      this->__destroy(__new_end, this->end());
    }
    else
    {
      _CUDA_VSTD::copy(__ilist.begin(), __ilist.begin() + this->size(), this->begin());
      this->__uninitialized_copy(__ilist.begin() + this->size(), __ilist.end(), this->end());
    }
  }

<<<<<<< HEAD
#  if _CCCL_STD_VER >= 2017 && !_CCCL_COMPILER(MSVC2017)
  _LIBCUDACXX_TEMPLATE(class _Range)
  _LIBCUDACXX_REQUIRES(
    _CUDA_VRANGES::__container_compatible_range<_Range, _Tp> _LIBCUDACXX_AND(!_CUDA_VRANGES::forward_range<_Range>))
=======
#  if _CCCL_STD_VER >= 2017 && !defined(_CCCL_COMPILER_MSVC_2017)
  _CCCL_TEMPLATE(class _Range)
  _CCCL_REQUIRES(
    _CUDA_VRANGES::__container_compatible_range<_Range, _Tp> _CCCL_AND(!_CUDA_VRANGES::forward_range<_Range>))
>>>>>>> 07220449
  _LIBCUDACXX_HIDE_FROM_ABI constexpr void assign_range(_Range&& __range)
  {
    auto __first      = _CUDA_VRANGES::begin(__range);
    const auto __last = _CUDA_VRANGES::end(__range);
    iterator __end    = this->end();
    for (iterator __current = this->begin(); __current != __end; ++__current, (void) ++__first)
    {
      if (__first == __last)
      {
        this->__destroy(__current, __end);
        return;
      }
      *__current = *__first;
    }

    for (; __first != __last; ++__first)
    {
      emplace_back(*__first);
    }
  }

  _CCCL_TEMPLATE(class _Range)
  _CCCL_REQUIRES(_CUDA_VRANGES::__container_compatible_range<_Range, _Tp> _CCCL_AND
                   _CUDA_VRANGES::forward_range<_Range> _CCCL_AND _CUDA_VRANGES::sized_range<_Range>)
  _LIBCUDACXX_HIDE_FROM_ABI constexpr void assign_range(_Range&& __range)
  {
    const auto __size = _CUDA_VRANGES::size(__range);
    if (_Capacity < __size)
    {
      _CUDA_VSTD::__throw_bad_alloc();
    }

    const auto __first = _CUDA_VRANGES::begin(__range);
    const auto __last  = _CUDA_VRANGES::__unwrap_end(__range);
    if (static_cast<size_type>(__size) < this->size())
    {
      const iterator __new_end = _CUDA_VSTD::copy(__first, __last, this->begin());
      this->__destroy(__new_end, this->end());
    }
    else
    {
      const auto __middle = _CUDA_VSTD::next(__first, this->size());
      _CUDA_VSTD::copy(__first, __middle, this->begin());
      this->__uninitialized_copy(__middle, __last, this->end());
    }
  }

  _CCCL_TEMPLATE(class _Range)
  _CCCL_REQUIRES(_CUDA_VRANGES::__container_compatible_range<_Range, _Tp> _CCCL_AND
                   _CUDA_VRANGES::forward_range<_Range> _CCCL_AND(!_CUDA_VRANGES::sized_range<_Range>))
  _LIBCUDACXX_HIDE_FROM_ABI constexpr void assign_range(_Range&& __range)
  {
    const auto __first = _CUDA_VRANGES::begin(__range);
    const auto __last  = _CUDA_VRANGES::__unwrap_end(__range);
    const auto __size  = static_cast<size_type>(_CUDA_VRANGES::distance(__first, __last));
    if (_Capacity < __size)
    {
      _CUDA_VSTD::__throw_bad_alloc();
    }

    if (__size < this->size())
    {
      const iterator __new_end = _CUDA_VSTD::copy(__first, __last, this->begin());
      this->__destroy(__new_end, this->end());
    }
    else
    {
      const auto __middle = _CUDA_VSTD::next(__first, this->size());
      _CUDA_VSTD::copy(__first, __middle, this->begin());
      this->__uninitialized_copy(__middle, __last, this->end());
    }
  }
#  endif // _CCCL_STD_VER >= 2017 && !_CCCL_COMPILER(MSVC2017)

  // [containers.sequences.inplace.vector.access], element access
  _CCCL_NODISCARD _LIBCUDACXX_HIDE_FROM_ABI constexpr reference at(const size_type __pos)
  {
    if (__pos > this->size())
    {
      _CUDA_VSTD::__throw_out_of_range("inplace_vector::at");
    }
    return *(this->begin() + __pos);
  }

  _CCCL_NODISCARD _LIBCUDACXX_HIDE_FROM_ABI constexpr const_reference at(const size_type __pos) const
  {
    if (__pos > this->size())
    {
      _CUDA_VSTD::__throw_out_of_range("inplace_vector::at");
    }
    return *(this->begin() + __pos);
  }

  _CCCL_NODISCARD _LIBCUDACXX_HIDE_FROM_ABI constexpr reference operator[](const size_type __pos) noexcept
  {
    return *(this->begin() + __pos);
  }

  _CCCL_NODISCARD _LIBCUDACXX_HIDE_FROM_ABI constexpr const_reference operator[](const size_type __pos) const noexcept
  {
    return *(this->begin() + __pos);
  }

  _CCCL_NODISCARD _LIBCUDACXX_HIDE_FROM_ABI constexpr reference front() noexcept
  {
    return *this->begin();
  }

  _CCCL_NODISCARD _LIBCUDACXX_HIDE_FROM_ABI constexpr const_reference front() const noexcept
  {
    return *this->begin();
  }

  _CCCL_NODISCARD _LIBCUDACXX_HIDE_FROM_ABI constexpr reference back() noexcept
  {
    return *(this->end() - 1);
  }

  _CCCL_NODISCARD _LIBCUDACXX_HIDE_FROM_ABI constexpr const_reference back() const noexcept
  {
    return *(this->end() - 1);
  }

  using __base::data;

  // inplace_vector.iterators
  using __base::begin;
  using __base::end;

  _CCCL_NODISCARD _LIBCUDACXX_HIDE_FROM_ABI constexpr reverse_iterator rbegin() noexcept
  {
    return reverse_iterator{this->end()};
  }

  _CCCL_NODISCARD _LIBCUDACXX_HIDE_FROM_ABI constexpr const_reverse_iterator rbegin() const noexcept
  {
    return const_reverse_iterator{this->end()};
  }

  _CCCL_NODISCARD _LIBCUDACXX_HIDE_FROM_ABI constexpr reverse_iterator rend() noexcept
  {
    return reverse_iterator{this->begin()};
  }

  _CCCL_NODISCARD _LIBCUDACXX_HIDE_FROM_ABI constexpr const_reverse_iterator rend() const noexcept
  {
    return const_reverse_iterator{this->begin()};
  }

  _CCCL_NODISCARD _LIBCUDACXX_HIDE_FROM_ABI constexpr const_iterator cbegin() const noexcept
  {
    return this->begin();
  }

  _CCCL_NODISCARD _LIBCUDACXX_HIDE_FROM_ABI constexpr const_iterator cend() const noexcept
  {
    return this->end();
  }

  _CCCL_NODISCARD _LIBCUDACXX_HIDE_FROM_ABI constexpr const_reverse_iterator crbegin() const noexcept
  {
    return const_reverse_iterator{this->end()};
  }

  _CCCL_NODISCARD _LIBCUDACXX_HIDE_FROM_ABI constexpr const_reverse_iterator crend() const noexcept
  {
    return const_reverse_iterator{this->begin()};
  }

  // [containers.sequences.inplace.vector.members] size/capacity
  using __base::empty;
  using __base::size;

  _CCCL_NODISCARD _LIBCUDACXX_HIDE_FROM_ABI constexpr size_type max_size() const noexcept
  {
    return _Capacity;
  }

  _CCCL_NODISCARD _LIBCUDACXX_HIDE_FROM_ABI constexpr size_type capacity() const noexcept
  {
    return _Capacity;
  }

  // [containers.sequences.inplace.vector.modifiers], modifiers
  _LIBCUDACXX_HIDE_FROM_ABI constexpr iterator insert(const_iterator __cpos, const _Tp& __value)
  {
    return emplace(__cpos, __value);
  }

  _LIBCUDACXX_HIDE_FROM_ABI constexpr iterator insert(const_iterator __cpos, _Tp&& __value)
  {
    return emplace(__cpos, _CUDA_VSTD::move(__value));
  }

  _LIBCUDACXX_HIDE_FROM_ABI constexpr iterator insert(const_iterator __cpos, const size_type __count, const _Tp& __value)
  {
    const auto __pos = static_cast<size_type>(__cpos - this->cbegin());
    if (__count > _Capacity - this->size())
    {
      _CUDA_VSTD::__throw_bad_alloc();
    }
    else if (__pos > this->size())
    {
      _CUDA_VSTD::__throw_out_of_range("inplace_vector::insert(const_iterator, size_type, T)");
    }

    const iterator __first = this->begin() + __pos;
    if (__count == 0)
    {
      return __first;
    }

    const iterator __end = this->end();
    if (__pos == this->size())
    {
      this->__uninitialized_fill(__end, __end + __count, __value);
      return __first;
    }

    const iterator __middle = __first + __count;
    if (__end <= __middle)
    { // all existing elements are pushed into uninitialized storage
      this->__uninitialized_fill(__end, __middle, __value);
      this->__uninitialized_move(__first, __end, __middle);
      _CUDA_VSTD::fill(__first, __end, __value);
    }
    else
    { // some elements get copied into existing storage
      this->__uninitialized_move(__end - __count, __end, __end);
      _CUDA_VSTD::move_backward(__first, __end - __count, __end);
      _CUDA_VSTD::fill(__first, __middle, __value);
    }

    return __first;
  }

  _CCCL_TEMPLATE(class _Iter)
  _CCCL_REQUIRES(__is_cpp17_input_iterator<_Iter>::value _CCCL_AND(!__is_cpp17_forward_iterator<_Iter>::value))
  _LIBCUDACXX_HIDE_FROM_ABI constexpr iterator insert(const_iterator __cpos, _Iter __first, _Iter __last)
  {
    // add all new elements to the back then rotate
    const iterator __old_end = this->end();
    for (; __first != __last; ++__first)
    {
      emplace_back(*__first);
    }

    const iterator __res = this->begin() + (__cpos - this->cbegin());
    _CUDA_VSTD::rotate(__res, __old_end, this->end());
    return __res;
  }

  _CCCL_TEMPLATE(class _Iter)
  _CCCL_REQUIRES(__is_cpp17_forward_iterator<_Iter>::value)
  _LIBCUDACXX_HIDE_FROM_ABI constexpr iterator insert(const_iterator __cpos, _Iter __first, _Iter __last)
  {
    const auto __pos   = static_cast<size_type>(__cpos - this->cbegin());
    const auto __count = static_cast<size_type>(_CUDA_VSTD::distance(__first, __last));
    if (__count > _Capacity - this->size())
    {
      _CUDA_VSTD::__throw_bad_alloc();
    }
    else if (__pos > this->size())
    {
      _CUDA_VSTD::__throw_out_of_range("inplace_vector::insert(const_iterator, Iter, Iter)");
    }

    const iterator __res = this->begin() + __pos;
    if (__count == 0)
    {
      return __res;
    }

    const iterator __end = this->end();
    if (__pos == this->size())
    {
      this->__uninitialized_copy(__first, __last, __end);
      return __res;
    }

    const iterator __middle = __res + __count;
    if (__end <= __middle)
    { // all existing elements are pushed into uninitialized storage
      _Iter __imiddle = _CUDA_VSTD::next(__first, this->size() - __pos);
      this->__uninitialized_copy(__imiddle, __last, __end);
      this->__uninitialized_move(__res, __end, __middle);
      _CUDA_VSTD::copy(__first, __imiddle, __res);
    }
    else
    { // all new elements get copied into existing storage
      this->__uninitialized_move(__end - __count, __end, __end);
      _CUDA_VSTD::move_backward(__res, __end - __count, __end);
      _CUDA_VSTD::copy(__first, __last, __res);
    }

    return __res;
  }

  _LIBCUDACXX_HIDE_FROM_ABI constexpr iterator insert(const_iterator __cpos, initializer_list<_Tp> __ilist)
  {
    const auto __pos   = static_cast<size_type>(__cpos - this->cbegin());
    const auto __count = __ilist.size();
    if (__count > _Capacity - this->size())
    {
      _CUDA_VSTD::__throw_bad_alloc();
    }
    else if (__pos > this->size())
    {
      _CUDA_VSTD::__throw_out_of_range("inplace_vector::insert(const_iterator, initializer_list)");
    }

    const iterator __res = this->begin() + __pos;
    if (__count == 0)
    {
      return __res;
    }

    const iterator __end = this->end();
    if (__pos == this->size())
    {
      this->__uninitialized_copy(__ilist.begin(), __ilist.end(), __end);
      return __res;
    }

    const iterator __middle = __res + __count;
    if (__end <= __middle)
    { // all existing elements are pushed into uninitialized storage
      auto __imiddel = __ilist.begin() + this->size() - __pos;
      this->__uninitialized_copy(__imiddel, __ilist.end(), __end);
      this->__uninitialized_move(__res, __end, __middle);
      _CUDA_VSTD::copy(__ilist.begin(), __imiddel, __res);
    }
    else
    { // all new elements get copied into existing storage
      this->__uninitialized_move(__end - __count, __end, __end);
      _CUDA_VSTD::move_backward(__res, __end - __count, __end);
      _CUDA_VSTD::copy(__ilist.begin(), __ilist.end(), __res);
    }

    return __res;
  }

<<<<<<< HEAD
#  if _CCCL_STD_VER >= 2017 && !_CCCL_COMPILER(MSVC2017)
  _LIBCUDACXX_TEMPLATE(class _Range)
  _LIBCUDACXX_REQUIRES(
    _CUDA_VRANGES::__container_compatible_range<_Range, _Tp> _LIBCUDACXX_AND(!_CUDA_VRANGES::forward_range<_Range>))
=======
#  if _CCCL_STD_VER >= 2017 && !defined(_CCCL_COMPILER_MSVC_2017)
  _CCCL_TEMPLATE(class _Range)
  _CCCL_REQUIRES(
    _CUDA_VRANGES::__container_compatible_range<_Range, _Tp> _CCCL_AND(!_CUDA_VRANGES::forward_range<_Range>))
>>>>>>> 07220449
  _LIBCUDACXX_HIDE_FROM_ABI constexpr iterator insert_range(const_iterator __cpos, _Range&& __range)
  {
    // add all new elements to the back then rotate
    auto __first             = _CUDA_VRANGES::begin(__range);
    auto __last              = _CUDA_VRANGES::end(__range);
    const iterator __old_end = this->end();
    for (; __first != __last; ++__first)
    {
      emplace_back(*__first);
    }

    const auto __pos = this->begin() + static_cast<size_type>(__cpos - this->cbegin());
    _CUDA_VSTD::rotate(__pos, __old_end, this->end());
    return __pos;
  }

  _CCCL_TEMPLATE(class _Range)
  _CCCL_REQUIRES(_CUDA_VRANGES::__container_compatible_range<_Range, _Tp> _CCCL_AND _CUDA_VRANGES::forward_range<_Range>)
  _LIBCUDACXX_HIDE_FROM_ABI constexpr iterator insert_range(const_iterator __cpos, _Range&& __range)
  {
    auto __first = _CUDA_VRANGES::begin(__range);
    return insert(__cpos, __first, _CUDA_VRANGES::__unwrap_end(__range));
  }

  _CCCL_TEMPLATE(class _Range)
  _CCCL_REQUIRES(
    _CUDA_VRANGES::__container_compatible_range<_Range, _Tp> _CCCL_AND(!_CUDA_VRANGES::forward_range<_Range>))
  _LIBCUDACXX_HIDE_FROM_ABI constexpr void append_range(_Range&& __range)
  {
    auto __first = _CUDA_VRANGES::begin(__range);
    auto __last  = _CUDA_VRANGES::end(__range);
    for (; __first != __last; ++__first)
    {
      emplace_back(*__first);
    }
  }

  _CCCL_TEMPLATE(class _Range)
  _CCCL_REQUIRES(_CUDA_VRANGES::__container_compatible_range<_Range, _Tp> _CCCL_AND _CUDA_VRANGES::forward_range<_Range>)
  _LIBCUDACXX_HIDE_FROM_ABI constexpr void append_range(_Range&& __range)
  {
    auto __first = _CUDA_VRANGES::begin(__range);
    insert(this->end(), __first, _CUDA_VRANGES::__unwrap_end(__range));
  }
#  endif // _CCCL_STD_VER >= 2017 && !_CCCL_COMPILER(MSVC2017)

  template <class... _Args>
  _LIBCUDACXX_HIDE_FROM_ABI constexpr iterator emplace(const_iterator __cpos, _Args&&... __args)
  {
    const auto __pos = static_cast<size_type>(__cpos - this->cbegin());
    if (this->size() == _Capacity)
    {
      _CUDA_VSTD::__throw_bad_alloc();
    }
    else if (__pos > this->size())
    {
      _CUDA_VSTD::__throw_out_of_range("inplace_vector::emplace(const_iterator, Args...)");
    }

    const iterator __res = this->begin() + __pos;
    if (__pos == this->size())
    {
      this->unchecked_emplace_back(_CUDA_VSTD::forward<_Args>(__args)...);
      return __res;
    }

    const iterator __end = this->end();
    _Tp __temp{_CUDA_VSTD::forward<_Args>(__args)...};
    this->unchecked_emplace_back(_CUDA_VSTD::move(*(__end - 1)));
    _CUDA_VSTD::move_backward(__res, __end - 1, __end);
    *__res = _CUDA_VSTD::move(__temp);

    return __res;
  }

  template <class... _Args>
  _LIBCUDACXX_HIDE_FROM_ABI constexpr reference emplace_back(_Args&&... __args)
  {
    if (this->size() == _Capacity)
    {
      _CUDA_VSTD::__throw_bad_alloc();
    }

    return this->unchecked_emplace_back(_CUDA_VSTD::forward<_Args>(__args)...);
  }

  _LIBCUDACXX_HIDE_FROM_ABI constexpr reference push_back(const _Tp& __value)
  {
    if (this->size() == _Capacity)
    {
      _CUDA_VSTD::__throw_bad_alloc();
    }

    return this->unchecked_emplace_back(__value);
  }

  _LIBCUDACXX_HIDE_FROM_ABI constexpr reference push_back(_Tp&& __value)
  {
    if (this->size() == _Capacity)
    {
      _CUDA_VSTD::__throw_bad_alloc();
    }

    return this->unchecked_emplace_back(_CUDA_VSTD::move(__value));
  }

  template <class... _Args>
  _LIBCUDACXX_HIDE_FROM_ABI constexpr pointer
  try_emplace_back(_Args&&... __args) noexcept(_CCCL_TRAIT(is_nothrow_constructible, _Tp, _Args...))
  {
    if (this->size() == _Capacity)
    {
      return nullptr;
    }

    return _CUDA_VSTD::addressof(this->unchecked_emplace_back(_CUDA_VSTD::forward<_Args>(__args)...));
  }

  _LIBCUDACXX_HIDE_FROM_ABI constexpr pointer
  try_push_back(const _Tp& __value) noexcept(_CCCL_TRAIT(is_nothrow_copy_constructible, _Tp))
  {
    if (this->size() == _Capacity)
    {
      return nullptr;
    }

    return _CUDA_VSTD::addressof(this->unchecked_emplace_back(__value));
  }

  _LIBCUDACXX_HIDE_FROM_ABI constexpr pointer
  try_push_back(_Tp&& __value) noexcept(_CCCL_TRAIT(is_nothrow_move_constructible, _Tp))
  {
    if (this->size() == _Capacity)
    {
      return nullptr;
    }

    return _CUDA_VSTD::addressof(this->unchecked_emplace_back(_CUDA_VSTD::move(__value)));
  }

<<<<<<< HEAD
#  if _CCCL_STD_VER >= 2017 && !_CCCL_COMPILER(MSVC2017)
  _LIBCUDACXX_TEMPLATE(class _Range)
  _LIBCUDACXX_REQUIRES(
    _CUDA_VRANGES::__container_compatible_range<_Range, _Tp> _LIBCUDACXX_AND(!_CUDA_VRANGES::forward_range<_Range>))
=======
#  if _CCCL_STD_VER >= 2017 && !defined(_CCCL_COMPILER_MSVC_2017)
  _CCCL_TEMPLATE(class _Range)
  _CCCL_REQUIRES(
    _CUDA_VRANGES::__container_compatible_range<_Range, _Tp> _CCCL_AND(!_CUDA_VRANGES::forward_range<_Range>))
>>>>>>> 07220449
  _LIBCUDACXX_HIDE_FROM_ABI constexpr _CUDA_VRANGES::iterator_t<_Range>
  try_append_range(_Range&& __range) noexcept(_CCCL_TRAIT(is_nothrow_move_constructible, _Tp))
  {
    auto __first = _CUDA_VRANGES::begin(__range);
    auto __last  = _CUDA_VRANGES::end(__range);
    for (; this->size() != _Capacity && __first != __last; ++__first)
    {
      emplace_back(*__first);
    }
    return __first;
  }

  _CCCL_TEMPLATE(class _Range)
  _CCCL_REQUIRES(_CUDA_VRANGES::__container_compatible_range<_Range, _Tp> _CCCL_AND
                   _CUDA_VRANGES::forward_range<_Range> _CCCL_AND _CUDA_VRANGES::sized_range<_Range>)
  _LIBCUDACXX_HIDE_FROM_ABI constexpr _CUDA_VRANGES::iterator_t<_Range>
  try_append_range(_Range&& __range) noexcept(_CCCL_TRAIT(is_nothrow_move_constructible, _Tp))
  {
    const auto __capacity = _Capacity - this->size();
    const auto __size     = _CUDA_VRANGES::size(__range);
    const auto __diff     = __size < __capacity ? __size : __capacity;

    auto __first  = _CUDA_VRANGES::begin(__range);
    auto __middle = _CUDA_VRANGES::next(__first, __diff);
    this->__uninitialized_move(__first, __middle, this->end());
    return __middle;
  }

  _CCCL_TEMPLATE(class _Range)
  _CCCL_REQUIRES(_CUDA_VRANGES::__container_compatible_range<_Range, _Tp> _CCCL_AND
                   _CUDA_VRANGES::forward_range<_Range> _CCCL_AND(!_CUDA_VRANGES::sized_range<_Range>))
  _LIBCUDACXX_HIDE_FROM_ABI constexpr _CUDA_VRANGES::iterator_t<_Range>
  try_append_range(_Range&& __range) noexcept(_CCCL_TRAIT(is_nothrow_move_constructible, _Tp))
  {
    const auto __capacity = static_cast<ptrdiff_t>(_Capacity - this->size());
    auto __first          = _CUDA_VRANGES::begin(__range);
    const auto __size = static_cast<ptrdiff_t>(_CUDA_VRANGES::distance(__first, _CUDA_VRANGES::__unwrap_end(__range)));
    const ptrdiff_t __diff = __size < __capacity ? __size : __capacity;

    auto __middle = _CUDA_VRANGES::next(__first, __diff);
    this->__uninitialized_move(__first, __middle, this->end());
    return __middle;
  }
#  endif // _CCCL_STD_VER >= 2017 && !_CCCL_COMPILER(MSVC2017)

  using __base::unchecked_emplace_back;

  _LIBCUDACXX_HIDE_FROM_ABI constexpr reference
  unchecked_push_back(const _Tp& __value) noexcept(_CCCL_TRAIT(is_nothrow_copy_constructible, _Tp))
  {
    return this->unchecked_emplace_back(__value);
  }

  _LIBCUDACXX_HIDE_FROM_ABI constexpr reference
  unchecked_push_back(_Tp&& __value) noexcept(_CCCL_TRAIT(is_nothrow_move_constructible, _Tp))
  {
    return this->unchecked_emplace_back(_CUDA_VSTD::move(__value));
  }

  _LIBCUDACXX_HIDE_FROM_ABI constexpr void pop_back() noexcept
  {
    const auto __end = this->end();
    this->__destroy(__end - 1, __end);
  }

  _LIBCUDACXX_HIDE_FROM_ABI constexpr iterator
  erase(const_iterator __cpos) noexcept(_CCCL_TRAIT(is_nothrow_move_assignable, _Tp))
  {
    const auto __pos = static_cast<size_type>(__cpos - this->cbegin());
    if (__pos > this->size())
    {
      _CUDA_VSTD_NOVERSION::terminate();
    }

    const iterator __res = this->begin() + __pos;
    if (__pos == this->size())
    {
      return __res;
    }

    const iterator __end = this->end();
    _CUDA_VSTD::move(__res + 1, __end, __res);
    this->__destroy(__end - 1, __end);
    return __res;
  }

  _LIBCUDACXX_HIDE_FROM_ABI constexpr iterator
  erase(const_iterator __cfirst, const_iterator __clast) noexcept(_CCCL_TRAIT(is_nothrow_move_assignable, _Tp))
  {
    const iterator __first = (iterator) __cfirst;
    const iterator __last  = (iterator) __clast;
    const iterator __end   = this->end();
    if (__first == __last)
    {
      return __last;
    }

    if (__first < this->begin() || __end < __last)
    {
      _CUDA_VSTD_NOVERSION::terminate();
    }

    const auto __new_end = _CUDA_VSTD::move(__last, __end, __first);
    this->__destroy(__new_end, __end);
    return __first;
  }

  _LIBCUDACXX_HIDE_FROM_ABI constexpr void clear() noexcept
  {
    this->__destroy(this->begin(), this->end());
  }

  _LIBCUDACXX_HIDE_FROM_ABI constexpr void resize(const size_type __count)
  {
    const auto __diff = static_cast<ptrdiff_t>(__count) - static_cast<ptrdiff_t>(this->size());
    if (__diff == 0)
    {
      return;
    }
    else if (__diff < 0)
    {
      this->__destroy(this->begin() + __count, this->end());
    }
    else
    {
      if (_Capacity < __count)
      {
        _CUDA_VSTD::__throw_bad_alloc();
      }

      const iterator __end = this->end();
      this->__uninitialized_value_construct(__end, __end + __diff);
    }
  }

  _LIBCUDACXX_HIDE_FROM_ABI constexpr void resize(const size_type __count, const _Tp& __value)
  {
    const auto __diff = static_cast<ptrdiff_t>(__count) - static_cast<ptrdiff_t>(this->size());
    if (__diff == 0)
    {
      return;
    }
    else if (__diff < 0)
    {
      this->__destroy(this->begin() + __count, this->end());
    }
    else
    {
      if (_Capacity < __count)
      {
        _CUDA_VSTD::__throw_bad_alloc();
      }

      const iterator __end = this->end();
      this->__uninitialized_fill(__end, __end + __diff, __value);
    }
  }

  _LIBCUDACXX_HIDE_FROM_ABI static constexpr void reserve(const size_type __count)
  {
    if (_Capacity < __count)
    {
      _CUDA_VSTD::__throw_bad_alloc();
    }
  }
  _LIBCUDACXX_HIDE_FROM_ABI static constexpr void shrink_to_fit() noexcept {}

  _CCCL_TEMPLATE(class _Tp2 = _Tp)
  _CCCL_REQUIRES(_CCCL_TRAIT(is_swappable, _Tp2) _CCCL_AND _CCCL_TRAIT(is_move_constructible, _Tp2))
  _LIBCUDACXX_HIDE_FROM_ABI constexpr void swap(inplace_vector& __other) noexcept(
    _CCCL_TRAIT(is_nothrow_swappable, _Tp2) && _CCCL_TRAIT(is_nothrow_move_constructible, _Tp2))
  {
    if (this->size() < __other.size())
    {
      const auto __new_mid = _CUDA_VSTD::swap_ranges(this->begin(), this->end(), __other.begin());
      this->__uninitialized_move(__new_mid, __other.end(), this->end());
      __other.__destroy(__new_mid, __other.end());
    }
    else
    {
      const auto __new_mid = _CUDA_VSTD::swap_ranges(__other.begin(), __other.end(), this->begin());
      __other.__uninitialized_move(__new_mid, this->end(), __other.end());
      this->__destroy(__new_mid, this->end());
    }
  }

  _CCCL_TEMPLATE(class _Tp2 = _Tp)
  _CCCL_REQUIRES(_CCCL_TRAIT(is_swappable, _Tp2) _CCCL_AND _CCCL_TRAIT(is_move_constructible, _Tp2))
  _LIBCUDACXX_HIDE_FROM_ABI friend constexpr void swap(inplace_vector& __lhs, inplace_vector& __rhs) noexcept(
    _Capacity == 0 || (_CCCL_TRAIT(is_nothrow_swappable, _Tp2) && _CCCL_TRAIT(is_nothrow_move_constructible, _Tp2)))
  {
    __lhs.swap(__rhs);
  }

  // inplace_vector.comparison
  _CCCL_NODISCARD_FRIEND _LIBCUDACXX_HIDE_FROM_ABI constexpr bool
  operator==(const inplace_vector& __lhs, const inplace_vector& __rhs) noexcept(
    noexcept(_CUDA_VSTD::equal(__lhs.begin(), __lhs.end(), __rhs.begin(), __rhs.end())))
  {
    return _CUDA_VSTD::equal(__lhs.begin(), __lhs.end(), __rhs.begin(), __rhs.end());
  }
#  if _CCCL_STD_VER <= 2017
  _CCCL_NODISCARD_FRIEND _LIBCUDACXX_HIDE_FROM_ABI constexpr bool
  operator!=(const inplace_vector& __lhs, const inplace_vector& __rhs) noexcept(
    noexcept(_CUDA_VSTD::equal(__lhs.begin(), __lhs.end(), __rhs.begin(), __rhs.end())))
  {
    return !_CUDA_VSTD::equal(__lhs.begin(), __lhs.end(), __rhs.begin(), __rhs.end());
  }
#  endif // _CCCL_STD_VER <= 2017

#  ifndef _LIBCUDACXX_HAS_NO_SPACESHIP_OPERATOR
  _CCCL_NODISCARD_FRIEND _LIBCUDACXX_HIDE_FROM_ABI constexpr __synth_three_way_result_t<_Tp>
  operator<=>(const inplace_vector& __lhs, const inplace_vector& __rhs) noexcept(
    noexcept(_CUDA_VSTD::lexicographical_compare_three_way(__lhs.begin(), __lhs.end(), __rhs.begin(), __rhs.end())))
  {
    return _CUDA_VSTD::lexicographical_compare_three_way(__lhs.begin(), __lhs.end(), __rhs.begin(), __rhs.end());
  }
#  else // ^^^ !_LIBCUDACXX_HAS_NO_SPACESHIP_OPERATOR ^^^ / vvv _LIBCUDACXX_HAS_NO_SPACESHIP_OPERATOR vvv
  _CCCL_NODISCARD_FRIEND _LIBCUDACXX_HIDE_FROM_ABI constexpr bool
  operator<(const inplace_vector& __lhs, const inplace_vector& __rhs) noexcept(
    noexcept(_CUDA_VSTD::lexicographical_compare(__lhs.begin(), __lhs.end(), __rhs.begin(), __rhs.end())))
  {
    return _CUDA_VSTD::lexicographical_compare(__lhs.begin(), __lhs.end(), __rhs.begin(), __rhs.end());
  }
  _CCCL_NODISCARD_FRIEND _LIBCUDACXX_HIDE_FROM_ABI constexpr bool
  operator>(const inplace_vector& __lhs, const inplace_vector& __rhs) noexcept(
    noexcept(_CUDA_VSTD::lexicographical_compare(__lhs.begin(), __lhs.end(), __rhs.begin(), __rhs.end())))
  {
    return __rhs < __lhs;
  }
  _CCCL_NODISCARD_FRIEND _LIBCUDACXX_HIDE_FROM_ABI constexpr bool
  operator<=(const inplace_vector& __lhs, const inplace_vector& __rhs) noexcept(
    noexcept(_CUDA_VSTD::lexicographical_compare(__lhs.begin(), __lhs.end(), __rhs.begin(), __rhs.end())))
  {
    return !(__rhs < __lhs);
  }
  _CCCL_NODISCARD_FRIEND _LIBCUDACXX_HIDE_FROM_ABI constexpr bool
  operator>=(const inplace_vector& __lhs, const inplace_vector& __rhs) noexcept(
    noexcept(_CUDA_VSTD::lexicographical_compare(__lhs.begin(), __lhs.end(), __rhs.begin(), __rhs.end())))
  {
    return !(__lhs < __rhs);
  }
#  endif // _LIBCUDACXX_HAS_NO_SPACESHIP_OPERATOR

  // [containers.sequences.inplace.vector.erasure]
  _LIBCUDACXX_HIDE_FROM_ABI constexpr size_type
  __erase(const _Tp& __value) noexcept(_CCCL_TRAIT(is_nothrow_move_assignable, _Tp))
  {
    const iterator __old_end = this->end();
    const iterator __new_end = _CUDA_VSTD::remove(this->begin(), __old_end, __value);
    this->__destroy(__new_end, __old_end);
    return static_cast<size_type>(__old_end - __new_end);
  }

  template <class _Pred>
  _LIBCUDACXX_HIDE_FROM_ABI constexpr size_type
  __erase_if(_Pred __pred) noexcept(_CCCL_TRAIT(is_nothrow_move_assignable, _Tp))
  {
    const iterator __old_end = this->end();
    const iterator __new_end = _CUDA_VSTD::remove_if(this->begin(), __old_end, _CUDA_VSTD::move(__pred));
    this->__destroy(__new_end, __old_end);
    return static_cast<size_type>(__old_end - __new_end);
  }
};

template <class _Tp>
class inplace_vector<_Tp, 0> : __inplace_vector_base<_Tp, 0>
{
private:
  using __base = __inplace_vector_base<_Tp, 0>;

public:
  using value_type      = _Tp;
  using size_type       = size_t;
  using difference_type = ptrdiff_t;
  using pointer         = _Tp*;
  using const_pointer   = const _Tp*;
  using reference       = _Tp&;
  using const_reference = const _Tp&;

  using iterator       = pointer;
  using const_iterator = const_pointer;

  using reverse_iterator       = _CUDA_VSTD::reverse_iterator<iterator>;
  using const_reverse_iterator = _CUDA_VSTD::reverse_iterator<const_iterator>;

  // [containers.sequences.inplace.vector.cons], construct/copy/destroy
  _CCCL_HIDE_FROM_ABI constexpr inplace_vector() noexcept                        = default;
  _CCCL_HIDE_FROM_ABI constexpr inplace_vector(const inplace_vector&)            = default;
  _CCCL_HIDE_FROM_ABI constexpr inplace_vector(inplace_vector&&)                 = default;
  _CCCL_HIDE_FROM_ABI constexpr inplace_vector& operator=(const inplace_vector&) = default;
  _CCCL_HIDE_FROM_ABI constexpr inplace_vector& operator=(inplace_vector&&)      = default;

  _LIBCUDACXX_HIDE_FROM_ABI constexpr explicit inplace_vector(const size_type __count)
      : __base()
  {
    if (__count > 0)
    {
      _CUDA_VSTD::__throw_bad_alloc();
    }
  }

  _LIBCUDACXX_HIDE_FROM_ABI constexpr inplace_vector(const size_type __count, const _Tp& __value)
      : __base()
  {
    if (__count > 0)
    {
      _CUDA_VSTD::__throw_bad_alloc();
    }
  }

  _CCCL_TEMPLATE(class _Iter)
  _CCCL_REQUIRES(__is_cpp17_input_iterator<_Iter>::value)
  _LIBCUDACXX_HIDE_FROM_ABI constexpr inplace_vector(_Iter __first, _Iter __last)
      : __base()
  {
    if (__first != __last)
    {
      _CUDA_VSTD::__throw_bad_alloc();
    }
  }

  _LIBCUDACXX_HIDE_FROM_ABI constexpr inplace_vector(initializer_list<_Tp> __ilist)
      : __base()
  {
    if (__ilist.size() != 0)
    {
      _CUDA_VSTD::__throw_bad_alloc();
    }
  }

<<<<<<< HEAD
#  if _CCCL_STD_VER >= 2017 && !_CCCL_COMPILER(MSVC2017)
  _LIBCUDACXX_TEMPLATE(class _Range)
  _LIBCUDACXX_REQUIRES(_CUDA_VRANGES::__container_compatible_range<_Range, _Tp>)
=======
#  if _CCCL_STD_VER >= 2017 && !defined(_CCCL_COMPILER_MSVC_2017)
  _CCCL_TEMPLATE(class _Range)
  _CCCL_REQUIRES(_CUDA_VRANGES::__container_compatible_range<_Range, _Tp>)
>>>>>>> 07220449
  _LIBCUDACXX_HIDE_FROM_ABI constexpr inplace_vector(from_range_t, _Range&& __range)
      : __base()
  {
    if (_CUDA_VRANGES::begin(__range) != _CUDA_VRANGES::end(__range))
    {
      _CUDA_VSTD::__throw_bad_alloc();
    }
  }
#  endif // _CCCL_STD_VER >= 2017 && !_CCCL_COMPILER(MSVC2017)

  _LIBCUDACXX_HIDE_FROM_ABI constexpr inplace_vector& operator=(initializer_list<_Tp> __ilist)
  {
    if (__ilist.size() != 0)
    {
      _CUDA_VSTD::__throw_bad_alloc();
    }
    return *this;
  }

  // inplace_vector.assign
  _LIBCUDACXX_HIDE_FROM_ABI constexpr void assign(const size_type __count, const _Tp&)
  {
    if (__count != 0)
    {
      _CUDA_VSTD::__throw_bad_alloc();
    }
    return;
  }

  _CCCL_TEMPLATE(class _Iter)
  _CCCL_REQUIRES(__is_cpp17_input_iterator<_Iter>::value)
  _LIBCUDACXX_HIDE_FROM_ABI constexpr void assign(_Iter __first, _Iter __last)
  {
    if (__first != __last)
    {
      _CUDA_VSTD::__throw_bad_alloc();
    }
    return;
  }

  _LIBCUDACXX_HIDE_FROM_ABI constexpr void assign(initializer_list<_Tp> __ilist)
  {
    if (__ilist.size() != 0)
    {
      _CUDA_VSTD::__throw_bad_alloc();
    }
    return;
  }

<<<<<<< HEAD
#  if _CCCL_STD_VER >= 2017 && !_CCCL_COMPILER(MSVC2017)
  _LIBCUDACXX_TEMPLATE(class _Range)
  _LIBCUDACXX_REQUIRES(_CUDA_VRANGES::__container_compatible_range<_Range, _Tp>)
=======
#  if _CCCL_STD_VER >= 2017 && !defined(_CCCL_COMPILER_MSVC_2017)
  _CCCL_TEMPLATE(class _Range)
  _CCCL_REQUIRES(_CUDA_VRANGES::__container_compatible_range<_Range, _Tp>)
>>>>>>> 07220449
  _LIBCUDACXX_HIDE_FROM_ABI constexpr void assign_range(_Range&& __range)
  {
    if (_CUDA_VRANGES::begin(__range) != _CUDA_VRANGES::end(__range))
    {
      _CUDA_VSTD::__throw_bad_alloc();
    }
    return;
  }
#  endif // _CCCL_STD_VER >= 2017 && !_CCCL_COMPILER(MSVC2017)

  // [containers.sequences.inplace.vector.access], element access
  _CCCL_NODISCARD _LIBCUDACXX_HIDE_FROM_ABI constexpr reference at(const size_type __pos)
  {
    _CUDA_VSTD::__throw_out_of_range("inplace_vector::at");
    return *(this->begin() + __pos);
  }

  _CCCL_NODISCARD _LIBCUDACXX_HIDE_FROM_ABI constexpr const_reference at(const size_type __pos) const
  {
    _CUDA_VSTD::__throw_out_of_range("inplace_vector::at");
    return *(this->begin() + __pos);
  }

  _CCCL_NODISCARD _LIBCUDACXX_HIDE_FROM_ABI constexpr reference operator[](const size_type __pos) noexcept
  {
    return *(this->begin() + __pos);
  }

  _CCCL_NODISCARD _LIBCUDACXX_HIDE_FROM_ABI constexpr const_reference operator[](const size_type __pos) const noexcept
  {
    return *(this->begin() + __pos);
  }

  _CCCL_NODISCARD _LIBCUDACXX_HIDE_FROM_ABI constexpr reference front() noexcept
  {
    return *this->begin();
  }

  _CCCL_NODISCARD _LIBCUDACXX_HIDE_FROM_ABI constexpr const_reference front() const noexcept
  {
    return *this->begin();
  }

  _CCCL_NODISCARD _LIBCUDACXX_HIDE_FROM_ABI constexpr reference back() noexcept
  {
    return *(this->end() - 1);
  }

  _CCCL_NODISCARD _LIBCUDACXX_HIDE_FROM_ABI constexpr const_reference back() const noexcept
  {
    return *(this->end() - 1);
  }

  using __base::data;

  // inplace_vector.iterators
  using __base::begin;
  using __base::end;

  _CCCL_NODISCARD _LIBCUDACXX_HIDE_FROM_ABI constexpr reverse_iterator rbegin() noexcept
  {
    return reverse_iterator{this->end()};
  }

  _CCCL_NODISCARD _LIBCUDACXX_HIDE_FROM_ABI constexpr const_reverse_iterator rbegin() const noexcept
  {
    return const_reverse_iterator{this->end()};
  }

  _CCCL_NODISCARD _LIBCUDACXX_HIDE_FROM_ABI constexpr reverse_iterator rend() noexcept
  {
    return reverse_iterator{this->begin()};
  }

  _CCCL_NODISCARD _LIBCUDACXX_HIDE_FROM_ABI constexpr const_reverse_iterator rend() const noexcept
  {
    return const_reverse_iterator{this->begin()};
  }

  _CCCL_NODISCARD _LIBCUDACXX_HIDE_FROM_ABI constexpr const_iterator cbegin() const noexcept
  {
    return this->begin();
  }

  _CCCL_NODISCARD _LIBCUDACXX_HIDE_FROM_ABI constexpr const_iterator cend() const noexcept
  {
    return this->end();
  }

  _CCCL_NODISCARD _LIBCUDACXX_HIDE_FROM_ABI constexpr const_reverse_iterator crbegin() const noexcept
  {
    return const_reverse_iterator{this->end()};
  }

  _CCCL_NODISCARD _LIBCUDACXX_HIDE_FROM_ABI constexpr const_reverse_iterator crend() const noexcept
  {
    return const_reverse_iterator{this->begin()};
  }

  // [containers.sequences.inplace.vector.members] size/capacity
  using __base::empty;
  using __base::size;

  _CCCL_NODISCARD _LIBCUDACXX_HIDE_FROM_ABI constexpr size_type max_size() const noexcept
  {
    return 0;
  }

  _CCCL_NODISCARD _LIBCUDACXX_HIDE_FROM_ABI constexpr size_type capacity() const noexcept
  {
    return 0;
  }

  // [containers.sequences.inplace.vector.modifiers], modifiers
  _LIBCUDACXX_HIDE_FROM_ABI constexpr iterator insert(const_iterator __cpos, const _Tp& __value)
  {
    _CUDA_VSTD::__throw_bad_alloc();
    return emplace(__cpos, __value);
  }

  _LIBCUDACXX_HIDE_FROM_ABI constexpr iterator insert(const_iterator __cpos, _Tp&& __value)
  {
    _CUDA_VSTD::__throw_bad_alloc();
    return emplace(__cpos, _CUDA_VSTD::move(__value));
  }

  _LIBCUDACXX_HIDE_FROM_ABI constexpr iterator insert(const_iterator, const size_type __count, const _Tp&)
  {
    if (__count != 0)
    {
      _CUDA_VSTD::__throw_bad_alloc();
    }
    return nullptr;
  }

  _CCCL_TEMPLATE(class _Iter)
  _CCCL_REQUIRES(__is_cpp17_input_iterator<_Iter>::value)
  _LIBCUDACXX_HIDE_FROM_ABI constexpr iterator insert(const_iterator, _Iter __first, _Iter __last)
  {
    if (__first != __last)
    {
      _CUDA_VSTD::__throw_bad_alloc();
    }
    return nullptr;
  }

  _LIBCUDACXX_HIDE_FROM_ABI constexpr iterator insert(const_iterator, initializer_list<_Tp> __ilist)
  {
    if (__ilist.size() != 0)
    {
      _CUDA_VSTD::__throw_bad_alloc();
    }
    return nullptr;
  }

<<<<<<< HEAD
#  if _CCCL_STD_VER >= 2017 && !_CCCL_COMPILER(MSVC2017)
  _LIBCUDACXX_TEMPLATE(class _Range)
  _LIBCUDACXX_REQUIRES(_CUDA_VRANGES::__container_compatible_range<_Range, _Tp>)
=======
#  if _CCCL_STD_VER >= 2017 && !defined(_CCCL_COMPILER_MSVC_2017)
  _CCCL_TEMPLATE(class _Range)
  _CCCL_REQUIRES(_CUDA_VRANGES::__container_compatible_range<_Range, _Tp>)
>>>>>>> 07220449
  _LIBCUDACXX_HIDE_FROM_ABI constexpr iterator insert_range(const_iterator __cpos, _Range&& __range)
  {
    if (_CUDA_VRANGES::begin(__range) != _CUDA_VRANGES::end(__range))
    {
      _CUDA_VSTD::__throw_bad_alloc();
    }
    return nullptr;
  }

  _CCCL_TEMPLATE(class _Range)
  _CCCL_REQUIRES(_CUDA_VRANGES::__container_compatible_range<_Range, _Tp>)
  _LIBCUDACXX_HIDE_FROM_ABI constexpr void append_range(_Range&& __range)
  {
    if (_CUDA_VRANGES::begin(__range) != _CUDA_VRANGES::end(__range))
    {
      _CUDA_VSTD::__throw_bad_alloc();
    }
  }
#  endif // _CCCL_STD_VER >= 2017 && !_CCCL_COMPILER(MSVC2017)

  template <class... _Args>
  _LIBCUDACXX_HIDE_FROM_ABI constexpr iterator emplace(const_iterator, _Args&&...)
  {
    _CUDA_VSTD::__throw_bad_alloc();
    return nullptr;
  }

  template <class... _Args>
  _LIBCUDACXX_HIDE_FROM_ABI constexpr reference emplace_back(_Args&&... __args)
  {
    _CUDA_VSTD::__throw_bad_alloc();
    return this->unchecked_emplace_back(_CUDA_VSTD::forward<_Args>(__args)...);
  }

  _LIBCUDACXX_HIDE_FROM_ABI constexpr reference push_back(const _Tp& __value)
  {
    _CUDA_VSTD::__throw_bad_alloc();
    return this->unchecked_emplace_back(__value);
  }

  _LIBCUDACXX_HIDE_FROM_ABI constexpr reference push_back(_Tp&& __value)
  {
    _CUDA_VSTD::__throw_bad_alloc();
    return this->unchecked_emplace_back(_CUDA_VSTD::move(__value));
  }

  template <class... _Args>
  _LIBCUDACXX_HIDE_FROM_ABI constexpr pointer try_emplace_back(_Args&&...) noexcept
  {
    return nullptr;
  }

  _LIBCUDACXX_HIDE_FROM_ABI constexpr pointer try_push_back(const _Tp&) noexcept
  {
    return nullptr;
  }

  _LIBCUDACXX_HIDE_FROM_ABI constexpr pointer try_push_back(_Tp&&) noexcept
  {
    return nullptr;
  }

<<<<<<< HEAD
#  if _CCCL_STD_VER >= 2017 && !_CCCL_COMPILER(MSVC2017)
  _LIBCUDACXX_TEMPLATE(class _Range)
  _LIBCUDACXX_REQUIRES(_CUDA_VRANGES::__container_compatible_range<_Range, _Tp>)
=======
#  if _CCCL_STD_VER >= 2017 && !defined(_CCCL_COMPILER_MSVC_2017)
  _CCCL_TEMPLATE(class _Range)
  _CCCL_REQUIRES(_CUDA_VRANGES::__container_compatible_range<_Range, _Tp>)
>>>>>>> 07220449
  _LIBCUDACXX_HIDE_FROM_ABI constexpr _CUDA_VRANGES::iterator_t<_Range> try_append_range(_Range&& __range) noexcept
  {
    return _CUDA_VRANGES::begin(__range);
  }
#  endif // _CCCL_STD_VER >= 2017 && !_CCCL_COMPILER(MSVC2017)

  using __base::unchecked_emplace_back;

  _LIBCUDACXX_HIDE_FROM_ABI constexpr reference unchecked_push_back(const _Tp& __value) noexcept
  {
    _CUDA_VSTD_NOVERSION::terminate();
    return this->unchecked_emplace_back(__value);
  }

  _LIBCUDACXX_HIDE_FROM_ABI constexpr reference unchecked_push_back(_Tp&& __value) noexcept
  {
    _CUDA_VSTD_NOVERSION::terminate();
    return this->unchecked_emplace_back(__value);
  }

  _LIBCUDACXX_HIDE_FROM_ABI constexpr void pop_back() noexcept
  {
    _CUDA_VSTD_NOVERSION::terminate();
  }

  _LIBCUDACXX_HIDE_FROM_ABI constexpr iterator erase(const_iterator) noexcept
  {
    _CUDA_VSTD_NOVERSION::terminate();
  }

  _LIBCUDACXX_HIDE_FROM_ABI constexpr iterator erase(const_iterator __cfirst, const_iterator __clast) noexcept
  {
    if (__cfirst != __clast)
    {
      _CUDA_VSTD_NOVERSION::terminate();
    }
    return nullptr;
  }

  _LIBCUDACXX_HIDE_FROM_ABI constexpr void clear() noexcept {}

  _LIBCUDACXX_HIDE_FROM_ABI constexpr void resize(const size_type __count)
  {
    if (__count != 0)
    {
      _CUDA_VSTD::__throw_bad_alloc();
    }
  }

  _LIBCUDACXX_HIDE_FROM_ABI constexpr void resize(const size_type __count, const _Tp&)
  {
    if (__count != 0)
    {
      _CUDA_VSTD::__throw_bad_alloc();
    }
  }

  _LIBCUDACXX_HIDE_FROM_ABI static constexpr void reserve(const size_type __count)
  {
    if (__count != 0)
    {
      _CUDA_VSTD::__throw_bad_alloc();
    }
  }
  _LIBCUDACXX_HIDE_FROM_ABI static constexpr void shrink_to_fit() noexcept {}
  _LIBCUDACXX_HIDE_FROM_ABI constexpr void swap(inplace_vector&) noexcept {}
  _LIBCUDACXX_HIDE_FROM_ABI friend constexpr void swap(inplace_vector&, inplace_vector&) noexcept {}

  // inplace_vector.comparison
  _CCCL_NODISCARD_FRIEND _LIBCUDACXX_HIDE_FROM_ABI constexpr bool
  operator==(const inplace_vector&, const inplace_vector&) noexcept
  {
    return true;
  }
#  if _CCCL_STD_VER <= 2017
  _CCCL_NODISCARD_FRIEND _LIBCUDACXX_HIDE_FROM_ABI constexpr bool
  operator!=(const inplace_vector&, const inplace_vector&) noexcept
  {
    return false;
  }
#  endif // _CCCL_STD_VER <= 2017

#  ifndef _LIBCUDACXX_HAS_NO_SPACESHIP_OPERATOR
  _CCCL_NODISCARD_FRIEND _LIBCUDACXX_HIDE_FROM_ABI constexpr __synth_three_way_result_t<_Tp>
  operator<=>(const inplace_vector& __lhs, const inplace_vector& __rhs) noexcept(
    noexcept(_CUDA_VSTD::lexicographical_compare_three_way(__lhs.begin(), __lhs.end(), __rhs.begin(), __rhs.end())))
  {
    return _CUDA_VSTD::lexicographical_compare_three_way(__lhs.begin(), __lhs.end(), __rhs.begin(), __rhs.end());
  }
#  else // ^^^ !_LIBCUDACXX_HAS_NO_SPACESHIP_OPERATOR ^^^ / vvv _LIBCUDACXX_HAS_NO_SPACESHIP_OPERATOR vvv
  _CCCL_NODISCARD_FRIEND _LIBCUDACXX_HIDE_FROM_ABI constexpr bool
  operator<(const inplace_vector&, const inplace_vector&) noexcept
  {
    return false;
  }
  _CCCL_NODISCARD_FRIEND _LIBCUDACXX_HIDE_FROM_ABI constexpr bool
  operator>(const inplace_vector&, const inplace_vector&) noexcept
  {
    return false;
  }
  _CCCL_NODISCARD_FRIEND _LIBCUDACXX_HIDE_FROM_ABI constexpr bool
  operator<=(const inplace_vector&, const inplace_vector&) noexcept
  {
    return true;
  }
  _CCCL_NODISCARD_FRIEND _LIBCUDACXX_HIDE_FROM_ABI constexpr bool
  operator>=(const inplace_vector&, const inplace_vector&) noexcept
  {
    return true;
  }
#  endif // _LIBCUDACXX_HAS_NO_SPACESHIP_OPERATOR

  // [containers.sequences.inplace.vector.erasure]
  _LIBCUDACXX_HIDE_FROM_ABI constexpr size_type __erase(const _Tp&) noexcept
  {
    return 0;
  }

  template <class _Pred>
  _LIBCUDACXX_HIDE_FROM_ABI constexpr size_type __erase_if(_Pred) noexcept
  {
    return 0;
  }
};

// [containers.sequences.inplace.vector.erasure]
template <class _Tp, size_t _Capacity>
_LIBCUDACXX_HIDE_FROM_ABI constexpr size_t
erase(inplace_vector<_Tp, _Capacity>& __cont, const _Tp& __value) noexcept(_CCCL_TRAIT(is_nothrow_move_assignable, _Tp))
{
  return __cont.__erase(__value);
}

template <class _Tp, size_t _Capacity, class _Pred>
_LIBCUDACXX_HIDE_FROM_ABI constexpr size_t
erase_if(inplace_vector<_Tp, _Capacity>& __cont, _Pred __pred) noexcept(_CCCL_TRAIT(is_nothrow_move_assignable, _Tp))
{
  return __cont.__erase_if(__pred);
}

_LIBCUDACXX_END_NAMESPACE_STD

_CCCL_POP_MACROS

#endif // _CCCL_STD_VER >= 2014

#endif // _CUDA_STD_INPLACE_VECTOR<|MERGE_RESOLUTION|>--- conflicted
+++ resolved
@@ -800,11 +800,7 @@
     }
   }
 
-<<<<<<< HEAD
 #  if _CCCL_STD_VER >= 2017 && !_CCCL_COMPILER(MSVC2017)
-=======
-#  if _CCCL_STD_VER >= 2017 && !defined(_CCCL_COMPILER_MSVC_2017)
->>>>>>> 07220449
   _CCCL_TEMPLATE(class _Range)
   _CCCL_REQUIRES(
     _CUDA_VRANGES::__container_compatible_range<_Range, _Tp> _CCCL_AND(!_CUDA_VRANGES::forward_range<_Range>))
@@ -965,17 +961,10 @@
     }
   }
 
-<<<<<<< HEAD
 #  if _CCCL_STD_VER >= 2017 && !_CCCL_COMPILER(MSVC2017)
-  _LIBCUDACXX_TEMPLATE(class _Range)
-  _LIBCUDACXX_REQUIRES(
-    _CUDA_VRANGES::__container_compatible_range<_Range, _Tp> _LIBCUDACXX_AND(!_CUDA_VRANGES::forward_range<_Range>))
-=======
-#  if _CCCL_STD_VER >= 2017 && !defined(_CCCL_COMPILER_MSVC_2017)
   _CCCL_TEMPLATE(class _Range)
   _CCCL_REQUIRES(
     _CUDA_VRANGES::__container_compatible_range<_Range, _Tp> _CCCL_AND(!_CUDA_VRANGES::forward_range<_Range>))
->>>>>>> 07220449
   _LIBCUDACXX_HIDE_FROM_ABI constexpr void assign_range(_Range&& __range)
   {
     auto __first      = _CUDA_VRANGES::begin(__range);
@@ -1318,17 +1307,10 @@
     return __res;
   }
 
-<<<<<<< HEAD
 #  if _CCCL_STD_VER >= 2017 && !_CCCL_COMPILER(MSVC2017)
-  _LIBCUDACXX_TEMPLATE(class _Range)
-  _LIBCUDACXX_REQUIRES(
-    _CUDA_VRANGES::__container_compatible_range<_Range, _Tp> _LIBCUDACXX_AND(!_CUDA_VRANGES::forward_range<_Range>))
-=======
-#  if _CCCL_STD_VER >= 2017 && !defined(_CCCL_COMPILER_MSVC_2017)
   _CCCL_TEMPLATE(class _Range)
   _CCCL_REQUIRES(
     _CUDA_VRANGES::__container_compatible_range<_Range, _Tp> _CCCL_AND(!_CUDA_VRANGES::forward_range<_Range>))
->>>>>>> 07220449
   _LIBCUDACXX_HIDE_FROM_ABI constexpr iterator insert_range(const_iterator __cpos, _Range&& __range)
   {
     // add all new elements to the back then rotate
@@ -1469,17 +1451,10 @@
     return _CUDA_VSTD::addressof(this->unchecked_emplace_back(_CUDA_VSTD::move(__value)));
   }
 
-<<<<<<< HEAD
 #  if _CCCL_STD_VER >= 2017 && !_CCCL_COMPILER(MSVC2017)
-  _LIBCUDACXX_TEMPLATE(class _Range)
-  _LIBCUDACXX_REQUIRES(
-    _CUDA_VRANGES::__container_compatible_range<_Range, _Tp> _LIBCUDACXX_AND(!_CUDA_VRANGES::forward_range<_Range>))
-=======
-#  if _CCCL_STD_VER >= 2017 && !defined(_CCCL_COMPILER_MSVC_2017)
   _CCCL_TEMPLATE(class _Range)
   _CCCL_REQUIRES(
     _CUDA_VRANGES::__container_compatible_range<_Range, _Tp> _CCCL_AND(!_CUDA_VRANGES::forward_range<_Range>))
->>>>>>> 07220449
   _LIBCUDACXX_HIDE_FROM_ABI constexpr _CUDA_VRANGES::iterator_t<_Range>
   try_append_range(_Range&& __range) noexcept(_CCCL_TRAIT(is_nothrow_move_constructible, _Tp))
   {
@@ -1811,15 +1786,9 @@
     }
   }
 
-<<<<<<< HEAD
 #  if _CCCL_STD_VER >= 2017 && !_CCCL_COMPILER(MSVC2017)
-  _LIBCUDACXX_TEMPLATE(class _Range)
-  _LIBCUDACXX_REQUIRES(_CUDA_VRANGES::__container_compatible_range<_Range, _Tp>)
-=======
-#  if _CCCL_STD_VER >= 2017 && !defined(_CCCL_COMPILER_MSVC_2017)
   _CCCL_TEMPLATE(class _Range)
   _CCCL_REQUIRES(_CUDA_VRANGES::__container_compatible_range<_Range, _Tp>)
->>>>>>> 07220449
   _LIBCUDACXX_HIDE_FROM_ABI constexpr inplace_vector(from_range_t, _Range&& __range)
       : __base()
   {
@@ -1869,15 +1838,9 @@
     return;
   }
 
-<<<<<<< HEAD
 #  if _CCCL_STD_VER >= 2017 && !_CCCL_COMPILER(MSVC2017)
-  _LIBCUDACXX_TEMPLATE(class _Range)
-  _LIBCUDACXX_REQUIRES(_CUDA_VRANGES::__container_compatible_range<_Range, _Tp>)
-=======
-#  if _CCCL_STD_VER >= 2017 && !defined(_CCCL_COMPILER_MSVC_2017)
   _CCCL_TEMPLATE(class _Range)
   _CCCL_REQUIRES(_CUDA_VRANGES::__container_compatible_range<_Range, _Tp>)
->>>>>>> 07220449
   _LIBCUDACXX_HIDE_FROM_ABI constexpr void assign_range(_Range&& __range)
   {
     if (_CUDA_VRANGES::begin(__range) != _CUDA_VRANGES::end(__range))
@@ -2033,15 +1996,9 @@
     return nullptr;
   }
 
-<<<<<<< HEAD
 #  if _CCCL_STD_VER >= 2017 && !_CCCL_COMPILER(MSVC2017)
-  _LIBCUDACXX_TEMPLATE(class _Range)
-  _LIBCUDACXX_REQUIRES(_CUDA_VRANGES::__container_compatible_range<_Range, _Tp>)
-=======
-#  if _CCCL_STD_VER >= 2017 && !defined(_CCCL_COMPILER_MSVC_2017)
   _CCCL_TEMPLATE(class _Range)
   _CCCL_REQUIRES(_CUDA_VRANGES::__container_compatible_range<_Range, _Tp>)
->>>>>>> 07220449
   _LIBCUDACXX_HIDE_FROM_ABI constexpr iterator insert_range(const_iterator __cpos, _Range&& __range)
   {
     if (_CUDA_VRANGES::begin(__range) != _CUDA_VRANGES::end(__range))
@@ -2104,15 +2061,9 @@
     return nullptr;
   }
 
-<<<<<<< HEAD
 #  if _CCCL_STD_VER >= 2017 && !_CCCL_COMPILER(MSVC2017)
-  _LIBCUDACXX_TEMPLATE(class _Range)
-  _LIBCUDACXX_REQUIRES(_CUDA_VRANGES::__container_compatible_range<_Range, _Tp>)
-=======
-#  if _CCCL_STD_VER >= 2017 && !defined(_CCCL_COMPILER_MSVC_2017)
   _CCCL_TEMPLATE(class _Range)
   _CCCL_REQUIRES(_CUDA_VRANGES::__container_compatible_range<_Range, _Tp>)
->>>>>>> 07220449
   _LIBCUDACXX_HIDE_FROM_ABI constexpr _CUDA_VRANGES::iterator_t<_Range> try_append_range(_Range&& __range) noexcept
   {
     return _CUDA_VRANGES::begin(__range);
