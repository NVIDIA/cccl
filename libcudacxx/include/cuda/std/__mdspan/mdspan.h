--- conflicted
+++ resolved
@@ -519,11 +519,7 @@
   [[nodiscard]]
   _CCCL_API constexpr bool is_unique() const noexcept(noexcept(::cuda::std::declval<const mapping_type&>().is_unique()))
   {
-<<<<<<< HEAD
     const auto __tmp = mapping(); // workaround for clang with nodiscard
-=======
-    auto __tmp = mapping(); // workaround for clang with nodiscard
->>>>>>> 89e1b753
     return __tmp.is_unique();
   }
   [[nodiscard]] _CCCL_API constexpr bool is_exhaustive() const
@@ -535,20 +531,12 @@
   [[nodiscard]] _CCCL_API constexpr bool is_strided() const
     noexcept(noexcept(::cuda::std::declval<const mapping_type&>().is_strided()))
   {
-<<<<<<< HEAD
     const auto __tmp = mapping(); // workaround for clang with nodiscard
-=======
-    auto __tmp = mapping(); // workaround for clang with nodiscard
->>>>>>> 89e1b753
     return __tmp.is_strided();
   }
   [[nodiscard]] _CCCL_API constexpr index_type stride(rank_type __r) const
   {
-<<<<<<< HEAD
     const auto __tmp = mapping(); // workaround for clang with nodiscard
-=======
-    auto __tmp = mapping(); // workaround for clang with nodiscard
->>>>>>> 89e1b753
     return __tmp.stride(__r);
   }
 };
