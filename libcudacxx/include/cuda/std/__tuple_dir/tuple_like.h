//===----------------------------------------------------------------------===//
//
// Part of the LLVM Project, under the Apache License v2.0 with LLVM Exceptions.
// See https://llvm.org/LICENSE.txt for license information.
// SPDX-License-Identifier: Apache-2.0 WITH LLVM-exception
// SPDX-FileCopyrightText: Copyright (c) 2023-24 NVIDIA CORPORATION & AFFILIATES.
//
//===----------------------------------------------------------------------===//

#ifndef _LIBCUDACXX___TUPLE_TUPLE_LIKE_H
#define _LIBCUDACXX___TUPLE_TUPLE_LIKE_H

#include <cuda/std/detail/__config>

#if defined(_CCCL_IMPLICIT_SYSTEM_HEADER_GCC)
#  pragma GCC system_header
#elif defined(_CCCL_IMPLICIT_SYSTEM_HEADER_CLANG)
#  pragma clang system_header
#elif defined(_CCCL_IMPLICIT_SYSTEM_HEADER_MSVC)
#  pragma system_header
#endif // no system header

#include <cuda/std/__fwd/array.h>
#include <cuda/std/__fwd/complex.h>
#include <cuda/std/__fwd/pair.h>
#include <cuda/std/__fwd/subrange.h>
#include <cuda/std/__fwd/tuple.h>
#include <cuda/std/__tuple_dir/tuple_types.h>
#include <cuda/std/__type_traits/integral_constant.h>
#include <cuda/std/cstddef>

_LIBCUDACXX_BEGIN_NAMESPACE_STD

template <class _Tp>
struct __tuple_like : false_type
{};

template <class _Tp>
struct __tuple_like<const _Tp> : public __tuple_like<_Tp>
{};
template <class _Tp>
struct __tuple_like<volatile _Tp> : public __tuple_like<_Tp>
{};
template <class _Tp>
struct __tuple_like<const volatile _Tp> : public __tuple_like<_Tp>
{};

template <class... _Tp>
struct __tuple_like<tuple<_Tp...>> : true_type
{};

template <class _T1, class _T2>
struct __tuple_like<pair<_T1, _T2>> : true_type
{};

template <class _Tp, size_t _Size>
struct __tuple_like<array<_Tp, _Size>> : true_type
{};

<<<<<<< HEAD
template <class _Tp>
struct __tuple_like<complex<_Tp>> : true_type
{};

#if _CCCL_STD_VER >= 2017 && !defined(_CCCL_COMPILER_MSVC_2017)
=======
#if _CCCL_STD_VER >= 2017 && !_CCCL_COMPILER(MSVC2017)
>>>>>>> cee542b8
template <class _Ip, class _Sp, _CUDA_VRANGES::subrange_kind _Kp>
struct __tuple_like<_CUDA_VRANGES::subrange<_Ip, _Sp, _Kp>> : true_type
{};
#endif // _CCCL_STD_VER >= 2017 && !_CCCL_COMPILER(MSVC2017)

template <class... _Tp>
struct __tuple_like<__tuple_types<_Tp...>> : true_type
{};

_LIBCUDACXX_END_NAMESPACE_STD

#endif // _LIBCUDACXX___TUPLE_TUPLE_LIKE_H<|MERGE_RESOLUTION|>--- conflicted
+++ resolved
@@ -57,15 +57,11 @@
 struct __tuple_like<array<_Tp, _Size>> : true_type
 {};
 
-<<<<<<< HEAD
 template <class _Tp>
 struct __tuple_like<complex<_Tp>> : true_type
 {};
 
-#if _CCCL_STD_VER >= 2017 && !defined(_CCCL_COMPILER_MSVC_2017)
-=======
 #if _CCCL_STD_VER >= 2017 && !_CCCL_COMPILER(MSVC2017)
->>>>>>> cee542b8
 template <class _Ip, class _Sp, _CUDA_VRANGES::subrange_kind _Kp>
 struct __tuple_like<_CUDA_VRANGES::subrange<_Ip, _Sp, _Kp>> : true_type
 {};
