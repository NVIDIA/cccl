//===----------------------------------------------------------------------===//
//
// Part of libcu++, the C++ Standard Library for your entire system,
// under the Apache License v2.0 with LLVM Exceptions.
// See https://llvm.org/LICENSE.txt for license information.
// SPDX-License-Identifier: Apache-2.0 WITH LLVM-exception
// SPDX-FileCopyrightText: Copyright (c) 2025 NVIDIA CORPORATION & AFFILIATES.
//
//===----------------------------------------------------------------------===//

#ifndef _CUDA_STD___EXCEPTION_CUDA_ERROR_H
#define _CUDA_STD___EXCEPTION_CUDA_ERROR_H

#include <cuda/std/detail/__config>

#if defined(_CCCL_IMPLICIT_SYSTEM_HEADER_GCC)
#  pragma GCC system_header
#elif defined(_CCCL_IMPLICIT_SYSTEM_HEADER_CLANG)
#  pragma clang system_header
#elif defined(_CCCL_IMPLICIT_SYSTEM_HEADER_MSVC)
#  pragma system_header
#endif // no system header

<<<<<<< HEAD
#if !_CCCL_COMPILER(NVRTC)

#  include <cuda/std/__exception/exception_macros.h>
#  include <cuda/std/__exception/msg_storage.h>
#  include <cuda/std/source_location>

=======
#include <cuda/std/__exception/exception_macros.h>
#include <cuda/std/__exception/terminate.h>
#include <cuda/std/source_location>

#include <nv/target>

#if !_CCCL_COMPILER(NVRTC)
>>>>>>> fee1e1e9
#  include <cstdio>
#  include <stdexcept>
#endif // !_CCCL_COMPILER(NVRTC)

#include <cuda/std/__cccl/prologue.h>

_CCCL_BEGIN_NAMESPACE_CUDA

#if _CCCL_HAS_CTK()
using __cuda_error_t = ::cudaError_t;
#else
using __cuda_error_t = int;
#endif

#if !_CCCL_COMPILER(NVRTC)
namespace __detail
{
static char* __format_cuda_error(
  __msg_storage& __msg_buffer,
  const int __status,
  const char* __msg,
  const char* __api                  = nullptr,
  ::cuda::std::source_location __loc = ::cuda::std::source_location::current()) noexcept
{
  ::snprintf(
    __msg_buffer.__buffer,
    512,
    "%s:%d %s%s%s(%d): %s",
    __loc.file_name(),
    __loc.line(),
    __api ? __api : "",
    __api ? " " : "",
#  if _CCCL_HAS_CTK()
    ::cudaGetErrorString(::cudaError_t(__status)),
#  else // ^^^ _CCCL_HAS_CTK() ^^^ / vvv !_CCCL_HAS_CTK() vvv
    "cudaError",
#  endif // ^^^ !_CCCL_HAS_CTK() ^^^
    __status,
    __msg);
  return __msg_buffer.__buffer;
}
} // namespace __detail

/**
 * @brief Exception thrown when a CUDA error is encountered.
 */
class cuda_error : public ::std::runtime_error
{
public:
  cuda_error(const __cuda_error_t __status,
             const char* __msg,
             const char* __api                    = nullptr,
             ::cuda::std::source_location __loc   = ::cuda::std::source_location::current(),
             __detail::__msg_storage __msg_buffer = {}) noexcept
      : ::std::runtime_error(::cuda::__detail::__format_cuda_error(__msg_buffer, __status, __msg, __api, __loc))
      , __status_(__status)
  {}

  [[nodiscard]] auto status() const noexcept -> __cuda_error_t
  {
    return __status_;
  }

private:
  __cuda_error_t __status_;
};
#endif // !_CCCL_COMPILER(NVRTC)

[[noreturn]] _CCCL_API inline void __throw_cuda_error(
  [[maybe_unused]] const __cuda_error_t __status,
  [[maybe_unused]] const char* __msg,
  [[maybe_unused]] const char* __api                  = nullptr,
  [[maybe_unused]] ::cuda::std::source_location __loc = ::cuda::std::source_location::current())
{
  _CCCL_THROW(::cuda::cuda_error(__status, __msg, __api, __loc));
}

_CCCL_END_NAMESPACE_CUDA

#include <cuda/std/__cccl/epilogue.h>

#endif // _CUDA_STD___EXCEPTION_CUDA_ERROR_H<|MERGE_RESOLUTION|>--- conflicted
+++ resolved
@@ -21,22 +21,12 @@
 #  pragma system_header
 #endif // no system header
 
-<<<<<<< HEAD
 #if !_CCCL_COMPILER(NVRTC)
 
 #  include <cuda/std/__exception/exception_macros.h>
 #  include <cuda/std/__exception/msg_storage.h>
 #  include <cuda/std/source_location>
 
-=======
-#include <cuda/std/__exception/exception_macros.h>
-#include <cuda/std/__exception/terminate.h>
-#include <cuda/std/source_location>
-
-#include <nv/target>
-
-#if !_CCCL_COMPILER(NVRTC)
->>>>>>> fee1e1e9
 #  include <cstdio>
 #  include <stdexcept>
 #endif // !_CCCL_COMPILER(NVRTC)
