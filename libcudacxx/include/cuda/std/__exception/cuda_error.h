// -*- C++ -*-
//===----------------------------------------------------------------------===//
//
// Part of libcu++, the C++ Standard Library for your entire system,
// under the Apache License v2.0 with LLVM Exceptions.
// See https://llvm.org/LICENSE.txt for license information.
// SPDX-License-Identifier: Apache-2.0 WITH LLVM-exception
// SPDX-FileCopyrightText: Copyright (c) 2024 NVIDIA CORPORATION & AFFILIATES.
//
//===----------------------------------------------------------------------===//

#ifndef _LIBCUDACXX___EXCEPTION_CUDA_ERROR_H
#define _LIBCUDACXX___EXCEPTION_CUDA_ERROR_H

#include <cuda/std/detail/__config>

#if defined(_CCCL_IMPLICIT_SYSTEM_HEADER_GCC)
#  pragma GCC system_header
#elif defined(_CCCL_IMPLICIT_SYSTEM_HEADER_CLANG)
#  pragma clang system_header
#elif defined(_CCCL_IMPLICIT_SYSTEM_HEADER_MSVC)
#  pragma system_header
#endif // no system header

<<<<<<< HEAD
#if _CCCL_HAS_CTK()
#  include <cuda_runtime_api.h>
#endif // _CCCL_HAS_CTK()

=======
>>>>>>> 94eb7d49
#include <cuda/std/__exception/terminate.h>
#include <cuda/std/source_location>

#if !_CCCL_COMPILER(NVRTC)
#  include <cstdio>
#  include <stdexcept>
#endif // !_CCCL_COMPILER(NVRTC)

#include <nv/target>

#include <cuda/std/__cccl/prologue.h>

_LIBCUDACXX_BEGIN_NAMESPACE_CUDA

#if _CCCL_HAS_CTK()
using __cuda_error_t = ::cudaError_t;
#else
using __cuda_error_t = int;
#endif

#if _CCCL_HAS_EXCEPTIONS()

namespace __detail
{

struct __msg_storage
{
  char __buffer[512]{0};
};

static char* __format_cuda_error(
  __msg_storage& __msg_buffer,
  const int __status,
  const char* __msg,
  const char* __api                 = nullptr,
  _CUDA_VSTD::source_location __loc = _CUDA_VSTD::source_location::current()) noexcept
{
  ::snprintf(
    __msg_buffer.__buffer,
    512,
    "%s:%d %s%s%s(%d): %s",
    __loc.file_name(),
    __loc.line(),
    __api ? __api : "",
    __api ? " " : "",
#  if _CCCL_HAS_CTK()
    ::cudaGetErrorString(::cudaError_t(__status)),
#  else // ^^^ _CCCL_HAS_CTK() ^^^ / vvv !_CCCL_HAS_CTK() vvv
    "cudaError",
#  endif // ^^^ !_CCCL_HAS_CTK() ^^^
    __status,
    __msg);
  return __msg_buffer.__buffer;
}

} // namespace __detail

/**
 * @brief Exception thrown when a CUDA error is encountered.
 */
class cuda_error : public ::std::runtime_error
{
public:
  cuda_error(const __cuda_error_t __status,
             const char* __msg,
             const char* __api                    = nullptr,
             _CUDA_VSTD::source_location __loc    = _CUDA_VSTD::source_location::current(),
             __detail::__msg_storage __msg_buffer = {}) noexcept
      : ::std::runtime_error(__detail::__format_cuda_error(__msg_buffer, __status, __msg, __api, __loc))
      , __status_(__status)
  {}

  [[nodiscard]] auto status() const noexcept -> __cuda_error_t
  {
    return __status_;
  }

private:
  __cuda_error_t __status_;
};

[[noreturn]] _LIBCUDACXX_HIDE_FROM_ABI void __throw_cuda_error(
  [[maybe_unused]] const __cuda_error_t __status,
  [[maybe_unused]] const char* __msg,
  [[maybe_unused]] const char* __api                 = nullptr,
  [[maybe_unused]] _CUDA_VSTD::source_location __loc = _CUDA_VSTD::source_location::current())
{
  NV_IF_ELSE_TARGET(NV_IS_HOST,
                    (::cudaGetLastError(); // clear CUDA error state
                     throw ::cuda::cuda_error(__status, __msg, __api, __loc);), //
                    (_CUDA_VSTD_NOVERSION::terminate();))
}
#else // ^^^ _CCCL_HAS_EXCEPTIONS() ^^^ / vvv !_CCCL_HAS_EXCEPTIONS() vvv
class cuda_error
{
public:
  _LIBCUDACXX_HIDE_FROM_ABI cuda_error(
    const __cuda_error_t,
    const char*,
    const char*                 = nullptr,
    _CUDA_VSTD::source_location = _CUDA_VSTD::source_location::current()) noexcept
  {}
};

[[noreturn]] _LIBCUDACXX_HIDE_FROM_ABI void __throw_cuda_error(
  const __cuda_error_t,
  const char*,
  const char*                 = nullptr,
  _CUDA_VSTD::source_location = _CUDA_VSTD::source_location::current())
{
  _CUDA_VSTD_NOVERSION::terminate();
}
#endif // !_CCCL_HAS_EXCEPTIONS()

_LIBCUDACXX_END_NAMESPACE_CUDA

#include <cuda/std/__cccl/epilogue.h>

#endif // _LIBCUDACXX___EXCEPTION_CUDA_ERROR_H<|MERGE_RESOLUTION|>--- conflicted
+++ resolved
@@ -22,13 +22,6 @@
 #  pragma system_header
 #endif // no system header
 
-<<<<<<< HEAD
-#if _CCCL_HAS_CTK()
-#  include <cuda_runtime_api.h>
-#endif // _CCCL_HAS_CTK()
-
-=======
->>>>>>> 94eb7d49
 #include <cuda/std/__exception/terminate.h>
 #include <cuda/std/source_location>
 
