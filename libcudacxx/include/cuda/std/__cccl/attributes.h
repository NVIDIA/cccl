--- conflicted
+++ resolved
@@ -101,18 +101,6 @@
 #  define _CCCL_NODISCARD_FRIEND [[nodiscard]] friend
 #endif
 
-<<<<<<< HEAD
-#define _CCCL_ALIAS_ATTRIBUTE(...) __VA_ARGS__
-=======
-#if _CCCL_COMPILER(MSVC)
-#  define _CCCL_NORETURN __declspec(noreturn)
-#elif _CCCL_HAS_CPP_ATTRIBUTE(noreturn)
-#  define _CCCL_NORETURN [[noreturn]]
-#else
-#  define _CCCL_NORETURN __attribute__((noreturn))
-#endif
->>>>>>> 6f4247bb
-
 #if _CCCL_COMPILER(MSVC) // vvv _CCCL_COMPILER(MSVC) vvv
 #  define _CCCL_RESTRICT __restrict
 #else // ^^^ _CCCL_COMPILER(MSVC) ^^^ / vvv !_CCCL_COMPILER(MSVC) vvv
