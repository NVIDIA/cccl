--- conflicted
+++ resolved
@@ -32,11 +32,7 @@
 #  define _CCCL_MSVC_VERSION      _MSC_VER
 #  define _CCCL_MSVC_VERSION_FULL _MSC_FULL_VER
 #elif defined(__CUDACC_RTC__)
-<<<<<<< HEAD
-#  define _CCCL_COMPILER_NVRTC _CCCL_COMPILER_MAKE_VERSION(_CCCL_CUDACC_VER_MAJOR, _CCCL_CUDACC_VER_MINOR)
-=======
 #  define _CCCL_COMPILER_NVRTC _CCCL_COMPILER_MAKE_VERSION(__CUDACC_VER_MAJOR__, __CUDACC_VER_MINOR__)
->>>>>>> 64aa0028
 #endif
 
 #define _CCCL_COMPILER_COMPARE_VERSION_1(_COMP)              _COMP
