//===----------------------------------------------------------------------===//
//
// Part of libcu++, the C++ Standard Library for your entire system,
// under the Apache License v2.0 with LLVM Exceptions.
// See https://llvm.org/LICENSE.txt for license information.
// SPDX-License-Identifier: Apache-2.0 WITH LLVM-exception
// SPDX-FileCopyrightText: Copyright (c) 2024 NVIDIA CORPORATION & AFFILIATES.
//
//===----------------------------------------------------------------------===//

#ifndef __CCCL_COMPILER_H
#define __CCCL_COMPILER_H

#include <cuda/std/__cccl/preprocessor.h>

// Utility to compare version numbers. To use:
// 1) Define a macro that makes a pair of (major, minor) numbers:
//    #define MYPRODUCT_MAKE_VERSION(_MAJOR, _MINOR) (_MAJOR * 100 + _MINOR)
// 2) Define a macro that you will use to compare versions, e.g.:
//    #define MYPRODUCT(...) _CCCL_VERSION_COMPARE(MYPRODUCT, MYPRODUCT_##__VA_ARGS__)
//    Signatures:
//       MYPRODUCT(_PROD)                      - is the product _PROD version non-zero?
//       MYPRODUCT(_PROD, _OP, _MAJOR)         - compare the product _PROD major version to _MAJOR using operator _OP
//       MYPRODUCT(_PROD, _OP, _MAJOR, _MINOR) - compare the product _PROD version to _MAJOR._MINOR using operator _OP
// 3) Define the product version macros as a function-like macro that returns the version number or
//    _CCCL_VERSION_INVALID() if the version cannot be determined, e. g.:
//    #define MYPRODUCT_<_PROD>() (1, 2)
//      or
//    #define MYPRODUCT_<_PROD>() _CCCL_VERSION_INVALID()
#define _CCCL_VERSION_MAJOR_(_MAJOR, _MINOR)   _MAJOR
#define _CCCL_VERSION_MAJOR(_PAIR)             _CCCL_VERSION_MAJOR_ _PAIR
#define _CCCL_VERSION_INVALID()                (-1, -1)
#define _CCCL_MAKE_VERSION(_PREFIX, _PAIR)     (_CCCL_PP_EVAL(_CCCL_PP_CAT(_PREFIX, MAKE_VERSION), _CCCL_PP_EXPAND _PAIR))
#define _CCCL_VERSION_IS_INVALID(_PAIR)        (_CCCL_VERSION_MAJOR(_PAIR) == _CCCL_VERSION_MAJOR(_CCCL_VERSION_INVALID()))
#define _CCCL_VERSION_COMPARE_1(_PREFIX, _VER) (!_CCCL_VERSION_IS_INVALID(_VER()))
#define _CCCL_VERSION_COMPARE_3(_PREFIX, _VER, _OP, _MAJOR) \
  (!_CCCL_VERSION_IS_INVALID(_VER()) && (_CCCL_VERSION_MAJOR(_VER()) _OP _MAJOR))
#define _CCCL_VERSION_COMPARE_4(_PREFIX, _VER, _OP, _MAJOR, _MINOR) \
  (!_CCCL_VERSION_IS_INVALID(_VER())                                \
   && (_CCCL_MAKE_VERSION(_PREFIX, _VER()) _OP _CCCL_MAKE_VERSION(_PREFIX, (_MAJOR, _MINOR))))
#define _CCCL_VERSION_SELECT_COUNT(_ARG1, _ARG2, _ARG3, _ARG4, _ARG5, ...) _ARG5
#define _CCCL_VERSION_SELECT2(_ARGS)                                       _CCCL_VERSION_SELECT_COUNT _ARGS
// MSVC traditonal preprocessor requires an extra level of indirection
#define _CCCL_VERSION_SELECT(...)         \
  _CCCL_VERSION_SELECT2(                  \
    (__VA_ARGS__,                         \
     _CCCL_VERSION_COMPARE_4,             \
     _CCCL_VERSION_COMPARE_3,             \
     _CCCL_VERSION_COMPARE_BAD_ARG_COUNT, \
     _CCCL_VERSION_COMPARE_1,             \
     _CCCL_VERSION_COMPARE_BAD_ARG_COUNT))
#define _CCCL_VERSION_COMPARE(_PREFIX, ...) _CCCL_VERSION_SELECT(__VA_ARGS__)(_PREFIX, __VA_ARGS__)

#define _CCCL_COMPILER_MAKE_VERSION(_MAJOR, _MINOR) ((_MAJOR) * 100 + (_MINOR))
#define _CCCL_COMPILER(...)                         _CCCL_VERSION_COMPARE(_CCCL_COMPILER_, _CCCL_COMPILER_##__VA_ARGS__)

#define _CCCL_COMPILER_NVHPC()    _CCCL_VERSION_INVALID()
#define _CCCL_COMPILER_CLANG()    _CCCL_VERSION_INVALID()
#define _CCCL_COMPILER_GCC()      _CCCL_VERSION_INVALID()
#define _CCCL_COMPILER_MSVC()     _CCCL_VERSION_INVALID()
#define _CCCL_COMPILER_MSVC2019() _CCCL_VERSION_INVALID()
#define _CCCL_COMPILER_MSVC2022() _CCCL_VERSION_INVALID()
#define _CCCL_COMPILER_NVRTC()    _CCCL_VERSION_INVALID()

// Determine the host compiler and its version
#if defined(__INTEL_COMPILER)
#  ifndef CCCL_IGNORE_DEPRECATED_COMPILER
#    warning \
      "The Intel C++ Compiler Classic (icc/icpc) is not supported by CCCL. Define CCCL_IGNORE_DEPRECATED_COMPILER to suppress this message."
#  endif // !CCCL_IGNORE_DEPRECATED_COMPILER
#elif defined(__NVCOMPILER)
#  undef _CCCL_COMPILER_NVHPC
#  define _CCCL_COMPILER_NVHPC() (__NVCOMPILER_MAJOR__, __NVCOMPILER_MINOR__)
#elif defined(__clang__)
#  undef _CCCL_COMPILER_CLANG
#  define _CCCL_COMPILER_CLANG() (__clang_major__, __clang_minor__)
#elif defined(__GNUC__)
#  undef _CCCL_COMPILER_GCC
#  define _CCCL_COMPILER_GCC() (__GNUC__, __GNUC_MINOR__)
#elif defined(_MSC_VER)
#  undef _CCCL_COMPILER_MSVC
#  define _CCCL_COMPILER_MSVC() (_MSC_VER / 100, _MSC_VER % 100)
#  if _CCCL_COMPILER(MSVC, <, 19, 20)
#    ifndef CCCL_IGNORE_DEPRECATED_COMPILER
#      error \
        "Visual Studio 2017 (MSC_VER < 1920) and older are not supported by CCCL. Define CCCL_IGNORE_DEPRECATED_COMPILER to suppress this error."
#    endif
#  endif // _CCCL_COMPILER(MSVC, <, 19, 20)
#  if _CCCL_COMPILER(MSVC, >=, 19, 20) && _CCCL_COMPILER(MSVC, <, 19, 30)
#    undef _CCCL_COMPILER_MSVC2019
#    define _CCCL_COMPILER_MSVC2019() _CCCL_COMPILER_MSVC()
#  endif // _CCCL_COMPILER(MSVC, >=, 19, 20) && _CCCL_COMPILER(MSVC, <, 19, 30)
#  if _CCCL_COMPILER(MSVC, >=, 19, 30) && _CCCL_COMPILER(MSVC, <, 19, 40)
#    undef _CCCL_COMPILER_MSVC2022
#    define _CCCL_COMPILER_MSVC2022() _CCCL_COMPILER_MSVC()
#  endif // _CCCL_COMPILER(MSVC, >=, 19, 30) && _CCCL_COMPILER(MSVC, <, 19, 40)
#elif defined(__CUDACC_RTC__)
#  undef _CCCL_COMPILER_NVRTC
#  define _CCCL_COMPILER_NVRTC() (__CUDACC_VER_MAJOR__, __CUDACC_VER_MINOR__)
#endif

// The CUDA compiler version shares the implementation with the C++ compiler
#define _CCCL_CUDA_COMPILER_MAKE_VERSION(_MAJOR, _MINOR) _CCCL_COMPILER_MAKE_VERSION(_MAJOR, _MINOR)
#define _CCCL_CUDA_COMPILER(...)                         _CCCL_VERSION_COMPARE(_CCCL_CUDA_COMPILER_, _CCCL_CUDA_COMPILER_##__VA_ARGS__)

#define _CCCL_CUDA_COMPILER_NVCC()  _CCCL_VERSION_INVALID()
#define _CCCL_CUDA_COMPILER_NVHPC() _CCCL_VERSION_INVALID()
#define _CCCL_CUDA_COMPILER_CLANG() _CCCL_VERSION_INVALID()
#define _CCCL_CUDA_COMPILER_NVRTC() _CCCL_VERSION_INVALID()

// Determine the cuda compiler
#if defined(__NVCC__)
#  undef _CCCL_CUDA_COMPILER_NVCC
#  define _CCCL_CUDA_COMPILER_NVCC() (__CUDACC_VER_MAJOR__, __CUDACC_VER_MINOR__)
#elif defined(_NVHPC_CUDA)
#  undef _CCCL_CUDA_COMPILER_NVHPC
#  define _CCCL_CUDA_COMPILER_NVHPC() _CCCL_COMPILER_NVHPC()
#elif defined(__CUDA__) && _CCCL_COMPILER(CLANG)
#  undef _CCCL_CUDA_COMPILER_CLANG
#  define _CCCL_CUDA_COMPILER_CLANG() _CCCL_COMPILER_CLANG()
#elif _CCCL_COMPILER(NVRTC)
#  undef _CCCL_CUDA_COMPILER_NVRTC
#  define _CCCL_CUDA_COMPILER_NVRTC() _CCCL_COMPILER_NVRTC()
#endif

#define _CCCL_CUDACC_MAKE_VERSION(_MAJOR, _MINOR) ((_MAJOR) * 1000 + (_MINOR) * 10)

// clang-cuda does not define __CUDACC_VER_MAJOR__ and friends. They are instead retrieved from the CUDA_VERSION macro
// defined in "cuda.h". clang-cuda automatically pre-includes "__clang_cuda_runtime_wrapper.h" which includes "cuda.h"
#if _CCCL_CUDA_COMPILER(NVCC) || _CCCL_CUDA_COMPILER(NVHPC) || _CCCL_CUDA_COMPILER(NVRTC)
#  define _CCCL_CUDACC() (__CUDACC_VER_MAJOR__, __CUDACC_VER_MINOR__)
#elif _CCCL_CUDA_COMPILER(CLANG)
#  define _CCCL_CUDACC() (CUDA_VERSION / 1000, (CUDA_VERSION % 1000) / 10)
#else // ^^^ has cuda compiler ^^^ / vvv no cuda compiler vvv
#  define _CCCL_CUDACC() _CCCL_VERSION_INVALID()
#endif // ^^^ no cuda compiler ^^^

#define _CCCL_CUDACC_BELOW(...)    _CCCL_VERSION_COMPARE(_CCCL_CUDACC_, _CCCL_CUDACC, <, __VA_ARGS__)
#define _CCCL_CUDACC_AT_LEAST(...) _CCCL_VERSION_COMPARE(_CCCL_CUDACC_, _CCCL_CUDACC, >=, __VA_ARGS__)

#if _CCCL_VERSION_IS_INVALID(_CCCL_CUDACC())
#  define _CCCL_HAS_CUDA_COMPILER() 0
#else // ^^^ has cuda compiler ^^^ / vvv no cuda compiler vvv
#  define _CCCL_HAS_CUDA_COMPILER() 1
#endif // ^^^ no cuda compiler ^^^

#if _CCCL_HAS_CUDA_COMPILER() && _CCCL_CUDACC_BELOW(12) && !defined(CCCL_IGNORE_DEPRECATED_CUDA_BELOW_12)
#  error "CUDA versions below 12 are not supported." \
"Define CCCL_IGNORE_DEPRECATED_CUDA_BELOW_12 to suppress this message."
#endif

// Define the pragma for the host compiler
#if _CCCL_COMPILER(MSVC)
#  define _CCCL_PRAGMA(_ARG) __pragma(_ARG)
#else
#  define _CCCL_PRAGMA(_ARG) _Pragma(_CCCL_TO_STRING(_ARG))
#endif // _CCCL_COMPILER(MSVC)

// Define the proper object format for NVHPC and NVRTC
#if (_CCCL_COMPILER(NVHPC) && defined(__linux__)) || _CCCL_COMPILER(NVRTC)
#  ifndef __ELF__
#    define __ELF__
#  endif // !__ELF__
#endif // _CCCL_COMPILER(NVHPC) || _CCCL_COMPILER(NVRTC)

<<<<<<< HEAD
#if (_CCCL_COMPILER(NVCC) && defined(__CUDA_ARCH__)) || _CCCL_COMPILER(NVHPC) || _CCCL_COMPILER(NVRTC) \
  || _CCCL_COMPILER(CLANG)
#  define _CCCL_PRAGMA_UNROLL(_N)    _CCCL_PRAGMA(unroll _N)
#  define _CCCL_PRAGMA_UNROLL_FULL() _CCCL_PRAGMA(unroll)

=======
#if (_CCCL_CUDA_COMPILER(NVCC) && defined(__CUDA_ARCH__)) || _CCCL_COMPILER(NVHPC) || _CCCL_COMPILER(NVRTC) \
  || _CCCL_COMPILER(CLANG)
#  define _CCCL_PRAGMA_UNROLL(_N)    _CCCL_PRAGMA(unroll _N)
#  define _CCCL_PRAGMA_UNROLL_FULL() _CCCL_PRAGMA(unroll)
>>>>>>> 4679e61c
#elif _CCCL_COMPILER(GCC, >=, 8)
// gcc supports only #pragma GCC unroll, but that causes problems when compiling with nvcc. So, we use #pragma unroll
// when compiling device code, and #pragma GCC unroll when compiling host code, but we need to suppress the warning
// about the unknown pragma for nvcc.
// #pragma GCC unroll does not support full unrolling, so we use the maximum value that it supports.
#  define _CCCL_PRAGMA_UNROLL(_N)    _CCCL_NV_DIAG_SUPPRESS(1675) _CCCL_PRAGMA(GCC unroll _N) _CCCL_NV_DIAG_DEFAULT(1675)
#  define _CCCL_PRAGMA_UNROLL_FULL() _CCCL_PRAGMA_UNROLL(65534)
#else // ^^^ has pragma unroll support ^^^ / vvv no pragma unroll support vvv
#  define _CCCL_PRAGMA_UNROLL(_N)
#  define _CCCL_PRAGMA_UNROLL_FULL()
#endif // ^^^ no pragma unroll support ^^^

#define _CCCL_PRAGMA_NOUNROLL() _CCCL_PRAGMA_UNROLL(1)

#endif // __CCCL_COMPILER_H<|MERGE_RESOLUTION|>--- conflicted
+++ resolved
@@ -163,18 +163,10 @@
 #  endif // !__ELF__
 #endif // _CCCL_COMPILER(NVHPC) || _CCCL_COMPILER(NVRTC)
 
-<<<<<<< HEAD
-#if (_CCCL_COMPILER(NVCC) && defined(__CUDA_ARCH__)) || _CCCL_COMPILER(NVHPC) || _CCCL_COMPILER(NVRTC) \
-  || _CCCL_COMPILER(CLANG)
-#  define _CCCL_PRAGMA_UNROLL(_N)    _CCCL_PRAGMA(unroll _N)
-#  define _CCCL_PRAGMA_UNROLL_FULL() _CCCL_PRAGMA(unroll)
-
-=======
 #if (_CCCL_CUDA_COMPILER(NVCC) && defined(__CUDA_ARCH__)) || _CCCL_COMPILER(NVHPC) || _CCCL_COMPILER(NVRTC) \
   || _CCCL_COMPILER(CLANG)
 #  define _CCCL_PRAGMA_UNROLL(_N)    _CCCL_PRAGMA(unroll _N)
 #  define _CCCL_PRAGMA_UNROLL_FULL() _CCCL_PRAGMA(unroll)
->>>>>>> 4679e61c
 #elif _CCCL_COMPILER(GCC, >=, 8)
 // gcc supports only #pragma GCC unroll, but that causes problems when compiling with nvcc. So, we use #pragma unroll
 // when compiling device code, and #pragma GCC unroll when compiling host code, but we need to suppress the warning
