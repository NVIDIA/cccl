//===----------------------------------------------------------------------===//
//
// Part of libcu++, the C++ Standard Library for your entire system,
// under the Apache License v2.0 with LLVM Exceptions.
// See https://llvm.org/LICENSE.txt for license information.
// SPDX-License-Identifier: Apache-2.0 WITH LLVM-exception
// SPDX-FileCopyrightText: Copyright (c) 2024 NVIDIA CORPORATION & AFFILIATES.
//
//===----------------------------------------------------------------------===//

#ifndef __CCCL_COMPILER_H
#define __CCCL_COMPILER_H

// Determine the host compiler and its version
#if defined(__INTEL_COMPILER)
#  define _CCCL_COMPILER_ICC
#  ifndef CCCL_SUPPRESS_ICC_DEPRECATION_WARNING
#    warning \
      "Support for the Intel C++ Compiler Classic is deprecated and will eventually be removed. Define CCCL_SUPPRESS_ICC_DEPRECATION_WARNING to suppress this warning"
#  endif // CCCL_SUPPRESS_ICC_DEPRECATION_WARNING
#elif defined(__NVCOMPILER)
#  define _CCCL_COMPILER_NVHPC
#  define _CCCL_COMPILER_NVHPC_VERSION \
    (__NVCOMPILER_MAJOR__ * 10000 + __NVCOMPILER_MINOR__ * 100 + __NVCOMPILER_PATCHLEVEL__)
#elif defined(__clang__)
#  define _CCCL_COMPILER_CLANG
#  define _CCCL_CLANG_VERSION (__clang_major__ * 10000 + __clang_minor__ * 100 + __clang_patchlevel__)
#elif defined(__GNUC__)
#  define _CCCL_COMPILER_GCC
#  define _CCCL_GCC_VERSION (__GNUC__ * 10000 + __GNUC_MINOR__ * 100 + __GNUC_PATCHLEVEL__)
#elif defined(_MSC_VER)
#  define _CCCL_COMPILER_MSVC
#  define _CCCL_MSVC_VERSION      _MSC_VER
#  define _CCCL_MSVC_VERSION_FULL _MSC_FULL_VER
#elif defined(__CUDACC_RTC__)
#  define _CCCL_COMPILER_NVRTC
#endif

// Convenient shortcut to determine which version of MSVC we are dealing with
#if defined(_CCCL_COMPILER_MSVC)
#  if _MSC_VER < 1920
#    define _CCCL_COMPILER_MSVC_2017
#  elif _MSC_VER < 1930
#    define _CCCL_COMPILER_MSVC_2019
#  else // _MSC_VER < 1940
#    define _CCCL_COMPILER_MSVC_2022
#  endif // _MSC_VER < 1940
#endif // _CCCL_COMPILER_MSVC

// Determine the cuda compiler
#if defined(__NVCC__)
#  define _CCCL_CUDA_COMPILER_NVCC
#elif defined(_NVHPC_CUDA)
#  define _CCCL_CUDA_COMPILER_NVHPC
#elif defined(__CUDA__) && defined(_CCCL_COMPILER_CLANG)
#  define _CCCL_CUDA_COMPILER_CLANG
#endif

// Shorthand to check whether there is a cuda compiler available
#if defined(_CCCL_CUDA_COMPILER_NVCC) || defined(_CCCL_CUDA_COMPILER_NVHPC) || defined(_CCCL_CUDA_COMPILER_CLANG) \
  || defined(_CCCL_COMPILER_NVRTC)
#  define _CCCL_CUDA_COMPILER
#endif // cuda compiler available

// clang-cuda does not define __CUDACC_VER_MAJOR__ and friends. They are instead retrieved from the CUDA_VERSION macro
// defined in "cuda.h". clang-cuda automatically pre-includes "__clang_cuda_runtime_wrapper.h" which includes "cuda.h"
#if defined(_CCCL_CUDA_COMPILER_CLANG)
#  define _CCCL_CUDACC
#  define _CCCL_CUDACC_VER_MAJOR CUDA_VERSION / 1000
#  define _CCCL_CUDACC_VER_MINOR (CUDA_VERSION % 1000) / 10
#  define _CCCL_CUDACC_VER_BUILD 0
#  define _CCCL_CUDACC_VER       CUDA_VERSION * 100
#elif defined(_CCCL_CUDA_COMPILER)
#  define _CCCL_CUDACC
#  define _CCCL_CUDACC_VER_MAJOR __CUDACC_VER_MAJOR__
#  define _CCCL_CUDACC_VER_MINOR __CUDACC_VER_MINOR__
#  define _CCCL_CUDACC_VER_BUILD __CUDACC_VER_BUILD__
#  define _CCCL_CUDACC_VER       _CCCL_CUDACC_VER_MAJOR * 100000 + _CCCL_CUDACC_VER_MINOR * 1000 + _CCCL_CUDACC_VER_BUILD
#endif // _CCCL_CUDA_COMPILER

// Some convenience macros to filter CUDACC versions
#if defined(_CCCL_CUDACC) && _CCCL_CUDACC_VER < 1102000
#  define _CCCL_CUDACC_BELOW_11_2
#endif // defined(_CCCL_CUDACC) && _CCCL_CUDACC_VER < 1102000
#if defined(_CCCL_CUDACC) && _CCCL_CUDACC_VER < 1103000
#  define _CCCL_CUDACC_BELOW_11_3
#endif // defined(_CCCL_CUDACC) && _CCCL_CUDACC_VER < 1103000
#if defined(_CCCL_CUDACC) && _CCCL_CUDACC_VER < 1104000
#  define _CCCL_CUDACC_BELOW_11_4
#endif // defined(_CCCL_CUDACC) && _CCCL_CUDACC_VER < 1104000
<<<<<<< HEAD
#if defined(_CCCL_CUDACC) && _CCCL_CUDACC_VER < 1107000
#  define _CCCL_CUDACC_BELOW_11_7
#endif // defined(_CCCL_CUDACC) && _CCCL_CUDACC_VER < 1107000
#if defined(_CCCL_CUDACC) && _CCCL_CUDACC_VER < 1108000
=======
#if !defined(_CCCL_CUDA_COMPILER) || (defined(_CCCL_CUDACC) && _CCCL_CUDACC_VER < 1107000)
#  define _CCCL_CUDACC_BELOW_11_7
#endif // defined(_CCCL_CUDACC) && _CCCL_CUDACC_VER < 1107000
#if !defined(_CCCL_CUDA_COMPILER) || (defined(_CCCL_CUDACC) && _CCCL_CUDACC_VER < 1108000)
>>>>>>> cc999def
#  define _CCCL_CUDACC_BELOW_11_8
#endif // defined(_CCCL_CUDACC) && _CCCL_CUDACC_VER < 1108000
#if defined(_CCCL_CUDACC) && _CCCL_CUDACC_VER < 1200000
#  define _CCCL_CUDACC_BELOW_12_0
#endif // defined(_CCCL_CUDACC) && _CCCL_CUDACC_VER < 1200000
<<<<<<< HEAD
#if defined(_CCCL_CUDACC) && _CCCL_CUDACC_VER < 1202000
#  define _CCCL_CUDACC_BELOW_12_2
#endif // defined(_CCCL_CUDACC) && _CCCL_CUDACC_VER < 1202000
#if defined(_CCCL_CUDACC) && _CCCL_CUDACC_VER < 1203000
=======
#if !defined(_CCCL_CUDA_COMPILER) || (defined(_CCCL_CUDACC) && _CCCL_CUDACC_VER < 1202000)
#  define _CCCL_CUDACC_BELOW_12_2
#endif // defined(_CCCL_CUDACC) && _CCCL_CUDACC_VER < 1202000
#if !defined(_CCCL_CUDA_COMPILER) || (defined(_CCCL_CUDACC) && _CCCL_CUDACC_VER < 1203000)
>>>>>>> cc999def
#  define _CCCL_CUDACC_BELOW_12_3
#endif // defined(_CCCL_CUDACC) && _CCCL_CUDACC_VER < 1203000
#if !defined(_CCCL_CUDA_COMPILER) || (defined(_CCCL_CUDACC) && _CCCL_CUDACC_VER < 1204000)
#  define _CCCL_CUDACC_BELOW_12_4
#endif // defined(_CCCL_CUDACC) && _CCCL_CUDACC_VER < 1204000
#if !defined(_CCCL_CUDA_COMPILER) || (defined(_CCCL_CUDACC) && _CCCL_CUDACC_VER < 1205000)
#  define _CCCL_CUDACC_BELOW_12_5
#endif // defined(_CCCL_CUDACC) && _CCCL_CUDACC_VER < 1205000

// Convert parameter to string
#define _CCCL_TO_STRING2(_STR) #_STR
#define _CCCL_TO_STRING(_STR)  _CCCL_TO_STRING2(_STR)

// Define the pragma for the host compiler
#if defined(_CCCL_COMPILER_MSVC)
#  define _CCCL_PRAGMA(_ARG) __pragma(_ARG)
#else
#  define _CCCL_PRAGMA(_ARG) _Pragma(_CCCL_TO_STRING(_ARG))
#endif // defined(_CCCL_COMPILER_MSVC)

#endif // __CCCL_COMPILER_H<|MERGE_RESOLUTION|>--- conflicted
+++ resolved
@@ -88,39 +88,25 @@
 #if defined(_CCCL_CUDACC) && _CCCL_CUDACC_VER < 1104000
 #  define _CCCL_CUDACC_BELOW_11_4
 #endif // defined(_CCCL_CUDACC) && _CCCL_CUDACC_VER < 1104000
-<<<<<<< HEAD
 #if defined(_CCCL_CUDACC) && _CCCL_CUDACC_VER < 1107000
 #  define _CCCL_CUDACC_BELOW_11_7
 #endif // defined(_CCCL_CUDACC) && _CCCL_CUDACC_VER < 1107000
 #if defined(_CCCL_CUDACC) && _CCCL_CUDACC_VER < 1108000
-=======
-#if !defined(_CCCL_CUDA_COMPILER) || (defined(_CCCL_CUDACC) && _CCCL_CUDACC_VER < 1107000)
-#  define _CCCL_CUDACC_BELOW_11_7
-#endif // defined(_CCCL_CUDACC) && _CCCL_CUDACC_VER < 1107000
-#if !defined(_CCCL_CUDA_COMPILER) || (defined(_CCCL_CUDACC) && _CCCL_CUDACC_VER < 1108000)
->>>>>>> cc999def
 #  define _CCCL_CUDACC_BELOW_11_8
 #endif // defined(_CCCL_CUDACC) && _CCCL_CUDACC_VER < 1108000
 #if defined(_CCCL_CUDACC) && _CCCL_CUDACC_VER < 1200000
 #  define _CCCL_CUDACC_BELOW_12_0
 #endif // defined(_CCCL_CUDACC) && _CCCL_CUDACC_VER < 1200000
-<<<<<<< HEAD
 #if defined(_CCCL_CUDACC) && _CCCL_CUDACC_VER < 1202000
 #  define _CCCL_CUDACC_BELOW_12_2
 #endif // defined(_CCCL_CUDACC) && _CCCL_CUDACC_VER < 1202000
 #if defined(_CCCL_CUDACC) && _CCCL_CUDACC_VER < 1203000
-=======
-#if !defined(_CCCL_CUDA_COMPILER) || (defined(_CCCL_CUDACC) && _CCCL_CUDACC_VER < 1202000)
-#  define _CCCL_CUDACC_BELOW_12_2
-#endif // defined(_CCCL_CUDACC) && _CCCL_CUDACC_VER < 1202000
-#if !defined(_CCCL_CUDA_COMPILER) || (defined(_CCCL_CUDACC) && _CCCL_CUDACC_VER < 1203000)
->>>>>>> cc999def
 #  define _CCCL_CUDACC_BELOW_12_3
 #endif // defined(_CCCL_CUDACC) && _CCCL_CUDACC_VER < 1203000
-#if !defined(_CCCL_CUDA_COMPILER) || (defined(_CCCL_CUDACC) && _CCCL_CUDACC_VER < 1204000)
+#if defined(_CCCL_CUDACC) && _CCCL_CUDACC_VER < 1204000
 #  define _CCCL_CUDACC_BELOW_12_4
 #endif // defined(_CCCL_CUDACC) && _CCCL_CUDACC_VER < 1204000
-#if !defined(_CCCL_CUDA_COMPILER) || (defined(_CCCL_CUDACC) && _CCCL_CUDACC_VER < 1205000)
+#if defined(_CCCL_CUDACC) && _CCCL_CUDACC_VER < 1205000
 #  define _CCCL_CUDACC_BELOW_12_5
 #endif // defined(_CCCL_CUDACC) && _CCCL_CUDACC_VER < 1205000
 
