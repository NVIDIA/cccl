--- conflicted
+++ resolved
@@ -26,14 +26,9 @@
 #include <cuda/std/__cccl/preprocessor.h>
 
 #if !defined(_CCCL_HAS_NVFP16)
-<<<<<<< HEAD
-#  if __has_include(<cuda_fp16.h>)                                              \
+#  if _CCCL_HAS_INCLUDE(<cuda_fp16.h>)                                              \
     && (_CCCL_CUDA_COMPILER || defined(LIBCUDACXX_ENABLE_HOST_NVFP16)) \
     && !defined(CCCL_DISABLE_FP16_SUPPORT)
-=======
-#  if _CCCL_HAS_INCLUDE(<cuda_fp16.h>) && (defined(_CCCL_CUDA_COMPILER) || defined(LIBCUDACXX_ENABLE_HOST_NVFP16)) \
-                        && !defined(CCCL_DISABLE_FP16_SUPPORT)
->>>>>>> b31fdd5b
 #    define _CCCL_HAS_NVFP16 1
 #  endif
 #endif // !_CCCL_HAS_NVFP16
