--- conflicted
+++ resolved
@@ -107,11 +107,7 @@
 
 // Variable templates are only available from C++14 onwards and require some compiler support
 #if _CCCL_STD_VER <= 2011 || !defined(__cpp_variable_templates) || (__cpp_variable_templates < 201304L)
-<<<<<<< HEAD
-#  define _CCCL_NO_VARIABLE_TEMPALTES
-=======
 #  define _CCCL_NO_VARIABLE_TEMPLATES
->>>>>>> 29ecb1ef
 #endif // _CCCL_STD_VER <= 2011
 
 // We need to treat host and device separately
