--- conflicted
+++ resolved
@@ -80,18 +80,6 @@
 #  define _CCCL_NO_CONCEPTS
 #endif // _CCCL_STD_VER <= 2017 || __cpp_concepts < 201907L
 
-<<<<<<< HEAD
-// CTAD is only available from C++17 onwards
-#if __cpp_deduction_guides < 201611L
-#  define _CCCL_NO_DEDUCTION_GUIDES
-#endif // __cpp_deduction_guides < 201611L
-=======
-// Fold expressions are only available from C++17 onwards
-#if __cpp_fold_expressions < 201603L
-#  define _CCCL_NO_FOLD_EXPRESSIONS
-#endif // __cpp_fold_expressions < 201603L
->>>>>>> 046eb35a
-
 // Inline variables are only available from C++17 onwards
 #if __cpp_inline_variables < 201606L
 #  define _CCCL_NO_INLINE_VARIABLES
