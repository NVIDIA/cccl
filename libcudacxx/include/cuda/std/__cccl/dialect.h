--- conflicted
+++ resolved
@@ -95,18 +95,6 @@
 #  define _CCCL_NO_INLINE_VARIABLES
 #endif // __cpp_inline_variables < 201606L
 
-<<<<<<< HEAD
-// noexcept function types are only available from C++17 onwards
-#if __cpp_noexcept_function_type < 201510L
-#  define _CCCL_NO_NOEXCEPT_FUNCTION_TYPE
-#endif // __cpp_noexcept_function_type < 201510L
-=======
-// Declaring a non-type template parameters with auto is only available from C++17 onwards
-#if __cpp_nontype_template_parameter_auto < 201606L
-#  define _CCCL_NO_NONTYPE_TEMPLATE_PARAMETER_AUTO
-#endif // __cpp_nontype_template_parameter_auto < 201606L
->>>>>>> 185832ab
-
 // Three way comparison is only available from C++20 onwards
 #if _CCCL_STD_VER <= 2017 || __cpp_impl_three_way_comparison < 201907L
 #  define _CCCL_NO_THREE_WAY_COMPARISON
@@ -127,20 +115,6 @@
 #  define _CCCL_INLINE_VAR inline
 #endif // !_CCCL_NO_INLINE_VARIABLES
 
-<<<<<<< HEAD
-#if defined(_CCCL_NO_NOEXCEPT_FUNCTION_TYPE)
-#  define _CCCL_FUNCTION_TYPE_NOEXCEPT
-#else // ^^^ _CCCL_NO_NOEXCEPT_FUNCTION_TYPE ^^^ / vvv !_CCCL_NO_NOEXCEPT_FUNCTION_TYPE vvv
-#  define _CCCL_FUNCTION_TYPE_NOEXCEPT noexcept
-#endif // !_CCCL_NO_NOEXCEPT_FUNCTION_TYPE
-=======
-#if defined(_CCCL_NO_NONTYPE_TEMPLATE_PARAMETER_AUTO)
-#  define _CCCL_NTTP_AUTO unsigned long long int
-#else // ^^^ _CCCL_NO_NONTYPE_TEMPLATE_PARAMETER_AUTO ^^^ / vvv !_CCCL_NO_NONTYPE_TEMPLATE_PARAMETER_AUTO vvv
-#  define _CCCL_NTTP_AUTO auto
-#endif // !_CCCL_NO_NONTYPE_TEMPLATE_PARAMETER_AUTO
->>>>>>> 185832ab
-
 // Variable templates are more efficient most of the time, so we want to use them rather than structs when possible
 #if defined(_CCCL_NO_VARIABLE_TEMPLATES)
 #  define _CCCL_TRAIT(__TRAIT, ...) __TRAIT<__VA_ARGS__>::value
