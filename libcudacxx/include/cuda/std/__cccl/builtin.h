//===----------------------------------------------------------------------===//
//
// Part of libcu++, the C++ Standard Library for your entire system,
// under the Apache License v2.0 with LLVM Exceptions.
// See https://llvm.org/LICENSE.txt for license information.
// SPDX-License-Identifier: Apache-2.0 WITH LLVM-exception
// SPDX-FileCopyrightText: Copyright (c) 2024 NVIDIA CORPORATION & AFFILIATES.
//
//===----------------------------------------------------------------------===//

#ifndef __CCCL_BUILTIN_H
#define __CCCL_BUILTIN_H

#include <cuda/std/__cccl/compiler.h>
#include <cuda/std/__cccl/system_header.h>

#if defined(_CCCL_IMPLICIT_SYSTEM_HEADER_GCC)
#  pragma GCC system_header
#elif defined(_CCCL_IMPLICIT_SYSTEM_HEADER_CLANG)
#  pragma clang system_header
#elif defined(_CCCL_IMPLICIT_SYSTEM_HEADER_MSVC)
#  pragma system_header
#endif // no system header

//! This file consolidates all compiler builtin detection for CCCL.
//!
//! To work around older compilers not supporting `__has_builtin` we use `_CCCL_CHECK_BUILTIN` that detects more
//! cases
//!
//! * We work around old clang versions (before clang-10) not supporting __has_builtin via _CCCL_CHECK_BUILTIN
//! * We work around old intel versions (before 2021.3)   not supporting __has_builtin via _CCCL_CHECK_BUILTIN
//! * We work around old nvhpc versions (before 2022.11)  not supporting __has_builtin via _CCCL_CHECK_BUILTIN
//! * MSVC needs manual handling, has no real way of checking builtins so all is manual
//! * GCC  needs manual handling, before gcc-10 as that finally supports __has_builtin
//!
//! In case compiler support for a builtin is advertised but leads to regressions we explicitly #undef the macro
//!
//! Finally, because `_CCCL_CHECK_BUILTIN` may lead to false positives, we move detection of new builtins over towards
//! just using _CCCL_HAS_BUILTIN

#ifdef __has_builtin
#  define _CCCL_HAS_BUILTIN(__x) __has_builtin(__x)
#else // ^^^ __has_builtin ^^^ / vvv !__has_builtin vvv
#  define _CCCL_HAS_BUILTIN(__x) 0
#endif // !__has_builtin

#ifdef __has_feature
#  define _CCCL_HAS_FEATURE(__x) __has_feature(__x)
#else // ^^^ __has_feature ^^^ / vvv !__has_feature vvv
#  define _CCCL_HAS_FEATURE(__x) 0
#endif // !__has_feature

// '__is_identifier' returns '0' if '__x' is a reserved identifier provided by the compiler and '1' otherwise.
#ifdef __is_identifier
#  define _CCCL_IS_IDENTIFIER(__x) __is_identifier(__x)
#else // ^^^ __is_identifier ^^^ / vvv !__is_identifier vvv
#  define _CCCL_IS_IDENTIFIER(__x) 1
#endif // !__is_identifier

#define _CCCL_HAS_KEYWORD(__x) !(_CCCL_IS_IDENTIFIER(__x))

// https://bugs.llvm.org/show_bug.cgi?id=44517
#define _CCCL_CHECK_BUILTIN(__x) (_CCCL_HAS_BUILTIN(__##__x) || _CCCL_HAS_KEYWORD(__##__x) || _CCCL_HAS_FEATURE(__x))

// NVCC has issues with function pointers
#if _CCCL_HAS_BUILTIN(__add_lvalue_reference) && _CCCL_CUDA_COMPILER(CLANG)
#  define _CCCL_BUILTIN_ADD_LVALUE_REFERENCE(...) __add_lvalue_reference(__VA_ARGS__)
#endif // _CCCL_HAS_BUILTIN(__add_lvalue_reference)

// NVCC has issues with function pointers
#if _CCCL_HAS_BUILTIN(__add_pointer) && _CCCL_CUDA_COMPILER(CLANG)
#  define _CCCL_BUILTIN_ADD_POINTER(...) __add_pointer(__VA_ARGS__)
#endif // _CCCL_HAS_BUILTIN(__add_pointer)

// NVCC has issues with function pointers
#if _CCCL_HAS_BUILTIN(__add_rvalue_reference) && _CCCL_CUDA_COMPILER(CLANG)
#  define _CCCL_BUILTIN_ADD_RVALUE_REFERENCE(...) __add_rvalue_reference(__VA_ARGS__)
#endif // _CCCL_HAS_BUILTIN(__add_rvalue_reference)

// TODO: Enable using the builtin __array_rank when https://llvm.org/PR57133 is resolved
#if 0 // _CCCL_CHECK_BUILTIN(array_rank)
#  define _CCCL_BUILTIN_ARRAY_RANK(...) __array_rank(__VA_ARGS__)
#endif // _CCCL_CHECK_BUILTIN(array_rank)

#if _CCCL_HAS_BUILTIN(__array_extent)
#  define _CCCL_BUILTIN_ARRAY_EXTENT(...) __array_extent(__VA_ARGS__)
#endif // _CCCL_HAS_BUILTIN(__array_extent)

#if _CCCL_HAS_BUILTIN(__builtin_assume_aligned) || _CCCL_COMPILER(MSVC, >=, 19, 23) || _CCCL_COMPILER(GCC)
#  define _CCCL_BUILTIN_ASSUME_ALIGNED(...) __builtin_assume_aligned(__VA_ARGS__)
#endif // _CCCL_HAS_BUILTIN(__builtin_assume_aligned)

// NVCC below 11.2 treats this as a host only function
#if _CCCL_CUDA_COMPILER_BELOW(11, 2)
#  undef _CCCL_BUILTIN_ASSUME_ALIGNED
#endif // _CCCL_CUDA_COMPILER_BELOW(11, 2)

// nvhpc has a bug where it supports __builtin_addressof but does not mark it via _CCCL_CHECK_BUILTIN
#if _CCCL_CHECK_BUILTIN(builtin_addressof) || _CCCL_COMPILER(GCC, >=, 7) || _CCCL_COMPILER(MSVC) \
  || _CCCL_COMPILER(NVHPC)
#  define _CCCL_BUILTIN_ADDRESSOF(...) __builtin_addressof(__VA_ARGS__)
#endif // _CCCL_CHECK_BUILTIN(builtin_addressof)

#if _CCCL_CHECK_BUILTIN(builtin_assume)
#  define _CCCL_BUILTIN_ASSUME(...) __builtin_assume(__VA_ARGS__)
#endif // _CCCL_CHECK_BUILTIN(builtin_assume)

// NVCC prior to 11.2 cannot handle __builtin_assume
#if _CCCL_CUDA_COMPILER_BELOW(11, 2)
#  undef _CCCL_BUILTIN_ASSUME
#endif // _CCCL_CUDA_COMPILER_BELOW(11, 2)

// NVCC prior to 11.2 does not understand __builtin_assume
#if _CCCL_CUDA_COMPILER_BELOW(11, 2)
#  undef _CCCL_BUILTIN_ASSUME
#endif // _CCCL_CUDA_COMPILER_BELOW(11, 2)

// MSVC supports __builtin_bit_cast from 19.25 on
#if _CCCL_CHECK_BUILTIN(builtin_bit_cast) || _CCCL_COMPILER(MSVC, >, 19, 25)
#  define _CCCL_BUILTIN_BIT_CAST(...) __builtin_bit_cast(__VA_ARGS__)
#endif // _CCCL_CHECK_BUILTIN(builtin_bit_cast)

// clang prior to clang-10 supports __builtin_bit_cast but it is not a constant expression
// NVCC prior to 11.7 cannot parse __builtin_bit_cast
#if _CCCL_COMPILER(CLANG, <, 10) || _CCCL_CUDA_COMPILER_BELOW(11, 7)
#  undef _CCCL_BUILTIN_BIT_CAST
#endif // clang < 10 || nvcc < 11.7

#if _CCCL_HAS_BUILTIN(__builtin_COLUMN) || _CCCL_COMPILER(MSVC, >=, 19, 27)
#  define _CCCL_BUILTIN_COLUMN() __builtin_COLUMN()
#else // ^^^ _CCCL_HAS_BUILTIN(__builtin_COLUMN) ^^^ / vvv !_CCCL_HAS_BUILTIN(__builtin_COLUMN) vvv
#  define _CCCL_BUILTIN_COLUMN() 0
#endif // !_CCCL_HAS_BUILTIN(__builtin_COLUMN)

// NVCC below 11.3 cannot handle __builtin_COLUMN
#if _CCCL_CUDA_COMPILER_BELOW(11, 3)
#  undef _CCCL_BUILTIN_COLUMN
#  define _CCCL_BUILTIN_COLUMN() 0
#endif // _CCCL_CUDA_COMPILER_BELOW(11, 3)

#if _CCCL_CHECK_BUILTIN(builtin_contant_p) || _CCCL_COMPILER(GCC)
#  define _CCCL_BUILTIN_CONSTANT_P(...) __builtin_constant_p(__VA_ARGS__)
#endif // _CCCL_CHECK_BUILTIN(builtin_contant_p)

#if _CCCL_CHECK_BUILTIN(builtin_expect) || _CCCL_COMPILER(MSVC) || _CCCL_COMPILER(GCC)
#  define _CCCL_BUILTIN_EXPECT(...) __builtin_expect(__VA_ARGS__)
#endif // _CCCL_CHECK_BUILTIN(builtin_expect)

#if _CCCL_CHECK_BUILTIN(builtin_fmax) || _CCCL_COMPILER(GCC)
#  define _CCCL_BUILTIN_FMAXF(...) __builtin_fmaxf(__VA_ARGS__)
#  define _CCCL_BUILTIN_FMAX(...)  __builtin_fmax(__VA_ARGS__)
#  define _CCCL_BUILTIN_FMAXL(...) __builtin_fmaxl(__VA_ARGS__)
#endif // _CCCL_CHECK_BUILTIN(builtin_fmax)

// Below 11.7 nvcc treats the builtin as a host only function
<<<<<<< HEAD
#if _CCCL_CUDA_COMPILER_BELOW(11, 7)
#  undef _CCCL_BUILTIN_FMAXF
#  undef _CCCL_BUILTIN_FMAX
#  undef _CCCL_BUILTIN_FMAXL
#endif // _CCCL_CUDA_COMPILER_BELOW(11, 7)
=======
#if _CCCL_CUDACC_BELOW(11, 7)
#  undef _CCCL_BUILTIN_FMAXF
#  undef _CCCL_BUILTIN_FMAX
#  undef _CCCL_BUILTIN_FMAXL
#endif // _CCCL_CUDACC_BELOW(11, 7)
>>>>>>> af0a8bb6

#if _CCCL_CHECK_BUILTIN(builtin_fmin) || _CCCL_COMPILER(GCC)
#  define _CCCL_BUILTIN_FMINF(...) __builtin_fminf(__VA_ARGS__)
#  define _CCCL_BUILTIN_FMIN(...)  __builtin_fmin(__VA_ARGS__)
#  define _CCCL_BUILTIN_FMINL(...) __builtin_fminl(__VA_ARGS__)
#endif // _CCCL_CHECK_BUILTIN(builtin_fmin)

// Below 11.7 nvcc treats the builtin as a host only function
<<<<<<< HEAD
#if _CCCL_CUDA_COMPILER_BELOW(11, 7)
#  undef _CCCL_BUILTIN_FMINF
#  undef _CCCL_BUILTIN_FMIN
#  undef _CCCL_BUILTIN_FMINL
#endif // _CCCL_CUDA_COMPILER_BELOW(11, 7)
=======
#if _CCCL_CUDACC_BELOW(11, 7)
#  undef _CCCL_BUILTIN_FMINF
#  undef _CCCL_BUILTIN_FMIN
#  undef _CCCL_BUILTIN_FMINL
#endif // _CCCL_CUDACC_BELOW(11, 7)
>>>>>>> af0a8bb6

#if _CCCL_HAS_BUILTIN(__builtin_FILE) || _CCCL_COMPILER(GCC) || _CCCL_COMPILER(MSVC, >=, 19, 27)
#  define _CCCL_BUILTIN_FILE() __builtin_FILE()
#else // ^^^ _CCCL_HAS_BUILTIN(__builtin_FILE) ^^^ / vvv !_CCCL_HAS_BUILTIN(__builtin_FILE) vvv
#  define _CCCL_BUILTIN_FILE() __FILE__
#endif // !_CCCL_HAS_BUILTIN(__builtin_LINE)

// NVCC below 11.3 cannot handle __builtin_FILE
#if _CCCL_CUDA_COMPILER_BELOW(11, 3)
#  undef _CCCL_BUILTIN_FILE
#  define _CCCL_BUILTIN_FILE() __FILE__
#endif // _CCCL_CUDA_COMPILER_BELOW(11, 3)

#if _CCCL_CHECK_BUILTIN(builtin_fpclassify) || _CCCL_COMPILER(GCC)
#  define _CCCL_BUILTIN_FPCLASSIFY(...) __builtin_fpclassify(__VA_ARGS__)
#endif // _CCCL_CHECK_BUILTIN(builtin_fpclassify)

// Below 11.7 nvcc treats the builtin as a host only function
#if _CCCL_CUDA_COMPILER_BELOW(11, 7)
#  undef _CCCL_BUILTIN_FPCLASSIFY
#endif // _CCCL_CUDA_COMPILER_BELOW(11, 7)

#if _CCCL_CHECK_BUILTIN(builtin_fpclassify) || _CCCL_COMPILER(GCC)
#  define _CCCL_BUILTIN_FPCLASSIFY(...) __builtin_fpclassify(__VA_ARGS__)
#endif // _CCCL_CHECK_BUILTIN(builtin_fpclassify)

// Below 11.7 nvcc treats the builtin as a host only function
#if _CCCL_CUDACC_BELOW(11, 7)
#  undef _CCCL_BUILTIN_FPCLASSIFY
#endif // _CCCL_CUDACC_BELOW(11, 7)

#if _CCCL_HAS_BUILTIN(__builtin_FUNCTION) || _CCCL_COMPILER(GCC) || _CCCL_COMPILER(MSVC, >=, 19, 27)
#  define _CCCL_BUILTIN_FUNCTION() __builtin_FUNCTION()
#else // ^^^ _CCCL_HAS_BUILTIN(__builtin_FUNCTION) ^^^ / vvv !_CCCL_HAS_BUILTIN(__builtin_FUNCTION) vvv
#  define _CCCL_BUILTIN_FUNCTION() "__builtin_FUNCTION is unsupported"
#endif // !_CCCL_HAS_BUILTIN(__builtin_FUNCTION)

// NVCC below 11.3 cannot handle __builtin_FUNCTION
#if _CCCL_CUDA_COMPILER_BELOW(11, 3)
#  undef _CCCL_BUILTIN_FUNCTION
#  define _CCCL_BUILTIN_FUNCTION() "__builtin_FUNCTION is unsupported"
#endif // _CCCL_CUDA_COMPILER_BELOW(11, 3)

#if _CCCL_CHECK_BUILTIN(builtin_is_constant_evaluated) || _CCCL_COMPILER(GCC, >=, 9) \
  || (_CCCL_COMPILER(MSVC, >, 19, 24) && _CCCL_CUDA_COMPILER_AT_LEAST(11, 3))
#  define _CCCL_BUILTIN_IS_CONSTANT_EVALUATED(...) __builtin_is_constant_evaluated(__VA_ARGS__)
#endif // _CCCL_CHECK_BUILTIN(builtin_is_constant_evaluated)

// NVCC and NVRTC in C++11 mode freaks out about `__builtin_is_constant_evaluated`.
#if _CCCL_STD_VER < 2014 && (_CCCL_CUDA_COMPILER(NVCC) || _CCCL_COMPILER(NVRTC) || _CCCL_COMPILER(NVHPC))
#  undef _CCCL_BUILTIN_IS_CONSTANT_EVALUATED
#endif // _CCCL_STD_VER < 2014 && _CCCL_CUDA_COMPILER(NVCC)

#if _CCCL_CHECK_BUILTIN(builtin_isfinite) || _CCCL_COMPILER(GCC) || _CCCL_COMPILER(NVRTC)
#  define _CCCL_BUILTIN_ISFINITE(...) __builtin_isfinite(__VA_ARGS__)
#endif // _CCCL_CHECK_BUILTIN(isfinite)

// Below 11.7 nvcc treats the builtin as a host only function
#if _CCCL_CUDA_COMPILER_BELOW(11, 7)
#  undef _CCCL_BUILTIN_ISFINITE
#endif // _CCCL_CUDA_COMPILER_BELOW(11, 7)

#if _CCCL_CHECK_BUILTIN(builtin_isinf) || _CCCL_COMPILER(GCC)
#  define _CCCL_BUILTIN_ISINF(...) __builtin_isinf(__VA_ARGS__)
#endif // _CCCL_CHECK_BUILTIN(isinf)

// Below 11.7 nvcc treats the builtin as a host only function
#if _CCCL_CUDA_COMPILER_BELOW(11, 7)
#  undef _CCCL_BUILTIN_ISINF
#endif // _CCCL_CUDA_COMPILER_BELOW(11, 7)

#if _CCCL_CHECK_BUILTIN(builtin_isnan) || _CCCL_COMPILER(GCC)
#  define _CCCL_BUILTIN_ISNAN(...) __builtin_isnan(__VA_ARGS__)
#endif // _CCCL_CHECK_BUILTIN(isnan)

// Below 11.7 nvcc treats the builtin as a host only function
#if _CCCL_CUDA_COMPILER_BELOW(11, 7)
#  undef _CCCL_BUILTIN_ISNAN
#endif // _CCCL_CUDA_COMPILER_BELOW(11, 7)

<<<<<<< HEAD
=======
#if _CCCL_CHECK_BUILTIN(builtin_isfinite) || _CCCL_COMPILER(GCC) || _CCCL_COMPILER(NVRTC)
#  define _CCCL_BUILTIN_ISFINITE(...) __builtin_isfinite(__VA_ARGS__)
#endif // _CCCL_CHECK_BUILTIN(isfinite)

// Below 11.7 nvcc treats the builtin as a host only function
#if _CCCL_CUDACC_BELOW(11, 7)
#  undef _CCCL_BUILTIN_ISFINITE
#endif // _CCCL_CUDACC_BELOW(11, 7)

#if _CCCL_CHECK_BUILTIN(builtin_isinf) || _CCCL_COMPILER(GCC)
#  define _CCCL_BUILTIN_ISINF(...) __builtin_isinf(__VA_ARGS__)
#endif // _CCCL_CHECK_BUILTIN(isinf)

// Below 11.7 nvcc treats the builtin as a host only function
#if _CCCL_CUDACC_BELOW(11, 7)
#  undef _CCCL_BUILTIN_ISINF
#endif // _CCCL_CUDACC_BELOW(11, 7)

#if _CCCL_CHECK_BUILTIN(builtin_isnan) || _CCCL_COMPILER(GCC)
#  define _CCCL_BUILTIN_ISNAN(...) __builtin_isnan(__VA_ARGS__)
#endif // _CCCL_CHECK_BUILTIN(isnan)

// Below 11.7 nvcc treats the builtin as a host only function
#if _CCCL_CUDACC_BELOW(11, 7)
#  undef _CCCL_BUILTIN_ISNAN
#endif // _CCCL_CUDACC_BELOW(11, 7)

>>>>>>> af0a8bb6
#if (_CCCL_CHECK_BUILTIN(builtin_launder) || (_CCCL_COMPILER(GCC) && _CCCL_GCC_VERSION >= 70000))
#  define _CCCL_BUILTIN_LAUNDER(...) __builtin_launder(__VA_ARGS__)
#endif // _CCCL_CHECK_BUILTIN(builtin_launder) && gcc >= 7

// NVCC prior to 11.3 and clang prior to clang-10 accept __builtin_launder but break with a compiler error about an
// invalid return type
#if _CCCL_COMPILER(CLANG, <, 10) || _CCCL_CUDA_COMPILER_BELOW(11, 3)
#  undef _CCCL_BUILTIN_LAUNDER
#endif // clang < 10 || nvcc < 11.3

#if _CCCL_HAS_BUILTIN(__builtin_LINE) || _CCCL_COMPILER(GCC) || _CCCL_COMPILER(MSVC, >=, 19, 27)
#  define _CCCL_BUILTIN_LINE() __builtin_LINE()
#else // ^^^ _CCCL_HAS_BUILTIN(__builtin_LINE) ^^^ / vvv !_CCCL_HAS_BUILTIN(__builtin_LINE) vvv
#  define _CCCL_BUILTIN_LINE() __LINE__
#endif // !_CCCL_HAS_BUILTIN(__builtin_LINE)

// NVCC below 11.3 cannot handle __builtin_LINE
#if _CCCL_CUDA_COMPILER_BELOW(11, 3)
#  undef _CCCL_BUILTIN_LINE
#  define _CCCL_BUILTIN_LINE() __LINE__
#endif // _CCCL_CUDA_COMPILER_BELOW(11, 3)

#if _CCCL_CHECK_BUILTIN(builtin_log) || _CCCL_COMPILER(GCC)
#  define _CCCL_BUILTIN_LOGF(...) __builtin_logf(__VA_ARGS__)
#  define _CCCL_BUILTIN_LOG(...)  __builtin_log(__VA_ARGS__)
#  define _CCCL_BUILTIN_LOGL(...) __builtin_logl(__VA_ARGS__)
#endif // _CCCL_CHECK_BUILTIN(builtin_log)

// Below 11.7 nvcc treats the builtin as a host only function
// clang-cuda fails with fatal error: error in backend: Undefined external symbol "logf"
#if _CCCL_CUDA_COMPILER_BELOW(11, 7) || _CCCL_CUDA_COMPILER(CLANG)
#  undef _CCCL_BUILTIN_LOGF
#  undef _CCCL_BUILTIN_LOG
#  undef _CCCL_BUILTIN_LOGL
#endif // _CCCL_CUDA_COMPILER_BELOW(11, 7) || _CCCL_CUDA_COMPILER(CLANG)

#if _CCCL_CHECK_BUILTIN(builtin_log10) || _CCCL_COMPILER(GCC)
#  define _CCCL_BUILTIN_LOG10F(...) __builtin_log10f(__VA_ARGS__)
#  define _CCCL_BUILTIN_LOG10(...)  __builtin_log10(__VA_ARGS__)
#  define _CCCL_BUILTIN_LOG10L(...) __builtin_log10l(__VA_ARGS__)
#endif // _CCCL_CHECK_BUILTIN(builtin_log10)

// Below 11.7 nvcc treats the builtin as a host only function
// clang-cuda fails with fatal error: error in backend: Undefined external symbol "log10f"
#if _CCCL_CUDA_COMPILER_BELOW(11, 7) || _CCCL_CUDA_COMPILER(CLANG)
#  undef _CCCL_BUILTIN_LOG10F
#  undef _CCCL_BUILTIN_LOG10
#  undef _CCCL_BUILTIN_LOG10L
#endif // _CCCL_CUDA_COMPILER_BELOW(11, 7)

#if _CCCL_CHECK_BUILTIN(builtin_ilogb) || _CCCL_COMPILER(GCC)
#  define _CCCL_BUILTIN_ILOGBF(...) __builtin_ilogbf(__VA_ARGS__)
#  define _CCCL_BUILTIN_ILOGB(...)  __builtin_ilogb(__VA_ARGS__)
#  define _CCCL_BUILTIN_ILOGBL(...) __builtin_ilogbl(__VA_ARGS__)
#endif // _CCCL_CHECK_BUILTIN(builtin_log10)

// Below 11.7 nvcc treats the builtin as a host only function
// clang-cuda fails with fatal error: error in backend: Undefined external symbol "ilogb"
#if _CCCL_CUDA_COMPILER_BELOW(11, 7) || _CCCL_CUDA_COMPILER(CLANG)
#  undef _CCCL_BUILTIN_ILOGBF
#  undef _CCCL_BUILTIN_ILOGB
#  undef _CCCL_BUILTIN_ILOGBL
#endif // _CCCL_CUDA_COMPILER_BELOW(11, 7) || _CCCL_CUDA_COMPILER(CLANG)

#if _CCCL_CHECK_BUILTIN(builtin_log1p) || _CCCL_COMPILER(GCC)
#  define _CCCL_BUILTIN_LOG1PF(...) __builtin_log1pf(__VA_ARGS__)
#  define _CCCL_BUILTIN_LOG1P(...)  __builtin_log1p(__VA_ARGS__)
#  define _CCCL_BUILTIN_LOG1PL(...) __builtin_log1pl(__VA_ARGS__)
#endif // _CCCL_CHECK_BUILTIN(builtin_log1p)

// Below 11.7 nvcc treats the builtin as a host only function
// clang-cuda fails with fatal error: error in backend: Undefined external symbol "log1p"
#if _CCCL_CUDA_COMPILER_BELOW(11, 7) || _CCCL_CUDA_COMPILER(CLANG)
#  undef _CCCL_BUILTIN_LOG1PF
#  undef _CCCL_BUILTIN_LOG1P
#  undef _CCCL_BUILTIN_LOG1PL
#endif // _CCCL_CUDA_COMPILER_BELOW(11, 7) || _CCCL_CUDA_COMPILER(CLANG)

#if _CCCL_CHECK_BUILTIN(builtin_log2) || _CCCL_COMPILER(GCC)
#  define _CCCL_BUILTIN_LOG2F(...) __builtin_log2f(__VA_ARGS__)
#  define _CCCL_BUILTIN_LOG2(...)  __builtin_log2(__VA_ARGS__)
#  define _CCCL_BUILTIN_LOG2L(...) __builtin_log2l(__VA_ARGS__)
#endif // _CCCL_CHECK_BUILTIN(builtin_log1)

// Below 11.7 nvcc treats the builtin as a host only function
// clang-cuda fails with fatal error: error in backend: Undefined external symbol "log2f"
#if _CCCL_CUDA_COMPILER_BELOW(11, 7) || _CCCL_CUDA_COMPILER(CLANG)
#  undef _CCCL_BUILTIN_LOG2F
#  undef _CCCL_BUILTIN_LOG2
#  undef _CCCL_BUILTIN_LOG2L
#endif // _CCCL_CUDA_COMPILER_BELOW(11, 7)

#if _CCCL_CHECK_BUILTIN(builtin_logb) || _CCCL_COMPILER(GCC)
#  define _CCCL_BUILTIN_LOGBF(...) __builtin_logbf(__VA_ARGS__)
#  define _CCCL_BUILTIN_LOGB(...)  __builtin_logb(__VA_ARGS__)
#  define _CCCL_BUILTIN_LOGBL(...) __builtin_logbl(__VA_ARGS__)
#endif // _CCCL_CHECK_BUILTIN(builtin_log1)

// Below 11.7 nvcc treats the builtin as a host only function
// clang-cuda fails with fatal error: error in backend: Undefined external symbol "logb"
#if _CCCL_CUDA_COMPILER_BELOW(11, 7) || _CCCL_CUDA_COMPILER(CLANG)
#  undef _CCCL_BUILTIN_LOGBF
#  undef _CCCL_BUILTIN_LOGB
#  undef _CCCL_BUILTIN_LOGBL
#endif // _CCCL_CUDA_COMPILER_BELOW(11, 7) || _CCCL_CUDA_COMPILER(CLANG)

#if _CCCL_CHECK_BUILTIN(builtin_log) || _CCCL_COMPILER(GCC)
#  define _CCCL_BUILTIN_LOGF(...) __builtin_logf(__VA_ARGS__)
#  define _CCCL_BUILTIN_LOG(...)  __builtin_log(__VA_ARGS__)
#  define _CCCL_BUILTIN_LOGL(...) __builtin_logl(__VA_ARGS__)
#endif // _CCCL_CHECK_BUILTIN(builtin_log)

// Below 11.7 nvcc treats the builtin as a host only function
// clang-cuda fails with fatal error: error in backend: Undefined external symbol "logf"
#if _CCCL_CUDACC_BELOW(11, 7) || defined(_CCCL_CUDA_COMPILER_CLANG)
#  undef _CCCL_BUILTIN_LOGF
#  undef _CCCL_BUILTIN_LOG
#  undef _CCCL_BUILTIN_LOGL
#endif // _CCCL_CUDACC_BELOW(11, 7) || _CCCL_CUDA_COMPILER_CLANG

#if _CCCL_CHECK_BUILTIN(builtin_log10) || _CCCL_COMPILER(GCC)
#  define _CCCL_BUILTIN_LOG10F(...) __builtin_log10f(__VA_ARGS__)
#  define _CCCL_BUILTIN_LOG10(...)  __builtin_log10(__VA_ARGS__)
#  define _CCCL_BUILTIN_LOG10L(...) __builtin_log10l(__VA_ARGS__)
#endif // _CCCL_CHECK_BUILTIN(builtin_log10)

// Below 11.7 nvcc treats the builtin as a host only function
// clang-cuda fails with fatal error: error in backend: Undefined external symbol "log10f"
#if _CCCL_CUDACC_BELOW(11, 7) || defined(_CCCL_CUDA_COMPILER_CLANG)
#  undef _CCCL_BUILTIN_LOG10F
#  undef _CCCL_BUILTIN_LOG10
#  undef _CCCL_BUILTIN_LOG10L
#endif // _CCCL_CUDACC_BELOW(11, 7)

#if _CCCL_CHECK_BUILTIN(builtin_ilogb) || _CCCL_COMPILER(GCC)
#  define _CCCL_BUILTIN_ILOGBF(...) __builtin_ilogbf(__VA_ARGS__)
#  define _CCCL_BUILTIN_ILOGB(...)  __builtin_ilogb(__VA_ARGS__)
#  define _CCCL_BUILTIN_ILOGBL(...) __builtin_ilogbl(__VA_ARGS__)
#endif // _CCCL_CHECK_BUILTIN(builtin_log10)

// Below 11.7 nvcc treats the builtin as a host only function
// clang-cuda fails with fatal error: error in backend: Undefined external symbol "ilogb"
#if _CCCL_CUDACC_BELOW(11, 7) || defined(_CCCL_CUDA_COMPILER_CLANG)
#  undef _CCCL_BUILTIN_ILOGBF
#  undef _CCCL_BUILTIN_ILOGB
#  undef _CCCL_BUILTIN_ILOGBL
#endif // _CCCL_CUDACC_BELOW(11, 7) || _CCCL_CUDA_COMPILER_CLANG

#if _CCCL_CHECK_BUILTIN(builtin_log1p) || _CCCL_COMPILER(GCC)
#  define _CCCL_BUILTIN_LOG1PF(...) __builtin_log1pf(__VA_ARGS__)
#  define _CCCL_BUILTIN_LOG1P(...)  __builtin_log1p(__VA_ARGS__)
#  define _CCCL_BUILTIN_LOG1PL(...) __builtin_log1pl(__VA_ARGS__)
#endif // _CCCL_CHECK_BUILTIN(builtin_log1p)

// Below 11.7 nvcc treats the builtin as a host only function
// clang-cuda fails with fatal error: error in backend: Undefined external symbol "log1p"
#if _CCCL_CUDACC_BELOW(11, 7) || defined(_CCCL_CUDA_COMPILER_CLANG)
#  undef _CCCL_BUILTIN_LOG1PF
#  undef _CCCL_BUILTIN_LOG1P
#  undef _CCCL_BUILTIN_LOG1PL
#endif // _CCCL_CUDACC_BELOW(11, 7) || _CCCL_CUDA_COMPILER_CLANG

#if _CCCL_CHECK_BUILTIN(builtin_log2) || _CCCL_COMPILER(GCC)
#  define _CCCL_BUILTIN_LOG2F(...) __builtin_log2f(__VA_ARGS__)
#  define _CCCL_BUILTIN_LOG2(...)  __builtin_log2(__VA_ARGS__)
#  define _CCCL_BUILTIN_LOG2L(...) __builtin_log2l(__VA_ARGS__)
#endif // _CCCL_CHECK_BUILTIN(builtin_log1)

// Below 11.7 nvcc treats the builtin as a host only function
// clang-cuda fails with fatal error: error in backend: Undefined external symbol "log2f"
#if _CCCL_CUDACC_BELOW(11, 7) || defined(_CCCL_CUDA_COMPILER_CLANG)
#  undef _CCCL_BUILTIN_LOG2F
#  undef _CCCL_BUILTIN_LOG2
#  undef _CCCL_BUILTIN_LOG2L
#endif // _CCCL_CUDACC_BELOW(11, 7)

#if _CCCL_CHECK_BUILTIN(builtin_logb) || _CCCL_COMPILER(GCC)
#  define _CCCL_BUILTIN_LOGBF(...) __builtin_logbf(__VA_ARGS__)
#  define _CCCL_BUILTIN_LOGB(...)  __builtin_logb(__VA_ARGS__)
#  define _CCCL_BUILTIN_LOGBL(...) __builtin_logbl(__VA_ARGS__)
#endif // _CCCL_CHECK_BUILTIN(builtin_log1)

// Below 11.7 nvcc treats the builtin as a host only function
// clang-cuda fails with fatal error: error in backend: Undefined external symbol "logb"
#if _CCCL_CUDACC_BELOW(11, 7) || defined(_CCCL_CUDA_COMPILER_CLANG)
#  undef _CCCL_BUILTIN_LOGBF
#  undef _CCCL_BUILTIN_LOGB
#  undef _CCCL_BUILTIN_LOGBL
#endif // _CCCL_CUDACC_BELOW(11, 7) || _CCCL_CUDA_COMPILER_CLANG

#if _CCCL_CHECK_BUILTIN(__builtin_operator_new) && _CCCL_CHECK_BUILTIN(__builtin_operator_delete) \
  && _CCCL_CUDA_COMPILER(CLANG)
#  define _CCCL_BUILTIN_OPERATOR_DELETE(...) __builtin_operator_delete(__VA_ARGS__)
#  define _CCCL_BUILTIN_OPERATOR_NEW(...)    __builtin_operator_new(__VA_ARGS__)
#endif // _CCCL_CHECK_BUILTIN(__builtin_operator_new) && _CCCL_CHECK_BUILTIN(__builtin_operator_delete)

#if _CCCL_CHECK_BUILTIN(builtin_signbit) || _CCCL_COMPILER(GCC)
#  define _CCCL_BUILTIN_SIGNBIT(...) __builtin_signbit(__VA_ARGS__)
#endif // _CCCL_CHECK_BUILTIN(builtin_signbit)

// Below 11.7 nvcc treats the builtin as a host only function
<<<<<<< HEAD
#if _CCCL_CUDA_COMPILER_BELOW(11, 7)
#  undef _CCCL_BUILTIN_SIGNBIT
#endif // _CCCL_CUDA_COMPILER_BELOW(11, 7)

#if _CCCL_HAS_BUILTIN(__decay) && _CCCL_CUDA_COMPILER(CLANG)
=======
#if _CCCL_CUDACC_BELOW(11, 7)
#  undef _CCCL_BUILTIN_SIGNBIT
#endif // _CCCL_CUDACC_BELOW(11, 7)

#if _CCCL_HAS_BUILTIN(__decay) && defined(_CCCL_CUDA_COMPILER_CLANG)
>>>>>>> af0a8bb6
#  define _CCCL_BUILTIN_DECAY(...) __decay(__VA_ARGS__)
#endif // _CCCL_HAS_BUILTIN(__decay) && clang-cuda

#if _CCCL_CHECK_BUILTIN(has_nothrow_assign) || _CCCL_COMPILER(GCC, >=, 4, 3) || _CCCL_COMPILER(MSVC) \
  || _CCCL_COMPILER(NVRTC)
#  define _CCCL_BUILTIN_HAS_NOTHROW_ASSIGN(...) __has_nothrow_assign(__VA_ARGS__)
#endif // _CCCL_CHECK_BUILTIN(has_nothrow_assign) && gcc >= 4.3

#if _CCCL_CHECK_BUILTIN(has_nothrow_constructor) || _CCCL_COMPILER(GCC, >=, 4, 3) || _CCCL_COMPILER(MSVC) \
  || _CCCL_COMPILER(NVRTC)
#  define _CCCL_BUILTIN_HAS_NOTHROW_CONSTRUCTOR(...) __has_nothrow_constructor(__VA_ARGS__)
#endif // _CCCL_CHECK_BUILTIN(has_nothrow_constructor) && gcc >= 4.3

#if _CCCL_CHECK_BUILTIN(has_nothrow_copy) || _CCCL_COMPILER(GCC, >=, 4, 3) || _CCCL_COMPILER(MSVC) \
  || _CCCL_COMPILER(NVRTC)
#  define _CCCL_BUILTIN_HAS_NOTHROW_COPY(...) __has_nothrow_copy(__VA_ARGS__)
#endif // _CCCL_CHECK_BUILTIN(has_nothrow_copy) && gcc >= 4.3

#if _CCCL_CHECK_BUILTIN(has_trivial_constructor) || _CCCL_COMPILER(GCC, >=, 4, 3) || _CCCL_COMPILER(MSVC) \
  || _CCCL_COMPILER(NVRTC)
#  define _CCCL_BUILTIN_HAS_TRIVIAL_CONSTRUCTOR(...) __has_trivial_constructor(__VA_ARGS__)
#endif // _CCCL_CHECK_BUILTIN(has_trivial_constructor) && gcc >= 4.3

#if _CCCL_CHECK_BUILTIN(has_trivial_destructor) || _CCCL_COMPILER(GCC, >=, 4, 3) || _CCCL_COMPILER(MSVC) \
  || _CCCL_COMPILER(NVRTC)
#  define _CCCL_BUILTIN_HAS_TRIVIAL_DESTRUCTOR(...) __has_trivial_destructor(__VA_ARGS__)
#endif // _CCCL_CHECK_BUILTIN(has_trivial_destructor) && gcc >= 4.3

#if _CCCL_CHECK_BUILTIN(has_unique_object_representations) || _CCCL_COMPILER(GCC, >=, 7)
#  define _CCCL_BUILTIN_HAS_UNIQUE_OBJECT_REPRESENTATIONS(...) __has_unique_object_representations(__VA_ARGS__)
#endif // _CCCL_CHECK_BUILTIN(has_unique_object_representations) && gcc >= 7.0

#if _CCCL_CHECK_BUILTIN(has_virtual_destructor) || _CCCL_COMPILER(GCC, >=, 4, 3) || _CCCL_COMPILER(MSVC) \
  || _CCCL_COMPILER(NVRTC)
#  define _CCCL_BUILTIN_HAS_VIRTUAL_DESTRUCTOR(...) __has_virtual_destructor(__VA_ARGS__)
#endif // _CCCL_CHECK_BUILTIN(has_virtual_destructor) && gcc >= 4.3

#if _CCCL_HAS_BUILTIN(__integer_pack)
#  define _CCCL_BUILTIN_INTEGER_PACK(...) __integer_pack(__VA_ARGS__)
#endif // _CCCL_HAS_BUILTIN(__integer_pack)

#if _CCCL_CHECK_BUILTIN(is_aggregate) || _CCCL_COMPILER(GCC, >=, 7) || _CCCL_COMPILER(MSVC, >, 19, 14) \
  || _CCCL_COMPILER(NVRTC)
#  define _CCCL_BUILTIN_IS_AGGREGATE(...) __is_aggregate(__VA_ARGS__)
#endif // _CCCL_CHECK_BUILTIN(is_aggregate) && gcc >= 7.0

#if _CCCL_CHECK_BUILTIN(is_array)
#  define _CCCL_BUILTIN_IS_ARRAY(...) __is_array(__VA_ARGS__)
#endif // _CCCL_CHECK_BUILTIN(is_array)

// clang prior to clang-19 gives wrong results for __is_array of _Tp[0]
#if _CCCL_COMPILER(CLANG, <, 19)
#  undef _CCCL_BUILTIN_IS_ARRAY
#endif // clang < 19

#if _CCCL_CHECK_BUILTIN(is_assignable) || _CCCL_COMPILER(MSVC) || _CCCL_COMPILER(GCC, >=, 9)
#  define _CCCL_BUILTIN_IS_ASSIGNABLE(...) __is_assignable(__VA_ARGS__)
#endif // _CCCL_CHECK_BUILTIN(is_assignable) && gcc >= 9.0

#if _CCCL_CHECK_BUILTIN(is_base_of) || _CCCL_COMPILER(GCC, >=, 4, 3) || _CCCL_COMPILER(MSVC) || _CCCL_COMPILER(NVRTC)
#  define _CCCL_BUILTIN_IS_BASE_OF(...) __is_base_of(__VA_ARGS__)
#endif // _CCCL_CHECK_BUILTIN(is_base_of) && gcc >= 4.3

#if _CCCL_CHECK_BUILTIN(is_class) || _CCCL_COMPILER(GCC, >=, 4, 3) || _CCCL_COMPILER(MSVC) || _CCCL_COMPILER(NVRTC)
#  define _CCCL_BUILTIN_IS_CLASS(...) __is_class(__VA_ARGS__)
#endif // _CCCL_CHECK_BUILTIN(is_class) && gcc >= 4.3

#if _CCCL_HAS_BUILTIN(__is_compound)
#  define _CCCL_BUILTIN_IS_COMPOUND(...) __is_compound(__VA_ARGS__)
#endif // _CCCL_HAS_BUILTIN(__is_compound)

#if _CCCL_HAS_BUILTIN(__is_const)
#  define _CCCL_BUILTIN_IS_CONST(...) __is_const(__VA_ARGS__)
#endif // _CCCL_HAS_BUILTIN(__is_const)

#if _CCCL_CHECK_BUILTIN(is_constructible) || _CCCL_COMPILER(GCC, >=, 8) || _CCCL_COMPILER(MSVC) || _CCCL_COMPILER(NVRTC)
#  define _CCCL_BUILTIN_IS_CONSTRUCTIBLE(...) __is_constructible(__VA_ARGS__)
#endif // _CCCL_CHECK_BUILTIN(is_constructible) && gcc >= 8.0

#if _CCCL_CHECK_BUILTIN(is_convertible_to) || _CCCL_COMPILER(MSVC) || _CCCL_COMPILER(NVRTC)
#  define _CCCL_BUILTIN_IS_CONVERTIBLE_TO(...) __is_convertible_to(__VA_ARGS__)
#endif // _CCCL_CHECK_BUILTIN(is_convertible_to)

#if _CCCL_CHECK_BUILTIN(is_destructible) || _CCCL_COMPILER(MSVC)
#  define _CCCL_BUILTIN_IS_DESTRUCTIBLE(...) __is_destructible(__VA_ARGS__)
#endif // _CCCL_CHECK_BUILTIN(is_destructible)

#if _CCCL_CHECK_BUILTIN(is_empty) || _CCCL_COMPILER(GCC, >=, 4, 3) || _CCCL_COMPILER(MSVC) || _CCCL_COMPILER(NVRTC)
#  define _CCCL_BUILTIN_IS_EMPTY(...) __is_empty(__VA_ARGS__)
#endif // _CCCL_CHECK_BUILTIN(is_empty) && gcc >= 4.3

#if _CCCL_CHECK_BUILTIN(is_enum) || _CCCL_COMPILER(GCC, >=, 4, 3) || _CCCL_COMPILER(MSVC) || _CCCL_COMPILER(NVRTC)
#  define _CCCL_BUILTIN_IS_ENUM(...) __is_enum(__VA_ARGS__)
#endif // _CCCL_CHECK_BUILTIN(is_enum) && gcc >= 4.3

#if _CCCL_CHECK_BUILTIN(is_final) || _CCCL_COMPILER(GCC, >=, 4, 7) || _CCCL_COMPILER(MSVC) || _CCCL_COMPILER(NVRTC)

#  define _CCCL_BUILTIN_IS_FINAL(...) __is_final(__VA_ARGS__)
#endif // _CCCL_CHECK_BUILTIN(is_final) && gcc >= 4.7

#if _CCCL_CHECK_BUILTIN(is_function)
#  define _CCCL_BUILTIN_IS_FUNCTION(...) __is_function(__VA_ARGS__)
#endif // _CCCL_CHECK_BUILTIN(is_function)

// All current versions of NVCC give wrong results with __is_function
#if _CCCL_CUDA_COMPILER(NVCC)
#  undef _CCCL_BUILTIN_IS_FUNCTION
#endif // _CCCL_CUDA_COMPILER(NVCC)

#if _CCCL_CHECK_BUILTIN(is_fundamental)
#  define _CCCL_BUILTIN_IS_FUNDAMENTAL(...) __is_fundamental(__VA_ARGS__)
#endif // _CCCL_CHECK_BUILTIN(is_fundamental)

// clang prior to clang-10 gives wrong results for __is_fundamental
#if _CCCL_COMPILER(CLANG, <, 10)
#  undef _CCCL_BUILTIN_IS_FUNDAMENTAL
#endif // clang < 10

#if _CCCL_HAS_BUILTIN(__is_integral)
#  define _CCCL_BUILTIN_IS_INTEGRAL(...) __is_integral(__VA_ARGS__)
#endif // _CCCL_HAS_BUILTIN(__is_integral)

#if _CCCL_CHECK_BUILTIN(is_literal_type) || _CCCL_COMPILER(GCC, >=, 4, 6) || _CCCL_COMPILER(MSVC) \
  || _CCCL_COMPILER(NVRTC)
#  define _CCCL_BUILTIN_IS_LITERAL(...) __is_literal_type(__VA_ARGS__)
#endif // _CCCL_CHECK_BUILTIN(is_literal_type) && gcc >= 4.6

#if _CCCL_CHECK_BUILTIN(is_lvalue_reference)
#  define _CCCL_BUILTIN_IS_LVALUE_REFERENCE(...) __is_lvalue_reference(__VA_ARGS__)
#endif // _CCCL_CHECK_BUILTIN(is_lvalue_reference)

// NVCC prior to 11.3 cannot parse __is_lvalue_reference
#if _CCCL_CUDA_COMPILER_BELOW(11, 3)
#  undef _CCCL_BUILTIN_IS_LVALUE_REFERENCE
#endif // _CCCL_CUDA_COMPILER_BELOW(11, 3)

#if _CCCL_HAS_BUILTIN(__is_member_function_pointer)
#  define _CCCL_BUILTIN_IS_MEMBER_FUNCTION_POINTER(...) __is_member_function_pointer(__VA_ARGS__)
#endif // _CCCL_HAS_BUILTIN(__is_member_function_pointer)

#if _CCCL_HAS_BUILTIN(__is_member_object_pointer)
#  define _CCCL_BUILTIN_IS_MEMBER_OBJECT_POINTER(...) __is_member_object_pointer(__VA_ARGS__)
#endif // _CCCL_HAS_BUILTIN(__is_member_object_pointer)

#if _CCCL_HAS_BUILTIN(__is_member_pointer)
#  define _CCCL_BUILTIN_IS_MEMBER_POINTER(...) __is_member_pointer(__VA_ARGS__)
#endif // _CCCL_HAS_BUILTIN(__is_member_pointer)

#if _CCCL_CHECK_BUILTIN(is_nothrow_assignable) || _CCCL_COMPILER(MSVC) || _CCCL_COMPILER(NVRTC)
#  define _CCCL_BUILTIN_IS_NOTHROW_ASSIGNABLE(...) __is_nothrow_assignable(__VA_ARGS__)
#endif // _CCCL_CHECK_BUILTIN(is_nothrow_assignable)

#if _CCCL_CHECK_BUILTIN(is_nothrow_constructible) || _CCCL_COMPILER(MSVC) || _CCCL_COMPILER(NVRTC)
#  define _CCCL_BUILTIN_IS_NOTHROW_CONSTRUCTIBLE(...) __is_nothrow_constructible(__VA_ARGS__)
#endif // _CCCL_CHECK_BUILTIN(is_nothrow_constructible)

#if _CCCL_CHECK_BUILTIN(is_nothrow_destructible) || _CCCL_COMPILER(MSVC) || _CCCL_COMPILER(NVRTC)
#  define _CCCL_BUILTIN_IS_NOTHROW_DESTRUCTIBLE(...) __is_nothrow_destructible(__VA_ARGS__)
#endif // _CCCL_CHECK_BUILTIN(is_nothrow_destructible)

#if _CCCL_CHECK_BUILTIN(is_object)
#  define _CCCL_BUILTIN_IS_OBJECT(...) __is_object(__VA_ARGS__)
#endif // _CCCL_CHECK_BUILTIN(is_object)

// NVCC prior to 11.3 cannot parse __is_object
#if _CCCL_CUDA_COMPILER_BELOW(11, 3)
#  undef _CCCL_BUILTIN_IS_OBJECT
#endif // _CCCL_CUDA_COMPILER_BELOW(11, 3)

#if _CCCL_CHECK_BUILTIN(is_pod) || _CCCL_COMPILER(GCC, >=, 4, 3) || _CCCL_COMPILER(MSVC) || _CCCL_COMPILER(NVRTC)
#  define _CCCL_BUILTIN_IS_POD(...) __is_pod(__VA_ARGS__)
#endif // _CCCL_CHECK_BUILTIN(is_pod) && gcc >= 4.3

// Disabled due to libstdc++ conflict
#if 0 // _CCCL_HAS_BUILTIN(__is_pointer)
#  define _CCCL_BUILTIN_IS_POINTER(...) __is_pointer(__VA_ARGS__)
#endif // _CCCL_HAS_BUILTIN(__is_pointer)

#if _CCCL_CHECK_BUILTIN(is_polymorphic) || _CCCL_COMPILER(GCC, >=, 4, 3) || _CCCL_COMPILER(MSVC) \
  || _CCCL_COMPILER(NVRTC)
#  define _CCCL_BUILTIN_IS_POLYMORPHIC(...) __is_polymorphic(__VA_ARGS__)
#endif // _CCCL_CHECK_BUILTIN(is_polymorphic) && gcc >= 4.3

#if _CCCL_HAS_BUILTIN(__is_reference)
#  define _CCCL_BUILTIN_IS_REFERENCE(...) __is_reference(__VA_ARGS__)
#endif // _CCCL_HAS_BUILTIN(__is_reference)

// Disabled due to libstdc++ conflict
#if 0 // _CCCL_HAS_BUILTIN(__is_referenceable)
#  define _CCCL_BUILTIN_IS_REFERENCEABLE(...) __is_referenceable(__VA_ARGS__)
#endif // _CCCL_HAS_BUILTIN(__is_referenceable)

#if _CCCL_HAS_BUILTIN(__is_rvalue_reference)
#  define _CCCL_BUILTIN_IS_RVALUE_REFERENCE(...) __is_rvalue_reference(__VA_ARGS__)
#endif // _CCCL_HAS_BUILTIN(__is_rvalue_reference)

#if _CCCL_CHECK_BUILTIN(is_same) && !_CCCL_CUDA_COMPILER(NVCC)
#  define _CCCL_BUILTIN_IS_SAME(...) __is_same(__VA_ARGS__)
#endif // _CCCL_CHECK_BUILTIN(is_same)

// Disabled due to libstdc++ conflict
#if 0 // _CCCL_HAS_BUILTIN(__is_scalar)
#  define _CCCL_BUILTIN_IS_SCALAR(...) __is_scalar(__VA_ARGS__)
#endif // _CCCL_HAS_BUILTIN(__is_scalar)

// Disabled due to libstdc++ conflict
#if 0 // _CCCL_HAS_BUILTIN(__is_signed)
#  define _CCCL_BUILTIN_IS_SIGNED(...) __is_signed(__VA_ARGS__)
#endif // _CCCL_HAS_BUILTIN(__is_signed)

#if _CCCL_CHECK_BUILTIN(is_standard_layout) || _CCCL_COMPILER(GCC, >=, 4, 7) || _CCCL_COMPILER(MSVC) \
  || _CCCL_COMPILER(NVRTC)
#  define _CCCL_BUILTIN_IS_STANDARD_LAYOUT(...) __is_standard_layout(__VA_ARGS__)
#endif // _CCCL_CHECK_BUILTIN(is_standard_layout) && gcc >= 4.7

#if _CCCL_CHECK_BUILTIN(is_trivial) || _CCCL_COMPILER(GCC, >=, 4, 5) || _CCCL_COMPILER(MSVC) || _CCCL_COMPILER(NVRTC)
#  define _CCCL_BUILTIN_IS_TRIVIAL(...) __is_trivial(__VA_ARGS__)
#endif // _CCCL_CHECK_BUILTIN(is_trivial) && gcc >= 4.5

#if _CCCL_CHECK_BUILTIN(is_trivially_assignable) || _CCCL_COMPILER(GCC, >=, 5, 1) || _CCCL_COMPILER(MSVC) \
  || _CCCL_COMPILER(NVRTC)
#  define _CCCL_BUILTIN_IS_TRIVIALLY_ASSIGNABLE(...) __is_trivially_assignable(__VA_ARGS__)
#endif // _CCCL_CHECK_BUILTIN(is_trivially_assignable) && gcc >= 5.1

#if _CCCL_CHECK_BUILTIN(is_trivially_constructible) || _CCCL_COMPILER(GCC, >=, 5, 1) || _CCCL_COMPILER(MSVC) \
  || _CCCL_COMPILER(NVRTC)
#  define _CCCL_BUILTIN_IS_TRIVIALLY_CONSTRUCTIBLE(...) __is_trivially_constructible(__VA_ARGS__)
#endif // _CCCL_CHECK_BUILTIN(is_trivially_constructible) && gcc >= 5.1

#if _CCCL_CHECK_BUILTIN(is_trivially_copyable) || _CCCL_COMPILER(GCC, >=, 5, 1) || _CCCL_COMPILER(MSVC) \
  || _CCCL_COMPILER(NVRTC)

#  define _CCCL_BUILTIN_IS_TRIVIALLY_COPYABLE(...) __is_trivially_copyable(__VA_ARGS__)
#endif // _CCCL_CHECK_BUILTIN(is_trivially_copyable) && gcc >= 5.1

#if _CCCL_CHECK_BUILTIN(is_trivially_destructible) || _CCCL_COMPILER(MSVC)
#  define _CCCL_BUILTIN_IS_TRIVIALLY_DESTRUCTIBLE(...) __is_trivially_destructible(__VA_ARGS__)
#endif // _CCCL_CHECK_BUILTIN(is_trivially_destructible)

#if _CCCL_CHECK_BUILTIN(is_union) || _CCCL_COMPILER(GCC, >=, 4, 3) || _CCCL_COMPILER(MSVC) || _CCCL_COMPILER(NVRTC)
#  define _CCCL_BUILTIN_IS_UNION(...) __is_union(__VA_ARGS__)
#endif // _CCCL_CHECK_BUILTIN(is_union) && gcc >= 4.3

#if _CCCL_CHECK_BUILTIN(is_unsigned)
#  define _CCCL_BUILTIN_IS_UNSIGNED(...) __is_unsigned(__VA_ARGS__)
#endif // _CCCL_CHECK_BUILTIN(is_unsigned)

// NVCC prior to 11.3 cannot parse __is_unsigned
#if _CCCL_CUDA_COMPILER_BELOW(11, 3)
#  undef _CCCL_BUILTIN_IS_UNSIGNED
#endif // _CCCL_CUDA_COMPILER_BELOW(11, 3)

// Disabled due to libstdc++ conflict
#if 0 // _CCCL_HAS_BUILTIN(__is_void)
#  define _CCCL_BUILTIN_IS_VOID(...) __is_void(__VA_ARGS__)
#endif // _CCCL_HAS_BUILTIN(__is_void)

// Disabled due to libstdc++ conflict
#if 0 // _CCCL_HAS_BUILTIN(__is_volatile)
#  define _CCCL_BUILTIN_IS_VOLATILE(...) __is_volatile(__VA_ARGS__)
#endif // _CCCL_HAS_BUILTIN(__is_volatile)

#if _CCCL_CHECK_BUILTIN(make_integer_seq) || _CCCL_COMPILER(MSVC, >=, 19, 23)
#  define _CCCL_BUILTIN_MAKE_INTEGER_SEQ(...) __make_integer_seq<__VA_ARGS__>
#endif // _CCCL_CHECK_BUILTIN(make_integer_seq)

// Disabled due to libstdc++ conflict
#if 0 // _CCCL_HAS_BUILTIN(__make_signed)
#  define _CCCL_BUILTIN_MAKE_SIGNED(...) __make_signed(__VA_ARGS__)
#endif // _CCCL_HAS_BUILTIN(__make_signed)

// Disabled due to libstdc++ conflict
#if 0 // _CCCL_HAS_BUILTIN(__make_unsigned)
#  define _CCCL_BUILTIN_MAKE_UNSIGNED(...) __make_unsigned(__VA_ARGS__)
#endif // _CCCL_HAS_BUILTIN(__make_unsigned)

#if _CCCL_HAS_BUILTIN(__remove_all_extents) && _CCCL_CUDA_COMPILER(CLANG)
#  define _CCCL_BUILTIN_REMOVE_ALL_EXTENTS(...) __remove_all_extents(__VA_ARGS__)
#endif // _CCCL_HAS_BUILTIN(__remove_all_extents)

#if _CCCL_HAS_BUILTIN(__remove_const) && _CCCL_CUDA_COMPILER(CLANG)
#  define _CCCL_BUILTIN_REMOVE_CONST(...) __remove_const(__VA_ARGS__)
#endif // _CCCL_HAS_BUILTIN(__remove_const)

#if _CCCL_HAS_BUILTIN(__remove_cv) && _CCCL_CUDA_COMPILER(CLANG)
#  define _CCCL_BUILTIN_REMOVE_CV(...) __remove_cv(__VA_ARGS__)
#endif // _CCCL_HAS_BUILTIN(__remove_cv)

#if _CCCL_HAS_BUILTIN(__remove_cvref) && _CCCL_CUDA_COMPILER(CLANG)
#  define _CCCL_BUILTIN_REMOVE_CVREF(...) __remove_cvref(__VA_ARGS__)
#endif // _CCCL_HAS_BUILTIN(__remove_cvref)

#if _CCCL_HAS_BUILTIN(__remove_extent) && _CCCL_CUDA_COMPILER(CLANG)
#  define _CCCL_BUILTIN_REMOVE_EXTENT(...) __remove_extent(__VA_ARGS__)
#endif // _CCCL_HAS_BUILTIN(__remove_extent)

#if _CCCL_HAS_BUILTIN(__remove_pointer) && _CCCL_CUDA_COMPILER(CLANG)
#  define _CCCL_BUILTIN_REMOVE_POINTER(...) __remove_pointer(__VA_ARGS__)
#endif // _CCCL_HAS_BUILTIN(__remove_pointer)

#if _CCCL_HAS_BUILTIN(__remove_reference)
#  define _CCCL_BUILTIN_REMOVE_REFERENCE_T(...) __remove_reference(__VA_ARGS__)
#elif _CCCL_HAS_BUILTIN(__remove_reference_t) && _CCCL_CUDA_COMPILER(CLANG)
#  define _CCCL_BUILTIN_REMOVE_REFERENCE_T(...) __remove_reference_t(__VA_ARGS__)
#endif // _CCCL_HAS_BUILTIN(__remove_reference_t)

#if _CCCL_HAS_BUILTIN(__remove_volatile) && _CCCL_CUDA_COMPILER(CLANG)
#  define _CCCL_BUILTIN_REMOVE_VOLATILE(...) __remove_volatile(__VA_ARGS__)
#endif // _CCCL_HAS_BUILTIN(__remove_volatile)

#if _CCCL_HAS_BUILTIN(__type_pack_element)
#  define _CCCL_BUILTIN_TYPE_PACK_ELEMENT(...) __type_pack_element<__VA_ARGS__>
#endif // _CCCL_HAS_BUILTIN(__type_pack_element)

// NVCC prior to 12.2 have trouble with pack expansion into __type_pack_element in an alias template
#if _CCCL_CUDA_COMPILER_BELOW(12, 2)
#  undef _CCCL_BUILTIN_TYPE_PACK_ELEMENT
#endif // _CCCL_CUDA_COMPILER_BELOW(12, 2)

#if _CCCL_CHECK_BUILTIN(underlying_type) || _CCCL_COMPILER(GCC, >=, 4, 7) || _CCCL_COMPILER(MSVC) \
  || _CCCL_COMPILER(NVRTC)
#  define _CCCL_BUILTIN_UNDERLYING_TYPE(...) __underlying_type(__VA_ARGS__)
#endif // _CCCL_CHECK_BUILTIN(underlying_type) && gcc >= 4.7

#if _CCCL_COMPILER(MSVC)
#  // To use __builtin_FUNCSIG(), both MSVC and nvcc need to support it
#  if _CCCL_COMPILER(MSVC, >=, 19, 35) && _CCCL_CUDA_COMPILER_AT_LEAST(12, 3)
#    define _CCCL_BUILTIN_PRETTY_FUNCTION() __builtin_FUNCSIG()
#  else // ^^^ _CCCL_COMPILER(MSVC, >=, 19, 35) ^^^ / vvv _CCCL_COMPILER(MSVC, <, 19, 35) vvv
#    define _CCCL_BUILTIN_PRETTY_FUNCTION() __FUNCSIG__
#    define _CCCL_BROKEN_MSVC_FUNCSIG
#  endif // _CCCL_COMPILER(MSVC, <, 19, 35)
#else // ^^^ _CCCL_COMPILER(MSVC) ^^^ / vvv !_CCCL_COMPILER(MSVC) vvv
#  define _CCCL_BUILTIN_PRETTY_FUNCTION() __PRETTY_FUNCTION__
#endif // !_CCCL_COMPILER(MSVC)

// GCC's builtin_strlen isn't reliable at constexpr time
// MSVC does not expose builtin_strlen before C++17
// NVRTC does not expose builtin_strlen
#if !_CCCL_COMPILER(GCC) && !_CCCL_COMPILER(NVRTC) && !(_CCCL_COMPILER(MSVC) && _CCCL_STD_VER < 2017)
#  define _CCCL_BUILTIN_STRLEN(...) __builtin_strlen(__VA_ARGS__)
#endif

#endif // __CCCL_BUILTIN_H<|MERGE_RESOLUTION|>--- conflicted
+++ resolved
@@ -153,19 +153,11 @@
 #endif // _CCCL_CHECK_BUILTIN(builtin_fmax)
 
 // Below 11.7 nvcc treats the builtin as a host only function
-<<<<<<< HEAD
 #if _CCCL_CUDA_COMPILER_BELOW(11, 7)
 #  undef _CCCL_BUILTIN_FMAXF
 #  undef _CCCL_BUILTIN_FMAX
 #  undef _CCCL_BUILTIN_FMAXL
 #endif // _CCCL_CUDA_COMPILER_BELOW(11, 7)
-=======
-#if _CCCL_CUDACC_BELOW(11, 7)
-#  undef _CCCL_BUILTIN_FMAXF
-#  undef _CCCL_BUILTIN_FMAX
-#  undef _CCCL_BUILTIN_FMAXL
-#endif // _CCCL_CUDACC_BELOW(11, 7)
->>>>>>> af0a8bb6
 
 #if _CCCL_CHECK_BUILTIN(builtin_fmin) || _CCCL_COMPILER(GCC)
 #  define _CCCL_BUILTIN_FMINF(...) __builtin_fminf(__VA_ARGS__)
@@ -174,19 +166,11 @@
 #endif // _CCCL_CHECK_BUILTIN(builtin_fmin)
 
 // Below 11.7 nvcc treats the builtin as a host only function
-<<<<<<< HEAD
 #if _CCCL_CUDA_COMPILER_BELOW(11, 7)
 #  undef _CCCL_BUILTIN_FMINF
 #  undef _CCCL_BUILTIN_FMIN
 #  undef _CCCL_BUILTIN_FMINL
 #endif // _CCCL_CUDA_COMPILER_BELOW(11, 7)
-=======
-#if _CCCL_CUDACC_BELOW(11, 7)
-#  undef _CCCL_BUILTIN_FMINF
-#  undef _CCCL_BUILTIN_FMIN
-#  undef _CCCL_BUILTIN_FMINL
-#endif // _CCCL_CUDACC_BELOW(11, 7)
->>>>>>> af0a8bb6
 
 #if _CCCL_HAS_BUILTIN(__builtin_FILE) || _CCCL_COMPILER(GCC) || _CCCL_COMPILER(MSVC, >=, 19, 27)
 #  define _CCCL_BUILTIN_FILE() __builtin_FILE()
@@ -214,9 +198,9 @@
 #endif // _CCCL_CHECK_BUILTIN(builtin_fpclassify)
 
 // Below 11.7 nvcc treats the builtin as a host only function
-#if _CCCL_CUDACC_BELOW(11, 7)
+#if _CCCL_CUDA_COMPILER_BELOW(11, 7)
 #  undef _CCCL_BUILTIN_FPCLASSIFY
-#endif // _CCCL_CUDACC_BELOW(11, 7)
+#endif // _CCCL_CUDA_COMPILER_BELOW(11, 7)
 
 #if _CCCL_HAS_BUILTIN(__builtin_FUNCTION) || _CCCL_COMPILER(GCC) || _CCCL_COMPILER(MSVC, >=, 19, 27)
 #  define _CCCL_BUILTIN_FUNCTION() __builtin_FUNCTION()
@@ -267,36 +251,33 @@
 #  undef _CCCL_BUILTIN_ISNAN
 #endif // _CCCL_CUDA_COMPILER_BELOW(11, 7)
 
-<<<<<<< HEAD
-=======
 #if _CCCL_CHECK_BUILTIN(builtin_isfinite) || _CCCL_COMPILER(GCC) || _CCCL_COMPILER(NVRTC)
 #  define _CCCL_BUILTIN_ISFINITE(...) __builtin_isfinite(__VA_ARGS__)
 #endif // _CCCL_CHECK_BUILTIN(isfinite)
 
 // Below 11.7 nvcc treats the builtin as a host only function
-#if _CCCL_CUDACC_BELOW(11, 7)
+#if _CCCL_CUDA_COMPILER_BELOW(11, 7)
 #  undef _CCCL_BUILTIN_ISFINITE
-#endif // _CCCL_CUDACC_BELOW(11, 7)
+#endif // _CCCL_CUDA_COMPILER_BELOW(11, 7)
 
 #if _CCCL_CHECK_BUILTIN(builtin_isinf) || _CCCL_COMPILER(GCC)
 #  define _CCCL_BUILTIN_ISINF(...) __builtin_isinf(__VA_ARGS__)
 #endif // _CCCL_CHECK_BUILTIN(isinf)
 
 // Below 11.7 nvcc treats the builtin as a host only function
-#if _CCCL_CUDACC_BELOW(11, 7)
+#if _CCCL_CUDA_COMPILER_BELOW(11, 7)
 #  undef _CCCL_BUILTIN_ISINF
-#endif // _CCCL_CUDACC_BELOW(11, 7)
+#endif // _CCCL_CUDA_COMPILER_BELOW(11, 7)
 
 #if _CCCL_CHECK_BUILTIN(builtin_isnan) || _CCCL_COMPILER(GCC)
 #  define _CCCL_BUILTIN_ISNAN(...) __builtin_isnan(__VA_ARGS__)
 #endif // _CCCL_CHECK_BUILTIN(isnan)
 
 // Below 11.7 nvcc treats the builtin as a host only function
-#if _CCCL_CUDACC_BELOW(11, 7)
+#if _CCCL_CUDA_COMPILER_BELOW(11, 7)
 #  undef _CCCL_BUILTIN_ISNAN
-#endif // _CCCL_CUDACC_BELOW(11, 7)
-
->>>>>>> af0a8bb6
+#endif // _CCCL_CUDA_COMPILER_BELOW(11, 7)
+
 #if (_CCCL_CHECK_BUILTIN(builtin_launder) || (_CCCL_COMPILER(GCC) && _CCCL_GCC_VERSION >= 70000))
 #  define _CCCL_BUILTIN_LAUNDER(...) __builtin_launder(__VA_ARGS__)
 #endif // _CCCL_CHECK_BUILTIN(builtin_launder) && gcc >= 7
@@ -411,11 +392,11 @@
 
 // Below 11.7 nvcc treats the builtin as a host only function
 // clang-cuda fails with fatal error: error in backend: Undefined external symbol "logf"
-#if _CCCL_CUDACC_BELOW(11, 7) || defined(_CCCL_CUDA_COMPILER_CLANG)
+#if _CCCL_CUDA_COMPILER_BELOW(11, 7) || defined(_CCCL_CUDA_COMPILER_CLANG)
 #  undef _CCCL_BUILTIN_LOGF
 #  undef _CCCL_BUILTIN_LOG
 #  undef _CCCL_BUILTIN_LOGL
-#endif // _CCCL_CUDACC_BELOW(11, 7) || _CCCL_CUDA_COMPILER_CLANG
+#endif // _CCCL_CUDA_COMPILER_BELOW(11, 7) || _CCCL_CUDA_COMPILER_CLANG
 
 #if _CCCL_CHECK_BUILTIN(builtin_log10) || _CCCL_COMPILER(GCC)
 #  define _CCCL_BUILTIN_LOG10F(...) __builtin_log10f(__VA_ARGS__)
@@ -425,11 +406,11 @@
 
 // Below 11.7 nvcc treats the builtin as a host only function
 // clang-cuda fails with fatal error: error in backend: Undefined external symbol "log10f"
-#if _CCCL_CUDACC_BELOW(11, 7) || defined(_CCCL_CUDA_COMPILER_CLANG)
+#if _CCCL_CUDA_COMPILER_BELOW(11, 7) || defined(_CCCL_CUDA_COMPILER_CLANG)
 #  undef _CCCL_BUILTIN_LOG10F
 #  undef _CCCL_BUILTIN_LOG10
 #  undef _CCCL_BUILTIN_LOG10L
-#endif // _CCCL_CUDACC_BELOW(11, 7)
+#endif // _CCCL_CUDA_COMPILER_BELOW(11, 7)
 
 #if _CCCL_CHECK_BUILTIN(builtin_ilogb) || _CCCL_COMPILER(GCC)
 #  define _CCCL_BUILTIN_ILOGBF(...) __builtin_ilogbf(__VA_ARGS__)
@@ -439,11 +420,11 @@
 
 // Below 11.7 nvcc treats the builtin as a host only function
 // clang-cuda fails with fatal error: error in backend: Undefined external symbol "ilogb"
-#if _CCCL_CUDACC_BELOW(11, 7) || defined(_CCCL_CUDA_COMPILER_CLANG)
+#if _CCCL_CUDA_COMPILER_BELOW(11, 7) || defined(_CCCL_CUDA_COMPILER_CLANG)
 #  undef _CCCL_BUILTIN_ILOGBF
 #  undef _CCCL_BUILTIN_ILOGB
 #  undef _CCCL_BUILTIN_ILOGBL
-#endif // _CCCL_CUDACC_BELOW(11, 7) || _CCCL_CUDA_COMPILER_CLANG
+#endif // _CCCL_CUDA_COMPILER_BELOW(11, 7) || _CCCL_CUDA_COMPILER_CLANG
 
 #if _CCCL_CHECK_BUILTIN(builtin_log1p) || _CCCL_COMPILER(GCC)
 #  define _CCCL_BUILTIN_LOG1PF(...) __builtin_log1pf(__VA_ARGS__)
@@ -453,11 +434,11 @@
 
 // Below 11.7 nvcc treats the builtin as a host only function
 // clang-cuda fails with fatal error: error in backend: Undefined external symbol "log1p"
-#if _CCCL_CUDACC_BELOW(11, 7) || defined(_CCCL_CUDA_COMPILER_CLANG)
+#if _CCCL_CUDA_COMPILER_BELOW(11, 7) || defined(_CCCL_CUDA_COMPILER_CLANG)
 #  undef _CCCL_BUILTIN_LOG1PF
 #  undef _CCCL_BUILTIN_LOG1P
 #  undef _CCCL_BUILTIN_LOG1PL
-#endif // _CCCL_CUDACC_BELOW(11, 7) || _CCCL_CUDA_COMPILER_CLANG
+#endif // _CCCL_CUDA_COMPILER_BELOW(11, 7) || _CCCL_CUDA_COMPILER_CLANG
 
 #if _CCCL_CHECK_BUILTIN(builtin_log2) || _CCCL_COMPILER(GCC)
 #  define _CCCL_BUILTIN_LOG2F(...) __builtin_log2f(__VA_ARGS__)
@@ -467,11 +448,11 @@
 
 // Below 11.7 nvcc treats the builtin as a host only function
 // clang-cuda fails with fatal error: error in backend: Undefined external symbol "log2f"
-#if _CCCL_CUDACC_BELOW(11, 7) || defined(_CCCL_CUDA_COMPILER_CLANG)
+#if _CCCL_CUDA_COMPILER_BELOW(11, 7) || defined(_CCCL_CUDA_COMPILER_CLANG)
 #  undef _CCCL_BUILTIN_LOG2F
 #  undef _CCCL_BUILTIN_LOG2
 #  undef _CCCL_BUILTIN_LOG2L
-#endif // _CCCL_CUDACC_BELOW(11, 7)
+#endif // _CCCL_CUDA_COMPILER_BELOW(11, 7)
 
 #if _CCCL_CHECK_BUILTIN(builtin_logb) || _CCCL_COMPILER(GCC)
 #  define _CCCL_BUILTIN_LOGBF(...) __builtin_logbf(__VA_ARGS__)
@@ -481,11 +462,11 @@
 
 // Below 11.7 nvcc treats the builtin as a host only function
 // clang-cuda fails with fatal error: error in backend: Undefined external symbol "logb"
-#if _CCCL_CUDACC_BELOW(11, 7) || defined(_CCCL_CUDA_COMPILER_CLANG)
+#if _CCCL_CUDA_COMPILER_BELOW(11, 7) || defined(_CCCL_CUDA_COMPILER_CLANG)
 #  undef _CCCL_BUILTIN_LOGBF
 #  undef _CCCL_BUILTIN_LOGB
 #  undef _CCCL_BUILTIN_LOGBL
-#endif // _CCCL_CUDACC_BELOW(11, 7) || _CCCL_CUDA_COMPILER_CLANG
+#endif // _CCCL_CUDA_COMPILER_BELOW(11, 7) || _CCCL_CUDA_COMPILER_CLANG
 
 #if _CCCL_CHECK_BUILTIN(__builtin_operator_new) && _CCCL_CHECK_BUILTIN(__builtin_operator_delete) \
   && _CCCL_CUDA_COMPILER(CLANG)
@@ -498,19 +479,11 @@
 #endif // _CCCL_CHECK_BUILTIN(builtin_signbit)
 
 // Below 11.7 nvcc treats the builtin as a host only function
-<<<<<<< HEAD
 #if _CCCL_CUDA_COMPILER_BELOW(11, 7)
 #  undef _CCCL_BUILTIN_SIGNBIT
 #endif // _CCCL_CUDA_COMPILER_BELOW(11, 7)
 
-#if _CCCL_HAS_BUILTIN(__decay) && _CCCL_CUDA_COMPILER(CLANG)
-=======
-#if _CCCL_CUDACC_BELOW(11, 7)
-#  undef _CCCL_BUILTIN_SIGNBIT
-#endif // _CCCL_CUDACC_BELOW(11, 7)
-
 #if _CCCL_HAS_BUILTIN(__decay) && defined(_CCCL_CUDA_COMPILER_CLANG)
->>>>>>> af0a8bb6
 #  define _CCCL_BUILTIN_DECAY(...) __decay(__VA_ARGS__)
 #endif // _CCCL_HAS_BUILTIN(__decay) && clang-cuda
 
