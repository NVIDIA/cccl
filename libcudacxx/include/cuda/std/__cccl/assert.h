//===----------------------------------------------------------------------===//
//
// Part of libcu++, the C++ Standard Library for your entire system,
// under the Apache License v2.0 with LLVM Exceptions.
// See https://llvm.org/LICENSE.txt for license information.
// SPDX-License-Identifier: Apache-2.0 WITH LLVM-exception
// SPDX-FileCopyrightText: Copyright (c) 2024 NVIDIA CORPORATION & AFFILIATES.
//
//===----------------------------------------------------------------------===//

#ifndef __CCCL_ASSERT_H
#define __CCCL_ASSERT_H

#include <cuda/std/__cccl/compiler.h>
#include <cuda/std/__cccl/system_header.h>

#if defined(_CCCL_IMPLICIT_SYSTEM_HEADER_GCC)
#  pragma GCC system_header
#elif defined(_CCCL_IMPLICIT_SYSTEM_HEADER_CLANG)
#  pragma clang system_header
#elif defined(_CCCL_IMPLICIT_SYSTEM_HEADER_MSVC)
#  pragma system_header
#endif // no system header

#include <cuda/std/__cccl/attributes.h>
#include <cuda/std/__cccl/builtin.h>
#include <cuda/std/__cccl/execution_space.h>
#include <cuda/std/__cccl/preprocessor.h>

#if !_CCCL_COMPILER_NVRTC
#  include <assert.h>
#endif // !_CCCL_COMPILER_NVRTC

#include <nv/target>

#if defined(_DEBUG) || defined(DEBUG)
#  ifndef _CCCL_ENABLE_DEBUG_MODE
#    define _CCCL_ENABLE_DEBUG_MODE
#  endif // !_CCCL_ENABLE_DEBUG_MODE
#endif // _DEBUG || DEBUG

// Automatically enable assertions when debug mode is enabled
#ifdef _CCCL_ENABLE_DEBUG_MODE
#  ifndef CCCL_ENABLE_ASSERTIONS
#    define CCCL_ENABLE_ASSERTIONS
#  endif // !CCCL_ENABLE_ASSERTIONS
#endif // _CCCL_ENABLE_DEBUG_MODE

//! Ensure that we switch on host assertions when all assertions are enabled
#ifndef CCCL_ENABLE_HOST_ASSERTIONS
#  ifdef CCCL_ENABLE_ASSERTIONS
#    define CCCL_ENABLE_HOST_ASSERTIONS
#  endif // CCCL_ENABLE_ASSERTIONS
#endif // !CCCL_ENABLE_HOST_ASSERTIONS

//! Ensure that we switch on device assertions when all assertions are enabled
#ifndef CCCL_ENABLE_DEVICE_ASSERTIONS
#  ifdef CCCL_ENABLE_ASSERTIONS
#    define CCCL_ENABLE_DEVICE_ASSERTIONS
#  endif // CCCL_ENABLE_ASSERTIONS
#endif // !CCCL_ENABLE_DEVICE_ASSERTIONS

//! Use the different standard library implementations to implement host side asserts
//! _CCCL_ASSERT_IMPL_HOST should never be used directly
#if _CCCL_COMPILER_NVRTC // There is no host standard library in nvrtc
#  define _CCCL_ASSERT_IMPL_HOST(expression, message) ((void) 0)
<<<<<<< HEAD
#elif __has_include(<yvals.h>) && _CCCL_COMPILER_MSVC // MSVC uses _STL_VERIFY from <yvals.h>
=======
#elif _CCCL_HAS_INCLUDE(<yvals.h>) && defined(_CCCL_COMPILER_MSVC) // MSVC uses _STL_VERIFY from <yvals.h>
>>>>>>> b31fdd5b
#  include <yvals.h>
#  define _CCCL_ASSERT_IMPL_HOST(expression, message) _STL_VERIFY(expression, message)
#else // ^^^ MSVC STL ^^^ / vvv !MSVC STL vvv
#  ifdef NDEBUG
// Reintroduce the __assert_fail declaration
extern "C" {
#    if !_CCCL_CUDA_COMPILER_CLANG
_CCCL_HOST_DEVICE
#    endif // !_CCCL_CUDA_COMPILER_CLANG
void
__assert_fail(const char* __assertion, const char* __file, unsigned int __line, const char* __function) noexcept
  __attribute__((__noreturn__));
}
#  endif // NDEBUG
// ICC cannot deal with `__builtin_expect` in the constexpr evaluator, so just drop it
#  if _CCCL_COMPILER_ICC
#    define _CCCL_ASSERT_IMPL_HOST(expression, message) \
      static_cast<bool>(expression) ? (void) 0 : __assert_fail(message, __FILE__, __LINE__, __func__);
#  else // ^^^ _CCCL_COMPILER_ICC ^^^ / vvv !_CCCL_COMPILER_ICC vvv
#    define _CCCL_ASSERT_IMPL_HOST(expression, message)      \
      _CCCL_BUILTIN_EXPECT(static_cast<bool>(expression), 1) \
      ? (void) 0 : __assert_fail(message, __FILE__, __LINE__, __func__)
#  endif // !_CCCL_COMPILER_ICC
#endif // !MSVC STL

//! Use custom implementations with nvcc on device and the host ones with clang-cuda and nvhpc
//! _CCCL_ASSERT_IMPL_DEVICE should never be used directly
#if _CCCL_COMPILER_NVRTC
#  define _CCCL_ASSERT_IMPL_DEVICE(expression, message)    \
    _CCCL_BUILTIN_EXPECT(static_cast<bool>(expression), 1) \
    ? (void) 0 : __assertfail(message, __FILE__, __LINE__, __func__, sizeof(char))
#elif _CCCL_CUDA_COMPILER_NVCC //! Use __assert_fail to implement device side asserts
#  if _CCCL_COMPILER_MSVC
#    define _CCCL_ASSERT_IMPL_DEVICE(expression, message)    \
      _CCCL_BUILTIN_EXPECT(static_cast<bool>(expression), 1) \
      ? (void) 0 : _wassert(_CRT_WIDE(#message), __FILEW__, __LINE__)
#  else // ^^^ _CCCL_COMPILER_MSVC ^^^ / vvv !_CCCL_COMPILER_MSVC vvv
#    define _CCCL_ASSERT_IMPL_DEVICE(expression, message)    \
      _CCCL_BUILTIN_EXPECT(static_cast<bool>(expression), 1) \
      ? (void) 0 : __assert_fail(message, __FILE__, __LINE__, __func__)
#  endif // !_CCCL_COMPILER_MSVC
#elif _CCCL_CUDA_COMPILER
#  define _CCCL_ASSERT_IMPL_DEVICE(expression, message) _CCCL_ASSERT_IMPL_HOST(expression, message)
#else // ^^^ _CCCL_CUDA_COMPILER ^^^ / vvv !_CCCL_CUDA_COMPILER vvv
#  define _CCCL_ASSERT_IMPL_DEVICE(expression, message) ((void) 0)
#endif // !_CCCL_CUDA_COMPILER

//! _CCCL_ASSERT_HOST is enabled conditionally depending on CCCL_ENABLE_HOST_ASSERTIONS
#ifdef CCCL_ENABLE_HOST_ASSERTIONS
#  define _CCCL_ASSERT_HOST(expression, message) _CCCL_ASSERT_IMPL_HOST(expression, message)
#else // ^^^ CCCL_ENABLE_HOST_ASSERTIONS ^^^ / vvv !CCCL_ENABLE_HOST_ASSERTIONS vvv
#  define _CCCL_ASSERT_HOST(expression, message) ((void) 0)
#endif // !CCCL_ENABLE_HOST_ASSERTIONS

//! _CCCL_ASSERT_DEVICE is enabled conditionally depending on CCCL_ENABLE_DEVICE_ASSERTIONS
#ifdef CCCL_ENABLE_DEVICE_ASSERTIONS
#  define _CCCL_ASSERT_DEVICE(expression, message) _CCCL_ASSERT_IMPL_DEVICE(expression, message)
#else // ^^^ CCCL_ENABLE_DEVICE_ASSERTIONS ^^^ / vvv !CCCL_ENABLE_DEVICE_ASSERTIONS vvv
#  define _CCCL_ASSERT_DEVICE(expression, message) ((void) 0)
#endif // !CCCL_ENABLE_DEVICE_ASSERTIONS

//! _CCCL_VERIFY is enabled unconditionally and reserved for critical checks that are required to always be on
//! _CCCL_ASSERT is enabled conditionally depending on CCCL_ENABLE_HOST_ASSERTIONS and CCCL_ENABLE_DEVICE_ASSERTIONS
#if _CCCL_CUDA_COMPILER_NVHPC // NVHPC needs to use NV_IF_TARGET instead of __CUDA_ARCH__
#  define _CCCL_VERIFY(expression, message) \
    NV_IF_ELSE_TARGET(                      \
      NV_IS_DEVICE, (_CCCL_ASSERT_IMPL_DEVICE(expression, message);), (_CCCL_ASSERT_IMPL_HOST(expression, message);))
#  define _CCCL_ASSERT(expression, message) \
    NV_IF_ELSE_TARGET(                      \
      NV_IS_DEVICE, (_CCCL_ASSERT_DEVICE(expression, message);), (_CCCL_ASSERT_HOST(expression, message);))
#elif _CCCL_CUDA_COMPILER
#  ifdef __CUDA_ARCH__
#    define _CCCL_VERIFY(expression, message) _CCCL_ASSERT_IMPL_DEVICE(expression, message)
#    define _CCCL_ASSERT(expression, message) _CCCL_ASSERT_DEVICE(expression, message)
#  else // ^^^ __CUDA_ARCH__ ^^^ / vvv !__CUDA_ARCH__ vvv
#    define _CCCL_VERIFY(expression, message) _CCCL_ASSERT_IMPL_HOST(expression, message)
#    define _CCCL_ASSERT(expression, message) _CCCL_ASSERT_HOST(expression, message)
#  endif // !__CUDA_ARCH__
#else // ^^^ _CCCL_CUDA_COMPILER ^^^ / vvv !_CCCL_CUDA_COMPILER vvv
#  define _CCCL_VERIFY(expression, message) _CCCL_ASSERT_IMPL_HOST(expression, message)
#  define _CCCL_ASSERT(expression, message) _CCCL_ASSERT_HOST(expression, message)
#endif // !_CCCL_CUDA_COMPILER

#endif // __CCCL_ASSERT_H<|MERGE_RESOLUTION|>--- conflicted
+++ resolved
@@ -64,11 +64,7 @@
 //! _CCCL_ASSERT_IMPL_HOST should never be used directly
 #if _CCCL_COMPILER_NVRTC // There is no host standard library in nvrtc
 #  define _CCCL_ASSERT_IMPL_HOST(expression, message) ((void) 0)
-<<<<<<< HEAD
-#elif __has_include(<yvals.h>) && _CCCL_COMPILER_MSVC // MSVC uses _STL_VERIFY from <yvals.h>
-=======
-#elif _CCCL_HAS_INCLUDE(<yvals.h>) && defined(_CCCL_COMPILER_MSVC) // MSVC uses _STL_VERIFY from <yvals.h>
->>>>>>> b31fdd5b
+#elif _CCCL_HAS_INCLUDE(<yvals.h>) && _CCCL_COMPILER_MSVC // MSVC uses _STL_VERIFY from <yvals.h>
 #  include <yvals.h>
 #  define _CCCL_ASSERT_IMPL_HOST(expression, message) _STL_VERIFY(expression, message)
 #else // ^^^ MSVC STL ^^^ / vvv !MSVC STL vvv
