//===----------------------------------------------------------------------===//
//
// Part of the LLVM Project, under the Apache License v2.0 with LLVM Exceptions.
// See https://llvm.org/LICENSE.txt for license information.
// SPDX-License-Identifier: Apache-2.0 WITH LLVM-exception
// SPDX-FileCopyrightText: Copyright (c) 2023 NVIDIA CORPORATION & AFFILIATES.
//
//===----------------------------------------------------------------------===//

#ifndef _LIBCUDACXX___TYPE_TRAITS_IS_DESTRUCTIBLE_H
#define _LIBCUDACXX___TYPE_TRAITS_IS_DESTRUCTIBLE_H

#include <cuda/std/detail/__config>

#if defined(_CCCL_IMPLICIT_SYSTEM_HEADER_GCC)
#  pragma GCC system_header
#elif defined(_CCCL_IMPLICIT_SYSTEM_HEADER_CLANG)
#  pragma clang system_header
#elif defined(_CCCL_IMPLICIT_SYSTEM_HEADER_MSVC)
#  pragma system_header
#endif // no system header

#include <cuda/std/__type_traits/integral_constant.h>
#include <cuda/std/__type_traits/is_function.h>
#include <cuda/std/__type_traits/is_reference.h>
#include <cuda/std/__type_traits/remove_all_extents.h>
#include <cuda/std/__utility/declval.h>

_LIBCUDACXX_BEGIN_NAMESPACE_STD

#if defined(_CCCL_BUILTIN_IS_DESTRUCTIBLE) && !defined(_LIBCUDACXX_USE_IS_DESTRUCTIBLE_FALLBACK)

template <class _Tp>
struct _CCCL_TYPE_VISIBILITY_DEFAULT is_destructible
    : public integral_constant<bool, _CCCL_BUILTIN_IS_DESTRUCTIBLE(_Tp)>
{};

<<<<<<< HEAD
#  if !defined(_CCCL_NO_VARIABLE_TEMPALTES)
template <class _Tp>
_CCCL_INLINE_VAR constexpr bool is_destructible_v = _CCCL_BUILTIN_IS_DESTRUCTIBLE(_Tp);
#  endif // !_CCCL_NO_VARIABLE_TEMPALTES
=======
#  if !defined(_CCCL_NO_VARIABLE_TEMPLATES)
template <class _Tp>
_CCCL_INLINE_VAR constexpr bool is_destructible_v = _CCCL_BUILTIN_IS_DESTRUCTIBLE(_Tp);
#  endif // !_CCCL_NO_VARIABLE_TEMPLATES
>>>>>>> 29ecb1ef

#else // ^^^ _CCCL_BUILTIN_IS_DESTRUCTIBLE ^^^ / vvv !_CCCL_BUILTIN_IS_DESTRUCTIBLE vvv

//  if it's a reference, return true
//  if it's a function, return false
//  if it's   void,     return false
//  if it's an array of unknown bound, return false
//  Otherwise, return "declval<_Up&>().~_Up()" is well-formed
//    where _Up is remove_all_extents<_Tp>::type

template <class>
struct __is_destructible_apply
{
  typedef int type;
};

template <typename _Tp>
struct __is_destructor_wellformed
{
  template <typename _Tp1>
  _LIBCUDACXX_HIDE_FROM_ABI static true_type
    __test(typename __is_destructible_apply<decltype(_CUDA_VSTD::declval<_Tp1&>().~_Tp1())>::type);

  template <typename _Tp1>
  _LIBCUDACXX_HIDE_FROM_ABI static false_type __test(...);

  static const bool value = decltype(__test<_Tp>(12))::value;
};

template <class _Tp, bool>
struct __destructible_imp;

template <class _Tp>
struct __destructible_imp<_Tp, false>
    : public integral_constant<bool, __is_destructor_wellformed<__remove_all_extents_t<_Tp>>::value>
{};

template <class _Tp>
struct __destructible_imp<_Tp, true> : public true_type
{};

template <class _Tp, bool>
struct __destructible_false;

template <class _Tp>
struct __destructible_false<_Tp, false> : public __destructible_imp<_Tp, is_reference<_Tp>::value>
{};

template <class _Tp>
struct __destructible_false<_Tp, true> : public false_type
{};

template <class _Tp>
struct is_destructible : public __destructible_false<_Tp, is_function<_Tp>::value>
{};

template <class _Tp>
struct is_destructible<_Tp[]> : public false_type
{};

template <>
struct is_destructible<void> : public false_type
{};

<<<<<<< HEAD
#  if !defined(_CCCL_NO_VARIABLE_TEMPALTES)
template <class _Tp>
_CCCL_INLINE_VAR constexpr bool is_destructible_v = is_destructible<_Tp>::value;
#  endif // !_CCCL_NO_VARIABLE_TEMPALTES
=======
#  if !defined(_CCCL_NO_VARIABLE_TEMPLATES)
template <class _Tp>
_CCCL_INLINE_VAR constexpr bool is_destructible_v = is_destructible<_Tp>::value;
#  endif // !_CCCL_NO_VARIABLE_TEMPLATES
>>>>>>> 29ecb1ef

#endif // !_CCCL_BUILTIN_IS_DESTRUCTIBLE

_LIBCUDACXX_END_NAMESPACE_STD

#endif // _LIBCUDACXX___TYPE_TRAITS_IS_DESTRUCTIBLE_H<|MERGE_RESOLUTION|>--- conflicted
+++ resolved
@@ -35,17 +35,10 @@
     : public integral_constant<bool, _CCCL_BUILTIN_IS_DESTRUCTIBLE(_Tp)>
 {};
 
-<<<<<<< HEAD
-#  if !defined(_CCCL_NO_VARIABLE_TEMPALTES)
-template <class _Tp>
-_CCCL_INLINE_VAR constexpr bool is_destructible_v = _CCCL_BUILTIN_IS_DESTRUCTIBLE(_Tp);
-#  endif // !_CCCL_NO_VARIABLE_TEMPALTES
-=======
 #  if !defined(_CCCL_NO_VARIABLE_TEMPLATES)
 template <class _Tp>
 _CCCL_INLINE_VAR constexpr bool is_destructible_v = _CCCL_BUILTIN_IS_DESTRUCTIBLE(_Tp);
 #  endif // !_CCCL_NO_VARIABLE_TEMPLATES
->>>>>>> 29ecb1ef
 
 #else // ^^^ _CCCL_BUILTIN_IS_DESTRUCTIBLE ^^^ / vvv !_CCCL_BUILTIN_IS_DESTRUCTIBLE vvv
 
@@ -110,17 +103,10 @@
 struct is_destructible<void> : public false_type
 {};
 
-<<<<<<< HEAD
-#  if !defined(_CCCL_NO_VARIABLE_TEMPALTES)
-template <class _Tp>
-_CCCL_INLINE_VAR constexpr bool is_destructible_v = is_destructible<_Tp>::value;
-#  endif // !_CCCL_NO_VARIABLE_TEMPALTES
-=======
 #  if !defined(_CCCL_NO_VARIABLE_TEMPLATES)
 template <class _Tp>
 _CCCL_INLINE_VAR constexpr bool is_destructible_v = is_destructible<_Tp>::value;
 #  endif // !_CCCL_NO_VARIABLE_TEMPLATES
->>>>>>> 29ecb1ef
 
 #endif // !_CCCL_BUILTIN_IS_DESTRUCTIBLE
 
