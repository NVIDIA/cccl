--- conflicted
+++ resolved
@@ -30,17 +30,10 @@
 struct _CCCL_TYPE_VISIBILITY_DEFAULT is_same : bool_constant<_CCCL_BUILTIN_IS_SAME(_Tp, _Up)>
 {};
 
-<<<<<<< HEAD
-#  if !defined(_CCCL_NO_VARIABLE_TEMPALTES)
-template <class _Tp, class _Up>
-_CCCL_INLINE_VAR constexpr bool is_same_v = _CCCL_BUILTIN_IS_SAME(_Tp, _Up);
-#  endif // !_CCCL_NO_VARIABLE_TEMPALTES
-=======
 #  if !defined(_CCCL_NO_VARIABLE_TEMPLATES)
 template <class _Tp, class _Up>
 _CCCL_INLINE_VAR constexpr bool is_same_v = _CCCL_BUILTIN_IS_SAME(_Tp, _Up);
 #  endif // !_CCCL_NO_VARIABLE_TEMPLATES
->>>>>>> 29ecb1ef
 
 // _IsSame<T,U> has the same effect as is_same<T,U> but instantiates fewer types:
 // is_same<A,B> and is_same<C,D> are guaranteed to be different types, but
@@ -64,17 +57,10 @@
 struct _CCCL_TYPE_VISIBILITY_DEFAULT is_same<_Tp, _Tp> : public true_type
 {};
 
-<<<<<<< HEAD
-#  if !defined(_CCCL_NO_VARIABLE_TEMPALTES)
-template <class _Tp, class _Up>
-_CCCL_INLINE_VAR constexpr bool is_same_v = is_same<_Tp, _Up>::value;
-#  endif // !_CCCL_NO_VARIABLE_TEMPALTES
-=======
 #  if !defined(_CCCL_NO_VARIABLE_TEMPLATES)
 template <class _Tp, class _Up>
 _CCCL_INLINE_VAR constexpr bool is_same_v = is_same<_Tp, _Up>::value;
 #  endif // !_CCCL_NO_VARIABLE_TEMPLATES
->>>>>>> 29ecb1ef
 
 // _IsSame<T,U> has the same effect as is_same<T,U> but instantiates fewer types:
 // is_same<A,B> and is_same<C,D> are guaranteed to be different types, but
