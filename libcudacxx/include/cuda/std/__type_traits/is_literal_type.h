//===----------------------------------------------------------------------===//
//
// Part of the LLVM Project, under the Apache License v2.0 with LLVM Exceptions.
// See https://llvm.org/LICENSE.txt for license information.
// SPDX-License-Identifier: Apache-2.0 WITH LLVM-exception
// SPDX-FileCopyrightText: Copyright (c) 2023 NVIDIA CORPORATION & AFFILIATES.
//
//===----------------------------------------------------------------------===//

#ifndef _LIBCUDACXX___TYPE_TRAITS_IS_LITERAL_TYPE
#define _LIBCUDACXX___TYPE_TRAITS_IS_LITERAL_TYPE

#include <cuda/std/detail/__config>

#if defined(_CCCL_IMPLICIT_SYSTEM_HEADER_GCC)
#  pragma GCC system_header
#elif defined(_CCCL_IMPLICIT_SYSTEM_HEADER_CLANG)
#  pragma clang system_header
#elif defined(_CCCL_IMPLICIT_SYSTEM_HEADER_MSVC)
#  pragma system_header
#endif // no system header

#include <cuda/std/__type_traits/integral_constant.h>
#include <cuda/std/__type_traits/is_reference.h>
#include <cuda/std/__type_traits/is_scalar.h>
#include <cuda/std/__type_traits/remove_all_extents.h>

_LIBCUDACXX_BEGIN_NAMESPACE_STD

#if defined(_CCCL_BUILTIN_IS_LITERAL) && !defined(_LIBCUDACXX_USE_IS_LITERAL_FALLBACK)
template <class _Tp>
struct _CCCL_TYPE_VISIBILITY_DEFAULT
_LIBCUDACXX_DEPRECATED_IN_CXX17 is_literal_type : public integral_constant<bool, _CCCL_BUILTIN_IS_LITERAL(_Tp)>
{};

<<<<<<< HEAD
#  if !defined(_CCCL_NO_VARIABLE_TEMPALTES)
template <class _Tp>
_LIBCUDACXX_DEPRECATED_IN_CXX17 _CCCL_INLINE_VAR constexpr bool is_literal_type_v = __is_literal_type(_Tp);
#  endif // !_CCCL_NO_VARIABLE_TEMPALTES
=======
#  if !defined(_CCCL_NO_VARIABLE_TEMPLATES)
template <class _Tp>
_LIBCUDACXX_DEPRECATED_IN_CXX17 _CCCL_INLINE_VAR constexpr bool is_literal_type_v = __is_literal_type(_Tp);
#  endif // !_CCCL_NO_VARIABLE_TEMPLATES
>>>>>>> 29ecb1ef

#else

template <class _Tp>
struct _CCCL_TYPE_VISIBILITY_DEFAULT _LIBCUDACXX_DEPRECATED_IN_CXX17 is_literal_type
    : public integral_constant<bool,
                               is_scalar<__remove_all_extents_t<_Tp>>::value
                                 || is_reference<__remove_all_extents_t<_Tp>>::value>
{};

<<<<<<< HEAD
#  if !defined(_CCCL_NO_VARIABLE_TEMPALTES)
template <class _Tp>
_LIBCUDACXX_DEPRECATED_IN_CXX17 _CCCL_INLINE_VAR constexpr bool is_literal_type_v = is_literal_type<_Tp>::value;
#  endif // !_CCCL_NO_VARIABLE_TEMPALTES
=======
#  if !defined(_CCCL_NO_VARIABLE_TEMPLATES)
template <class _Tp>
_LIBCUDACXX_DEPRECATED_IN_CXX17 _CCCL_INLINE_VAR constexpr bool is_literal_type_v = is_literal_type<_Tp>::value;
#  endif // !_CCCL_NO_VARIABLE_TEMPLATES
>>>>>>> 29ecb1ef

#endif // defined(_CCCL_BUILTIN_IS_LITERAL) && !defined(_LIBCUDACXX_USE_IS_LITERAL_FALLBACK)

_LIBCUDACXX_END_NAMESPACE_STD

#endif // _LIBCUDACXX___TYPE_TRAITS_IS_LITERAL_TYPE<|MERGE_RESOLUTION|>--- conflicted
+++ resolved
@@ -33,17 +33,10 @@
 _LIBCUDACXX_DEPRECATED_IN_CXX17 is_literal_type : public integral_constant<bool, _CCCL_BUILTIN_IS_LITERAL(_Tp)>
 {};
 
-<<<<<<< HEAD
-#  if !defined(_CCCL_NO_VARIABLE_TEMPALTES)
-template <class _Tp>
-_LIBCUDACXX_DEPRECATED_IN_CXX17 _CCCL_INLINE_VAR constexpr bool is_literal_type_v = __is_literal_type(_Tp);
-#  endif // !_CCCL_NO_VARIABLE_TEMPALTES
-=======
 #  if !defined(_CCCL_NO_VARIABLE_TEMPLATES)
 template <class _Tp>
 _LIBCUDACXX_DEPRECATED_IN_CXX17 _CCCL_INLINE_VAR constexpr bool is_literal_type_v = __is_literal_type(_Tp);
 #  endif // !_CCCL_NO_VARIABLE_TEMPLATES
->>>>>>> 29ecb1ef
 
 #else
 
@@ -54,17 +47,10 @@
                                  || is_reference<__remove_all_extents_t<_Tp>>::value>
 {};
 
-<<<<<<< HEAD
-#  if !defined(_CCCL_NO_VARIABLE_TEMPALTES)
-template <class _Tp>
-_LIBCUDACXX_DEPRECATED_IN_CXX17 _CCCL_INLINE_VAR constexpr bool is_literal_type_v = is_literal_type<_Tp>::value;
-#  endif // !_CCCL_NO_VARIABLE_TEMPALTES
-=======
 #  if !defined(_CCCL_NO_VARIABLE_TEMPLATES)
 template <class _Tp>
 _LIBCUDACXX_DEPRECATED_IN_CXX17 _CCCL_INLINE_VAR constexpr bool is_literal_type_v = is_literal_type<_Tp>::value;
 #  endif // !_CCCL_NO_VARIABLE_TEMPLATES
->>>>>>> 29ecb1ef
 
 #endif // defined(_CCCL_BUILTIN_IS_LITERAL) && !defined(_LIBCUDACXX_USE_IS_LITERAL_FALLBACK)
 
