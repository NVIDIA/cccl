--- conflicted
+++ resolved
@@ -35,19 +35,11 @@
                                  __add_lvalue_reference_t<_Tp>, __add_lvalue_reference_t<typename add_const<_Tp>::type>)>
 {};
 
-<<<<<<< HEAD
-#  if !defined(_CCCL_NO_VARIABLE_TEMPALTES)
-template <class _Tp>
-_CCCL_INLINE_VAR constexpr bool is_nothrow_copy_assignable_v = _CCCL_BUILTIN_IS_NOTHROW_ASSIGNABLE(
-  __add_lvalue_reference_t<_Tp>, __add_lvalue_reference_t<typename add_const<_Tp>::type>);
-#  endif // !_CCCL_NO_VARIABLE_TEMPALTES
-=======
 #  if !defined(_CCCL_NO_VARIABLE_TEMPLATES)
 template <class _Tp>
 _CCCL_INLINE_VAR constexpr bool is_nothrow_copy_assignable_v = _CCCL_BUILTIN_IS_NOTHROW_ASSIGNABLE(
   __add_lvalue_reference_t<_Tp>, __add_lvalue_reference_t<typename add_const<_Tp>::type>);
 #  endif // !_CCCL_NO_VARIABLE_TEMPLATES
->>>>>>> 29ecb1ef
 
 #else
 
@@ -56,17 +48,10 @@
     : public is_nothrow_assignable<__add_lvalue_reference_t<_Tp>, __add_lvalue_reference_t<typename add_const<_Tp>::type>>
 {};
 
-<<<<<<< HEAD
-#  if !defined(_CCCL_NO_VARIABLE_TEMPALTES)
-template <class _Tp>
-_CCCL_INLINE_VAR constexpr bool is_nothrow_copy_assignable_v = is_nothrow_copy_assignable<_Tp>::value;
-#  endif // !_CCCL_NO_VARIABLE_TEMPALTES
-=======
 #  if !defined(_CCCL_NO_VARIABLE_TEMPLATES)
 template <class _Tp>
 _CCCL_INLINE_VAR constexpr bool is_nothrow_copy_assignable_v = is_nothrow_copy_assignable<_Tp>::value;
 #  endif // !_CCCL_NO_VARIABLE_TEMPLATES
->>>>>>> 29ecb1ef
 
 #endif
 
