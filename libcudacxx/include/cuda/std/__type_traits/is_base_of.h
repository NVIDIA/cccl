--- conflicted
+++ resolved
@@ -34,17 +34,10 @@
 struct _CCCL_TYPE_VISIBILITY_DEFAULT is_base_of : public integral_constant<bool, _CCCL_BUILTIN_IS_BASE_OF(_Bp, _Dp)>
 {};
 
-<<<<<<< HEAD
-#  if !defined(_CCCL_NO_VARIABLE_TEMPALTES)
-template <class _Bp, class _Dp>
-_CCCL_INLINE_VAR constexpr bool is_base_of_v = _CCCL_BUILTIN_IS_BASE_OF(_Bp, _Dp);
-#  endif // !_CCCL_NO_VARIABLE_TEMPALTES
-=======
 #  if !defined(_CCCL_NO_VARIABLE_TEMPLATES)
 template <class _Bp, class _Dp>
 _CCCL_INLINE_VAR constexpr bool is_base_of_v = _CCCL_BUILTIN_IS_BASE_OF(_Bp, _Dp);
 #  endif // !_CCCL_NO_VARIABLE_TEMPLATES
->>>>>>> 29ecb1ef
 
 #else // defined(_CCCL_BUILTIN_IS_BASE_OF) && !defined(_LIBCUDACXX_USE_IS_BASE_OF_FALLBACK)
 
@@ -78,17 +71,10 @@
     : public integral_constant<bool, is_class<_Bp>::value && sizeof(__is_base_of_imp::__test<_Bp, _Dp>(0)) == 2>
 {};
 
-<<<<<<< HEAD
-#  if !defined(_CCCL_NO_VARIABLE_TEMPALTES)
-template <class _Bp, class _Dp>
-_CCCL_INLINE_VAR constexpr bool is_base_of_v = is_base_of<_Bp, _Dp>::value;
-#  endif // !_CCCL_NO_VARIABLE_TEMPALTES
-=======
 #  if !defined(_CCCL_NO_VARIABLE_TEMPLATES)
 template <class _Bp, class _Dp>
 _CCCL_INLINE_VAR constexpr bool is_base_of_v = is_base_of<_Bp, _Dp>::value;
 #  endif // !_CCCL_NO_VARIABLE_TEMPLATES
->>>>>>> 29ecb1ef
 
 #endif // defined(_CCCL_BUILTIN_IS_BASE_OF) && !defined(_LIBCUDACXX_USE_IS_BASE_OF_FALLBACK)
 
