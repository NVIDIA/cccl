--- conflicted
+++ resolved
@@ -32,17 +32,10 @@
 struct _CCCL_TYPE_VISIBILITY_DEFAULT is_void : integral_constant<bool, _CCCL_BUILTIN_IS_VOID(_Tp)>
 {};
 
-<<<<<<< HEAD
-#  if !defined(_CCCL_NO_VARIABLE_TEMPALTES)
-template <class _Tp>
-_CCCL_INLINE_VAR constexpr bool is_void_v = __is_void(_Tp);
-#  endif // !_CCCL_NO_VARIABLE_TEMPALTES
-=======
 #  if !defined(_CCCL_NO_VARIABLE_TEMPLATES)
 template <class _Tp>
 _CCCL_INLINE_VAR constexpr bool is_void_v = __is_void(_Tp);
 #  endif // !_CCCL_NO_VARIABLE_TEMPLATES
->>>>>>> 29ecb1ef
 
 #else
 
@@ -50,17 +43,10 @@
 struct _CCCL_TYPE_VISIBILITY_DEFAULT is_void : public is_same<__remove_cv_t<_Tp>, void>
 {};
 
-<<<<<<< HEAD
-#  if !defined(_CCCL_NO_VARIABLE_TEMPALTES)
-template <class _Tp>
-_CCCL_INLINE_VAR constexpr bool is_void_v = is_void<_Tp>::value;
-#  endif // !_CCCL_NO_VARIABLE_TEMPALTES
-=======
 #  if !defined(_CCCL_NO_VARIABLE_TEMPLATES)
 template <class _Tp>
 _CCCL_INLINE_VAR constexpr bool is_void_v = is_void<_Tp>::value;
 #  endif // !_CCCL_NO_VARIABLE_TEMPLATES
->>>>>>> 29ecb1ef
 
 #endif // defined(_CCCL_BUILTIN_IS_VOID) && !defined(_LIBCUDACXX_USE_IS_VOID_FALLBACK)
 
