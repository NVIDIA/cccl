//===----------------------------------------------------------------------===//
//
// Part of the LLVM Project, under the Apache License v2.0 with LLVM Exceptions.
// See https://llvm.org/LICENSE.txt for license information.
// SPDX-License-Identifier: Apache-2.0 WITH LLVM-exception
// SPDX-FileCopyrightText: Copyright (c) 2025 NVIDIA CORPORATION & AFFILIATES.
//
//===----------------------------------------------------------------------===//

#ifndef _LIBCUDACXX___TYPE_TRAITS_IS_UNSIGNED_INTEGER_H
#define _LIBCUDACXX___TYPE_TRAITS_IS_UNSIGNED_INTEGER_H

#include <cuda/std/detail/__config>

#if defined(_CCCL_IMPLICIT_SYSTEM_HEADER_GCC)
#  pragma GCC system_header
#elif defined(_CCCL_IMPLICIT_SYSTEM_HEADER_CLANG)
#  pragma clang system_header
#elif defined(_CCCL_IMPLICIT_SYSTEM_HEADER_MSVC)
#  pragma system_header
#endif // no system header

_LIBCUDACXX_BEGIN_NAMESPACE_STD

template <typename>
_CCCL_INLINE_VAR constexpr bool __cccl_is_unsigned_integer_v = false;

template <>
_CCCL_INLINE_VAR constexpr bool __cccl_is_unsigned_integer_v<unsigned char> = true;

template <>
_CCCL_INLINE_VAR constexpr bool __cccl_is_unsigned_integer_v<unsigned short> = true;

template <>
_CCCL_INLINE_VAR constexpr bool __cccl_is_unsigned_integer_v<unsigned int> = true;

template <>
_CCCL_INLINE_VAR constexpr bool __cccl_is_unsigned_integer_v<unsigned long> = true;

template <>
_CCCL_INLINE_VAR constexpr bool __cccl_is_unsigned_integer_v<unsigned long long> = true;

<<<<<<< HEAD
#ifndef _LIBCUDACXX_HAS_NO_INT128
=======
#if _CCCL_HAS_INT128()
>>>>>>> 3daa0369

template <>
_CCCL_INLINE_VAR constexpr bool __cccl_is_unsigned_integer_v<__uint128_t> = true;

<<<<<<< HEAD
#endif
=======
#endif // _CCCL_HAS_INT128()
>>>>>>> 3daa0369

_LIBCUDACXX_END_NAMESPACE_STD

#endif // _LIBCUDACXX___TYPE_TRAITS_IS_UNSIGNED_INTEGER_H<|MERGE_RESOLUTION|>--- conflicted
+++ resolved
@@ -40,20 +40,12 @@
 template <>
 _CCCL_INLINE_VAR constexpr bool __cccl_is_unsigned_integer_v<unsigned long long> = true;
 
-<<<<<<< HEAD
-#ifndef _LIBCUDACXX_HAS_NO_INT128
-=======
 #if _CCCL_HAS_INT128()
->>>>>>> 3daa0369
 
 template <>
 _CCCL_INLINE_VAR constexpr bool __cccl_is_unsigned_integer_v<__uint128_t> = true;
 
-<<<<<<< HEAD
-#endif
-=======
 #endif // _CCCL_HAS_INT128()
->>>>>>> 3daa0369
 
 _LIBCUDACXX_END_NAMESPACE_STD
 
