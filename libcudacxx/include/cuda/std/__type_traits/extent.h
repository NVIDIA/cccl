--- conflicted
+++ resolved
@@ -32,17 +32,10 @@
 struct _CCCL_TYPE_VISIBILITY_DEFAULT extent : integral_constant<size_t, _CCCL_BUILTIN_ARRAY_EXTENT(_Tp, _Dim)>
 {};
 
-<<<<<<< HEAD
-#  if !defined(_CCCL_NO_VARIABLE_TEMPALTES)
-template <class _Tp, unsigned _Ip = 0>
-_CCCL_INLINE_VAR constexpr size_t extent_v = _CCCL_BUILTIN_ARRAY_EXTENT(_Tp, _Ip);
-#  endif // !_CCCL_NO_VARIABLE_TEMPALTES
-=======
 #  if !defined(_CCCL_NO_VARIABLE_TEMPLATES)
 template <class _Tp, unsigned _Ip = 0>
 _CCCL_INLINE_VAR constexpr size_t extent_v = _CCCL_BUILTIN_ARRAY_EXTENT(_Tp, _Ip);
 #  endif // !_CCCL_NO_VARIABLE_TEMPLATES
->>>>>>> 29ecb1ef
 
 #else // ^^^ _CCCL_BUILTIN_ARRAY_EXTENT ^^^ / vvv !_CCCL_BUILTIN_ARRAY_EXTENT vvv
 
@@ -63,17 +56,10 @@
     : public integral_constant<size_t, extent<_Tp, _Ip - 1>::value>
 {};
 
-<<<<<<< HEAD
-#  if !defined(_CCCL_NO_VARIABLE_TEMPALTES)
-template <class _Tp, unsigned _Ip = 0>
-_CCCL_INLINE_VAR constexpr size_t extent_v = extent<_Tp, _Ip>::value;
-#  endif // !_CCCL_NO_VARIABLE_TEMPALTES
-=======
 #  if !defined(_CCCL_NO_VARIABLE_TEMPLATES)
 template <class _Tp, unsigned _Ip = 0>
 _CCCL_INLINE_VAR constexpr size_t extent_v = extent<_Tp, _Ip>::value;
 #  endif // !_CCCL_NO_VARIABLE_TEMPLATES
->>>>>>> 29ecb1ef
 
 #endif // !_CCCL_BUILTIN_ARRAY_EXTENT
 
