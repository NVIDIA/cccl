--- conflicted
+++ resolved
@@ -31,17 +31,10 @@
 struct _CCCL_TYPE_VISIBILITY_DEFAULT is_empty : public integral_constant<bool, _CCCL_BUILTIN_IS_EMPTY(_Tp)>
 {};
 
-<<<<<<< HEAD
-#  if !defined(_CCCL_NO_VARIABLE_TEMPALTES)
-template <class _Tp>
-_CCCL_INLINE_VAR constexpr bool is_empty_v = _CCCL_BUILTIN_IS_EMPTY(_Tp);
-#  endif // !_CCCL_NO_VARIABLE_TEMPALTES
-=======
 #  if !defined(_CCCL_NO_VARIABLE_TEMPLATES)
 template <class _Tp>
 _CCCL_INLINE_VAR constexpr bool is_empty_v = _CCCL_BUILTIN_IS_EMPTY(_Tp);
 #  endif // !_CCCL_NO_VARIABLE_TEMPLATES
->>>>>>> 29ecb1ef
 
 #else
 
@@ -68,17 +61,10 @@
 struct _CCCL_TYPE_VISIBILITY_DEFAULT is_empty : public __libcpp_empty<_Tp>
 {};
 
-<<<<<<< HEAD
-#  if !defined(_CCCL_NO_VARIABLE_TEMPALTES)
-template <class _Tp>
-_CCCL_INLINE_VAR constexpr bool is_empty_v = is_empty<_Tp>::value;
-#  endif // !_CCCL_NO_VARIABLE_TEMPALTES
-=======
 #  if !defined(_CCCL_NO_VARIABLE_TEMPLATES)
 template <class _Tp>
 _CCCL_INLINE_VAR constexpr bool is_empty_v = is_empty<_Tp>::value;
 #  endif // !_CCCL_NO_VARIABLE_TEMPLATES
->>>>>>> 29ecb1ef
 
 #endif // defined(_CCCL_BUILTIN_IS_EMPTY) && !defined(_LIBCUDACXX_USE_IS_EMPTY_FALLBACK)
 
