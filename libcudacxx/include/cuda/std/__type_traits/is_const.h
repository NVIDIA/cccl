--- conflicted
+++ resolved
@@ -30,17 +30,10 @@
 struct _CCCL_TYPE_VISIBILITY_DEFAULT is_const : public integral_constant<bool, _CCCL_BUILTIN_IS_CONST(_Tp)>
 {};
 
-<<<<<<< HEAD
-#  if !defined(_CCCL_NO_VARIABLE_TEMPALTES)
-template <class _Tp>
-_CCCL_INLINE_VAR constexpr bool is_const_v = _CCCL_BUILTIN_IS_CONST(_Tp);
-#  endif // !_CCCL_NO_VARIABLE_TEMPALTES
-=======
 #  if !defined(_CCCL_NO_VARIABLE_TEMPLATES)
 template <class _Tp>
 _CCCL_INLINE_VAR constexpr bool is_const_v = _CCCL_BUILTIN_IS_CONST(_Tp);
 #  endif // !_CCCL_NO_VARIABLE_TEMPLATES
->>>>>>> 29ecb1ef
 
 #else // ^^^ _CCCL_BUILTIN_IS_CONST ^^^ / vvv !_CCCL_BUILTIN_IS_CONST vvv
 
@@ -51,17 +44,10 @@
 struct _CCCL_TYPE_VISIBILITY_DEFAULT is_const<_Tp const> : public true_type
 {};
 
-<<<<<<< HEAD
-#  if !defined(_CCCL_NO_VARIABLE_TEMPALTES)
-template <class _Tp>
-_CCCL_INLINE_VAR constexpr bool is_const_v = is_const<_Tp>::value;
-#  endif // !_CCCL_NO_VARIABLE_TEMPALTES
-=======
 #  if !defined(_CCCL_NO_VARIABLE_TEMPLATES)
 template <class _Tp>
 _CCCL_INLINE_VAR constexpr bool is_const_v = is_const<_Tp>::value;
 #  endif // !_CCCL_NO_VARIABLE_TEMPLATES
->>>>>>> 29ecb1ef
 
 #endif // !_CCCL_BUILTIN_IS_CONST
 
