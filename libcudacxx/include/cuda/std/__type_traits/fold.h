//===----------------------------------------------------------------------===//
//
// Part of the LLVM Project, under the Apache License v2.0 with LLVM Exceptions.
// See https://llvm.org/LICENSE.txt for license information.
// SPDX-License-Identifier: Apache-2.0 WITH LLVM-exception
// SPDX-FileCopyrightText: Copyright (c) 2024 NVIDIA CORPORATION & AFFILIATES.
//
//===----------------------------------------------------------------------===//

#ifndef _LIBCUDACXX___TYPE_TRAITS_FOLD_H
#define _LIBCUDACXX___TYPE_TRAITS_FOLD_H

#include <cuda/std/detail/__config>

#if defined(_CCCL_IMPLICIT_SYSTEM_HEADER_GCC)
#  pragma GCC system_header
#elif defined(_CCCL_IMPLICIT_SYSTEM_HEADER_CLANG)
#  pragma clang system_header
#elif defined(_CCCL_IMPLICIT_SYSTEM_HEADER_MSVC)
#  pragma system_header
#endif // no system header

#include <cuda/std/__type_traits/integral_constant.h>

_LIBCUDACXX_BEGIN_NAMESPACE_STD

// Use fold expressions when possible to implement __fold_and[_v] and
// __fold_or[_v].
template <bool... _Preds>
inline constexpr bool __fold_and_v = (_Preds && ...);

template <bool... _Preds>
inline constexpr bool __fold_or_v = (_Preds || ...);

template <bool... _Preds>
using __fold_and = bool_constant<bool((_Preds && ...))>; // cast to bool to avoid error from gcc < 8

template <bool... _Preds>
using __fold_or = bool_constant<bool((_Preds || ...))>; // cast to bool to avoid error from gcc < 8

<<<<<<< HEAD
=======
#else // ^^^ !_CCCL_NO_FOLD_EXPRESSIONS / _CCCL_NO_FOLD_EXPRESSIONS vvv

// Otherwise, we can use a helper class to implement __fold_and and __fold_or.
template <bool... _Preds>
struct __fold_helper;

template <bool... _Preds>
using __fold_and = _IsSame<__fold_helper<true, _Preds...>, __fold_helper<_Preds..., true>>;

template <bool... _Preds>
using __fold_or = _Not<_IsSame<__fold_helper<false, _Preds...>, __fold_helper<_Preds..., false>>>;

#  if !defined(_CCCL_NO_VARIABLE_TEMPLATES)
template <bool... _Preds>
inline constexpr bool __fold_and_v = __fold_and<_Preds...>::value;

template <bool... _Preds>
inline constexpr bool __fold_or_v = __fold_or<_Preds...>::value;
#  endif // !_CCCL_NO_VARIABLE_TEMPLATES

#endif // _CCCL_NO_FOLD_EXPRESSIONS

>>>>>>> 511d115c
_LIBCUDACXX_END_NAMESPACE_STD

#endif // _LIBCUDACXX___TYPE_TRAITS_FOLD_H<|MERGE_RESOLUTION|>--- conflicted
+++ resolved
@@ -38,31 +38,6 @@
 template <bool... _Preds>
 using __fold_or = bool_constant<bool((_Preds || ...))>; // cast to bool to avoid error from gcc < 8
 
-<<<<<<< HEAD
-=======
-#else // ^^^ !_CCCL_NO_FOLD_EXPRESSIONS / _CCCL_NO_FOLD_EXPRESSIONS vvv
-
-// Otherwise, we can use a helper class to implement __fold_and and __fold_or.
-template <bool... _Preds>
-struct __fold_helper;
-
-template <bool... _Preds>
-using __fold_and = _IsSame<__fold_helper<true, _Preds...>, __fold_helper<_Preds..., true>>;
-
-template <bool... _Preds>
-using __fold_or = _Not<_IsSame<__fold_helper<false, _Preds...>, __fold_helper<_Preds..., false>>>;
-
-#  if !defined(_CCCL_NO_VARIABLE_TEMPLATES)
-template <bool... _Preds>
-inline constexpr bool __fold_and_v = __fold_and<_Preds...>::value;
-
-template <bool... _Preds>
-inline constexpr bool __fold_or_v = __fold_or<_Preds...>::value;
-#  endif // !_CCCL_NO_VARIABLE_TEMPLATES
-
-#endif // _CCCL_NO_FOLD_EXPRESSIONS
-
->>>>>>> 511d115c
 _LIBCUDACXX_END_NAMESPACE_STD
 
 #endif // _LIBCUDACXX___TYPE_TRAITS_FOLD_H