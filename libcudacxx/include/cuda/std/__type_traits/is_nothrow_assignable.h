//===----------------------------------------------------------------------===//
//
// Part of the LLVM Project, under the Apache License v2.0 with LLVM Exceptions.
// See https://llvm.org/LICENSE.txt for license information.
// SPDX-License-Identifier: Apache-2.0 WITH LLVM-exception
// SPDX-FileCopyrightText: Copyright (c) 2023 NVIDIA CORPORATION & AFFILIATES.
//
//===----------------------------------------------------------------------===//

#ifndef _LIBCUDACXX___TYPE_TRAITS_IS_NOTHROW_ASSIGNABLE_H
#define _LIBCUDACXX___TYPE_TRAITS_IS_NOTHROW_ASSIGNABLE_H

#include <cuda/std/detail/__config>

#if defined(_CCCL_IMPLICIT_SYSTEM_HEADER_GCC)
#  pragma GCC system_header
#elif defined(_CCCL_IMPLICIT_SYSTEM_HEADER_CLANG)
#  pragma clang system_header
#elif defined(_CCCL_IMPLICIT_SYSTEM_HEADER_MSVC)
#  pragma system_header
#endif // no system header

#include <cuda/std/__type_traits/integral_constant.h>
#include <cuda/std/__type_traits/is_assignable.h>
#include <cuda/std/__type_traits/is_scalar.h>
#include <cuda/std/__utility/declval.h>

_LIBCUDACXX_BEGIN_NAMESPACE_STD

#if defined(_CCCL_BUILTIN_IS_NOTHROW_ASSIGNABLE) && !defined(_LIBCUDACXX_USE_IS_NOTHROW_ASSIGNABLE_FALLBACK)

template <class _Tp, class _Arg>
struct _CCCL_TYPE_VISIBILITY_DEFAULT is_nothrow_assignable
    : public integral_constant<bool, _CCCL_BUILTIN_IS_NOTHROW_ASSIGNABLE(_Tp, _Arg)>
{};

<<<<<<< HEAD
#  if !defined(_CCCL_NO_VARIABLE_TEMPALTES)
template <class _Tp, class _Arg>
_CCCL_INLINE_VAR constexpr bool is_nothrow_assignable_v = _CCCL_BUILTIN_IS_NOTHROW_ASSIGNABLE(_Tp, _Arg);
#  endif // !_CCCL_NO_VARIABLE_TEMPALTES
=======
#  if !defined(_CCCL_NO_VARIABLE_TEMPLATES)
template <class _Tp, class _Arg>
_CCCL_INLINE_VAR constexpr bool is_nothrow_assignable_v = _CCCL_BUILTIN_IS_NOTHROW_ASSIGNABLE(_Tp, _Arg);
#  endif // !_CCCL_NO_VARIABLE_TEMPLATES
>>>>>>> 29ecb1ef

#elif !defined(_LIBCUDACXX_HAS_NO_NOEXCEPT) && !defined(_LIBCUDACXX_HAS_NO_NOEXCEPT_SFINAE)

template <bool, class _Tp, class _Arg>
struct __libcpp_is_nothrow_assignable;

template <class _Tp, class _Arg>
struct __libcpp_is_nothrow_assignable<false, _Tp, _Arg> : public false_type
{};

template <class _Tp, class _Arg>
struct __libcpp_is_nothrow_assignable<true, _Tp, _Arg>
    : public integral_constant<bool, noexcept(_CUDA_VSTD::declval<_Tp>() = _CUDA_VSTD::declval<_Arg>())>
{};

template <class _Tp, class _Arg>
struct _CCCL_TYPE_VISIBILITY_DEFAULT is_nothrow_assignable
    : public __libcpp_is_nothrow_assignable<is_assignable<_Tp, _Arg>::value, _Tp, _Arg>
{};

<<<<<<< HEAD
#  if !defined(_CCCL_NO_VARIABLE_TEMPALTES)
template <class _Tp, class _Arg>
_CCCL_INLINE_VAR constexpr bool is_nothrow_assignable_v = is_nothrow_assignable<_Tp, _Arg>::value;
#  endif // !_CCCL_NO_VARIABLE_TEMPALTES
=======
#  if !defined(_CCCL_NO_VARIABLE_TEMPLATES)
template <class _Tp, class _Arg>
_CCCL_INLINE_VAR constexpr bool is_nothrow_assignable_v = is_nothrow_assignable<_Tp, _Arg>::value;
#  endif // !_CCCL_NO_VARIABLE_TEMPLATES
>>>>>>> 29ecb1ef

#else

template <class _Tp, class _Arg>
struct _CCCL_TYPE_VISIBILITY_DEFAULT is_nothrow_assignable : public false_type
{};

template <class _Tp>
struct _CCCL_TYPE_VISIBILITY_DEFAULT is_nothrow_assignable<_Tp&, _Tp>
#  if defined(_CCCL_BUILTIN_HAS_NOTHROW_ASSIGN) && !defined(_LIBCUDACXX_USE_HAS_NOTHROW_ASSIGN_FALLBACK)
    : integral_constant<bool, _CCCL_BUILTIN_HAS_NOTHROW_ASSIGN(_Tp)>
{};
#  else
    : integral_constant<bool, is_scalar<_Tp>::value>
{
};
#  endif // defined(_CCCL_BUILTIN_HAS_NOTHROW_ASSIGN) && !defined(_LIBCUDACXX_USE_HAS_NOTHROW_ASSIGN_FALLBACK)

template <class _Tp>
struct _CCCL_TYPE_VISIBILITY_DEFAULT is_nothrow_assignable<_Tp&, _Tp&>
#  if defined(_CCCL_BUILTIN_HAS_NOTHROW_ASSIGN) && !defined(_LIBCUDACXX_USE_HAS_NOTHROW_ASSIGN_FALLBACK)
    : integral_constant<bool, _CCCL_BUILTIN_HAS_NOTHROW_ASSIGN(_Tp)>
{};
#  else
    : integral_constant<bool, is_scalar<_Tp>::value>
{
};
#  endif // defined(_CCCL_BUILTIN_HAS_NOTHROW_ASSIGN) && !defined(_LIBCUDACXX_USE_HAS_NOTHROW_ASSIGN_FALLBACK)

template <class _Tp>
struct _CCCL_TYPE_VISIBILITY_DEFAULT is_nothrow_assignable<_Tp&, const _Tp&>
#  if defined(_CCCL_BUILTIN_HAS_NOTHROW_ASSIGN) && !defined(_LIBCUDACXX_USE_HAS_NOTHROW_ASSIGN_FALLBACK)
    : integral_constant<bool, _CCCL_BUILTIN_HAS_NOTHROW_ASSIGN(_Tp)>
{};
#  else
    : integral_constant<bool, is_scalar<_Tp>::value>
{
};
#  endif // defined(_CCCL_BUILTIN_HAS_NOTHROW_ASSIGN) && !defined(_LIBCUDACXX_USE_HAS_NOTHROW_ASSIGN_FALLBACK)

#  ifndef _LIBCUDACXX_HAS_NO_RVALUE_REFERENCES

template <class _Tp>
struct is_nothrow_assignable<_Tp&, _Tp&&>
#    if defined(_CCCL_BUILTIN_HAS_NOTHROW_ASSIGN) && !defined(_LIBCUDACXX_USE_HAS_NOTHROW_ASSIGN_FALLBACK)
    : integral_constant<bool, _CCCL_BUILTIN_HAS_NOTHROW_ASSIGN(_Tp)>
{};
#    else
    : integral_constant<bool, is_scalar<_Tp>::value>
{
};
#    endif // defined(_CCCL_BUILTIN_HAS_NOTHROW_ASSIGN) && !defined(_LIBCUDACXX_USE_HAS_NOTHROW_ASSIGN_FALLBACK)

#  endif // _LIBCUDACXX_HAS_NO_RVALUE_REFERENCES

<<<<<<< HEAD
#  if !defined(_CCCL_NO_VARIABLE_TEMPALTES)
template <class _Tp, class _Arg>
_CCCL_INLINE_VAR constexpr bool is_nothrow_assignable_v = is_nothrow_assignable<_Tp, _Arg>::value;
#  endif // !_CCCL_NO_VARIABLE_TEMPALTES
=======
#  if !defined(_CCCL_NO_VARIABLE_TEMPLATES)
template <class _Tp, class _Arg>
_CCCL_INLINE_VAR constexpr bool is_nothrow_assignable_v = is_nothrow_assignable<_Tp, _Arg>::value;
#  endif // !_CCCL_NO_VARIABLE_TEMPLATES
>>>>>>> 29ecb1ef

#endif // !defined(_LIBCUDACXX_HAS_NO_NOEXCEPT)

_LIBCUDACXX_END_NAMESPACE_STD

#endif // _LIBCUDACXX___TYPE_TRAITS_IS_NOTHROW_ASSIGNABLE_H<|MERGE_RESOLUTION|>--- conflicted
+++ resolved
@@ -34,17 +34,10 @@
     : public integral_constant<bool, _CCCL_BUILTIN_IS_NOTHROW_ASSIGNABLE(_Tp, _Arg)>
 {};
 
-<<<<<<< HEAD
-#  if !defined(_CCCL_NO_VARIABLE_TEMPALTES)
-template <class _Tp, class _Arg>
-_CCCL_INLINE_VAR constexpr bool is_nothrow_assignable_v = _CCCL_BUILTIN_IS_NOTHROW_ASSIGNABLE(_Tp, _Arg);
-#  endif // !_CCCL_NO_VARIABLE_TEMPALTES
-=======
 #  if !defined(_CCCL_NO_VARIABLE_TEMPLATES)
 template <class _Tp, class _Arg>
 _CCCL_INLINE_VAR constexpr bool is_nothrow_assignable_v = _CCCL_BUILTIN_IS_NOTHROW_ASSIGNABLE(_Tp, _Arg);
 #  endif // !_CCCL_NO_VARIABLE_TEMPLATES
->>>>>>> 29ecb1ef
 
 #elif !defined(_LIBCUDACXX_HAS_NO_NOEXCEPT) && !defined(_LIBCUDACXX_HAS_NO_NOEXCEPT_SFINAE)
 
@@ -65,17 +58,10 @@
     : public __libcpp_is_nothrow_assignable<is_assignable<_Tp, _Arg>::value, _Tp, _Arg>
 {};
 
-<<<<<<< HEAD
-#  if !defined(_CCCL_NO_VARIABLE_TEMPALTES)
-template <class _Tp, class _Arg>
-_CCCL_INLINE_VAR constexpr bool is_nothrow_assignable_v = is_nothrow_assignable<_Tp, _Arg>::value;
-#  endif // !_CCCL_NO_VARIABLE_TEMPALTES
-=======
 #  if !defined(_CCCL_NO_VARIABLE_TEMPLATES)
 template <class _Tp, class _Arg>
 _CCCL_INLINE_VAR constexpr bool is_nothrow_assignable_v = is_nothrow_assignable<_Tp, _Arg>::value;
 #  endif // !_CCCL_NO_VARIABLE_TEMPLATES
->>>>>>> 29ecb1ef
 
 #else
 
@@ -131,17 +117,10 @@
 
 #  endif // _LIBCUDACXX_HAS_NO_RVALUE_REFERENCES
 
-<<<<<<< HEAD
-#  if !defined(_CCCL_NO_VARIABLE_TEMPALTES)
-template <class _Tp, class _Arg>
-_CCCL_INLINE_VAR constexpr bool is_nothrow_assignable_v = is_nothrow_assignable<_Tp, _Arg>::value;
-#  endif // !_CCCL_NO_VARIABLE_TEMPALTES
-=======
 #  if !defined(_CCCL_NO_VARIABLE_TEMPLATES)
 template <class _Tp, class _Arg>
 _CCCL_INLINE_VAR constexpr bool is_nothrow_assignable_v = is_nothrow_assignable<_Tp, _Arg>::value;
 #  endif // !_CCCL_NO_VARIABLE_TEMPLATES
->>>>>>> 29ecb1ef
 
 #endif // !defined(_LIBCUDACXX_HAS_NO_NOEXCEPT)
 
