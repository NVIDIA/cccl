--- conflicted
+++ resolved
@@ -28,11 +28,7 @@
 struct __is_extended_floating_point : false_type
 {};
 
-<<<<<<< HEAD
-#if !defined(_CCCL_NO_VARIABLE_TEMPALTES)
-=======
 #if !defined(_CCCL_NO_VARIABLE_TEMPLATES)
->>>>>>> 29ecb1ef
 template <class _Tp>
 _CCCL_INLINE_VAR constexpr bool __is_extended_floating_point_v
 #  if defined(_CCCL_NO_INLINE_VARIABLES)
@@ -40,11 +36,7 @@
 #  else // ^^^ _CCCL_NO_INLINE_VARIABLES ^^^ / vvv !_CCCL_NO_INLINE_VARIABLES vvv
   = false;
 #  endif // !_CCCL_NO_INLINE_VARIABLES
-<<<<<<< HEAD
-#endif // !_CCCL_NO_VARIABLE_TEMPALTES
-=======
 #endif // !_CCCL_NO_VARIABLE_TEMPLATES
->>>>>>> 29ecb1ef
 
 #if defined(_LIBCUDACXX_HAS_NVFP16)
 #  include <cuda_fp16.h>
