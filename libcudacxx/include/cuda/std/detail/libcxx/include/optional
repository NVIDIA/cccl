// -*- C++ -*-
//===----------------------------------------------------------------------===//
//
// Part of the LLVM Project, under the Apache License v2.0 with LLVM Exceptions.
// See https://llvm.org/LICENSE.txt for license information.
// SPDX-License-Identifier: Apache-2.0 WITH LLVM-exception
// SPDX-FileCopyrightText: Copyright (c) 2023 NVIDIA CORPORATION & AFFILIATES.
//
//===----------------------------------------------------------------------===//

#ifndef _LIBCUDACXX_OPTIONAL
#define _LIBCUDACXX_OPTIONAL

/*
    optional synopsis

// C++1z

namespace std {
  // 23.6.3, optional for object types
  template <class T> class optional;

  // 23.6.4, no-value state indicator
  struct nullopt_t{see below };
  inline constexpr nullopt_t nullopt(unspecified );

  // 23.6.5, class bad_optional_access
  class bad_optional_access;

  // 23.6.6, relational operators
  template <class T, class U>
  constexpr bool operator==(const optional<T>&, const optional<U>&);
  template <class T, class U>
  constexpr bool operator!=(const optional<T>&, const optional<U>&);
  template <class T, class U>
  constexpr bool operator<(const optional<T>&, const optional<U>&);
  template <class T, class U>
  constexpr bool operator>(const optional<T>&, const optional<U>&);
  template <class T, class U>
  constexpr bool operator<=(const optional<T>&, const optional<U>&);
  template <class T, class U>
  constexpr bool operator>=(const optional<T>&, const optional<U>&);

  // 23.6.7 comparison with nullopt
  template <class T> constexpr bool operator==(const optional<T>&, nullopt_t) noexcept;
  template <class T> constexpr bool operator==(nullopt_t, const optional<T>&) noexcept;
  template <class T> constexpr bool operator!=(const optional<T>&, nullopt_t) noexcept;
  template <class T> constexpr bool operator!=(nullopt_t, const optional<T>&) noexcept;
  template <class T> constexpr bool operator<(const optional<T>&, nullopt_t) noexcept;
  template <class T> constexpr bool operator<(nullopt_t, const optional<T>&) noexcept;
  template <class T> constexpr bool operator<=(const optional<T>&, nullopt_t) noexcept;
  template <class T> constexpr bool operator<=(nullopt_t, const optional<T>&) noexcept;
  template <class T> constexpr bool operator>(const optional<T>&, nullopt_t) noexcept;
  template <class T> constexpr bool operator>(nullopt_t, const optional<T>&) noexcept;
  template <class T> constexpr bool operator>=(const optional<T>&, nullopt_t) noexcept;
  template <class T> constexpr bool operator>=(nullopt_t, const optional<T>&) noexcept;

  // 23.6.8, comparison with T
  template <class T, class U> constexpr bool operator==(const optional<T>&, const U&);
  template <class T, class U> constexpr bool operator==(const T&, const optional<U>&);
  template <class T, class U> constexpr bool operator!=(const optional<T>&, const U&);
  template <class T, class U> constexpr bool operator!=(const T&, const optional<U>&);
  template <class T, class U> constexpr bool operator<(const optional<T>&, const U&);
  template <class T, class U> constexpr bool operator<(const T&, const optional<U>&);
  template <class T, class U> constexpr bool operator<=(const optional<T>&, const U&);
  template <class T, class U> constexpr bool operator<=(const T&, const optional<U>&);
  template <class T, class U> constexpr bool operator>(const optional<T>&, const U&);
  template <class T, class U> constexpr bool operator>(const T&, const optional<U>&);
  template <class T, class U> constexpr bool operator>=(const optional<T>&, const U&);
  template <class T, class U> constexpr bool operator>=(const T&, const optional<U>&);

  // 23.6.9, specialized algorithms
  template <class T> void swap(optional<T>&, optional<T>&) noexcept(see below ); // constexpr in C++20
  template <class T> constexpr optional<see below > make_optional(T&&);
  template <class T, class... Args>
    constexpr optional<T> make_optional(Args&&... args);
  template <class T, class U, class... Args>
    constexpr optional<T> make_optional(initializer_list<U> il, Args&&... args);

  // 23.6.10, hash support
  template <class T> struct hash;
  template <class T> struct hash<optional<T>>;

  template <class T> class optional {
  public:
    using value_type = T;

    // 23.6.3.1, constructors
    constexpr optional() noexcept;
    constexpr optional(nullopt_t) noexcept;
    constexpr optional(const optional &);
    constexpr optional(optional &&) noexcept(see below);
    template <class... Args> constexpr explicit optional(in_place_t, Args &&...);
    template <class U, class... Args>
      constexpr explicit optional(in_place_t, initializer_list<U>, Args &&...);
    template <class U = T>
      constexpr explicit(see-below) optional(U &&);
    template <class U>
      explicit(see-below) optional(const optional<U> &);         // constexpr in C++20
    template <class U>
      explicit(see-below) optional(optional<U> &&);              // constexpr in C++20

    // 23.6.3.2, destructor
    ~optional(); // constexpr in C++20

    // 23.6.3.3, assignment
    optional &operator=(nullopt_t) noexcept;                     // constexpr in C++20
    constexpr optional &operator=(const optional &);
    constexpr optional &operator=(optional &&) noexcept(see below);
    template <class U = T> optional &operator=(U &&);            // constexpr in C++20
    template <class U> optional &operator=(const optional<U> &); // constexpr in C++20
    template <class U> optional &operator=(optional<U> &&);      // constexpr in C++20
    template <class... Args> T& emplace(Args &&...);             // constexpr in C++20
    template <class U, class... Args>
      T& emplace(initializer_list<U>, Args &&...);               // constexpr in C++20

    // 23.6.3.4, swap
    void swap(optional &) noexcept(see below ); // constexpr in C++20

    // 23.6.3.5, observers
    constexpr T const *operator->() const;
    constexpr T *operator->();
    constexpr T const &operator*() const &;
    constexpr T &operator*() &;
    constexpr T &&operator*() &&;
    constexpr const T &&operator*() const &&;
    constexpr explicit operator bool() const noexcept;
    constexpr bool has_value() const noexcept;
    constexpr T const &value() const &;
    constexpr T &value() &;
    constexpr T &&value() &&;
    constexpr const T &&value() const &&;
    template <class U> constexpr T value_or(U &&) const &;
    template <class U> constexpr T value_or(U &&) &&;

    // [optional.monadic], monadic operations
    template<class F> constexpr auto and_then(F&& f) &;         // since C++23
    template<class F> constexpr auto and_then(F&& f) &&;        // since C++23
    template<class F> constexpr auto and_then(F&& f) const&;    // since C++23
    template<class F> constexpr auto and_then(F&& f) const&&;   // since C++23
    template<class F> constexpr auto transform(F&& f) &;        // since C++23
    template<class F> constexpr auto transform(F&& f) &&;       // since C++23
    template<class F> constexpr auto transform(F&& f) const&;   // since C++23
    template<class F> constexpr auto transform(F&& f) const&&;  // since C++23
    template<class F> constexpr optional or_else(F&& f) &&;     // since C++23
    template<class F> constexpr optional or_else(F&& f) const&; // since C++23

    // 23.6.3.6, modifiers
    void reset() noexcept; // constexpr in C++20

  private:
    T *val; // exposition only
  };

template<class T>
  optional(T) -> optional<T>;

} // namespace std

*/

#include <cuda/std/detail/__config>

#if defined(_CCCL_IMPLICIT_SYSTEM_HEADER_GCC)
#  pragma GCC system_header
#elif defined(_CCCL_IMPLICIT_SYSTEM_HEADER_CLANG)
#  pragma clang system_header
#elif defined(_CCCL_IMPLICIT_SYSTEM_HEADER_MSVC)
#  pragma system_header
#endif // no system header

#include <cuda/std/__concepts/__concept_macros.h>
#include <cuda/std/__concepts/invocable.h>
#include <cuda/std/__exception/exception.h>
#include <cuda/std/__exception/terminate.h>
#include <cuda/std/__functional/hash.h>
#include <cuda/std/__functional/invoke.h>
#include <cuda/std/__functional/unary_function.h>
#include <cuda/std/__memory/addressof.h>
#include <cuda/std/__memory/construct_at.h>
#include <cuda/std/__tuple_dir/sfinae_helpers.h>
#include <cuda/std/__type_traits/conjunction.h>
#include <cuda/std/__type_traits/disjunction.h>
#include <cuda/std/__type_traits/is_object.h>
#include <cuda/std/__type_traits/is_trivially_copy_assignable.h>
#include <cuda/std/__type_traits/is_trivially_copy_constructible.h>
#include <cuda/std/__type_traits/is_trivially_destructible.h>
#include <cuda/std/__type_traits/is_trivially_move_assignable.h>
#include <cuda/std/__type_traits/is_trivially_move_constructible.h>
#include <cuda/std/__type_traits/negation.h>
#include <cuda/std/__type_traits/remove_cv.h>
#include <cuda/std/__utility/declval.h>
#include <cuda/std/__utility/forward.h>
#include <cuda/std/__utility/in_place.h>
#include <cuda/std/__utility/move.h>
#include <cuda/std/__utility/swap.h>
#include <cuda/std/detail/libcxx/include/__assert> // all public C++ headers provide the assertion handler
#include <cuda/std/detail/libcxx/include/__availability>
#include <cuda/std/detail/libcxx/include/__verbose_abort>
#include <cuda/std/detail/libcxx/include/cstdlib>
#include <cuda/std/detail/libcxx/include/new>
#include <cuda/std/initializer_list>

// standard-mandated includes
#include <cuda/std/version>

// [optional.syn]
#ifndef _LIBCUDACXX_HAS_NO_SPACESHIP_OPERATOR
#  include <cuda/std/compare>
#endif // !_LIBCUDACXX_HAS_NO_SPACESHIP_OPERATOR

#include <cuda/std/detail/libcxx/include/__pragma_push>

_LIBCUDACXX_BEGIN_NAMESPACE_STD_NOVERSION

class _LIBCUDACXX_TYPE_VIS _LIBCUDACXX_AVAILABILITY_BAD_OPTIONAL_ACCESS bad_optional_access : public exception
{
public:
  _LIBCUDACXX_INLINE_VISIBILITY const char* what() const noexcept override
  {
    return "bad access to cuda::std::optional";
  }
};

_LIBCUDACXX_END_NAMESPACE_STD_NOVERSION

#if _CCCL_STD_VER > 2011

_LIBCUDACXX_BEGIN_NAMESPACE_STD

_CCCL_NORETURN inline _LIBCUDACXX_INLINE_VISIBILITY void __throw_bad_optional_access()
{
#  ifndef _LIBCUDACXX_NO_EXCEPTIONS
  NV_IF_ELSE_TARGET(
    NV_IS_HOST, (throw _CUDA_VSTD_NOVERSION::bad_optional_access();), (_CUDA_VSTD_NOVERSION::terminate();))
#  else
  _CUDA_VSTD_NOVERSION::terminate();
#  endif // !_LIBCUDACXX_NO_EXCEPTIONS
}

struct nullopt_t
{
  struct __secret_tag
  {
    explicit __secret_tag() = default;
  };
  _LIBCUDACXX_INLINE_VISIBILITY constexpr explicit nullopt_t(__secret_tag, __secret_tag) noexcept {}
};

_LIBCUDACXX_CPO_ACCESSIBILITY nullopt_t nullopt{nullopt_t::__secret_tag{}, nullopt_t::__secret_tag{}};

struct __optional_construct_from_invoke_tag
{};

template <class _Tp, bool = is_trivially_destructible<_Tp>::value>
struct __optional_destruct_base;

template <class _Tp>
struct __optional_destruct_base<_Tp, false>
{
  typedef _Tp value_type;
  static_assert(_LIBCUDACXX_TRAIT(is_object, value_type),
                "instantiation of optional with a non-object type is undefined behavior");
  union
  {
    char __null_state_;
    __remove_cv_t<value_type> __val_;
  };
  bool __engaged_;

<<<<<<< HEAD
  _LIBCUDACXX_INLINE_VISIBILITY _CCCL_CONSTEXPR_CXX20 ~__optional_destruct_base()
  {
    if (__engaged_)
=======
    _CCCL_EXEC_CHECK_DISABLE
    _LIBCUDACXX_INLINE_VISIBILITY
    _CCCL_CONSTEXPR_CXX20 ~__optional_destruct_base()
>>>>>>> dd6f1240
    {
      __val_.~value_type();
    }
  }

  _LIBCUDACXX_INLINE_VISIBILITY constexpr __optional_destruct_base() noexcept
      : __null_state_()
      , __engaged_(false)
  {}

  template <class... _Args>
  _LIBCUDACXX_INLINE_VISIBILITY constexpr explicit __optional_destruct_base(in_place_t, _Args&&... __args)
      : __val_(_CUDA_VSTD::forward<_Args>(__args)...)
      , __engaged_(true)
  {}

  template <class _Fp, class... _Args>
  _LIBCUDACXX_INLINE_VISIBILITY constexpr __optional_destruct_base(
    __optional_construct_from_invoke_tag, _Fp&& __f, _Args&&... __args)
      : __val_(_CUDA_VSTD::invoke(_CUDA_VSTD::forward<_Fp>(__f), _CUDA_VSTD::forward<_Args>(__args)...))
      , __engaged_(true)
  {}

  _LIBCUDACXX_INLINE_VISIBILITY _CCCL_CONSTEXPR_CXX20 void reset() noexcept
  {
    if (__engaged_)
    {
      __val_.~value_type();
      __engaged_ = false;
    }
  }
};

template <class _Tp>
struct __optional_destruct_base<_Tp, true>
{
  typedef _Tp value_type;
  static_assert(_LIBCUDACXX_TRAIT(is_object, value_type),
                "instantiation of optional with a non-object type is undefined behavior");
  union
  {
    char __null_state_;
    __remove_cv_t<value_type> __val_;
  };
  bool __engaged_;

  _LIBCUDACXX_INLINE_VISIBILITY constexpr __optional_destruct_base() noexcept
      : __null_state_()
      , __engaged_(false)
  {}

  template <class... _Args>
  _LIBCUDACXX_INLINE_VISIBILITY constexpr explicit __optional_destruct_base(in_place_t, _Args&&... __args)
      : __val_(_CUDA_VSTD::forward<_Args>(__args)...)
      , __engaged_(true)
  {}

  template <class _Fp, class... _Args>
  _LIBCUDACXX_INLINE_VISIBILITY constexpr __optional_destruct_base(
    __optional_construct_from_invoke_tag, _Fp&& __f, _Args&&... __args)
      : __val_(_CUDA_VSTD::invoke(_CUDA_VSTD::forward<_Fp>(__f), _CUDA_VSTD::forward<_Args>(__args)...))
      , __engaged_(true)
  {}

  _LIBCUDACXX_INLINE_VISIBILITY constexpr void reset() noexcept
  {
    if (__engaged_)
    {
      __engaged_ = false;
    }
  }
};

template <class _Tp>
struct __optional_storage_base : __optional_destruct_base<_Tp>
{
  _LIBCUDACXX_DELEGATE_CONSTRUCTORS(__optional_storage_base, __optional_destruct_base, _Tp);

  using value_type = _Tp;

  _LIBCUDACXX_INLINE_VISIBILITY constexpr bool has_value() const noexcept
  {
    return this->__engaged_;
  }

  _LIBCUDACXX_INLINE_VISIBILITY constexpr value_type& __get() & noexcept
  {
    return this->__val_;
  }
  _LIBCUDACXX_INLINE_VISIBILITY constexpr const value_type& __get() const& noexcept
  {
    return this->__val_;
  }
  _LIBCUDACXX_INLINE_VISIBILITY constexpr value_type&& __get() && noexcept
  {
    return _CUDA_VSTD::move(this->__val_);
  }
  _LIBCUDACXX_INLINE_VISIBILITY constexpr const value_type&& __get() const&& noexcept
  {
    return _CUDA_VSTD::move(this->__val_);
  }

  template <class... _Args>
  _LIBCUDACXX_INLINE_VISIBILITY _CCCL_CONSTEXPR_CXX20 void __construct(_Args&&... __args)
  {
    _LIBCUDACXX_ASSERT(!has_value(), "__construct called for engaged __optional_storage");
#  if _CCCL_STD_VER > 2017
    _CUDA_VSTD::construct_at(_CUDA_VSTD::addressof(this->__val_), _CUDA_VSTD::forward<_Args>(__args)...);
#  else
    ::new ((void*) _CUDA_VSTD::addressof(this->__val_)) value_type(_CUDA_VSTD::forward<_Args>(__args)...);
#  endif
    this->__engaged_ = true;
  }

  template <class _That>
  _LIBCUDACXX_INLINE_VISIBILITY constexpr void __construct_from(_That&& __opt)
  {
    if (__opt.has_value())
    {
      __construct(_CUDA_VSTD::forward<_That>(__opt).__get());
    }
  }

  template <class _That>
  _LIBCUDACXX_INLINE_VISIBILITY constexpr void __assign_from(_That&& __opt)
  {
    if (this->__engaged_ == __opt.has_value())
    {
      if (this->__engaged_)
      {
        this->__val_ = _CUDA_VSTD::forward<_That>(__opt).__get();
      }
    }
    else
    {
      if (this->__engaged_)
      {
        this->reset();
      }
      else
      {
        __construct(_CUDA_VSTD::forward<_That>(__opt).__get());
      }
    }
  }
};

template <class _Tp, bool = is_trivially_copy_constructible<_Tp>::value>
struct __optional_copy_base : __optional_storage_base<_Tp>
{
  _LIBCUDACXX_DELEGATE_CONSTRUCTORS(__optional_copy_base, __optional_storage_base, _Tp);
};

template <class _Tp>
struct __optional_copy_base<_Tp, false> : __optional_storage_base<_Tp>
{
  _LIBCUDACXX_DELEGATE_CONSTRUCTORS(__optional_copy_base, __optional_storage_base, _Tp);

  // This ctor shouldn't need to initialize the base explicitly, but g++ 9 considers it to be uninitialized
  // during constexpr evaluation if it isn't initialized explicitly. This can be replaced with the pattern
  // below, in __optional_move_base, once g++ 9 falls off our support matrix.
  _LIBCUDACXX_INLINE_VISIBILITY constexpr __optional_copy_base(const __optional_copy_base& __opt)
      : __base()
  {
    this->__construct_from(__opt);
  }

  __optional_copy_base(__optional_copy_base&&)                 = default;
  __optional_copy_base& operator=(const __optional_copy_base&) = default;
  __optional_copy_base& operator=(__optional_copy_base&&)      = default;
};

template <class _Tp, bool = is_trivially_move_constructible<_Tp>::value>
struct __optional_move_base : __optional_copy_base<_Tp>
{
  _LIBCUDACXX_DELEGATE_CONSTRUCTORS(__optional_move_base, __optional_copy_base, _Tp);
};

template <class _Tp>
struct __optional_move_base<_Tp, false> : __optional_copy_base<_Tp>
{
  _LIBCUDACXX_DELEGATE_CONSTRUCTORS(__optional_move_base, __optional_copy_base, _Tp);

  __optional_move_base(const __optional_move_base&) = default;

  _LIBCUDACXX_INLINE_VISIBILITY constexpr __optional_move_base(__optional_move_base&& __opt) noexcept(
    _LIBCUDACXX_TRAIT(is_nothrow_move_constructible, _Tp))
  {
    this->__construct_from(_CUDA_VSTD::move(__opt));
  }

  __optional_move_base& operator=(const __optional_move_base&) = default;
  __optional_move_base& operator=(__optional_move_base&&)      = default;
};

template <class _Tp,
          bool = is_trivially_destructible<_Tp>::value && is_trivially_copy_constructible<_Tp>::value
              && is_trivially_copy_assignable<_Tp>::value>
struct __optional_copy_assign_base : __optional_move_base<_Tp>
{
  _LIBCUDACXX_DELEGATE_CONSTRUCTORS(__optional_copy_assign_base, __optional_move_base, _Tp);
};

template <class _Tp>
struct __optional_copy_assign_base<_Tp, false> : __optional_move_base<_Tp>
{
  _LIBCUDACXX_DELEGATE_CONSTRUCTORS(__optional_copy_assign_base, __optional_move_base, _Tp);

  __optional_copy_assign_base(const __optional_copy_assign_base&) = default;
  __optional_copy_assign_base(__optional_copy_assign_base&&)      = default;

  _LIBCUDACXX_INLINE_VISIBILITY constexpr __optional_copy_assign_base&
  operator=(const __optional_copy_assign_base& __opt)
  {
    this->__assign_from(__opt);
    return *this;
  }

  __optional_copy_assign_base& operator=(__optional_copy_assign_base&&) = default;
};

template <class _Tp,
          bool = is_trivially_destructible<_Tp>::value && is_trivially_move_constructible<_Tp>::value
              && is_trivially_move_assignable<_Tp>::value>
struct __optional_move_assign_base : __optional_copy_assign_base<_Tp>
{
  _LIBCUDACXX_DELEGATE_CONSTRUCTORS(__optional_move_assign_base, __optional_copy_assign_base, _Tp);
};

template <class _Tp>
struct __optional_move_assign_base<_Tp, false> : __optional_copy_assign_base<_Tp>
{
  _LIBCUDACXX_DELEGATE_CONSTRUCTORS(__optional_move_assign_base, __optional_copy_assign_base, _Tp);

  __optional_move_assign_base(const __optional_move_assign_base& __opt)      = default;
  __optional_move_assign_base(__optional_move_assign_base&&)                 = default;
  __optional_move_assign_base& operator=(const __optional_move_assign_base&) = default;

  _LIBCUDACXX_INLINE_VISIBILITY constexpr __optional_move_assign_base&
  operator=(__optional_move_assign_base&& __opt) noexcept(
    _LIBCUDACXX_TRAIT(is_nothrow_move_assignable, _Tp) && _LIBCUDACXX_TRAIT(is_nothrow_move_constructible, _Tp))
  {
    this->__assign_from(_CUDA_VSTD::move(__opt));
    return *this;
  }
};

template <class _Tp>
using __optional_sfinae_ctor_base_t =
  __sfinae_ctor_base<is_copy_constructible<_Tp>::value, is_move_constructible<_Tp>::value>;

template <class _Tp>
using __optional_sfinae_assign_base_t =
  __sfinae_assign_base<(is_copy_constructible<_Tp>::value && is_copy_assignable<_Tp>::value),
                       (is_move_constructible<_Tp>::value && is_move_assignable<_Tp>::value)>;

template <class _Tp>
class optional;
template <class _Tp>
struct __is_std_optional : false_type
{};
template <class _Tp>
struct __is_std_optional<optional<_Tp>> : true_type
{};

// Constraits
template <class _Tp, class _Up, class _Opt = optional<_Up>>
using __opt_check_constructible_from_opt =
  _Or<is_constructible<_Tp, _Opt&>,
      is_constructible<_Tp, _Opt const&>,
      is_constructible<_Tp, _Opt&&>,
      is_constructible<_Tp, _Opt const&&>,
      is_convertible<_Opt&, _Tp>,
      is_convertible<_Opt const&, _Tp>,
      is_convertible<_Opt&&, _Tp>,
      is_convertible<_Opt const&&, _Tp>>;

template <class _Tp, class _Up, class _Opt = optional<_Up>>
using __opt_check_assignable_from_opt =
  _Or<is_assignable<_Tp&, _Opt&>,
      is_assignable<_Tp&, _Opt const&>,
      is_assignable<_Tp&, _Opt&&>,
      is_assignable<_Tp&, _Opt const&&>>;

template <class _Tp, class _Up>
_LIBCUDACXX_INLINE_VAR constexpr bool __opt_is_implictly_constructible =
  _LIBCUDACXX_TRAIT(is_constructible, _Tp, _Up) && _LIBCUDACXX_TRAIT(is_convertible, _Up, _Tp);

template <class _Tp, class _Up>
_LIBCUDACXX_INLINE_VAR constexpr bool __opt_is_explictly_constructible =
  _LIBCUDACXX_TRAIT(is_constructible, _Tp, _Up) && !_LIBCUDACXX_TRAIT(is_convertible, _Up, _Tp);

template <class _Tp, class _Up>
_LIBCUDACXX_INLINE_VAR constexpr bool __opt_is_constructible_from_U =
  !_LIBCUDACXX_TRAIT(is_same, __remove_cvref_t<_Up>, in_place_t)
  && !_LIBCUDACXX_TRAIT(is_same, __remove_cvref_t<_Up>, optional<_Tp>);

template <class _Tp, class _Up>
_LIBCUDACXX_INLINE_VAR constexpr bool __opt_is_constructible_from_opt =
  !_LIBCUDACXX_TRAIT(is_same, _Up, _Tp) && !__opt_check_constructible_from_opt<_Tp, _Up>::value;

template <class _Tp, class _Up>
_LIBCUDACXX_INLINE_VAR constexpr bool __opt_is_assignable =
  _LIBCUDACXX_TRAIT(is_constructible, _Tp, _Up) && _LIBCUDACXX_TRAIT(is_assignable, _Tp&, _Up);

template <class _Tp, class _Up>
_LIBCUDACXX_INLINE_VAR constexpr bool __opt_is_assignable_from_U =
  !_LIBCUDACXX_TRAIT(is_same, __remove_cvref_t<_Up>, optional<_Tp>)
  && (!_LIBCUDACXX_TRAIT(is_same, __remove_cvref_t<_Up>, _Tp) || !_LIBCUDACXX_TRAIT(is_scalar, _Tp));

template <class _Tp, class _Up>
_LIBCUDACXX_INLINE_VAR constexpr bool __opt_is_assignable_from_opt =
  !_LIBCUDACXX_TRAIT(is_same, _Up, _Tp) && !__opt_check_constructible_from_opt<_Tp, _Up>::value
  && !__opt_check_assignable_from_opt<_Tp, _Up>::value;

template <class _Tp>
class optional
    : private __optional_move_assign_base<_Tp>
    , private __optional_sfinae_ctor_base_t<_Tp>
    , private __optional_sfinae_assign_base_t<_Tp>
{
  using __base = __optional_move_assign_base<_Tp>;

  template <class>
  friend class optional;

public:
  using value_type = _Tp;

private:
  // Disable the reference extension using this static assert.
  static_assert(!_LIBCUDACXX_TRAIT(is_same, __remove_cvref_t<value_type>, in_place_t),
                "instantiation of optional with in_place_t is ill-formed");
  static_assert(!_LIBCUDACXX_TRAIT(is_same, __remove_cvref_t<value_type>, nullopt_t),
                "instantiation of optional with nullopt_t is ill-formed");
  static_assert(!_LIBCUDACXX_TRAIT(is_reference, value_type),
                "instantiation of optional with a reference type is ill-formed");
  static_assert(_LIBCUDACXX_TRAIT(is_destructible, value_type),
                "instantiation of optional with a non-destructible type is ill-formed");
  static_assert(!_LIBCUDACXX_TRAIT(is_array, value_type), "instantiation of optional with an array type is ill-formed");

public:
  _LIBCUDACXX_INLINE_VISIBILITY constexpr optional() noexcept {}
  constexpr optional(const optional&) = default;
  constexpr optional(optional&&)      = default;
  _LIBCUDACXX_INLINE_VISIBILITY constexpr optional(nullopt_t) noexcept {}

  _LIBCUDACXX_TEMPLATE(class _In_place_t, class... _Args)
  _LIBCUDACXX_REQUIRES(_LIBCUDACXX_TRAIT(is_same, _In_place_t, in_place_t)
                         _LIBCUDACXX_AND _LIBCUDACXX_TRAIT(is_constructible, value_type, _Args...))
  _LIBCUDACXX_INLINE_VISIBILITY constexpr explicit optional(_In_place_t, _Args&&... __args)
      : __base(in_place, _CUDA_VSTD::forward<_Args>(__args)...)
  {}

  _LIBCUDACXX_TEMPLATE(class _Up, class... _Args)
  _LIBCUDACXX_REQUIRES(_LIBCUDACXX_TRAIT(is_constructible, value_type, initializer_list<_Up>&, _Args...))
  _LIBCUDACXX_INLINE_VISIBILITY constexpr explicit optional(in_place_t, initializer_list<_Up> __il, _Args&&... __args)
      : __base(in_place, __il, _CUDA_VSTD::forward<_Args>(__args)...)
  {}

  _LIBCUDACXX_TEMPLATE(class _Up = value_type)
  _LIBCUDACXX_REQUIRES(
    __opt_is_constructible_from_U<_Tp, _Up> _LIBCUDACXX_AND __opt_is_implictly_constructible<_Tp, _Up>)
  _LIBCUDACXX_INLINE_VISIBILITY constexpr optional(_Up&& __v)
      : __base(in_place, _CUDA_VSTD::forward<_Up>(__v))
  {}

  _LIBCUDACXX_TEMPLATE(class _Up)
  _LIBCUDACXX_REQUIRES(
    __opt_is_constructible_from_U<_Tp, _Up> _LIBCUDACXX_AND __opt_is_explictly_constructible<_Tp, _Up>)
  _LIBCUDACXX_INLINE_VISIBILITY constexpr explicit optional(_Up&& __v)
      : __base(in_place, _CUDA_VSTD::forward<_Up>(__v))
  {}

  _LIBCUDACXX_TEMPLATE(class _Up)
  _LIBCUDACXX_REQUIRES(
    __opt_is_constructible_from_opt<_Tp, _Up> _LIBCUDACXX_AND __opt_is_implictly_constructible<_Tp, const _Up&>)
  _LIBCUDACXX_INLINE_VISIBILITY constexpr optional(const optional<_Up>& __v)
  {
    this->__construct_from(__v);
  }

  _LIBCUDACXX_TEMPLATE(class _Up)
  _LIBCUDACXX_REQUIRES(
    __opt_is_constructible_from_opt<_Tp, _Up> _LIBCUDACXX_AND __opt_is_explictly_constructible<_Tp, const _Up&>)
  _LIBCUDACXX_INLINE_VISIBILITY constexpr explicit optional(const optional<_Up>& __v)
  {
    this->__construct_from(__v);
  }

  _LIBCUDACXX_TEMPLATE(class _Up)
  _LIBCUDACXX_REQUIRES(
    __opt_is_constructible_from_opt<_Tp, _Up> _LIBCUDACXX_AND __opt_is_implictly_constructible<_Tp, _Up>)
  _LIBCUDACXX_INLINE_VISIBILITY constexpr optional(optional<_Up>&& __v)
  {
    this->__construct_from(_CUDA_VSTD::move(__v));
  }

  _LIBCUDACXX_TEMPLATE(class _Up)
  _LIBCUDACXX_REQUIRES(
    __opt_is_constructible_from_opt<_Tp, _Up> _LIBCUDACXX_AND __opt_is_explictly_constructible<_Tp, _Up>)
  _LIBCUDACXX_INLINE_VISIBILITY constexpr explicit optional(optional<_Up>&& __v)
  {
    this->__construct_from(_CUDA_VSTD::move(__v));
  }

private:
  template <class _Fp, class... _Args>
  _LIBCUDACXX_INLINE_VISIBILITY constexpr explicit optional(
    __optional_construct_from_invoke_tag, _Fp&& __f, _Args&&... __args)
      : __base(
        __optional_construct_from_invoke_tag{}, _CUDA_VSTD::forward<_Fp>(__f), _CUDA_VSTD::forward<_Args>(__args)...)
  {}

public:
  _LIBCUDACXX_INLINE_VISIBILITY constexpr optional& operator=(nullopt_t) noexcept
  {
    reset();
    return *this;
  }

  constexpr optional& operator=(const optional&) = default;
  constexpr optional& operator=(optional&&)      = default;

  _LIBCUDACXX_TEMPLATE(class _Up = value_type)
  _LIBCUDACXX_REQUIRES(__opt_is_assignable_from_U<_Tp, _Up> _LIBCUDACXX_AND __opt_is_assignable<_Tp, _Up>)
  _LIBCUDACXX_INLINE_VISIBILITY constexpr optional& operator=(_Up&& __v)
  {
    if (this->has_value())
    {
      this->__get() = _CUDA_VSTD::forward<_Up>(__v);
    }
    else
    {
      this->__construct(_CUDA_VSTD::forward<_Up>(__v));
    }
    return *this;
  }

  _LIBCUDACXX_TEMPLATE(class _Up)
  _LIBCUDACXX_REQUIRES(__opt_is_assignable_from_opt<_Tp, _Up> _LIBCUDACXX_AND __opt_is_assignable<_Tp, const _Up&>)
  _LIBCUDACXX_INLINE_VISIBILITY constexpr optional& operator=(const optional<_Up>& __v)
  {
    this->__assign_from(__v);
    return *this;
  }

  _LIBCUDACXX_TEMPLATE(class _Up)
  _LIBCUDACXX_REQUIRES(__opt_is_assignable_from_opt<_Tp, _Up> _LIBCUDACXX_AND __opt_is_assignable<_Tp, _Up>)
  _LIBCUDACXX_INLINE_VISIBILITY constexpr optional& operator=(optional<_Up>&& __v)
  {
    this->__assign_from(_CUDA_VSTD::move(__v));
    return *this;
  }

  template <class... _Args, __enable_if_t<_LIBCUDACXX_TRAIT(is_constructible, value_type, _Args...), int> = 0>
  _LIBCUDACXX_INLINE_VISIBILITY constexpr _Tp& emplace(_Args&&... __args)
  {
    reset();
    this->__construct(_CUDA_VSTD::forward<_Args>(__args)...);
    return this->__get();
  }

  template <class _Up,
            class... _Args,
            __enable_if_t<_LIBCUDACXX_TRAIT(is_constructible, value_type, initializer_list<_Up>&, _Args...), int> = 0>
  _LIBCUDACXX_INLINE_VISIBILITY constexpr _Tp& emplace(initializer_list<_Up> __il, _Args&&... __args)
  {
    reset();
    this->__construct(__il, _CUDA_VSTD::forward<_Args>(__args)...);
    return this->__get();
  }

  _LIBCUDACXX_INLINE_VISIBILITY constexpr void swap(optional& __opt) noexcept(
    _LIBCUDACXX_TRAIT(is_nothrow_move_constructible, value_type) && _LIBCUDACXX_TRAIT(is_nothrow_swappable, value_type))
  {
    if (this->has_value() == __opt.has_value())
    {
      using _CUDA_VSTD::swap;
      if (this->has_value())
      {
        swap(this->__get(), __opt.__get());
      }
    }
    else
    {
      if (this->has_value())
      {
        __opt.__construct(_CUDA_VSTD::move(this->__get()));
        reset();
      }
      else
      {
        this->__construct(_CUDA_VSTD::move(__opt.__get()));
        __opt.reset();
      }
    }
  }

  _LIBCUDACXX_INLINE_VISIBILITY constexpr add_pointer_t<value_type const> operator->() const
  {
    _LIBCUDACXX_ASSERT(this->has_value(), "optional operator-> called on a disengaged value");
    return _CUDA_VSTD::addressof(this->__get());
  }

  _LIBCUDACXX_INLINE_VISIBILITY constexpr add_pointer_t<value_type> operator->()
  {
    _LIBCUDACXX_ASSERT(this->has_value(), "optional operator-> called on a disengaged value");
    return _CUDA_VSTD::addressof(this->__get());
  }

  _LIBCUDACXX_INLINE_VISIBILITY constexpr const value_type& operator*() const& noexcept
  {
    _LIBCUDACXX_ASSERT(this->has_value(), "optional operator* called on a disengaged value");
    return this->__get();
  }

  _LIBCUDACXX_INLINE_VISIBILITY constexpr value_type& operator*() & noexcept
  {
    _LIBCUDACXX_ASSERT(this->has_value(), "optional operator* called on a disengaged value");
    return this->__get();
  }

  _LIBCUDACXX_INLINE_VISIBILITY constexpr value_type&& operator*() && noexcept
  {
    _LIBCUDACXX_ASSERT(this->has_value(), "optional operator* called on a disengaged value");
    return _CUDA_VSTD::move(this->__get());
  }

  _LIBCUDACXX_INLINE_VISIBILITY constexpr const value_type&& operator*() const&& noexcept
  {
    _LIBCUDACXX_ASSERT(this->has_value(), "optional operator* called on a disengaged value");
    return _CUDA_VSTD::move(this->__get());
  }

  _LIBCUDACXX_INLINE_VISIBILITY constexpr explicit operator bool() const noexcept
  {
    return has_value();
  }

  using __base::__get;
  using __base::has_value;

  _LIBCUDACXX_INLINE_VISIBILITY _LIBCUDACXX_AVAILABILITY_THROW_BAD_OPTIONAL_ACCESS constexpr value_type const&
  value() const&
  {
    if (!this->has_value())
    {
      __throw_bad_optional_access();
    }
    return this->__get();
  }

  _LIBCUDACXX_INLINE_VISIBILITY _LIBCUDACXX_AVAILABILITY_THROW_BAD_OPTIONAL_ACCESS constexpr value_type& value() &
  {
    if (!this->has_value())
    {
      __throw_bad_optional_access();
    }
    return this->__get();
  }

  _LIBCUDACXX_INLINE_VISIBILITY _LIBCUDACXX_AVAILABILITY_THROW_BAD_OPTIONAL_ACCESS constexpr value_type&& value() &&
  {
    if (!this->has_value())
    {
      __throw_bad_optional_access();
    }
    return _CUDA_VSTD::move(this->__get());
  }

  _LIBCUDACXX_INLINE_VISIBILITY _LIBCUDACXX_AVAILABILITY_THROW_BAD_OPTIONAL_ACCESS constexpr value_type const&&
  value() const&&
  {
    if (!this->has_value())
    {
      __throw_bad_optional_access();
    }
    return _CUDA_VSTD::move(this->__get());
  }

  template <class _Up>
  _LIBCUDACXX_INLINE_VISIBILITY constexpr value_type value_or(_Up&& __v) const&
  {
    static_assert(_LIBCUDACXX_TRAIT(is_copy_constructible, value_type),
                  "optional<T>::value_or: T must be copy constructible");
    static_assert(_LIBCUDACXX_TRAIT(is_convertible, _Up, value_type),
                  "optional<T>::value_or: U must be convertible to T");
    return this->has_value() ? this->__get() : static_cast<value_type>(_CUDA_VSTD::forward<_Up>(__v));
  }

  template <class _Up>
  _LIBCUDACXX_INLINE_VISIBILITY constexpr value_type value_or(_Up&& __v) &&
  {
    static_assert(_LIBCUDACXX_TRAIT(is_move_constructible, value_type),
                  "optional<T>::value_or: T must be move constructible");
    static_assert(_LIBCUDACXX_TRAIT(is_convertible, _Up, value_type),
                  "optional<T>::value_or: U must be convertible to T");
    return this->has_value() ? _CUDA_VSTD::move(this->__get()) : static_cast<value_type>(_CUDA_VSTD::forward<_Up>(__v));
  }

  template <class _Func>
  _LIBCUDACXX_INLINE_VISIBILITY _LIBCUDACXX_AVAILABILITY_THROW_BAD_OPTIONAL_ACCESS constexpr auto and_then(_Func&& __f) &
  {
    using _Up = invoke_result_t<_Func, value_type&>;
    static_assert(__is_std_optional<remove_cvref_t<_Up>>::value,
                  "Result of f(value()) must be a specialization of std::optional");
    if (this->__engaged_)
    {
      return _CUDA_VSTD::invoke(_CUDA_VSTD::forward<_Func>(__f), this->__get());
    }
    return remove_cvref_t<_Up>();
  }

  template <class _Func>
  _LIBCUDACXX_INLINE_VISIBILITY _LIBCUDACXX_AVAILABILITY_THROW_BAD_OPTIONAL_ACCESS constexpr auto
  and_then(_Func&& __f) const&
  {
    using _Up = invoke_result_t<_Func, const value_type&>;
    static_assert(__is_std_optional<remove_cvref_t<_Up>>::value,
                  "Result of f(value()) must be a specialization of std::optional");
    if (this->__engaged_)
    {
      return _CUDA_VSTD::invoke(_CUDA_VSTD::forward<_Func>(__f), this->__get());
    }
    return remove_cvref_t<_Up>();
  }

  template <class _Func>
  _LIBCUDACXX_INLINE_VISIBILITY _LIBCUDACXX_AVAILABILITY_THROW_BAD_OPTIONAL_ACCESS constexpr auto
  and_then(_Func&& __f) &&
  {
    using _Up = invoke_result_t<_Func, value_type&&>;
    static_assert(__is_std_optional<remove_cvref_t<_Up>>::value,
                  "Result of f(std::move(value())) must be a specialization of std::optional");
    if (this->__engaged_)
    {
      return _CUDA_VSTD::invoke(_CUDA_VSTD::forward<_Func>(__f), _CUDA_VSTD::move(this->__get()));
    }
    return remove_cvref_t<_Up>();
  }

  template <class _Func>
  _LIBCUDACXX_INLINE_VISIBILITY _LIBCUDACXX_AVAILABILITY_THROW_BAD_OPTIONAL_ACCESS constexpr auto
  and_then(_Func&& __f) const&&
  {
    using _Up = invoke_result_t<_Func, const value_type&&>;
    static_assert(__is_std_optional<remove_cvref_t<_Up>>::value,
                  "Result of f(std::move(value())) must be a specialization of std::optional");
    if (this->__engaged_)
    {
      return _CUDA_VSTD::invoke(_CUDA_VSTD::forward<_Func>(__f), _CUDA_VSTD::move(this->__get()));
    }
    return remove_cvref_t<_Up>();
  }

  template <class _Func>
  _LIBCUDACXX_INLINE_VISIBILITY _LIBCUDACXX_AVAILABILITY_THROW_BAD_OPTIONAL_ACCESS constexpr auto
  transform(_Func&& __f) &
  {
    using _Up = remove_cv_t<invoke_result_t<_Func, value_type&>>;
    static_assert(!_LIBCUDACXX_TRAIT(is_array, _Up), "Result of f(value()) should not be an Array");
    static_assert(!_LIBCUDACXX_TRAIT(is_same, _Up, in_place_t), "Result of f(value()) should not be std::in_place_t");
    static_assert(!_LIBCUDACXX_TRAIT(is_same, _Up, nullopt_t), "Result of f(value()) should not be std::nullopt_t");
    static_assert(_LIBCUDACXX_TRAIT(is_object, _Up), "Result of f(value()) should be an object type");
    if (this->__engaged_)
    {
      return optional<_Up>(__optional_construct_from_invoke_tag{}, _CUDA_VSTD::forward<_Func>(__f), this->__get());
    }
    return optional<_Up>();
  }

  template <class _Func>
  _LIBCUDACXX_INLINE_VISIBILITY _LIBCUDACXX_AVAILABILITY_THROW_BAD_OPTIONAL_ACCESS constexpr auto
  transform(_Func&& __f) const&
  {
    using _Up = remove_cv_t<invoke_result_t<_Func, const value_type&>>;
    static_assert(!_LIBCUDACXX_TRAIT(is_array, _Up), "Result of f(value()) should not be an Array");
    static_assert(!_LIBCUDACXX_TRAIT(is_same, _Up, in_place_t), "Result of f(value()) should not be std::in_place_t");
    static_assert(!_LIBCUDACXX_TRAIT(is_same, _Up, nullopt_t), "Result of f(value()) should not be std::nullopt_t");
    static_assert(_LIBCUDACXX_TRAIT(is_object, _Up), "Result of f(value()) should be an object type");
    if (this->__engaged_)
    {
      return optional<_Up>(__optional_construct_from_invoke_tag{}, _CUDA_VSTD::forward<_Func>(__f), this->__get());
    }
    return optional<_Up>();
  }

  template <class _Func>
  _LIBCUDACXX_INLINE_VISIBILITY _LIBCUDACXX_AVAILABILITY_THROW_BAD_OPTIONAL_ACCESS constexpr auto
  transform(_Func&& __f) &&
  {
    using _Up = remove_cv_t<invoke_result_t<_Func, value_type&&>>;
    static_assert(!_LIBCUDACXX_TRAIT(is_array, _Up), "Result of f(std::move(value())) should not be an Array");
    static_assert(!_LIBCUDACXX_TRAIT(is_same, _Up, in_place_t),
                  "Result of f(std::move(value())) should not be std::in_place_t");
    static_assert(!_LIBCUDACXX_TRAIT(is_same, _Up, nullopt_t),
                  "Result of f(std::move(value())) should not be std::nullopt_t");
    static_assert(_LIBCUDACXX_TRAIT(is_object, _Up), "Result of f(std::move(value())) should be an object type");
    if (this->__engaged_)
    {
      return optional<_Up>(
        __optional_construct_from_invoke_tag{}, _CUDA_VSTD::forward<_Func>(__f), _CUDA_VSTD::move(this->__get()));
    }
    return optional<_Up>();
  }

  template <class _Func>
  _LIBCUDACXX_INLINE_VISIBILITY _LIBCUDACXX_AVAILABILITY_THROW_BAD_OPTIONAL_ACCESS constexpr auto
  transform(_Func&& __f) const&&
  {
    using _Up = remove_cvref_t<invoke_result_t<_Func, const value_type&&>>;
    static_assert(!_LIBCUDACXX_TRAIT(is_array, _Up), "Result of f(std::move(value())) should not be an Array");
    static_assert(!_LIBCUDACXX_TRAIT(is_same, _Up, in_place_t),
                  "Result of f(std::move(value())) should not be std::in_place_t");
    static_assert(!_LIBCUDACXX_TRAIT(is_same, _Up, nullopt_t),
                  "Result of f(std::move(value())) should not be std::nullopt_t");
    static_assert(_LIBCUDACXX_TRAIT(is_object, _Up), "Result of f(std::move(value())) should be an object type");
    if (this->__engaged_)
    {
      return optional<_Up>(
        __optional_construct_from_invoke_tag{}, _CUDA_VSTD::forward<_Func>(__f), _CUDA_VSTD::move(this->__get()));
    }
    return optional<_Up>();
  }

  _LIBCUDACXX_TEMPLATE(class _Func, class _Tp2 = _Tp)
  _LIBCUDACXX_REQUIRES(invocable<_Func> _LIBCUDACXX_AND _LIBCUDACXX_TRAIT(is_copy_constructible, _Tp2))
  _LIBCUDACXX_INLINE_VISIBILITY constexpr optional or_else(_Func&& __f) const&
  {
    static_assert(_LIBCUDACXX_TRAIT(is_same, remove_cvref_t<invoke_result_t<_Func>>, optional),
                  "Result of f() should be the same type as this optional");
    if (this->__engaged_)
    {
      return *this;
    }
    return _CUDA_VSTD::forward<_Func>(__f)();
  }

  _LIBCUDACXX_TEMPLATE(class _Func, class _Tp2 = _Tp)
  _LIBCUDACXX_REQUIRES(invocable<_Func> _LIBCUDACXX_AND _LIBCUDACXX_TRAIT(is_move_constructible, _Tp2))
  _LIBCUDACXX_INLINE_VISIBILITY constexpr optional or_else(_Func&& __f) &&
  {
    static_assert(_LIBCUDACXX_TRAIT(is_same, remove_cvref_t<invoke_result_t<_Func>>, optional),
                  "Result of f() should be the same type as this optional");
    if (this->__engaged_)
    {
      return _CUDA_VSTD::move(*this);
    }
    return _CUDA_VSTD::forward<_Func>(__f)();
  }

  using __base::reset;
};

#  if _CCCL_STD_VER > 2014 && !defined(_LIBCUDACXX_HAS_NO_DEDUCTION_GUIDES)
template <class _Tp>
_CCCL_HOST_DEVICE optional(_Tp) -> optional<_Tp>;
#  endif

// Comparisons between optionals
template <class _Tp, class _Up>
_LIBCUDACXX_INLINE_VISIBILITY constexpr __enable_if_t<
  _LIBCUDACXX_TRAIT(is_convertible, decltype(declval<const _Tp&>() == declval<const _Up&>()), bool),
  bool>
operator==(const optional<_Tp>& __x, const optional<_Up>& __y)
{
  if (static_cast<bool>(__x) != static_cast<bool>(__y))
  {
    return false;
  }
  if (!static_cast<bool>(__x))
  {
    return true;
  }
  return *__x == *__y;
}

template <class _Tp, class _Up>
_LIBCUDACXX_INLINE_VISIBILITY constexpr __enable_if_t<
  _LIBCUDACXX_TRAIT(is_convertible, decltype(declval<const _Tp&>() != declval<const _Up&>()), bool),
  bool>
operator!=(const optional<_Tp>& __x, const optional<_Up>& __y)
{
  if (static_cast<bool>(__x) != static_cast<bool>(__y))
  {
    return true;
  }
  if (!static_cast<bool>(__x))
  {
    return false;
  }
  return *__x != *__y;
}

template <class _Tp, class _Up>
_LIBCUDACXX_INLINE_VISIBILITY constexpr __enable_if_t<
  _LIBCUDACXX_TRAIT(is_convertible, decltype(declval<const _Tp&>() < declval<const _Up&>()), bool),
  bool>
operator<(const optional<_Tp>& __x, const optional<_Up>& __y)
{
  if (!static_cast<bool>(__y))
  {
    return false;
  }
  if (!static_cast<bool>(__x))
  {
    return true;
  }
  return *__x < *__y;
}

template <class _Tp, class _Up>
_LIBCUDACXX_INLINE_VISIBILITY constexpr __enable_if_t<
  _LIBCUDACXX_TRAIT(is_convertible, decltype(declval<const _Tp&>() > declval<const _Up&>()), bool),
  bool>
operator>(const optional<_Tp>& __x, const optional<_Up>& __y)
{
  if (!static_cast<bool>(__x))
  {
    return false;
  }
  if (!static_cast<bool>(__y))
  {
    return true;
  }
  return *__x > *__y;
}

template <class _Tp, class _Up>
_LIBCUDACXX_INLINE_VISIBILITY constexpr __enable_if_t<
  _LIBCUDACXX_TRAIT(is_convertible, decltype(declval<const _Tp&>() <= declval<const _Up&>()), bool),
  bool>
operator<=(const optional<_Tp>& __x, const optional<_Up>& __y)
{
  if (!static_cast<bool>(__x))
  {
    return true;
  }
  if (!static_cast<bool>(__y))
  {
    return false;
  }
  return *__x <= *__y;
}

template <class _Tp, class _Up>
_LIBCUDACXX_INLINE_VISIBILITY constexpr __enable_if_t<
  _LIBCUDACXX_TRAIT(is_convertible, decltype(declval<const _Tp&>() >= declval<const _Up&>()), bool),
  bool>
operator>=(const optional<_Tp>& __x, const optional<_Up>& __y)
{
  if (!static_cast<bool>(__y))
  {
    return true;
  }
  if (!static_cast<bool>(__x))
  {
    return false;
  }
  return *__x >= *__y;
}

// Comparisons with nullopt
template <class _Tp>
_LIBCUDACXX_INLINE_VISIBILITY constexpr bool operator==(const optional<_Tp>& __x, nullopt_t) noexcept
{
  return !static_cast<bool>(__x);
}

template <class _Tp>
_LIBCUDACXX_INLINE_VISIBILITY constexpr bool operator==(nullopt_t, const optional<_Tp>& __x) noexcept
{
  return !static_cast<bool>(__x);
}

template <class _Tp>
_LIBCUDACXX_INLINE_VISIBILITY constexpr bool operator!=(const optional<_Tp>& __x, nullopt_t) noexcept
{
  return static_cast<bool>(__x);
}

template <class _Tp>
_LIBCUDACXX_INLINE_VISIBILITY constexpr bool operator!=(nullopt_t, const optional<_Tp>& __x) noexcept
{
  return static_cast<bool>(__x);
}

template <class _Tp>
_LIBCUDACXX_INLINE_VISIBILITY constexpr bool operator<(const optional<_Tp>&, nullopt_t) noexcept
{
  return false;
}

template <class _Tp>
_LIBCUDACXX_INLINE_VISIBILITY constexpr bool operator<(nullopt_t, const optional<_Tp>& __x) noexcept
{
  return static_cast<bool>(__x);
}

template <class _Tp>
_LIBCUDACXX_INLINE_VISIBILITY constexpr bool operator<=(const optional<_Tp>& __x, nullopt_t) noexcept
{
  return !static_cast<bool>(__x);
}

template <class _Tp>
_LIBCUDACXX_INLINE_VISIBILITY constexpr bool operator<=(nullopt_t, const optional<_Tp>&) noexcept
{
  return true;
}

template <class _Tp>
_LIBCUDACXX_INLINE_VISIBILITY constexpr bool operator>(const optional<_Tp>& __x, nullopt_t) noexcept
{
  return static_cast<bool>(__x);
}

template <class _Tp>
_LIBCUDACXX_INLINE_VISIBILITY constexpr bool operator>(nullopt_t, const optional<_Tp>&) noexcept
{
  return false;
}

template <class _Tp>
_LIBCUDACXX_INLINE_VISIBILITY constexpr bool operator>=(const optional<_Tp>&, nullopt_t) noexcept
{
  return true;
}

template <class _Tp>
_LIBCUDACXX_INLINE_VISIBILITY constexpr bool operator>=(nullopt_t, const optional<_Tp>& __x) noexcept
{
  return !static_cast<bool>(__x);
}

// Comparisons with T
template <class _Tp, class _Up>
_LIBCUDACXX_INLINE_VISIBILITY constexpr __enable_if_t<
  _LIBCUDACXX_TRAIT(is_convertible, decltype(declval<const _Tp&>() == declval<const _Up&>()), bool),
  bool>
operator==(const optional<_Tp>& __x, const _Up& __v)
{
  return static_cast<bool>(__x) ? *__x == __v : false;
}

template <class _Tp, class _Up>
_LIBCUDACXX_INLINE_VISIBILITY constexpr __enable_if_t<
  _LIBCUDACXX_TRAIT(is_convertible, decltype(declval<const _Tp&>() == declval<const _Up&>()), bool),
  bool>
operator==(const _Tp& __v, const optional<_Up>& __x)
{
  return static_cast<bool>(__x) ? __v == *__x : false;
}

template <class _Tp, class _Up>
_LIBCUDACXX_INLINE_VISIBILITY constexpr __enable_if_t<
  _LIBCUDACXX_TRAIT(is_convertible, decltype(declval<const _Tp&>() != declval<const _Up&>()), bool),
  bool>
operator!=(const optional<_Tp>& __x, const _Up& __v)
{
  return static_cast<bool>(__x) ? *__x != __v : true;
}

template <class _Tp, class _Up>
_LIBCUDACXX_INLINE_VISIBILITY constexpr __enable_if_t<
  _LIBCUDACXX_TRAIT(is_convertible, decltype(declval<const _Tp&>() != declval<const _Up&>()), bool),
  bool>
operator!=(const _Tp& __v, const optional<_Up>& __x)
{
  return static_cast<bool>(__x) ? __v != *__x : true;
}

template <class _Tp, class _Up>
_LIBCUDACXX_INLINE_VISIBILITY constexpr __enable_if_t<
  _LIBCUDACXX_TRAIT(is_convertible, decltype(declval<const _Tp&>() < declval<const _Up&>()), bool),
  bool>
operator<(const optional<_Tp>& __x, const _Up& __v)
{
  return static_cast<bool>(__x) ? *__x < __v : true;
}

template <class _Tp, class _Up>
_LIBCUDACXX_INLINE_VISIBILITY constexpr __enable_if_t<
  _LIBCUDACXX_TRAIT(is_convertible, decltype(declval<const _Tp&>() < declval<const _Up&>()), bool),
  bool>
operator<(const _Tp& __v, const optional<_Up>& __x)
{
  return static_cast<bool>(__x) ? __v < *__x : false;
}

template <class _Tp, class _Up>
_LIBCUDACXX_INLINE_VISIBILITY constexpr __enable_if_t<
  _LIBCUDACXX_TRAIT(is_convertible, decltype(declval<const _Tp&>() <= declval<const _Up&>()), bool),
  bool>
operator<=(const optional<_Tp>& __x, const _Up& __v)
{
  return static_cast<bool>(__x) ? *__x <= __v : true;
}

template <class _Tp, class _Up>
_LIBCUDACXX_INLINE_VISIBILITY constexpr __enable_if_t<
  _LIBCUDACXX_TRAIT(is_convertible, decltype(declval<const _Tp&>() <= declval<const _Up&>()), bool),
  bool>
operator<=(const _Tp& __v, const optional<_Up>& __x)
{
  return static_cast<bool>(__x) ? __v <= *__x : false;
}

template <class _Tp, class _Up>
_LIBCUDACXX_INLINE_VISIBILITY constexpr __enable_if_t<
  _LIBCUDACXX_TRAIT(is_convertible, decltype(declval<const _Tp&>() > declval<const _Up&>()), bool),
  bool>
operator>(const optional<_Tp>& __x, const _Up& __v)
{
  return static_cast<bool>(__x) ? *__x > __v : false;
}

template <class _Tp, class _Up>
_LIBCUDACXX_INLINE_VISIBILITY constexpr __enable_if_t<
  _LIBCUDACXX_TRAIT(is_convertible, decltype(declval<const _Tp&>() > declval<const _Up&>()), bool),
  bool>
operator>(const _Tp& __v, const optional<_Up>& __x)
{
  return static_cast<bool>(__x) ? __v > *__x : true;
}

template <class _Tp, class _Up>
_LIBCUDACXX_INLINE_VISIBILITY constexpr __enable_if_t<
  _LIBCUDACXX_TRAIT(is_convertible, decltype(declval<const _Tp&>() >= declval<const _Up&>()), bool),
  bool>
operator>=(const optional<_Tp>& __x, const _Up& __v)
{
  return static_cast<bool>(__x) ? *__x >= __v : false;
}

template <class _Tp, class _Up>
_LIBCUDACXX_INLINE_VISIBILITY constexpr __enable_if_t<
  _LIBCUDACXX_TRAIT(is_convertible, decltype(declval<const _Tp&>() >= declval<const _Up&>()), bool),
  bool>
operator>=(const _Tp& __v, const optional<_Up>& __x)
{
  return static_cast<bool>(__x) ? __v >= *__x : true;
}

template <class _Tp>
inline _LIBCUDACXX_INLINE_VISIBILITY constexpr __enable_if_t<
  _LIBCUDACXX_TRAIT(is_move_constructible, _Tp) && _LIBCUDACXX_TRAIT(is_swappable, _Tp),
  void>
swap(optional<_Tp>& __x, optional<_Tp>& __y) noexcept(noexcept(__x.swap(__y)))
{
  __x.swap(__y);
}

template <class _Tp>
_LIBCUDACXX_INLINE_VISIBILITY constexpr optional<decay_t<_Tp>> make_optional(_Tp&& __v)
{
  return optional<decay_t<_Tp>>(_CUDA_VSTD::forward<_Tp>(__v));
}

template <class _Tp, class... _Args>
_LIBCUDACXX_INLINE_VISIBILITY constexpr optional<_Tp> make_optional(_Args&&... __args)
{
  return optional<_Tp>(in_place, _CUDA_VSTD::forward<_Args>(__args)...);
}

template <class _Tp, class _Up, class... _Args>
_LIBCUDACXX_INLINE_VISIBILITY constexpr optional<_Tp> make_optional(initializer_list<_Up> __il, _Args&&... __args)
{
  return optional<_Tp>(in_place, __il, _CUDA_VSTD::forward<_Args>(__args)...);
}

#  ifndef __cuda_std__
template <class _Tp>
struct _LIBCUDACXX_TEMPLATE_VIS hash<__enable_hash_helper<optional<_Tp>, remove_const_t<_Tp>>>
{
#    if _CCCL_STD_VER <= 2017 || defined(_LIBCUDACXX_ENABLE_CXX20_REMOVED_BINDER_TYPEDEFS)
  _LIBCUDACXX_DEPRECATED_IN_CXX17 typedef optional<_Tp> argument_type;
  _LIBCUDACXX_DEPRECATED_IN_CXX17 typedef size_t result_type;
#    endif

  _LIBCUDACXX_INLINE_VISIBILITY size_t operator()(const optional<_Tp>& __opt) const
  {
    return static_cast<bool>(__opt) ? hash<remove_const_t<_Tp>>()(*__opt) : 0;
  }
};
#  endif // __cuda_std__

_LIBCUDACXX_END_NAMESPACE_STD

#endif // _CCCL_STD_VER > 2011

#include <cuda/std/detail/libcxx/include/__pragma_pop>

#endif // _LIBCUDACXX_OPTIONAL<|MERGE_RESOLUTION|>--- conflicted
+++ resolved
@@ -268,15 +268,10 @@
   };
   bool __engaged_;
 
-<<<<<<< HEAD
+  _CCCL_EXEC_CHECK_DISABLE
   _LIBCUDACXX_INLINE_VISIBILITY _CCCL_CONSTEXPR_CXX20 ~__optional_destruct_base()
   {
     if (__engaged_)
-=======
-    _CCCL_EXEC_CHECK_DISABLE
-    _LIBCUDACXX_INLINE_VISIBILITY
-    _CCCL_CONSTEXPR_CXX20 ~__optional_destruct_base()
->>>>>>> dd6f1240
     {
       __val_.~value_type();
     }
