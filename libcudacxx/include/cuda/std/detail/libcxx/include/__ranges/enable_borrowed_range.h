// -*- C++ -*-
//===----------------------------------------------------------------------===//
//
// Part of the LLVM Project, under the Apache License v2.0 with LLVM Exceptions.
// See https://llvm.org/LICENSE.txt for license information.
// SPDX-License-Identifier: Apache-2.0 WITH LLVM-exception
// SPDX-FileCopyrightText: Copyright (c) 2023 NVIDIA CORPORATION & AFFILIATES.
//
//===----------------------------------------------------------------------===//

#ifndef _LIBCUDACXX___RANGES_ENABLE_BORROWED_RANGE_H
#define _LIBCUDACXX___RANGES_ENABLE_BORROWED_RANGE_H

// These customization variables are used in <span> and <string_view>. The
// separate header is used to avoid including the entire <ranges> header in
// <span> and <string_view>.

<<<<<<< HEAD
#ifndef __cuda_std__
#  include <__config>
#endif // __cuda_std__
=======
#include <cuda/std/detail/__config>
>>>>>>> baee3f50

#if defined(_CCCL_IMPLICIT_SYSTEM_HEADER_GCC)
#  pragma GCC system_header
#elif defined(_CCCL_IMPLICIT_SYSTEM_HEADER_CLANG)
#  pragma clang system_header
#elif defined(_CCCL_IMPLICIT_SYSTEM_HEADER_MSVC)
#  pragma system_header
#endif // no system header

#if _CCCL_STD_VER > 2014

_LIBCUDACXX_BEGIN_NAMESPACE_RANGES

// [range.range], ranges

template <class>
_LIBCUDACXX_INLINE_VAR constexpr bool enable_borrowed_range = false;

_LIBCUDACXX_END_NAMESPACE_RANGES

#endif // _CCCL_STD_VER > 2014

#endif // _LIBCUDACXX___RANGES_ENABLE_BORROWED_RANGE_H<|MERGE_RESOLUTION|>--- conflicted
+++ resolved
@@ -15,13 +15,7 @@
 // separate header is used to avoid including the entire <ranges> header in
 // <span> and <string_view>.
 
-<<<<<<< HEAD
-#ifndef __cuda_std__
-#  include <__config>
-#endif // __cuda_std__
-=======
 #include <cuda/std/detail/__config>
->>>>>>> baee3f50
 
 #if defined(_CCCL_IMPLICIT_SYSTEM_HEADER_GCC)
 #  pragma GCC system_header
