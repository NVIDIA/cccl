//===----------------------------------------------------------------------===//
//
// Copyright (c) Facebook, Inc. and its affiliates.
// Copyright (c) 2022 NVIDIA CORPORATION & AFFILIATES. All rights reserved.
//
// Part of libcu++, the C++ Standard Library for your entire system,
// under the Apache License v2.0 with LLVM Exceptions.
// See https://llvm.org/LICENSE.txt for license information.
// SPDX-License-Identifier: Apache-2.0 WITH LLVM-exception
// SPDX-FileCopyrightText: Copyright (c) 2023 NVIDIA CORPORATION & AFFILIATES.
//
//===----------------------------------------------------------------------===//

#ifndef _CUDA___CONCEPTS
#define _CUDA___CONCEPTS

<<<<<<< HEAD
#ifndef __cuda_std__
#  include <__config>
#endif //__cuda_std__
=======
#include <cuda/std/detail/__config>
>>>>>>> baee3f50

#if defined(_CCCL_IMPLICIT_SYSTEM_HEADER_GCC)
#  pragma GCC system_header
#elif defined(_CCCL_IMPLICIT_SYSTEM_HEADER_CLANG)
#  pragma clang system_header
#elif defined(_CCCL_IMPLICIT_SYSTEM_HEADER_MSVC)
#  pragma system_header
#endif // no system header

#if _CCCL_STD_VER > 2011

#  define _LIBCUDACXX_PP_CAT_(_Xp, ...) _Xp##__VA_ARGS__
#  define _LIBCUDACXX_PP_CAT(_Xp, ...)  _LIBCUDACXX_PP_CAT_(_Xp, __VA_ARGS__)

#  define _LIBCUDACXX_PP_CAT2_(_Xp, ...) _Xp##__VA_ARGS__
#  define _LIBCUDACXX_PP_CAT2(_Xp, ...)  _LIBCUDACXX_PP_CAT2_(_Xp, __VA_ARGS__)

#  define _LIBCUDACXX_PP_CAT3_(_Xp, ...) _Xp##__VA_ARGS__
#  define _LIBCUDACXX_PP_CAT3(_Xp, ...)  _LIBCUDACXX_PP_CAT3_(_Xp, __VA_ARGS__)

#  define _LIBCUDACXX_PP_CAT4_(_Xp, ...) _Xp##__VA_ARGS__
#  define _LIBCUDACXX_PP_CAT4(_Xp, ...)  _LIBCUDACXX_PP_CAT4_(_Xp, __VA_ARGS__)

#  define _LIBCUDACXX_PP_EVAL_(_Xp, _ARGS) _Xp _ARGS
#  define _LIBCUDACXX_PP_EVAL(_Xp, ...)    _LIBCUDACXX_PP_EVAL_(_Xp, (__VA_ARGS__))

#  define _LIBCUDACXX_PP_EVAL2_(_Xp, _ARGS) _Xp _ARGS
#  define _LIBCUDACXX_PP_EVAL2(_Xp, ...)    _LIBCUDACXX_PP_EVAL2_(_Xp, (__VA_ARGS__))

#  define _LIBCUDACXX_PP_EXPAND(...) __VA_ARGS__
#  define _LIBCUDACXX_PP_EAT(...)

#  define _LIBCUDACXX_PP_CHECK(...)              _LIBCUDACXX_PP_EXPAND(_LIBCUDACXX_PP_CHECK_N(__VA_ARGS__, 0, ))
#  define _LIBCUDACXX_PP_CHECK_N(_Xp, _Num, ...) _Num
#  define _LIBCUDACXX_PP_PROBE(_Xp)              _Xp, 1,
#  define _LIBCUDACXX_PP_PROBE_N(_Xp, _Num)      _Xp, _Num,

#  define _LIBCUDACXX_PP_IS_PAREN(_Xp)       _LIBCUDACXX_PP_CHECK(_LIBCUDACXX_PP_IS_PAREN_PROBE _Xp)
#  define _LIBCUDACXX_PP_IS_PAREN_PROBE(...) _LIBCUDACXX_PP_PROBE(~)

// The final _LIBCUDACXX_PP_EXPAND here is to avoid
// https://stackoverflow.com/questions/5134523/msvc-doesnt-expand-va-args-correctly
#  define _LIBCUDACXX_PP_COUNT(...)              \
    _LIBCUDACXX_PP_EXPAND(_LIBCUDACXX_PP_COUNT_( \
      __VA_ARGS__,                               \
      50,                                        \
      49,                                        \
      48,                                        \
      47,                                        \
      46,                                        \
      45,                                        \
      44,                                        \
      43,                                        \
      42,                                        \
      41,                                        \
      40,                                        \
      39,                                        \
      38,                                        \
      37,                                        \
      36,                                        \
      35,                                        \
      34,                                        \
      33,                                        \
      32,                                        \
      31,                                        \
      30,                                        \
      29,                                        \
      28,                                        \
      27,                                        \
      26,                                        \
      25,                                        \
      24,                                        \
      23,                                        \
      22,                                        \
      21,                                        \
      20,                                        \
      19,                                        \
      18,                                        \
      17,                                        \
      16,                                        \
      15,                                        \
      14,                                        \
      13,                                        \
      12,                                        \
      11,                                        \
      10,                                        \
      9,                                         \
      8,                                         \
      7,                                         \
      6,                                         \
      5,                                         \
      4,                                         \
      3,                                         \
      2,                                         \
      1, ))                                      \
    /**/
#  define _LIBCUDACXX_PP_COUNT_( \
    _01,                         \
    _02,                         \
    _03,                         \
    _04,                         \
    _05,                         \
    _06,                         \
    _07,                         \
    _08,                         \
    _09,                         \
    _10,                         \
    _11,                         \
    _12,                         \
    _13,                         \
    _14,                         \
    _15,                         \
    _16,                         \
    _17,                         \
    _18,                         \
    _19,                         \
    _20,                         \
    _21,                         \
    _22,                         \
    _23,                         \
    _24,                         \
    _25,                         \
    _26,                         \
    _27,                         \
    _28,                         \
    _29,                         \
    _30,                         \
    _31,                         \
    _32,                         \
    _33,                         \
    _34,                         \
    _35,                         \
    _36,                         \
    _37,                         \
    _38,                         \
    _39,                         \
    _40,                         \
    _41,                         \
    _42,                         \
    _43,                         \
    _44,                         \
    _45,                         \
    _46,                         \
    _47,                         \
    _48,                         \
    _49,                         \
    _50,                         \
    _Np,                         \
    ...)                         \
    _Np /**/

#  define _LIBCUDACXX_PP_IIF(_BIT)         _LIBCUDACXX_PP_CAT_(_LIBCUDACXX_PP_IIF_, _BIT)
#  define _LIBCUDACXX_PP_IIF_0(_TRUE, ...) __VA_ARGS__
#  define _LIBCUDACXX_PP_IIF_1(_TRUE, ...) _TRUE

#  define _LIBCUDACXX_PP_LPAREN (

#  define _LIBCUDACXX_PP_NOT(_BIT) _LIBCUDACXX_PP_CAT_(_LIBCUDACXX_PP_NOT_, _BIT)
#  define _LIBCUDACXX_PP_NOT_0     1
#  define _LIBCUDACXX_PP_NOT_1     0

#  define _LIBCUDACXX_PP_EMPTY()
#  define _LIBCUDACXX_PP_COMMA()        ,
#  define _LIBCUDACXX_PP_LBRACE()       {
#  define _LIBCUDACXX_PP_RBRACE()       }
#  define _LIBCUDACXX_PP_COMMA_IIF(_Xp) _LIBCUDACXX_PP_IIF(_Xp)(_LIBCUDACXX_PP_EMPTY, _LIBCUDACXX_PP_COMMA)() /**/

#  define _LIBCUDACXX_PP_FOR_EACH(_Mp, ...) \
    _LIBCUDACXX_PP_FOR_EACH_N(_LIBCUDACXX_PP_COUNT(__VA_ARGS__), _Mp, __VA_ARGS__)
#  define _LIBCUDACXX_PP_FOR_EACH_N(_Np, _Mp, ...)               _LIBCUDACXX_PP_CAT2(_LIBCUDACXX_PP_FOR_EACH_, _Np)(_Mp, __VA_ARGS__)
#  define _LIBCUDACXX_PP_FOR_EACH_1(_Mp, _1)                     _Mp(_1)
#  define _LIBCUDACXX_PP_FOR_EACH_2(_Mp, _1, _2)                 _Mp(_1) _Mp(_2)
#  define _LIBCUDACXX_PP_FOR_EACH_3(_Mp, _1, _2, _3)             _Mp(_1) _Mp(_2) _Mp(_3)
#  define _LIBCUDACXX_PP_FOR_EACH_4(_Mp, _1, _2, _3, _4)         _Mp(_1) _Mp(_2) _Mp(_3) _Mp(_4)
#  define _LIBCUDACXX_PP_FOR_EACH_5(_Mp, _1, _2, _3, _4, _5)     _Mp(_1) _Mp(_2) _Mp(_3) _Mp(_4) _Mp(_5)
#  define _LIBCUDACXX_PP_FOR_EACH_6(_Mp, _1, _2, _3, _4, _5, _6) _Mp(_1) _Mp(_2) _Mp(_3) _Mp(_4) _Mp(_5) _Mp(_6)
#  define _LIBCUDACXX_PP_FOR_EACH_7(_Mp, _1, _2, _3, _4, _5, _6, _7) \
    _Mp(_1) _Mp(_2) _Mp(_3) _Mp(_4) _Mp(_5) _Mp(_6) _Mp(_7)
#  define _LIBCUDACXX_PP_FOR_EACH_8(_Mp, _1, _2, _3, _4, _5, _6, _7, _8) \
    _Mp(_1) _Mp(_2) _Mp(_3) _Mp(_4) _Mp(_5) _Mp(_6) _Mp(_7) _Mp(_8)

#  define _LIBCUDACXX_PP_PROBE_EMPTY_PROBE__LIBCUDACXX_PP_PROBE_EMPTY _LIBCUDACXX_PP_PROBE(~)

#  define _LIBCUDACXX_PP_PROBE_EMPTY()
#  define _LIBCUDACXX_PP_IS_NOT_EMPTY(...)                                                             \
    _LIBCUDACXX_PP_EVAL(                                                                               \
      _LIBCUDACXX_PP_CHECK,                                                                            \
      _LIBCUDACXX_PP_CAT(_LIBCUDACXX_PP_PROBE_EMPTY_PROBE_, _LIBCUDACXX_PP_PROBE_EMPTY __VA_ARGS__())) \
    /**/

#  define _LIBCUDACXX_PP_TAIL(_, ...) __VA_ARGS__

#  define _LIBCUDACXX_CONCEPT_FRAGMENT_REQS_M0(_REQ) _LIBCUDACXX_CONCEPT_FRAGMENT_REQS_SELECT_(_REQ)(_REQ)
#  define _LIBCUDACXX_CONCEPT_FRAGMENT_REQS_M1(_REQ) _LIBCUDACXX_PP_EXPAND _REQ
#  define _LIBCUDACXX_CONCEPT_FRAGMENT_REQS_(...)                               \
    {                                                                           \
      _LIBCUDACXX_PP_FOR_EACH(_LIBCUDACXX_CONCEPT_FRAGMENT_REQS_M, __VA_ARGS__) \
    }
#  define _LIBCUDACXX_CONCEPT_FRAGMENT_REQS_SELECT_(_REQ)                                              \
    _LIBCUDACXX_PP_CAT3(                                                                               \
      _LIBCUDACXX_CONCEPT_FRAGMENT_REQS_SELECT_,                                                       \
      _LIBCUDACXX_PP_EVAL(_LIBCUDACXX_PP_CHECK,                                                        \
                          _LIBCUDACXX_PP_CAT3(_LIBCUDACXX_CONCEPT_FRAGMENT_REQS_SELECT_PROBE_, _REQ))) \
    /**/
#  define _LIBCUDACXX_CONCEPT_FRAGMENT_REQS_SELECT_PROBE_requires _LIBCUDACXX_PP_PROBE_N(~, 1)
#  define _LIBCUDACXX_CONCEPT_FRAGMENT_REQS_SELECT_PROBE_noexcept _LIBCUDACXX_PP_PROBE_N(~, 2)
#  define _LIBCUDACXX_CONCEPT_FRAGMENT_REQS_SELECT_PROBE_typename _LIBCUDACXX_PP_PROBE_N(~, 3)

#  define _LIBCUDACXX_CONCEPT_FRAGMENT_REQS_SELECT_0 _LIBCUDACXX_PP_EXPAND
#  define _LIBCUDACXX_CONCEPT_FRAGMENT_REQS_SELECT_1 _LIBCUDACXX_CONCEPT_FRAGMENT_REQS_REQUIRES_OR_NOEXCEPT
#  define _LIBCUDACXX_CONCEPT_FRAGMENT_REQS_SELECT_2 _LIBCUDACXX_CONCEPT_FRAGMENT_REQS_REQUIRES_OR_NOEXCEPT
#  define _LIBCUDACXX_CONCEPT_FRAGMENT_REQS_SELECT_3 _LIBCUDACXX_CONCEPT_FRAGMENT_REQS_REQUIRES_OR_NOEXCEPT
#  define _LIBCUDACXX_CONCEPT_FRAGMENT_REQS_REQUIRES_OR_NOEXCEPT(_REQ) \
    _LIBCUDACXX_PP_CAT4(_LIBCUDACXX_CONCEPT_FRAGMENT_REQS_REQUIRES_, _REQ)
#  define _LIBCUDACXX_PP_EAT_TYPENAME_PROBE_typename _LIBCUDACXX_PP_PROBE(~)
#  define _LIBCUDACXX_PP_EAT_TYPENAME_SELECT_(_Xp, ...) \
    _LIBCUDACXX_PP_CAT3(                                \
      _LIBCUDACXX_PP_EAT_TYPENAME_SELECT_,              \
      _LIBCUDACXX_PP_EVAL(_LIBCUDACXX_PP_CHECK, _LIBCUDACXX_PP_CAT3(_LIBCUDACXX_PP_EAT_TYPENAME_PROBE_, _Xp)))
#  define _LIBCUDACXX_PP_EAT_TYPENAME_(...)                                  \
    _LIBCUDACXX_PP_EVAL2(_LIBCUDACXX_PP_EAT_TYPENAME_SELECT_, __VA_ARGS__, ) \
    (__VA_ARGS__)
#  define _LIBCUDACXX_PP_EAT_TYPENAME_SELECT_0(...) __VA_ARGS__
#  define _LIBCUDACXX_PP_EAT_TYPENAME_SELECT_1(...) _LIBCUDACXX_PP_CAT3(_LIBCUDACXX_PP_EAT_TYPENAME_, __VA_ARGS__)
#  define _LIBCUDACXX_PP_EAT_TYPENAME_typename

#  if (defined(__cpp_concepts) && _CCCL_STD_VER >= 2020) || defined(_LIBCUDACXX_DOXYGEN_INVOKED)

#    define _LIBCUDACXX_CONCEPT concept

#    define _LIBCUDACXX_CONCEPT_FRAGMENT(_NAME, ...) \
      concept _NAME = _LIBCUDACXX_PP_CAT(_LIBCUDACXX_CONCEPT_FRAGMENT_REQS_, __VA_ARGS__)
#    define _LIBCUDACXX_CONCEPT_FRAGMENT_REQS_requires(...) requires(__VA_ARGS__) _LIBCUDACXX_CONCEPT_FRAGMENT_REQS_
#    define _LIBCUDACXX_CONCEPT_FRAGMENT_REQS_M(_REQ)                                         \
      _LIBCUDACXX_PP_CAT2(_LIBCUDACXX_CONCEPT_FRAGMENT_REQS_M, _LIBCUDACXX_PP_IS_PAREN(_REQ)) \
      (_REQ);
#    define _LIBCUDACXX_CONCEPT_FRAGMENT_REQS_REQUIRES_requires(...) requires __VA_ARGS__
#    define _LIBCUDACXX_CONCEPT_FRAGMENT_REQS_REQUIRES_typename(...) typename _LIBCUDACXX_PP_EAT_TYPENAME_(__VA_ARGS__)
#    define _LIBCUDACXX_CONCEPT_FRAGMENT_REQS_REQUIRES_noexcept(...) \
      {                                                              \
        __VA_ARGS__                                                  \
      } noexcept

#    define _LIBCUDACXX_FRAGMENT(_NAME, ...) _NAME<__VA_ARGS__>

#  else

#    define _LIBCUDACXX_CONCEPT _LIBCUDACXX_INLINE_VAR constexpr bool

#    define _LIBCUDACXX_CONCEPT_FRAGMENT(_NAME, ...)                                            \
      _LIBCUDACXX_INLINE_VISIBILITY auto _NAME##_LIBCUDACXX_CONCEPT_FRAGMENT_impl_              \
          _LIBCUDACXX_CONCEPT_FRAGMENT_REQS_##__VA_ARGS__                                       \
        >                                                                                       \
      {}                                                                                        \
      template <typename... _As>                                                                \
      _LIBCUDACXX_INLINE_VISIBILITY char _NAME##_LIBCUDACXX_CONCEPT_FRAGMENT_(                  \
        _Concept::_Tag<_As...>*, decltype(&_NAME##_LIBCUDACXX_CONCEPT_FRAGMENT_impl_<_As...>)); \
      _LIBCUDACXX_INLINE_VISIBILITY char(&_NAME##_LIBCUDACXX_CONCEPT_FRAGMENT_(...))[2] /**/
#    if defined(_MSC_VER) && !defined(__clang__)
#      define _LIBCUDACXX_CONCEPT_FRAGMENT_TRUE(...) \
        _Concept::_Is_true<decltype(_LIBCUDACXX_PP_FOR_EACH(_LIBCUDACXX_CONCEPT_FRAGMENT_REQS_M, __VA_ARGS__) void())>()
#    else
#      define _LIBCUDACXX_CONCEPT_FRAGMENT_TRUE(...) \
        !(decltype(_LIBCUDACXX_PP_FOR_EACH(_LIBCUDACXX_CONCEPT_FRAGMENT_REQS_M, __VA_ARGS__) void(), false){})
#    endif
#    define _LIBCUDACXX_CONCEPT_FRAGMENT_REQS_requires(...) \
      (__VA_ARGS__)->_Concept::_Enable_if_t < _LIBCUDACXX_CONCEPT_FRAGMENT_REQS_2_
#    define _LIBCUDACXX_CONCEPT_FRAGMENT_REQS_2_(...) _LIBCUDACXX_CONCEPT_FRAGMENT_TRUE(__VA_ARGS__)
#    define _LIBCUDACXX_CONCEPT_FRAGMENT_REQS_M(_REQ)                                         \
      _LIBCUDACXX_PP_CAT2(_LIBCUDACXX_CONCEPT_FRAGMENT_REQS_M, _LIBCUDACXX_PP_IS_PAREN(_REQ)) \
      (_REQ),
#    define _LIBCUDACXX_CONCEPT_FRAGMENT_REQS_REQUIRES_requires(...) _Concept::_Requires<__VA_ARGS__>
#    define _LIBCUDACXX_CONCEPT_FRAGMENT_REQS_REQUIRES_typename(...) static_cast<_Concept::_Tag<__VA_ARGS__>*>(nullptr)
#    if defined(_CCCL_COMPILER_GCC)
// GCC can't mangle noexcept expressions, so just check that the
// expression is well-formed.
// https://gcc.gnu.org/bugzilla/show_bug.cgi?id=70790
#      define _LIBCUDACXX_CONCEPT_FRAGMENT_REQS_REQUIRES_noexcept(...) __VA_ARGS__
#    else
#      define _LIBCUDACXX_CONCEPT_FRAGMENT_REQS_REQUIRES_noexcept(...) _Concept::_Requires<noexcept(__VA_ARGS__)>
#    endif

#    define _LIBCUDACXX_FRAGMENT(_NAME, ...) \
      (1u == sizeof(_NAME##_LIBCUDACXX_CONCEPT_FRAGMENT_(static_cast<_Concept::_Tag<__VA_ARGS__>*>(nullptr), nullptr)))

#  endif

////////////////////////////////////////////////////////////////////////////////
// _LIBCUDACXX_TEMPLATE
// Usage:
//   _LIBCUDACXX_TEMPLATE(typename A, typename _Bp)
//     _LIBCUDACXX_REQUIRES( Concept1<A> _LIBCUDACXX_AND Concept2<_Bp>)
//   void foo(A a, _Bp b)
//   {}
#  if (defined(__cpp_concepts) && _CCCL_STD_VER >= 2020)
#    define _LIBCUDACXX_TEMPLATE(...) template <__VA_ARGS__>
#    define _LIBCUDACXX_REQUIRES(...) requires __VA_ARGS__
#    define _LIBCUDACXX_AND           &&
#    define _LIBCUDACXX_TRAILING_REQUIRES(...) \
      ->__VA_ARGS__                            \
        requires _LIBCUDACXX_PP_EXPAND
#  else
#    define _LIBCUDACXX_TEMPLATE(...) template <__VA_ARGS__
#    define _LIBCUDACXX_REQUIRES(...) \
      , bool _LIBCUDACXX_true_ = true, _Concept::_Enable_if_t < __VA_ARGS__ && _LIBCUDACXX_true_, int > = 0 > /**/
#    define _LIBCUDACXX_AND                         &&_LIBCUDACXX_true_, int > = 0, _Concept::_Enable_if_t <
#    define _LIBCUDACXX_TRAILING_REQUIRES_AUX_(...) , __VA_ARGS__ >
#    define _LIBCUDACXX_TRAILING_REQUIRES(...)      ->_Concept::_Requires_t < __VA_ARGS__ _LIBCUDACXX_TRAILING_REQUIRES_AUX_
#  endif

namespace _Concept
{
template <bool>
struct _Select
{};

template <>
struct _Select<true>
{
  template <class _Tp>
  using type = _Tp;
};

template <bool _Bp, class _Tp = void>
using _Enable_if_t = typename _Select<_Bp>::template type<_Tp>;

template <class _Tp, bool _Bp>
using _Requires_t = typename _Select<_Bp>::template type<_Tp>;

template <typename...>
struct _Tag;
template <class>
_LIBCUDACXX_INLINE_VISIBILITY inline constexpr bool _Is_true()
{
  return true;
}

#  if defined(_CCCL_COMPILER_CLANG) || defined(_CCCL_COMPILER_MSVC)
template <bool _Bp>
_LIBCUDACXX_INLINE_VISIBILITY _Concept::_Enable_if_t<_Bp> _Requires()
{}
#  else
template <bool _Bp, _Concept::_Enable_if_t<_Bp, int> = 0>
_LIBCUDACXX_INLINE_VAR constexpr int _Requires = 0;
#  endif
} // namespace _Concept

#endif // _CCCL_STD_VER > 2011

#endif //_CUDA___CONCEPTS<|MERGE_RESOLUTION|>--- conflicted
+++ resolved
@@ -14,13 +14,7 @@
 #ifndef _CUDA___CONCEPTS
 #define _CUDA___CONCEPTS
 
-<<<<<<< HEAD
-#ifndef __cuda_std__
-#  include <__config>
-#endif //__cuda_std__
-=======
 #include <cuda/std/detail/__config>
->>>>>>> baee3f50
 
 #if defined(_CCCL_IMPLICIT_SYSTEM_HEADER_GCC)
 #  pragma GCC system_header
