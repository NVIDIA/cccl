--- conflicted
+++ resolved
@@ -498,7 +498,6 @@
 */
 
 #ifndef __cuda_std__
-<<<<<<< HEAD
 #  include <__config>
 #endif // __cuda_std__
 
@@ -511,12 +510,7 @@
 #endif // no system header
 
 #ifdef __cuda_std__
-#ifndef _LIBCUDACXX_COMPILER_NVRTC
-=======
-#include <__config>
-#else
 #ifndef _CCCL_COMPILER_NVRTC
->>>>>>> 0e9d8343
 #include <errno.h>
 #endif // _CCCL_COMPILER_NVRTC
 #endif // __cuda_std__
