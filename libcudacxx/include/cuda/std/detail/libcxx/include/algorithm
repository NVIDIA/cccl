//===----------------------------------------------------------------------===//
//
// Part of libcu++, the C++ Standard Library for your entire system,
// under the Apache License v2.0 with LLVM Exceptions.
// See https://llvm.org/LICENSE.txt for license information.
// SPDX-License-Identifier: Apache-2.0 WITH LLVM-exception
// SPDX-FileCopyrightText: Copyright (c) 2024 NVIDIA CORPORATION & AFFILIATES.
//
//===----------------------------------------------------------------------===//

#ifndef _LIBCUDACXX_ALGORITHM
#define _LIBCUDACXX_ALGORITHM

/*
    algorithm synopsis

#include <initializer_list>

namespace std
{

template <class InputIterator, class Predicate>
    constexpr bool     // constexpr in C++20
    all_of(InputIterator first, InputIterator last, Predicate pred);

template <class InputIterator, class Predicate>
    constexpr bool     // constexpr in C++20
    any_of(InputIterator first, InputIterator last, Predicate pred);

template <class InputIterator, class Predicate>
    constexpr bool     // constexpr in C++20
    none_of(InputIterator first, InputIterator last, Predicate pred);

template <class InputIterator, class Function>
    constexpr Function          // constexpr in C++20
    for_each(InputIterator first, InputIterator last, Function f);

template<class InputIterator, class Size, class Function>
    constexpr InputIterator     // constexpr in C++20
    for_each_n(InputIterator first, Size n, Function f); // C++17

template <class InputIterator, class T>
    constexpr InputIterator     // constexpr in C++20
    find(InputIterator first, InputIterator last, const T& value);

template <class InputIterator, class Predicate>
    constexpr InputIterator     // constexpr in C++20
    find_if(InputIterator first, InputIterator last, Predicate pred);

template<class InputIterator, class Predicate>
    InputIterator               // constexpr in C++20
    find_if_not(InputIterator first, InputIterator last, Predicate pred);

template <class ForwardIterator1, class ForwardIterator2>
    ForwardIterator1            // constexpr in C++20
    find_end(ForwardIterator1 first1, ForwardIterator1 last1,
             ForwardIterator2 first2, ForwardIterator2 last2);

template <class ForwardIterator1, class ForwardIterator2, class BinaryPredicate>
    ForwardIterator1            // constexpr in C++20
    find_end(ForwardIterator1 first1, ForwardIterator1 last1,
             ForwardIterator2 first2, ForwardIterator2 last2, BinaryPredicate pred);

template <class ForwardIterator1, class ForwardIterator2>
    constexpr ForwardIterator1  // constexpr in C++20
    find_first_of(ForwardIterator1 first1, ForwardIterator1 last1,
                  ForwardIterator2 first2, ForwardIterator2 last2);

template <class ForwardIterator1, class ForwardIterator2, class BinaryPredicate>
    constexpr ForwardIterator1  // constexpr in C++20
    find_first_of(ForwardIterator1 first1, ForwardIterator1 last1,
                  ForwardIterator2 first2, ForwardIterator2 last2, BinaryPredicate pred);

template <class ForwardIterator>
    constexpr ForwardIterator   // constexpr in C++20
    adjacent_find(ForwardIterator first, ForwardIterator last);

template <class ForwardIterator, class BinaryPredicate>
    constexpr ForwardIterator   // constexpr in C++20
    adjacent_find(ForwardIterator first, ForwardIterator last, BinaryPredicate pred);

template <class InputIterator, class T>
    constexpr typename iterator_traits<InputIterator>::difference_type  // constexpr in C++20
    count(InputIterator first, InputIterator last, const T& value);

template <class InputIterator, class Predicate>
    constexpr typename iterator_traits<InputIterator>::difference_type // constexpr in C++20
    count_if(InputIterator first, InputIterator last, Predicate pred);

template <class InputIterator1, class InputIterator2>
    constexpr pair<InputIterator1, InputIterator2>   // constexpr in C++20
    mismatch(InputIterator1 first1, InputIterator1 last1, InputIterator2 first2);

template <class InputIterator1, class InputIterator2>
    constexpr pair<InputIterator1, InputIterator2>   // constexpr in C++20
    mismatch(InputIterator1 first1, InputIterator1 last1,
             InputIterator2 first2, InputIterator2 last2); // **C++14**

template <class InputIterator1, class InputIterator2, class BinaryPredicate>
    constexpr pair<InputIterator1, InputIterator2>   // constexpr in C++20
    mismatch(InputIterator1 first1, InputIterator1 last1,
             InputIterator2 first2, BinaryPredicate pred);

template <class InputIterator1, class InputIterator2, class BinaryPredicate>
    constexpr pair<InputIterator1, InputIterator2>   // constexpr in C++20
    mismatch(InputIterator1 first1, InputIterator1 last1,
             InputIterator2 first2, InputIterator2 last2,
             BinaryPredicate pred); // **C++14**

template <class InputIterator1, class InputIterator2>
    constexpr bool      // constexpr in C++20
    equal(InputIterator1 first1, InputIterator1 last1, InputIterator2 first2);

template <class InputIterator1, class InputIterator2>
    constexpr bool      // constexpr in C++20
    equal(InputIterator1 first1, InputIterator1 last1,
          InputIterator2 first2, InputIterator2 last2); // **C++14**

template <class InputIterator1, class InputIterator2, class BinaryPredicate>
    constexpr bool      // constexpr in C++20
    equal(InputIterator1 first1, InputIterator1 last1,
          InputIterator2 first2, BinaryPredicate pred);

template <class InputIterator1, class InputIterator2, class BinaryPredicate>
    constexpr bool      // constexpr in C++20
    equal(InputIterator1 first1, InputIterator1 last1,
          InputIterator2 first2, InputIterator2 last2,
          BinaryPredicate pred); // **C++14**

template<class ForwardIterator1, class ForwardIterator2>
    constexpr bool      // constexpr in C++20
    is_permutation(ForwardIterator1 first1, ForwardIterator1 last1,
                   ForwardIterator2 first2);

template<class ForwardIterator1, class ForwardIterator2>
    constexpr bool      // constexpr in C++20
    is_permutation(ForwardIterator1 first1, ForwardIterator1 last1,
                   ForwardIterator2 first2, ForwardIterator2 last2); // **C++14**

template<class ForwardIterator1, class ForwardIterator2, class BinaryPredicate>
    constexpr bool      // constexpr in C++20
    is_permutation(ForwardIterator1 first1, ForwardIterator1 last1,
                   ForwardIterator2 first2, BinaryPredicate pred);

template<class ForwardIterator1, class ForwardIterator2, class BinaryPredicate>
    constexpr bool      // constexpr in C++20
    is_permutation(ForwardIterator1 first1, ForwardIterator1 last1,
                   ForwardIterator2 first2, ForwardIterator2 last2,
                   BinaryPredicate pred);  // **C++14**

template <class ForwardIterator1, class ForwardIterator2>
    constexpr ForwardIterator1      // constexpr in C++20
    search(ForwardIterator1 first1, ForwardIterator1 last1,
           ForwardIterator2 first2, ForwardIterator2 last2);

template <class ForwardIterator1, class ForwardIterator2, class BinaryPredicate>
    constexpr ForwardIterator1      // constexpr in C++20
    search(ForwardIterator1 first1, ForwardIterator1 last1,
           ForwardIterator2 first2, ForwardIterator2 last2, BinaryPredicate pred);

template <class ForwardIterator, class Size, class T>
    constexpr ForwardIterator       // constexpr in C++20
    search_n(ForwardIterator first, ForwardIterator last, Size count, const T& value);

template <class ForwardIterator, class Size, class T, class BinaryPredicate>
    constexpr ForwardIterator       // constexpr in C++20
    search_n(ForwardIterator first, ForwardIterator last,
             Size count, const T& value, BinaryPredicate pred);

template <class InputIterator, class OutputIterator>
    OutputIterator
    copy(InputIterator first, InputIterator last, OutputIterator result);

template<class InputIterator, class OutputIterator, class Predicate>
    OutputIterator
    copy_if(InputIterator first, InputIterator last,
            OutputIterator result, Predicate pred);

template<class InputIterator, class Size, class OutputIterator>
    OutputIterator
    copy_n(InputIterator first, Size n, OutputIterator result);

template <class BidirectionalIterator1, class BidirectionalIterator2>
    BidirectionalIterator2
    copy_backward(BidirectionalIterator1 first, BidirectionalIterator1 last,
                  BidirectionalIterator2 result);

template <class ForwardIterator1, class ForwardIterator2>
    ForwardIterator2
    swap_ranges(ForwardIterator1 first1, ForwardIterator1 last1, ForwardIterator2 first2);

template <class ForwardIterator1, class ForwardIterator2>
    void
    iter_swap(ForwardIterator1 a, ForwardIterator2 b);

template <class InputIterator, class OutputIterator, class UnaryOperation>
    constexpr OutputIterator      // constexpr in C++20
    transform(InputIterator first, InputIterator last, OutputIterator result, UnaryOperation op);

template <class InputIterator1, class InputIterator2, class OutputIterator, class BinaryOperation>
    constexpr OutputIterator      // constexpr in C++20
    transform(InputIterator1 first1, InputIterator1 last1, InputIterator2 first2,
              OutputIterator result, BinaryOperation binary_op);

template <class ForwardIterator, class T>
    constexpr void      // constexpr in C++20
    replace(ForwardIterator first, ForwardIterator last, const T& old_value, const T& new_value);

template <class ForwardIterator, class Predicate, class T>
    constexpr void      // constexpr in C++20
    replace_if(ForwardIterator first, ForwardIterator last, Predicate pred, const T& new_value);

template <class InputIterator, class OutputIterator, class T>
    constexpr OutputIterator      // constexpr in C++20
    replace_copy(InputIterator first, InputIterator last, OutputIterator result,
                 const T& old_value, const T& new_value);

template <class InputIterator, class OutputIterator, class Predicate, class T>
    constexpr OutputIterator      // constexpr in C++20
    replace_copy_if(InputIterator first, InputIterator last, OutputIterator result, Predicate pred, const T& new_value);

template <class ForwardIterator, class T>
    constexpr void      // constexpr in C++20
    fill(ForwardIterator first, ForwardIterator last, const T& value);

template <class OutputIterator, class Size, class T>
    constexpr OutputIterator      // constexpr in C++20
    fill_n(OutputIterator first, Size n, const T& value);

template <class ForwardIterator, class Generator>
    constexpr void      // constexpr in C++20
    generate(ForwardIterator first, ForwardIterator last, Generator gen);

template <class OutputIterator, class Size, class Generator>
    constexpr OutputIterator      // constexpr in C++20
    generate_n(OutputIterator first, Size n, Generator gen);

template <class ForwardIterator, class T>
    constexpr ForwardIterator     // constexpr in C++20
    remove(ForwardIterator first, ForwardIterator last, const T& value);

template <class ForwardIterator, class Predicate>
    constexpr ForwardIterator     // constexpr in C++20
    remove_if(ForwardIterator first, ForwardIterator last, Predicate pred);

template <class InputIterator, class OutputIterator, class T>
    constexpr OutputIterator     // constexpr in C++20
    remove_copy(InputIterator first, InputIterator last, OutputIterator result, const T& value);

template <class InputIterator, class OutputIterator, class Predicate>
    constexpr OutputIterator     // constexpr in C++20
    remove_copy_if(InputIterator first, InputIterator last, OutputIterator result, Predicate pred);

template <class ForwardIterator>
    ForwardIterator
    unique(ForwardIterator first, ForwardIterator last);

template <class ForwardIterator, class BinaryPredicate>
    ForwardIterator
    unique(ForwardIterator first, ForwardIterator last, BinaryPredicate pred);

template <class InputIterator, class OutputIterator>
    OutputIterator
    unique_copy(InputIterator first, InputIterator last, OutputIterator result);

template <class InputIterator, class OutputIterator, class BinaryPredicate>
    OutputIterator
    unique_copy(InputIterator first, InputIterator last, OutputIterator result, BinaryPredicate pred);

template <class BidirectionalIterator>
    void
    reverse(BidirectionalIterator first, BidirectionalIterator last);

template <class BidirectionalIterator, class OutputIterator>
    constexpr OutputIterator       // constexpr in C++20
    reverse_copy(BidirectionalIterator first, BidirectionalIterator last, OutputIterator result);

template <class ForwardIterator>
    ForwardIterator
    rotate(ForwardIterator first, ForwardIterator middle, ForwardIterator last);

template <class ForwardIterator, class OutputIterator>
    OutputIterator
    rotate_copy(ForwardIterator first, ForwardIterator middle, ForwardIterator last, OutputIterator result);

template <class RandomAccessIterator>
    void
    random_shuffle(RandomAccessIterator first, RandomAccessIterator last); // deprecated in C++14, removed in C++17

template <class RandomAccessIterator, class RandomNumberGenerator>
    void
    random_shuffle(RandomAccessIterator first, RandomAccessIterator last,
                   RandomNumberGenerator& rand);  // deprecated in C++14, removed in C++17

template<class PopulationIterator, class SampleIterator,
         class Distance, class UniformRandomBitGenerator>
    SampleIterator sample(PopulationIterator first, PopulationIterator last,
                          SampleIterator out, Distance n,
                          UniformRandomBitGenerator&& g); // C++17

template<class RandomAccessIterator, class UniformRandomNumberGenerator>
    void shuffle(RandomAccessIterator first, RandomAccessIterator last,
                 UniformRandomNumberGenerator&& g);

template <class InputIterator, class Predicate>
    constexpr bool  // constexpr in C++20
    is_partitioned(InputIterator first, InputIterator last, Predicate pred);

template <class ForwardIterator, class Predicate>
    ForwardIterator
    partition(ForwardIterator first, ForwardIterator last, Predicate pred);

template <class InputIterator, class OutputIterator1,
          class OutputIterator2, class Predicate>
    constexpr pair<OutputIterator1, OutputIterator2>   // constexpr in C++20
    partition_copy(InputIterator first, InputIterator last,
                   OutputIterator1 out_true, OutputIterator2 out_false,
                   Predicate pred);

template <class ForwardIterator, class Predicate>
    ForwardIterator
    stable_partition(ForwardIterator first, ForwardIterator last, Predicate pred);

template<class ForwardIterator, class Predicate>
    constexpr ForwardIterator  // constexpr in C++20
    partition_point(ForwardIterator first, ForwardIterator last, Predicate pred);

template <class ForwardIterator>
    constexpr bool  // constexpr in C++20
    is_sorted(ForwardIterator first, ForwardIterator last);

template <class ForwardIterator, class Compare>
    bool
    is_sorted(ForwardIterator first, ForwardIterator last, Compare comp);

template<class ForwardIterator>
    constexpr ForwardIterator    // constexpr in C++20
    is_sorted_until(ForwardIterator first, ForwardIterator last);

template <class ForwardIterator, class Compare>
    constexpr ForwardIterator    // constexpr in C++20
    is_sorted_until(ForwardIterator first, ForwardIterator last, Compare comp);

template <class RandomAccessIterator>
    void
    sort(RandomAccessIterator first, RandomAccessIterator last);

template <class RandomAccessIterator, class Compare>
    void
    sort(RandomAccessIterator first, RandomAccessIterator last, Compare comp);

template <class RandomAccessIterator>
    void
    stable_sort(RandomAccessIterator first, RandomAccessIterator last);

template <class RandomAccessIterator, class Compare>
    void
    stable_sort(RandomAccessIterator first, RandomAccessIterator last, Compare comp);

template <class RandomAccessIterator>
    void
    partial_sort(RandomAccessIterator first, RandomAccessIterator middle, RandomAccessIterator last);

template <class RandomAccessIterator, class Compare>
    void
    partial_sort(RandomAccessIterator first, RandomAccessIterator middle, RandomAccessIterator last, Compare comp);

template <class InputIterator, class RandomAccessIterator>
    RandomAccessIterator
    partial_sort_copy(InputIterator first, InputIterator last,
                      RandomAccessIterator result_first, RandomAccessIterator result_last);

template <class InputIterator, class RandomAccessIterator, class Compare>
    RandomAccessIterator
    partial_sort_copy(InputIterator first, InputIterator last,
                      RandomAccessIterator result_first, RandomAccessIterator result_last, Compare comp);

template <class RandomAccessIterator>
    void
    nth_element(RandomAccessIterator first, RandomAccessIterator nth, RandomAccessIterator last);

template <class RandomAccessIterator, class Compare>
    void
    nth_element(RandomAccessIterator first, RandomAccessIterator nth, RandomAccessIterator last, Compare comp);

template <class ForwardIterator, class T>
    constexpr ForwardIterator                         // constexpr in C++20
    lower_bound(ForwardIterator first, ForwardIterator last, const T& value);

template <class ForwardIterator, class T, class Compare>
    constexpr ForwardIterator                         // constexpr in C++20
    lower_bound(ForwardIterator first, ForwardIterator last, const T& value, Compare comp);

template <class ForwardIterator, class T>
    constexpr ForwardIterator                         // constexpr in C++20
    upper_bound(ForwardIterator first, ForwardIterator last, const T& value);

template <class ForwardIterator, class T, class Compare>
    constexpr ForwardIterator                         // constexpr in C++20
    upper_bound(ForwardIterator first, ForwardIterator last, const T& value, Compare comp);

template <class ForwardIterator, class T>
    constexpr pair<ForwardIterator, ForwardIterator>  // constexpr in C++20
    equal_range(ForwardIterator first, ForwardIterator last, const T& value);

template <class ForwardIterator, class T, class Compare>
    constexpr pair<ForwardIterator, ForwardIterator>  // constexpr in C++20
    equal_range(ForwardIterator first, ForwardIterator last, const T& value, Compare comp);

template <class ForwardIterator, class T>
    constexpr bool                                    // constexpr in C++20
    binary_search(ForwardIterator first, ForwardIterator last, const T& value);

template <class ForwardIterator, class T, class Compare>
    constexpr bool                                    // constexpr in C++20
    binary_search(ForwardIterator first, ForwardIterator last, const T& value, Compare comp);

template <class InputIterator1, class InputIterator2, class OutputIterator>
    OutputIterator
    merge(InputIterator1 first1, InputIterator1 last1,
          InputIterator2 first2, InputIterator2 last2, OutputIterator result);

template <class InputIterator1, class InputIterator2, class OutputIterator, class Compare>
    OutputIterator
    merge(InputIterator1 first1, InputIterator1 last1,
          InputIterator2 first2, InputIterator2 last2, OutputIterator result, Compare comp);

template <class BidirectionalIterator>
    void
    inplace_merge(BidirectionalIterator first, BidirectionalIterator middle, BidirectionalIterator last);

template <class BidirectionalIterator, class Compare>
    void
    inplace_merge(BidirectionalIterator first, BidirectionalIterator middle, BidirectionalIterator last, Compare comp);

template <class InputIterator1, class InputIterator2>
    constexpr bool                                    // constexpr in C++20
    includes(InputIterator1 first1, InputIterator1 last1, InputIterator2 first2, InputIterator2 last2);

template <class InputIterator1, class InputIterator2, class Compare>
    constexpr bool                                    // constexpr in C++20
    includes(InputIterator1 first1, InputIterator1 last1, InputIterator2 first2, InputIterator2 last2, Compare comp);

template <class InputIterator1, class InputIterator2, class OutputIterator>
    OutputIterator
    set_union(InputIterator1 first1, InputIterator1 last1,
              InputIterator2 first2, InputIterator2 last2, OutputIterator result);

template <class InputIterator1, class InputIterator2, class OutputIterator, class Compare>
    OutputIterator
    set_union(InputIterator1 first1, InputIterator1 last1,
              InputIterator2 first2, InputIterator2 last2, OutputIterator result, Compare comp);

template <class InputIterator1, class InputIterator2, class OutputIterator>
    constexpr OutputIterator                         // constexpr in C++20
    set_intersection(InputIterator1 first1, InputIterator1 last1,
                     InputIterator2 first2, InputIterator2 last2, OutputIterator result);

template <class InputIterator1, class InputIterator2, class OutputIterator, class Compare>
    constexpr OutputIterator                         // constexpr in C++20
    set_intersection(InputIterator1 first1, InputIterator1 last1,
                     InputIterator2 first2, InputIterator2 last2, OutputIterator result, Compare comp);

template <class InputIterator1, class InputIterator2, class OutputIterator>
    OutputIterator
    set_difference(InputIterator1 first1, InputIterator1 last1,
                   InputIterator2 first2, InputIterator2 last2, OutputIterator result);

template <class InputIterator1, class InputIterator2, class OutputIterator, class Compare>
    OutputIterator
    set_difference(InputIterator1 first1, InputIterator1 last1,
                   InputIterator2 first2, InputIterator2 last2, OutputIterator result, Compare comp);

template <class InputIterator1, class InputIterator2, class OutputIterator>
    OutputIterator
    set_symmetric_difference(InputIterator1 first1, InputIterator1 last1,
                             InputIterator2 first2, InputIterator2 last2, OutputIterator result);

template <class InputIterator1, class InputIterator2, class OutputIterator, class Compare>
    OutputIterator
    set_symmetric_difference(InputIterator1 first1, InputIterator1 last1,
                             InputIterator2 first2, InputIterator2 last2, OutputIterator result, Compare comp);

template <class RandomAccessIterator>
    void
    push_heap(RandomAccessIterator first, RandomAccessIterator last);

template <class RandomAccessIterator, class Compare>
    void
    push_heap(RandomAccessIterator first, RandomAccessIterator last, Compare comp);

template <class RandomAccessIterator>
    void
    pop_heap(RandomAccessIterator first, RandomAccessIterator last);

template <class RandomAccessIterator, class Compare>
    void
    pop_heap(RandomAccessIterator first, RandomAccessIterator last, Compare comp);

template <class RandomAccessIterator>
    void
    make_heap(RandomAccessIterator first, RandomAccessIterator last);

template <class RandomAccessIterator, class Compare>
    void
    make_heap(RandomAccessIterator first, RandomAccessIterator last, Compare comp);

template <class RandomAccessIterator>
    void
    sort_heap(RandomAccessIterator first, RandomAccessIterator last);

template <class RandomAccessIterator, class Compare>
    void
    sort_heap(RandomAccessIterator first, RandomAccessIterator last, Compare comp);

template <class RandomAccessIterator>
    constexpr bool   // constexpr in C++20
    is_heap(RandomAccessIterator first, RandomAccessiterator last);

template <class RandomAccessIterator, class Compare>
    constexpr bool   // constexpr in C++20
    is_heap(RandomAccessIterator first, RandomAccessiterator last, Compare comp);

template <class RandomAccessIterator>
    constexpr RandomAccessIterator   // constexpr in C++20
    is_heap_until(RandomAccessIterator first, RandomAccessiterator last);

template <class RandomAccessIterator, class Compare>
    constexpr RandomAccessIterator   // constexpr in C++20
    is_heap_until(RandomAccessIterator first, RandomAccessiterator last, Compare comp);

template <class ForwardIterator>
    ForwardIterator
    min_element(ForwardIterator first, ForwardIterator last);  // constexpr in C++14

template <class ForwardIterator, class Compare>
    ForwardIterator
    min_element(ForwardIterator first, ForwardIterator last, Compare comp);  // constexpr in C++14

template <class T>
    const T&
    min(const T& a, const T& b);  // constexpr in C++14

template <class T, class Compare>
    const T&
    min(const T& a, const T& b, Compare comp);  // constexpr in C++14

template<class T>
    T
    min(::std::initializer_list<T> t);  // constexpr in C++14

template<class T, class Compare>
    T
    min(::std::initializer_list<T> t, Compare comp);  // constexpr in C++14

template<class T>
    constexpr const T& clamp( const T& v, const T& lo, const T& hi );               // C++17

template<class T, class Compare>
    constexpr const T& clamp( const T& v, const T& lo, const T& hi, Compare comp ); // C++17

template <class ForwardIterator>
    ForwardIterator
    max_element(ForwardIterator first, ForwardIterator last);  // constexpr in C++14

template <class ForwardIterator, class Compare>
    ForwardIterator
    max_element(ForwardIterator first, ForwardIterator last, Compare comp);  // constexpr in C++14

template <class T>
    const T&
    max(const T& a, const T& b); // constexpr in C++14

template <class T, class Compare>
    const T&
    max(const T& a, const T& b, Compare comp);  // constexpr in C++14

template<class T>
    T
    max(::std::initializer_list<T> t);  // constexpr in C++14

template<class T, class Compare>
    T
    max(::std::initializer_list<T> t, Compare comp);  // constexpr in C++14

template<class ForwardIterator>
    pair<ForwardIterator, ForwardIterator>
    minmax_element(ForwardIterator first, ForwardIterator last);   // constexpr in C++14

template<class ForwardIterator, class Compare>
    pair<ForwardIterator, ForwardIterator>
    minmax_element(ForwardIterator first, ForwardIterator last, Compare comp);   // constexpr in C++14

template<class T>
    pair<const T&, const T&>
    minmax(const T& a, const T& b);  // constexpr in C++14

template<class T, class Compare>
    pair<const T&, const T&>
    minmax(const T& a, const T& b, Compare comp);  // constexpr in C++14

template<class T>
    pair<T, T>
    minmax(::std::initializer_list<T> t);  // constexpr in C++14

template<class T, class Compare>
    pair<T, T>
    minmax(::std::initializer_list<T> t, Compare comp);  // constexpr in C++14

template <class InputIterator1, class InputIterator2>
    constexpr bool     // constexpr in C++20
    lexicographical_compare(InputIterator1 first1, InputIterator1 last1, InputIterator2 first2, InputIterator2 last2);

template <class InputIterator1, class InputIterator2, class Compare>
    constexpr bool     // constexpr in C++20
    lexicographical_compare(InputIterator1 first1, InputIterator1 last1,
                            InputIterator2 first2, InputIterator2 last2, Compare comp);

template <class BidirectionalIterator>
    bool
    next_permutation(BidirectionalIterator first, BidirectionalIterator last);

template <class BidirectionalIterator, class Compare>
    bool
    next_permutation(BidirectionalIterator first, BidirectionalIterator last, Compare comp);

template <class BidirectionalIterator>
    bool
    prev_permutation(BidirectionalIterator first, BidirectionalIterator last);

template <class BidirectionalIterator, class Compare>
    bool
    prev_permutation(BidirectionalIterator first, BidirectionalIterator last, Compare comp);

}  // std

*/
#include <cuda/std/detail/__config>

#if defined(_CCCL_IMPLICIT_SYSTEM_HEADER_GCC)
#  pragma GCC system_header
#elif defined(_CCCL_IMPLICIT_SYSTEM_HEADER_CLANG)
#  pragma clang system_header
#elif defined(_CCCL_IMPLICIT_SYSTEM_HEADER_MSVC)
#  pragma system_header
#endif // no system header

#include <cuda/std/detail/libcxx/include/__assert> // all public C++ headers provide the assertion handler
#include <cuda/std/detail/libcxx/include/__debug>
#include <cuda/std/__algorithm/adjacent_find.h>
#include <cuda/std/__algorithm/all_of.h>
#include <cuda/std/__algorithm/any_of.h>
#include <cuda/std/__algorithm/binary_search.h>
#include <cuda/std/__algorithm/clamp.h>
#include <cuda/std/__algorithm/comp.h>
#include <cuda/std/__algorithm/comp_ref_type.h>
#include <cuda/std/__algorithm/copy.h>
#include <cuda/std/__algorithm/copy_backward.h>
#include <cuda/std/__algorithm/copy_if.h>
#include <cuda/std/__algorithm/copy_n.h>
#include <cuda/std/__algorithm/count.h>
#include <cuda/std/__algorithm/count_if.h>
#include <cuda/std/__algorithm/equal.h>
#include <cuda/std/__algorithm/equal_range.h>
#include <cuda/std/__algorithm/fill.h>
#include <cuda/std/__algorithm/fill_n.h>
#include <cuda/std/__algorithm/find.h>
#include <cuda/std/__algorithm/find_end.h>
#include <cuda/std/__algorithm/find_first_of.h>
#include <cuda/std/__algorithm/find_if.h>
#include <cuda/std/__algorithm/find_if_not.h>
#include <cuda/std/__algorithm/for_each.h>
#include <cuda/std/__algorithm/for_each_n.h>
#include <cuda/std/__algorithm/generate.h>
#include <cuda/std/__algorithm/generate_n.h>
#include <cuda/std/__algorithm/half_positive.h>
#include <cuda/std/__algorithm/includes.h>
#include <cuda/std/__algorithm/is_heap.h>
#include <cuda/std/__algorithm/is_heap_until.h>
#include <cuda/std/__algorithm/is_partitioned.h>
#include <cuda/std/__algorithm/is_permutation.h>
#include <cuda/std/__algorithm/is_sorted.h>
#include <cuda/std/__algorithm/is_sorted_until.h>
#include <cuda/std/__algorithm/iter_swap.h>
#include <cuda/std/__algorithm/iterator_operations.h>
#include <cuda/std/__algorithm/lexicographical_compare.h>
#include <cuda/std/__algorithm/lower_bound.h>
#include <cuda/std/__algorithm/make_heap.h>
#include <cuda/std/__algorithm/make_projected.h>
#include <cuda/std/__algorithm/max.h>
#include <cuda/std/__algorithm/max_element.h>
#include <cuda/std/__algorithm/merge.h>
#include <cuda/std/__algorithm/min.h>
#include <cuda/std/__algorithm/min_element.h>
#include <cuda/std/__algorithm/minmax.h>
#include <cuda/std/__algorithm/minmax_element.h>
#include <cuda/std/__algorithm/mismatch.h>
#include <cuda/std/__algorithm/move.h>
#include <cuda/std/__algorithm/move_backward.h>
#include <cuda/std/__algorithm/next_permutation.h>
#include <cuda/std/__algorithm/none_of.h>
#include <cuda/std/__algorithm/partial_sort.h>
#include <cuda/std/__algorithm/partial_sort_copy.h>
#include <cuda/std/__algorithm/partition.h>
#include <cuda/std/__algorithm/partition_copy.h>
#include <cuda/std/__algorithm/partition_point.h>
#include <cuda/std/__algorithm/pop_heap.h>
#include <cuda/std/__algorithm/prev_permutation.h>
#include <cuda/std/__algorithm/push_heap.h>
#include <cuda/std/__algorithm/ranges_iterator_concept.h>
#include <cuda/std/__algorithm/remove.h>
#include <cuda/std/__algorithm/remove_copy.h>
#include <cuda/std/__algorithm/remove_copy_if.h>
#include <cuda/std/__algorithm/remove_if.h>
#include <cuda/std/__algorithm/replace.h>
#include <cuda/std/__algorithm/replace_copy.h>
#include <cuda/std/__algorithm/replace_copy_if.h>
#include <cuda/std/__algorithm/replace_if.h>
#include <cuda/std/__algorithm/reverse.h>
#include <cuda/std/__algorithm/reverse_copy.h>
#include <cuda/std/__algorithm/rotate.h>
#include <cuda/std/__algorithm/rotate_copy.h>
#include <cuda/std/__algorithm/search.h>
#include <cuda/std/__algorithm/search_n.h>
#include <cuda/std/__algorithm/set_difference.h>
#include <cuda/std/__algorithm/set_intersection.h>
#include <cuda/std/__algorithm/set_symmetric_difference.h>
#include <cuda/std/__algorithm/set_union.h>
#include <cuda/std/__algorithm/shift_left.h>
#include <cuda/std/__algorithm/shift_right.h>
#include <cuda/std/__algorithm/sift_down.h>
#include <cuda/std/__algorithm/sort_heap.h>
#include <cuda/std/__algorithm/swap_ranges.h>
#include <cuda/std/__algorithm/transform.h>
#include <cuda/std/__algorithm/unique.h>
#include <cuda/std/__algorithm/unique_copy.h>
#include <cuda/std/__algorithm/upper_bound.h>
#include <cuda/std/__iterator/distance.h>
#include <cuda/std/__iterator/iterator_traits.h>
#include <cuda/std/__iterator/move_iterator.h>
#include <cuda/std/__iterator/next.h>
#include <cuda/std/__iterator/prev.h>
#include <cuda/std/__iterator/reverse_iterator.h>
#include <cuda/std/__iterator/wrap_iter.h>
#include <cuda/std/__memory/destruct_n.h>
#include <cuda/std/__memory/temporary_buffer.h>
#include <cuda/std/__type_traits/common_type.h>
#include <cuda/std/__type_traits/enable_if.h>
#include <cuda/std/__type_traits/is_integral.h>
#include <cuda/std/__type_traits/is_same.h>
#include <cuda/std/__type_traits/is_trivially_copy_assignable.h>
#include <cuda/std/__type_traits/make_unsigned.h>
#include <cuda/std/__type_traits/remove_const.h>
#include <cuda/std/bit>
#include <cuda/std/cstddef>
#include <cuda/std/detail/libcxx/include/__assert> // all public C++ headers provide the assertion handler
#include <cuda/std/detail/libcxx/include/__debug>
#include <cuda/std/detail/libcxx/include/cstring>
#include <cuda/std/functional>
#include <cuda/std/initializer_list>
#include <cuda/std/type_traits>
#include <cuda/std/version>

#include <cuda/std/detail/libcxx/include/__pragma_push>

_LIBCUDACXX_BEGIN_NAMESPACE_STD

#ifndef __cuda_std__

template <class _Predicate>
class __invert // invert the sense of a comparison
{
private:
  _Predicate __p_;

public:
  _LIBCUDACXX_INLINE_VISIBILITY __invert() {}

  _LIBCUDACXX_INLINE_VISIBILITY explicit __invert(_Predicate __p)
      : __p_(__p)
  {}

  template <class _T1>
  _LIBCUDACXX_INLINE_VISIBILITY bool operator()(const _T1& __x)
  {
    return !__p_(__x);
  }

  template <class _T1, class _T2>
  _LIBCUDACXX_INLINE_VISIBILITY bool operator()(const _T1& __x, const _T2& __y)
  {
    return __p_(__y, __x);
  }
};

// random_shuffle

// __independent_bits_engine

template <unsigned long long _Xp, size_t _Rp>
struct __log2_imp
{
  static const size_t value = _Xp & ((unsigned long long) (1) << _Rp) ? _Rp : __log2_imp<_Xp, _Rp - 1>::value;
};

template <unsigned long long _Xp>
struct __log2_imp<_Xp, 0>
{
  static const size_t value = 0;
};

template <size_t _Rp>
struct __log2_imp<0, _Rp>
{
  static const size_t value = _Rp + 1;
};

template <class _UIntType, _UIntType _Xp>
struct __log2
{
  static const size_t value = __log2_imp<_Xp, sizeof(_UIntType) * __CHAR_BIT__ - 1>::value;
};

template <class _Engine, class _UIntType>
class __independent_bits_engine
{
public:
  // types
  typedef _UIntType result_type;

private:
  typedef typename _Engine::result_type _Engine_result_type;
  typedef __conditional_t<sizeof(_Engine_result_type) <= sizeof(result_type), result_type, _Engine_result_type>
    _Working_result_type;

  _Engine& __e_;
  size_t __w_;
  size_t __w0_;
  size_t __n_;
  size_t __n0_;
  _Working_result_type __y0_;
  _Working_result_type __y1_;
  _Engine_result_type __mask0_;
  _Engine_result_type __mask1_;

  static constexpr _Working_result_type _Rp = _Engine::max() - _Engine::min() + _Working_result_type(1);
  static constexpr size_t __m               = __log2<_Working_result_type, _Rp>::value;
  static constexpr size_t _WDt              = numeric_limits<_Working_result_type>::digits;
  static constexpr size_t _EDt              = numeric_limits<_Engine_result_type>::digits;

public:
  // constructors and seeding functions
  __independent_bits_engine(_Engine& __e, size_t __w);

  // generating functions
  result_type operator()()
  {
    return __eval(integral_constant<bool, _Rp != 0>());
  }

private:
  result_type __eval(false_type);
  result_type __eval(true_type);
};

template <class _Engine, class _UIntType>
__independent_bits_engine<_Engine, _UIntType>::__independent_bits_engine(_Engine& __e, size_t __w)
    : __e_(__e)
    , __w_(__w)
{
  __n_  = __w_ / __m + (__w_ % __m != 0);
  __w0_ = __w_ / __n_;
  if (_Rp == 0)
  {
    __y0_ = _Rp;
  }
  else if (__w0_ < _WDt)
  {
    __y0_ = (_Rp >> __w0_) << __w0_;
  }
  else
  {
    __y0_ = 0;
  }
  if (_Rp - __y0_ > __y0_ / __n_)
  {
    ++__n_;
    __w0_ = __w_ / __n_;
    if (__w0_ < _WDt)
    {
      __y0_ = (_Rp >> __w0_) << __w0_;
    }
    else
    {
      __y0_ = 0;
    }
  }
  __n0_ = __n_ - __w_ % __n_;
  if (__w0_ < _WDt - 1)
  {
    __y1_ = (_Rp >> (__w0_ + 1)) << (__w0_ + 1);
  }
  else
  {
    __y1_ = 0;
  }
  __mask0_ = __w0_ > 0 ? _Engine_result_type(~0) >> (_EDt - __w0_) : _Engine_result_type(0);
  __mask1_ = __w0_ < _EDt - 1 ? _Engine_result_type(~0) >> (_EDt - (__w0_ + 1)) : _Engine_result_type(~0);
}

template <class _Engine, class _UIntType>
inline _UIntType __independent_bits_engine<_Engine, _UIntType>::__eval(false_type)
{
  return static_cast<result_type>(__e_() & __mask0_);
}

template <class _Engine, class _UIntType>
_UIntType __independent_bits_engine<_Engine, _UIntType>::__eval(true_type)
{
  const size_t _WRt = numeric_limits<result_type>::digits;
  result_type _Sp   = 0;
  for (size_t __k = 0; __k < __n0_; ++__k)
  {
    _Engine_result_type __u;
    do
    {
      __u = __e_() - _Engine::min();
    } while (__u >= __y0_);
    if (__w0_ < _WRt)
    {
      _Sp <<= __w0_;
    }
    else
    {
      _Sp = 0;
    }
    _Sp += __u & __mask0_;
  }
  for (size_t __k = __n0_; __k < __n_; ++__k)
  {
    _Engine_result_type __u;
    do
    {
      __u = __e_() - _Engine::min();
    } while (__u >= __y1_);
    if (__w0_ < _WRt - 1)
    {
      _Sp <<= __w0_ + 1;
    }
    else
    {
      _Sp = 0;
    }
    _Sp += __u & __mask1_;
  }
  return _Sp;
}

// uniform_int_distribution

template <class _IntType = int>
class uniform_int_distribution
{
public:
  // types
  typedef _IntType result_type;

  class param_type
  {
    result_type __a_;
    result_type __b_;

  public:
    typedef uniform_int_distribution distribution_type;

    explicit param_type(result_type __a = 0, result_type __b = numeric_limits<result_type>::max())
        : __a_(__a)
        , __b_(__b)
    {}

    result_type a() const
    {
      return __a_;
    }
    result_type b() const
    {
      return __b_;
    }

    friend bool operator==(const param_type& __x, const param_type& __y)
    {
      return __x.__a_ == __y.__a_ && __x.__b_ == __y.__b_;
    }
    friend bool operator!=(const param_type& __x, const param_type& __y)
    {
      return !(__x == __y);
    }
  };

private:
  param_type __p_;

public:
  // constructors and reset functions
  explicit uniform_int_distribution(result_type __a = 0, result_type __b = numeric_limits<result_type>::max())
      : __p_(param_type(__a, __b))
  {}
  explicit uniform_int_distribution(const param_type& __p)
      : __p_(__p)
  {}
  void reset() {}

  // generating functions
  template <class _URNG>
  result_type operator()(_URNG& __g)
  {
    return (*this)(__g, __p_);
  }
  template <class _URNG>
  result_type operator()(_URNG& __g, const param_type& __p);

  // property functions
  result_type a() const
  {
    return __p_.a();
  }
  result_type b() const
  {
    return __p_.b();
  }

  param_type param() const
  {
    return __p_;
  }
  void param(const param_type& __p)
  {
    __p_ = __p;
  }

  result_type min() const
  {
    return a();
  }
  result_type max() const
  {
    return b();
  }

  friend bool operator==(const uniform_int_distribution& __x, const uniform_int_distribution& __y)
  {
    return __x.__p_ == __y.__p_;
  }
  friend bool operator!=(const uniform_int_distribution& __x, const uniform_int_distribution& __y)
  {
    return !(__x == __y);
  }
};

template <class _IntType>
template <class _URNG>
typename uniform_int_distribution<_IntType>::result_type uniform_int_distribution<_IntType>::operator()(
  _URNG& __g, const param_type& __p) _LIBCUDACXX_DISABLE_UBSAN_UNSIGNED_INTEGER_CHECK
{
  typedef __conditional_t<sizeof(result_type) <= sizeof(uint32_t), uint32_t, uint64_t> _UIntType;
  const _UIntType _Rp = _UIntType(__p.b()) - _UIntType(__p.a()) + _UIntType(1);
  if (_Rp == 1)
  {
    return __p.a();
  }
  const size_t _Dt = numeric_limits<_UIntType>::digits;
  typedef __independent_bits_engine<_URNG, _UIntType> _Eng;
  if (_Rp == 0)
  {
    return static_cast<result_type>(_Eng(__g, _Dt)());
  }
  size_t __w = _Dt - __libcpp_clz(_Rp) - 1;
  if ((_Rp & (std::numeric_limits<_UIntType>::max() >> (_Dt - __w))) != 0)
  {
    ++__w;
  }
  _Eng __e(__g, __w);
  _UIntType __u;
  do
  {
    __u = __e();
  } while (__u >= _Rp);
  return static_cast<result_type>(__u + __p.a());
}

template <class _PopulationIterator, class _SampleIterator, class _Distance, class _UniformRandomNumberGenerator>
_LIBCUDACXX_INLINE_VISIBILITY _SampleIterator __sample(
  _PopulationIterator __first,
  _PopulationIterator __last,
  _SampleIterator __output_iter,
  _Distance __n,
  _UniformRandomNumberGenerator& __g,
  input_iterator_tag)
{
  _Distance __k = 0;
  for (; __first != __last && __k < __n; ++__first, (void) ++__k)
  {
    __output_iter[__k] = *__first;
  }
  _Distance __sz = __k;
  for (; __first != __last; ++__first, (void) ++__k)
  {
    _Distance __r = _CUDA_VSTD::uniform_int_distribution<_Distance>(0, __k)(__g);
    if (__r < __sz)
    {
      __output_iter[__r] = *__first;
    }
  }
  return __output_iter + _CUDA_VSTD::min(__n, __k);
}

template <class _PopulationIterator, class _SampleIterator, class _Distance, class _UniformRandomNumberGenerator>
_LIBCUDACXX_INLINE_VISIBILITY _SampleIterator __sample(
  _PopulationIterator __first,
  _PopulationIterator __last,
  _SampleIterator __output_iter,
  _Distance __n,
  _UniformRandomNumberGenerator& __g,
  forward_iterator_tag)
{
  _Distance __unsampled_sz = _CUDA_VSTD::distance(__first, __last);
  for (__n = _CUDA_VSTD::min(__n, __unsampled_sz); __n != 0; ++__first)
  {
    _Distance __r = _CUDA_VSTD::uniform_int_distribution<_Distance>(0, --__unsampled_sz)(__g);
    if (__r < __n)
    {
      *__output_iter++ = *__first;
      --__n;
    }
  }
  return __output_iter;
}

template <class _PopulationIterator, class _SampleIterator, class _Distance, class _UniformRandomNumberGenerator>
_LIBCUDACXX_INLINE_VISIBILITY _SampleIterator __sample(
  _PopulationIterator __first,
  _PopulationIterator __last,
  _SampleIterator __output_iter,
  _Distance __n,
  _UniformRandomNumberGenerator& __g)
{
  typedef typename iterator_traits<_PopulationIterator>::iterator_category _PopCategory;
  typedef typename iterator_traits<_PopulationIterator>::difference_type _Difference;
  static_assert(__is_cpp17_forward_iterator<_PopulationIterator>::value
                  || __is_cpp17_random_access_iterator<_SampleIterator>::value,
                "SampleIterator must meet the requirements of RandomAccessIterator");
  typedef typename common_type<_Distance, _Difference>::type _CommonType;
  _LIBCUDACXX_ASSERT(__n >= 0, "N must be a positive number.");
  return _CUDA_VSTD::__sample(__first, __last, __output_iter, _CommonType(__n), __g, _PopCategory());
}

#  if _CCCL_STD_VER > 2014
template <class _PopulationIterator, class _SampleIterator, class _Distance, class _UniformRandomNumberGenerator>
inline _LIBCUDACXX_INLINE_VISIBILITY _SampleIterator sample(
  _PopulationIterator __first,
  _PopulationIterator __last,
  _SampleIterator __output_iter,
  _Distance __n,
  _UniformRandomNumberGenerator&& __g)
{
  return _CUDA_VSTD::__sample(__first, __last, __output_iter, __n, __g);
}
#  endif // _CCCL_STD_VER > 2014

template <class _RandomAccessIterator, class _UniformRandomNumberGenerator>
_LIBCUDACXX_INLINE_VISIBILITY void
shuffle(_RandomAccessIterator __first, _RandomAccessIterator __last, _UniformRandomNumberGenerator&& __g)
{
  typedef typename iterator_traits<_RandomAccessIterator>::difference_type difference_type;
  typedef uniform_int_distribution<ptrdiff_t> _Dp;
  typedef typename _Dp::param_type _Pp;
  difference_type __d = __last - __first;
  if (__d > 1)
  {
    _Dp __uid;
    for (--__last, (void) --__d; __first < __last; ++__first, (void) --__d)
    {
      difference_type __i = __uid(__g, _Pp(0, __d));
      if (__i != difference_type(0))
      {
        swap(*__first, *(__first + __i));
      }
    }
  }
}

// stable_partition

template <class _Predicate, class _ForwardIterator, class _Distance, class _Pair>
_CCCL_HOST_DEVICE _ForwardIterator __stable_partition(
  _ForwardIterator __first,
  _ForwardIterator __last,
  _Predicate __pred,
  _Distance __len,
  _Pair __p,
  forward_iterator_tag __fit)
{
  // *__first is known to be false
  // __len >= 1
  if (__len == 1)
  {
    return __first;
  }
  if (__len == 2)
  {
    _ForwardIterator __m = __first;
    if (__pred(*++__m))
    {
      swap(*__first, *__m);
      return __m;
    }
    return __first;
  }
  if (__len <= __p.second)
  { // The buffer is big enough to use
    typedef typename iterator_traits<_ForwardIterator>::value_type value_type;
    __destruct_n __d(0);
    unique_ptr<value_type, __destruct_n&> __h(__p.first, __d);
    // Move the falses into the temporary buffer, and the trues to the front of the line
    // Update __first to always point to the end of the trues
    value_type* __t = __p.first;
    ::new (__t) value_type(_CUDA_VSTD::move(*__first));
    __d.__incr((value_type*) 0);
    ++__t;
    _ForwardIterator __i = __first;
    while (++__i != __last)
    {
      if (__pred(*__i))
      {
        *__first = _CUDA_VSTD::move(*__i);
        ++__first;
      }
      else
      {
        ::new (__t) value_type(_CUDA_VSTD::move(*__i));
        __d.__incr((value_type*) 0);
        ++__t;
      }
    }
    // All trues now at start of range, all falses in buffer
    // Move falses back into range, but don't mess up __first which points to first false
    __i = __first;
    for (value_type* __t2 = __p.first; __t2 < __t; ++__t2, (void) ++__i)
    {
      *__i = _CUDA_VSTD::move(*__t2);
    }
    // __h destructs moved-from values out of the temp buffer, but doesn't deallocate buffer
    return __first;
  }
  // Else not enough buffer, do in place
  // __len >= 3
  _ForwardIterator __m = __first;
  _Distance __len2     = __len / 2; // __len2 >= 2
  _CUDA_VSTD::advance(__m, __len2);
  // recurse on [__first, __m), *__first know to be false
  // F?????????????????
  // f       m         l
  typedef __add_lvalue_reference_t<_Predicate> _PredRef;
  _ForwardIterator __first_false = __stable_partition<_PredRef>(__first, __m, __pred, __len2, __p, __fit);
  // TTTFFFFF??????????
  // f  ff   m         l
  // recurse on [__m, __last], except increase __m until *(__m) is false, *__last know to be true
  _ForwardIterator __m1           = __m;
  _ForwardIterator __second_false = __last;
  _Distance __len_half            = __len - __len2;
  while (__pred(*__m1))
  {
    if (++__m1 == __last)
    {
      goto __second_half_done;
    }
    --__len_half;
  }
  // TTTFFFFFTTTF??????
  // f  ff   m  m1     l
  __second_false = __stable_partition<_PredRef>(__m1, __last, __pred, __len_half, __p, __fit);
__second_half_done:
  // TTTFFFFFTTTTTFFFFF
  // f  ff   m    sf   l
  return _CUDA_VSTD::rotate(__first_false, __m, __second_false);
  // TTTTTTTTFFFFFFFFFF
  //         |
}

<<<<<<< HEAD
struct __return_temporary_buffer
{
  template <class _Tp>
  _LIBCUDACXX_INLINE_VISIBILITY void operator()(_Tp* __p) const
  {
    _CUDA_VSTD::return_temporary_buffer(__p);
  }
};

=======
>>>>>>> 41301ce5
template <class _Predicate, class _ForwardIterator>
_CCCL_HOST_DEVICE _ForwardIterator
__stable_partition(_ForwardIterator __first, _ForwardIterator __last, _Predicate __pred, forward_iterator_tag)
{
  const unsigned __alloc_limit = 3; // might want to make this a function of trivial assignment
  // Either prove all true and return __first or point to first false
  while (true)
  {
    if (__first == __last)
    {
      return __first;
    }
    if (!__pred(*__first))
    {
      break;
    }
    ++__first;
  }
  // We now have a reduced range [__first, __last)
  // *__first is known to be false
  typedef typename iterator_traits<_ForwardIterator>::difference_type difference_type;
  typedef typename iterator_traits<_ForwardIterator>::value_type value_type;
  difference_type __len = _CUDA_VSTD::distance(__first, __last);
  pair<value_type*, ptrdiff_t> __p(0, 0);
  unique_ptr<value_type, __return_temporary_buffer> __h;
  if (__len >= __alloc_limit)
  {
    __p = _CUDA_VSTD::get_temporary_buffer<value_type>(__len);
    __h.reset(__p.first);
  }
  return __stable_partition<__add_lvalue_reference_t<_Predicate>>(
    __first, __last, __pred, __len, __p, forward_iterator_tag());
}

template <class _Predicate, class _BidirectionalIterator, class _Distance, class _Pair>
_CCCL_HOST_DEVICE _BidirectionalIterator __stable_partition(
  _BidirectionalIterator __first,
  _BidirectionalIterator __last,
  _Predicate __pred,
  _Distance __len,
  _Pair __p,
  bidirectional_iterator_tag __bit)
{
  // *__first is known to be false
  // *__last is known to be true
  // __len >= 2
  if (__len == 2)
  {
    swap(*__first, *__last);
    return __last;
  }
  if (__len == 3)
  {
    _BidirectionalIterator __m = __first;
    if (__pred(*++__m))
    {
      swap(*__first, *__m);
      swap(*__m, *__last);
      return __last;
    }
    swap(*__m, *__last);
    swap(*__first, *__m);
    return __m;
  }
  if (__len <= __p.second)
  { // The buffer is big enough to use
    typedef typename iterator_traits<_BidirectionalIterator>::value_type value_type;
    __destruct_n __d(0);
    unique_ptr<value_type, __destruct_n&> __h(__p.first, __d);
    // Move the falses into the temporary buffer, and the trues to the front of the line
    // Update __first to always point to the end of the trues
    value_type* __t = __p.first;
    ::new (__t) value_type(_CUDA_VSTD::move(*__first));
    __d.__incr((value_type*) 0);
    ++__t;
    _BidirectionalIterator __i = __first;
    while (++__i != __last)
    {
      if (__pred(*__i))
      {
        *__first = _CUDA_VSTD::move(*__i);
        ++__first;
      }
      else
      {
        ::new (__t) value_type(_CUDA_VSTD::move(*__i));
        __d.__incr((value_type*) 0);
        ++__t;
      }
    }
    // move *__last, known to be true
    *__first = _CUDA_VSTD::move(*__i);
    __i      = ++__first;
    // All trues now at start of range, all falses in buffer
    // Move falses back into range, but don't mess up __first which points to first false
    for (value_type* __t2 = __p.first; __t2 < __t; ++__t2, (void) ++__i)
    {
      *__i = _CUDA_VSTD::move(*__t2);
    }
    // __h destructs moved-from values out of the temp buffer, but doesn't deallocate buffer
    return __first;
  }
  // Else not enough buffer, do in place
  // __len >= 4
  _BidirectionalIterator __m = __first;
  _Distance __len2           = __len / 2; // __len2 >= 2
  _CUDA_VSTD::advance(__m, __len2);
  // recurse on [__first, __m-1], except reduce __m-1 until *(__m-1) is true, *__first know to be false
  // F????????????????T
  // f       m        l
  _BidirectionalIterator __m1          = __m;
  _BidirectionalIterator __first_false = __first;
  _Distance __len_half                 = __len2;
  while (!__pred(*--__m1))
  {
    if (__m1 == __first)
    {
      goto __first_half_done;
    }
    --__len_half;
  }
  // F???TFFF?????????T
  // f   m1  m        l
  typedef __add_lvalue_reference_t<_Predicate> _PredRef;
  __first_false = __stable_partition<_PredRef>(__first, __m1, __pred, __len_half, __p, __bit);
__first_half_done:
  // TTTFFFFF?????????T
  // f  ff   m        l
  // recurse on [__m, __last], except increase __m until *(__m) is false, *__last know to be true
  __m1                                  = __m;
  _BidirectionalIterator __second_false = __last;
  ++__second_false;
  __len_half = __len - __len2;
  while (__pred(*__m1))
  {
    if (++__m1 == __last)
    {
      goto __second_half_done;
    }
    --__len_half;
  }
  // TTTFFFFFTTTF?????T
  // f  ff   m  m1    l
  __second_false = __stable_partition<_PredRef>(__m1, __last, __pred, __len_half, __p, __bit);
__second_half_done:
  // TTTFFFFFTTTTTFFFFF
  // f  ff   m    sf  l
  return _CUDA_VSTD::rotate(__first_false, __m, __second_false);
  // TTTTTTTTFFFFFFFFFF
  //         |
}

template <class _Predicate, class _BidirectionalIterator>
_CCCL_HOST_DEVICE _BidirectionalIterator __stable_partition(
  _BidirectionalIterator __first, _BidirectionalIterator __last, _Predicate __pred, bidirectional_iterator_tag)
{
  typedef typename iterator_traits<_BidirectionalIterator>::difference_type difference_type;
  typedef typename iterator_traits<_BidirectionalIterator>::value_type value_type;
  const difference_type __alloc_limit = 4; // might want to make this a function of trivial assignment
  // Either prove all true and return __first or point to first false
  while (true)
  {
    if (__first == __last)
    {
      return __first;
    }
    if (!__pred(*__first))
    {
      break;
    }
    ++__first;
  }
  // __first points to first false, everything prior to __first is already set.
  // Either prove [__first, __last) is all false and return __first, or point __last to last true
  do
  {
    if (__first == --__last)
    {
      return __first;
    }
  } while (!__pred(*__last));
  // We now have a reduced range [__first, __last]
  // *__first is known to be false
  // *__last is known to be true
  // __len >= 2
  difference_type __len = _CUDA_VSTD::distance(__first, __last) + 1;
  pair<value_type*, ptrdiff_t> __p(0, 0);
  unique_ptr<value_type, __return_temporary_buffer> __h;
  if (__len >= __alloc_limit)
  {
    __p = _CUDA_VSTD::get_temporary_buffer<value_type>(__len);
    __h.reset(__p.first);
  }
  return __stable_partition<__add_lvalue_reference_t<_Predicate>>(
    __first, __last, __pred, __len, __p, bidirectional_iterator_tag());
}

template <class _ForwardIterator, class _Predicate>
inline _LIBCUDACXX_INLINE_VISIBILITY _ForwardIterator
stable_partition(_ForwardIterator __first, _ForwardIterator __last, _Predicate __pred)
{
  return __stable_partition<__add_lvalue_reference_t<_Predicate>>(
    __first, __last, __pred, typename iterator_traits<_ForwardIterator>::iterator_category());
}

// sort

// stable, 2-3 compares, 0-2 swaps

template <class _Compare, class _ForwardIterator>
_CCCL_HOST_DEVICE unsigned __sort3(_ForwardIterator __x, _ForwardIterator __y, _ForwardIterator __z, _Compare __c)
{
  unsigned __r = 0;
  if (!__c(*__y, *__x)) // if x <= y
  {
    if (!__c(*__z, *__y)) // if y <= z
    {
      return __r; // x <= y && y <= z
                  // x <= y && y > z
    }
    swap(*__y, *__z); // x <= z && y < z
    __r = 1;
    if (__c(*__y, *__x)) // if x > y
    {
      swap(*__x, *__y); // x < y && y <= z
      __r = 2;
    }
    return __r; // x <= y && y < z
  }
  if (__c(*__z, *__y)) // x > y, if y > z
  {
    swap(*__x, *__z); // x < y && y < z
    __r = 1;
    return __r;
  }
  swap(*__x, *__y); // x > y && y <= z
  __r = 1; // x < y && x <= z
  if (__c(*__z, *__y)) // if y > z
  {
    swap(*__y, *__z); // x <= y && y < z
    __r = 2;
  }
  return __r;
} // x <= y && y <= z

// stable, 3-6 compares, 0-5 swaps

template <class _Compare, class _ForwardIterator>
_CCCL_HOST_DEVICE unsigned
__sort4(_ForwardIterator __x1, _ForwardIterator __x2, _ForwardIterator __x3, _ForwardIterator __x4, _Compare __c)
{
  unsigned __r = __sort3<_Compare>(__x1, __x2, __x3, __c);
  if (__c(*__x4, *__x3))
  {
    swap(*__x3, *__x4);
    ++__r;
    if (__c(*__x3, *__x2))
    {
      swap(*__x2, *__x3);
      ++__r;
      if (__c(*__x2, *__x1))
      {
        swap(*__x1, *__x2);
        ++__r;
      }
    }
  }
  return __r;
}

// stable, 4-10 compares, 0-9 swaps

template <class _Compare, class _ForwardIterator>
_LIBCUDACXX_HIDDEN _CCCL_HOST_DEVICE unsigned __sort5(
  _ForwardIterator __x1,
  _ForwardIterator __x2,
  _ForwardIterator __x3,
  _ForwardIterator __x4,
  _ForwardIterator __x5,
  _Compare __c)
{
  unsigned __r = __sort4<_Compare>(__x1, __x2, __x3, __x4, __c);
  if (__c(*__x5, *__x4))
  {
    swap(*__x4, *__x5);
    ++__r;
    if (__c(*__x4, *__x3))
    {
      swap(*__x3, *__x4);
      ++__r;
      if (__c(*__x3, *__x2))
      {
        swap(*__x2, *__x3);
        ++__r;
        if (__c(*__x2, *__x1))
        {
          swap(*__x1, *__x2);
          ++__r;
        }
      }
    }
  }
  return __r;
}

// Assumes size > 0
template <class _Compare, class _BirdirectionalIterator>
_CCCL_HOST_DEVICE void __selection_sort(_BirdirectionalIterator __first, _BirdirectionalIterator __last, _Compare __comp)
{
  _BirdirectionalIterator __lm1 = __last;
  for (--__lm1; __first != __lm1; ++__first)
  {
    _BirdirectionalIterator __i =
      _CUDA_VSTD::min_element<_BirdirectionalIterator, __add_lvalue_reference_t<_Compare>>(__first, __last, __comp);
    if (__i != __first)
    {
      swap(*__first, *__i);
    }
  }
}

template <class _Compare, class _BirdirectionalIterator>
_CCCL_HOST_DEVICE void __insertion_sort(_BirdirectionalIterator __first, _BirdirectionalIterator __last, _Compare __comp)
{
  typedef typename iterator_traits<_BirdirectionalIterator>::value_type value_type;
  if (__first != __last)
  {
    _BirdirectionalIterator __i = __first;
    for (++__i; __i != __last; ++__i)
    {
      _BirdirectionalIterator __j = __i;
      value_type __t(_CUDA_VSTD::move(*__j));
      for (_BirdirectionalIterator __k = __i; __k != __first && __comp(__t, *--__k); --__j)
      {
        *__j = _CUDA_VSTD::move(*__k);
      }
      *__j = _CUDA_VSTD::move(__t);
    }
  }
}

template <class _Compare, class _RandomAccessIterator>
_CCCL_HOST_DEVICE void __insertion_sort_3(_RandomAccessIterator __first, _RandomAccessIterator __last, _Compare __comp)
{
  typedef typename iterator_traits<_RandomAccessIterator>::value_type value_type;
  _RandomAccessIterator __j = __first + 2;
  __sort3<_Compare>(__first, __first + 1, __j, __comp);
  for (_RandomAccessIterator __i = __j + 1; __i != __last; ++__i)
  {
    if (__comp(*__i, *__j))
    {
      value_type __t(_CUDA_VSTD::move(*__i));
      _RandomAccessIterator __k = __j;
      __j                       = __i;
      do
      {
        *__j = _CUDA_VSTD::move(*__k);
        __j  = __k;
      } while (__j != __first && __comp(__t, *--__k));
      *__j = _CUDA_VSTD::move(__t);
    }
    __j = __i;
  }
}

template <class _Compare, class _RandomAccessIterator>
_CCCL_HOST_DEVICE bool
__insertion_sort_incomplete(_RandomAccessIterator __first, _RandomAccessIterator __last, _Compare __comp)
{
  switch (__last - __first)
  {
    case 0:
    case 1:
      return true;
    case 2:
      if (__comp(*--__last, *__first))
      {
        swap(*__first, *__last);
      }
      return true;
    case 3:
      _CUDA_VSTD::__sort3<_Compare>(__first, __first + 1, --__last, __comp);
      return true;
    case 4:
      _CUDA_VSTD::__sort4<_Compare>(__first, __first + 1, __first + 2, --__last, __comp);
      return true;
    case 5:
      _CUDA_VSTD::__sort5<_Compare>(__first, __first + 1, __first + 2, __first + 3, --__last, __comp);
      return true;
  }
  typedef typename iterator_traits<_RandomAccessIterator>::value_type value_type;
  _RandomAccessIterator __j = __first + 2;
  __sort3<_Compare>(__first, __first + 1, __j, __comp);
  const unsigned __limit = 8;
  unsigned __count       = 0;
  for (_RandomAccessIterator __i = __j + 1; __i != __last; ++__i)
  {
    if (__comp(*__i, *__j))
    {
      value_type __t(_CUDA_VSTD::move(*__i));
      _RandomAccessIterator __k = __j;
      __j                       = __i;
      do
      {
        *__j = _CUDA_VSTD::move(*__k);
        __j  = __k;
      } while (__j != __first && __comp(__t, *--__k));
      *__j = _CUDA_VSTD::move(__t);
      if (++__count == __limit)
      {
        return ++__i == __last;
      }
    }
    __j = __i;
  }
  return true;
}

template <class _Compare, class _BirdirectionalIterator>
_CCCL_HOST_DEVICE void __insertion_sort_move(
  _BirdirectionalIterator __first1,
  _BirdirectionalIterator __last1,
  typename iterator_traits<_BirdirectionalIterator>::value_type* __first2,
  _Compare __comp)
{
  typedef typename iterator_traits<_BirdirectionalIterator>::value_type value_type;
  if (__first1 != __last1)
  {
    __destruct_n __d(0);
    unique_ptr<value_type, __destruct_n&> __h(__first2, __d);
    value_type* __last2 = __first2;
    ::new (__last2) value_type(_CUDA_VSTD::move(*__first1));
    __d.__incr((value_type*) 0);
    for (++__last2; ++__first1 != __last1; ++__last2)
    {
      value_type* __j2 = __last2;
      value_type* __i2 = __j2;
      if (__comp(*__first1, *--__i2))
      {
        ::new (__j2) value_type(_CUDA_VSTD::move(*__i2));
        __d.__incr((value_type*) 0);
        for (--__j2; __i2 != __first2 && __comp(*__first1, *--__i2); --__j2)
        {
          *__j2 = _CUDA_VSTD::move(*__i2);
        }
        *__j2 = _CUDA_VSTD::move(*__first1);
      }
      else
      {
        ::new (__j2) value_type(_CUDA_VSTD::move(*__first1));
        __d.__incr((value_type*) 0);
      }
    }
    __h.release();
  }
}

template <class _Compare, class _RandomAccessIterator>
_CCCL_HOST_DEVICE void __sort(_RandomAccessIterator __first, _RandomAccessIterator __last, _Compare __comp)
{
  // _Compare is known to be a reference type
  typedef typename iterator_traits<_RandomAccessIterator>::difference_type difference_type;
  typedef typename iterator_traits<_RandomAccessIterator>::value_type value_type;
  const difference_type __limit =
    is_trivially_copy_constructible<value_type>::value && is_trivially_copy_assignable<value_type>::value ? 30 : 6;
  while (true)
  {
  __restart:
    difference_type __len = __last - __first;
    switch (__len)
    {
      case 0:
      case 1:
        return;
      case 2:
        if (__comp(*--__last, *__first))
        {
          swap(*__first, *__last);
        }
        return;
      case 3:
        _CUDA_VSTD::__sort3<_Compare>(__first, __first + 1, --__last, __comp);
        return;
      case 4:
        _CUDA_VSTD::__sort4<_Compare>(__first, __first + 1, __first + 2, --__last, __comp);
        return;
      case 5:
        _CUDA_VSTD::__sort5<_Compare>(__first, __first + 1, __first + 2, __first + 3, --__last, __comp);
        return;
    }
    if (__len <= __limit)
    {
      _CUDA_VSTD::__insertion_sort_3<_Compare>(__first, __last, __comp);
      return;
    }
    // __len > 5
    _RandomAccessIterator __m   = __first;
    _RandomAccessIterator __lm1 = __last;
    --__lm1;
    unsigned __n_swaps;
    {
      difference_type __delta;
      if (__len >= 1000)
      {
        __delta = __len / 2;
        __m += __delta;
        __delta /= 2;
        __n_swaps = _CUDA_VSTD::__sort5<_Compare>(__first, __first + __delta, __m, __m + __delta, __lm1, __comp);
      }
      else
      {
        __delta = __len / 2;
        __m += __delta;
        __n_swaps = _CUDA_VSTD::__sort3<_Compare>(__first, __m, __lm1, __comp);
      }
    }
    // *__m is median
    // partition [__first, __m) < *__m and *__m <= [__m, __last)
    // (this inhibits tossing elements equivalent to __m around unnecessarily)
    _RandomAccessIterator __i = __first;
    _RandomAccessIterator __j = __lm1;
    // j points beyond range to be tested, *__m is known to be <= *__lm1
    // The search going up is known to be guarded but the search coming down isn't.
    // Prime the downward search with a guard.
    if (!__comp(*__i, *__m)) // if *__first == *__m
    {
      // *__first == *__m, *__first doesn't go in first part
      // manually guard downward moving __j against __i
      while (true)
      {
        if (__i == --__j)
        {
          // *__first == *__m, *__m <= all other elements
          // Parition instead into [__first, __i) == *__first and *__first < [__i, __last)
          ++__i; // __first + 1
          __j = __last;
          if (!__comp(*__first, *--__j)) // we need a guard if *__first == *(__last-1)
          {
            while (true)
            {
              if (__i == __j)
              {
                return; // [__first, __last) all equivalent elements
              }
              if (__comp(*__first, *__i))
              {
                swap(*__i, *__j);
                ++__n_swaps;
                ++__i;
                break;
              }
              ++__i;
            }
          }
          // [__first, __i) == *__first and *__first < [__j, __last) and __j == __last - 1
          if (__i == __j)
          {
            return;
          }
          while (true)
          {
            while (!__comp(*__first, *__i))
            {
              ++__i;
            }
            while (__comp(*__first, *--__j))
              ;
            if (__i >= __j)
            {
              break;
            }
            swap(*__i, *__j);
            ++__n_swaps;
            ++__i;
          }
          // [__first, __i) == *__first and *__first < [__i, __last)
          // The first part is sorted, sort the secod part
          // _CUDA_VSTD::__sort<_Compare>(__i, __last, __comp);
          __first = __i;
          goto __restart;
        }
        if (__comp(*__j, *__m))
        {
          swap(*__i, *__j);
          ++__n_swaps;
          break; // found guard for downward moving __j, now use unguarded partition
        }
      }
    }
    // It is known that *__i < *__m
    ++__i;
    // j points beyond range to be tested, *__m is known to be <= *__lm1
    // if not yet partitioned...
    if (__i < __j)
    {
      // known that *(__i - 1) < *__m
      // known that __i <= __m
      while (true)
      {
        // __m still guards upward moving __i
        while (__comp(*__i, *__m))
        {
          ++__i;
        }
        // It is now known that a guard exists for downward moving __j
        while (!__comp(*--__j, *__m))
          ;
        if (__i > __j)
        {
          break;
        }
        swap(*__i, *__j);
        ++__n_swaps;
        // It is known that __m != __j
        // If __m just moved, follow it
        if (__m == __i)
        {
          __m = __j;
        }
        ++__i;
      }
    }
    // [__first, __i) < *__m and *__m <= [__i, __last)
    if (__i != __m && __comp(*__m, *__i))
    {
      swap(*__i, *__m);
      ++__n_swaps;
    }
    // [__first, __i) < *__i and *__i <= [__i+1, __last)
    // If we were given a perfect partition, see if insertion sort is quick...
    if (__n_swaps == 0)
    {
      bool __fs = _CUDA_VSTD::__insertion_sort_incomplete<_Compare>(__first, __i, __comp);
      if (_CUDA_VSTD::__insertion_sort_incomplete<_Compare>(__i + 1, __last, __comp))
      {
        if (__fs)
        {
          return;
        }
        __last = __i;
        continue;
      }
      else
      {
        if (__fs)
        {
          __first = ++__i;
          continue;
        }
      }
    }
    // sort smaller range with recursive call and larger with tail recursion elimination
    if (__i - __first < __last - __i)
    {
      _CUDA_VSTD::__sort<_Compare>(__first, __i, __comp);
      // _CUDA_VSTD::__sort<_Compare>(__i+1, __last, __comp);
      __first = ++__i;
    }
    else
    {
      _CUDA_VSTD::__sort<_Compare>(__i + 1, __last, __comp);
      // _CUDA_VSTD::__sort<_Compare>(__first, __i, __comp);
      __last = __i;
    }
  }
}

// This forwarder keeps the top call and the recursive calls using the same instantiation, forcing a reference _Compare
template <class _RandomAccessIterator, class _Compare>
inline _LIBCUDACXX_INLINE_VISIBILITY void
sort(_RandomAccessIterator __first, _RandomAccessIterator __last, _Compare __comp)
{
  using _Comp_ref = __comp_ref_type<_Compare>;
  _CUDA_VSTD::__sort<_Comp_ref>(__first, __last, _Comp_ref(__comp));
}

template <class _RandomAccessIterator>
inline _LIBCUDACXX_INLINE_VISIBILITY void sort(_RandomAccessIterator __first, _RandomAccessIterator __last)
{
  _CUDA_VSTD::sort(__first, __last, __less{});
}

template <class _Tp>
inline _LIBCUDACXX_INLINE_VISIBILITY void sort(_Tp** __first, _Tp** __last)
{
  _CUDA_VSTD::sort((size_t*) __first, (size_t*) __last, __less{});
}

template <class _Tp>
inline _LIBCUDACXX_INLINE_VISIBILITY void sort(__wrap_iter<_Tp*> __first, __wrap_iter<_Tp*> __last)
{
  _CUDA_VSTD::sort(__first.base(), __last.base());
}

template <class _Tp, class _Compare>
inline _LIBCUDACXX_INLINE_VISIBILITY void sort(__wrap_iter<_Tp*> __first, __wrap_iter<_Tp*> __last, _Compare __comp)
{
  typedef __add_lvalue_reference_t<_Compare> _Comp_ref;
  _CUDA_VSTD::sort<_Tp*, _Comp_ref>(__first.base(), __last.base(), __comp);
}

_LIBCUDACXX_EXTERN_TEMPLATE(_LIBCUDACXX_FUNC_VIS void __sort<__less&, char*>(char*, char*, __less&))
_LIBCUDACXX_EXTERN_TEMPLATE(_LIBCUDACXX_FUNC_VIS void __sort<__less&, wchar_t*>(wchar_t*, wchar_t*, __less&))
_LIBCUDACXX_EXTERN_TEMPLATE(_LIBCUDACXX_FUNC_VIS void __sort<__less&, signed*>(signed*, signed*, __less&))
_LIBCUDACXX_EXTERN_TEMPLATE(
  _LIBCUDACXX_FUNC_VIS void __sort<__less&, unsigned char*>(unsigned char*, unsigned char*, __less&))
_LIBCUDACXX_EXTERN_TEMPLATE(_LIBCUDACXX_FUNC_VIS void __sort<__less&, short*>(short*, short*, __less&))
_LIBCUDACXX_EXTERN_TEMPLATE(
  _LIBCUDACXX_FUNC_VIS void __sort<__less&, unsigned short*>(unsigned short*, unsigned short*, __less&))
_LIBCUDACXX_EXTERN_TEMPLATE(_LIBCUDACXX_FUNC_VIS void __sort<__less&, int*>(int*, int*, __less&))
_LIBCUDACXX_EXTERN_TEMPLATE(_LIBCUDACXX_FUNC_VIS void __sort<__less&, unsigned*>(unsigned*, unsigned*, __less&))
_LIBCUDACXX_EXTERN_TEMPLATE(_LIBCUDACXX_FUNC_VIS void __sort<__less&, long*>(long*, long*, __less&))
_LIBCUDACXX_EXTERN_TEMPLATE(
  _LIBCUDACXX_FUNC_VIS void __sort<__less&, unsigned long*>(unsigned long*, unsigned long*, __less&))
_LIBCUDACXX_EXTERN_TEMPLATE(_LIBCUDACXX_FUNC_VIS void __sort<__less&, long long*>(long long*, long long*, __less&))
_LIBCUDACXX_EXTERN_TEMPLATE(
  _LIBCUDACXX_FUNC_VIS void __sort<__less&, unsigned long long*>(unsigned long long*, unsigned long long*, __less&))
_LIBCUDACXX_EXTERN_TEMPLATE(_LIBCUDACXX_FUNC_VIS void __sort<__less&, float*>(float*, float*, __less&))
_LIBCUDACXX_EXTERN_TEMPLATE(_LIBCUDACXX_FUNC_VIS void __sort<__less&, double*>(double*, double*, __less&))
_LIBCUDACXX_EXTERN_TEMPLATE(_LIBCUDACXX_FUNC_VIS void __sort<__less&, long double*>(long double*, long double*, __less&))

_LIBCUDACXX_EXTERN_TEMPLATE(_LIBCUDACXX_FUNC_VIS bool __insertion_sort_incomplete<__less&, char*>(char*, char*, __less&))
_LIBCUDACXX_EXTERN_TEMPLATE(
  _LIBCUDACXX_FUNC_VIS bool __insertion_sort_incomplete<__less&, wchar_t*>(wchar_t*, wchar_t*, __less&))
_LIBCUDACXX_EXTERN_TEMPLATE(
  _LIBCUDACXX_FUNC_VIS bool __insertion_sort_incomplete<__less&, signed char*>(signed char*, signed char*, __less&))
_LIBCUDACXX_EXTERN_TEMPLATE(_LIBCUDACXX_FUNC_VIS bool __insertion_sort_incomplete<__less&, unsigned char*>(
  unsigned char*, unsigned char*, __less&))
_LIBCUDACXX_EXTERN_TEMPLATE(
  _LIBCUDACXX_FUNC_VIS bool __insertion_sort_incomplete<__less&, short*>(short*, short*, __less&))
_LIBCUDACXX_EXTERN_TEMPLATE(_LIBCUDACXX_FUNC_VIS bool __insertion_sort_incomplete<__less&, unsigned short*>(
  unsigned short*, unsigned short*, __less&))
_LIBCUDACXX_EXTERN_TEMPLATE(_LIBCUDACXX_FUNC_VIS bool __insertion_sort_incomplete<__less&, int*>(int*, int*, __less&))
_LIBCUDACXX_EXTERN_TEMPLATE(
  _LIBCUDACXX_FUNC_VIS bool __insertion_sort_incomplete<__less&, unsigned*>(unsigned*, unsigned*, __less&))
_LIBCUDACXX_EXTERN_TEMPLATE(_LIBCUDACXX_FUNC_VIS bool __insertion_sort_incomplete<__less&, long*>(long*, long*, __less&))
_LIBCUDACXX_EXTERN_TEMPLATE(_LIBCUDACXX_FUNC_VIS bool __insertion_sort_incomplete<__less&, unsigned long*>(
  unsigned long*, unsigned long*, __less&))
_LIBCUDACXX_EXTERN_TEMPLATE(
  _LIBCUDACXX_FUNC_VIS bool __insertion_sort_incomplete<__less&, long long*>(long long*, long long*, __less&))
_LIBCUDACXX_EXTERN_TEMPLATE(_LIBCUDACXX_FUNC_VIS bool __insertion_sort_incomplete<__less&, unsigned long long*>(
  unsigned long long*, unsigned long long*, __less&))
_LIBCUDACXX_EXTERN_TEMPLATE(
  _LIBCUDACXX_FUNC_VIS bool __insertion_sort_incomplete<__less&, float*>(float*, float*, __less&))
_LIBCUDACXX_EXTERN_TEMPLATE(
  _LIBCUDACXX_FUNC_VIS bool __insertion_sort_incomplete<__less&, double*>(double*, double*, __less&))
_LIBCUDACXX_EXTERN_TEMPLATE(
  _LIBCUDACXX_FUNC_VIS bool __insertion_sort_incomplete<__less&, long double*>(long double*, long double*, __less&))

_LIBCUDACXX_EXTERN_TEMPLATE(_LIBCUDACXX_FUNC_VIS unsigned __sort5<__less&, long double*>(
  long double*, long double*, long double*, long double*, long double*, __less&))

// inplace_merge

template <class _Compare, class _InputIterator1, class _InputIterator2, class _OutputIterator>
_CCCL_HOST_DEVICE void __half_inplace_merge(
  _InputIterator1 __first1,
  _InputIterator1 __last1,
  _InputIterator2 __first2,
  _InputIterator2 __last2,
  _OutputIterator __result,
  _Compare __comp)
{
  for (; __first1 != __last1; ++__result)
  {
    if (__first2 == __last2)
    {
      _CUDA_VSTD::move(__first1, __last1, __result);
      return;
    }

    if (__comp(*__first2, *__first1))
    {
      *__result = _CUDA_VSTD::move(*__first2);
      ++__first2;
    }
    else
    {
      *__result = _CUDA_VSTD::move(*__first1);
      ++__first1;
    }
  }
  // __first2 through __last2 are already in the right spot.
}

template <class _Compare, class _BidirectionalIterator>
_CCCL_HOST_DEVICE void __buffered_inplace_merge(
  _BidirectionalIterator __first,
  _BidirectionalIterator __middle,
  _BidirectionalIterator __last,
  _Compare __comp,
  typename iterator_traits<_BidirectionalIterator>::difference_type __len1,
  typename iterator_traits<_BidirectionalIterator>::difference_type __len2,
  typename iterator_traits<_BidirectionalIterator>::value_type* __buff)
{
  typedef typename iterator_traits<_BidirectionalIterator>::value_type value_type;
  __destruct_n __d(0);
  unique_ptr<value_type, __destruct_n&> __h2(__buff, __d);
  if (__len1 <= __len2)
  {
    value_type* __p = __buff;
    for (_BidirectionalIterator __i = __first; __i != __middle; __d.__incr((value_type*) 0), (void) ++__i, (void) ++__p)
    {
      ::new (__p) value_type(_CUDA_VSTD::move(*__i));
    }
    __half_inplace_merge(__buff, __p, __middle, __last, __first, __comp);
  }
  else
  {
    value_type* __p = __buff;
    for (_BidirectionalIterator __i = __middle; __i != __last; __d.__incr((value_type*) 0), (void) ++__i, (void) ++__p)
    {
      ::new (__p) value_type(_CUDA_VSTD::move(*__i));
    }
    typedef reverse_iterator<_BidirectionalIterator> _RBi;
    typedef reverse_iterator<value_type*> _Rv;
    __half_inplace_merge(_Rv(__p), _Rv(__buff), _RBi(__middle), _RBi(__first), _RBi(__last), __invert<_Compare>(__comp));
  }
}

template <class _Compare, class _BidirectionalIterator>
_CCCL_HOST_DEVICE void __inplace_merge(
  _BidirectionalIterator __first,
  _BidirectionalIterator __middle,
  _BidirectionalIterator __last,
  _Compare __comp,
  typename iterator_traits<_BidirectionalIterator>::difference_type __len1,
  typename iterator_traits<_BidirectionalIterator>::difference_type __len2,
  typename iterator_traits<_BidirectionalIterator>::value_type* __buff,
  ptrdiff_t __buff_size)
{
  typedef typename iterator_traits<_BidirectionalIterator>::difference_type difference_type;
  while (true)
  {
    // if __middle == __last, we're done
    if (__len2 == 0)
    {
      return;
    }
    if (__len1 <= __buff_size || __len2 <= __buff_size)
    {
      return __buffered_inplace_merge<_Compare>(__first, __middle, __last, __comp, __len1, __len2, __buff);
    }
    // shrink [__first, __middle) as much as possible (with no moves), returning if it shrinks to 0
    for (; true; ++__first, (void) --__len1)
    {
      if (__len1 == 0)
      {
        return;
      }
      if (__comp(*__middle, *__first))
      {
        break;
      }
    }
    // __first < __middle < __last
    // *__first > *__middle
    // partition [__first, __m1) [__m1, __middle) [__middle, __m2) [__m2, __last) such that
    //     all elements in:
    //         [__first, __m1)  <= [__middle, __m2)
    //         [__middle, __m2) <  [__m1, __middle)
    //         [__m1, __middle) <= [__m2, __last)
    //     and __m1 or __m2 is in the middle of its range
    _BidirectionalIterator __m1; // "median" of [__first, __middle)
    _BidirectionalIterator __m2; // "median" of [__middle, __last)
    difference_type __len11; // distance(__first, __m1)
    difference_type __len21; // distance(__middle, __m2)
    // binary search smaller range
    if (__len1 < __len2)
    { // __len >= 1, __len2 >= 2
      __len21 = __len2 / 2;
      __m2    = __middle;
      _CUDA_VSTD::advance(__m2, __len21);
      __m1    = __upper_bound<_Compare>(__first, __middle, *__m2, __comp);
      __len11 = _CUDA_VSTD::distance(__first, __m1);
    }
    else
    {
      if (__len1 == 1)
      { // __len1 >= __len2 && __len2 > 0, therefore __len2 == 1
        // It is known *__first > *__middle
        swap(*__first, *__middle);
        return;
      }
      // __len1 >= 2, __len2 >= 1
      __len11 = __len1 / 2;
      __m1    = __first;
      _CUDA_VSTD::advance(__m1, __len11);
      __m2    = __lower_bound<_Compare>(__middle, __last, *__m1, __comp);
      __len21 = _CUDA_VSTD::distance(__middle, __m2);
    }
    difference_type __len12 = __len1 - __len11; // distance(__m1, __middle)
    difference_type __len22 = __len2 - __len21; // distance(__m2, __last)
    // [__first, __m1) [__m1, __middle) [__middle, __m2) [__m2, __last)
    // swap middle two partitions
    __middle = _CUDA_VSTD::rotate(__m1, __middle, __m2);
    // __len12 and __len21 now have swapped meanings
    // merge smaller range with recurisve call and larger with tail recursion elimination
    if (__len11 + __len21 < __len12 + __len22)
    {
      __inplace_merge<_Compare>(__first, __m1, __middle, __comp, __len11, __len21, __buff, __buff_size);
      //          __inplace_merge<_Compare>(__middle, __m2, __last, __comp, __len12, __len22, __buff, __buff_size);
      __first  = __middle;
      __middle = __m2;
      __len1   = __len12;
      __len2   = __len22;
    }
    else
    {
      __inplace_merge<_Compare>(__middle, __m2, __last, __comp, __len12, __len22, __buff, __buff_size);
      //          __inplace_merge<_Compare>(__first, __m1, __middle, __comp, __len11, __len21, __buff, __buff_size);
      __last   = __middle;
      __middle = __m1;
      __len1   = __len11;
      __len2   = __len21;
    }
  }
}

template <class _BidirectionalIterator, class _Compare>
inline _LIBCUDACXX_INLINE_VISIBILITY void inplace_merge(
  _BidirectionalIterator __first, _BidirectionalIterator __middle, _BidirectionalIterator __last, _Compare __comp)
{
  typedef typename iterator_traits<_BidirectionalIterator>::value_type value_type;
  typedef typename iterator_traits<_BidirectionalIterator>::difference_type difference_type;
  difference_type __len1             = _CUDA_VSTD::distance(__first, __middle);
  difference_type __len2             = _CUDA_VSTD::distance(__middle, __last);
  difference_type __buf_size         = _CUDA_VSTD::min(__len1, __len2);
  pair<value_type*, ptrdiff_t> __buf = _CUDA_VSTD::get_temporary_buffer<value_type>(__buf_size);
  unique_ptr<value_type, __return_temporary_buffer> __h(__buf.first);
  using _Comp_ref = __comp_ref_type<_Compare>;
  return _CUDA_VSTD::__inplace_merge<_Comp_ref>(
    __first, __middle, __last, __comp, __len1, __len2, __buf.first, __buf.second);
}

template <class _BidirectionalIterator>
inline _LIBCUDACXX_INLINE_VISIBILITY void
inplace_merge(_BidirectionalIterator __first, _BidirectionalIterator __middle, _BidirectionalIterator __last)
{
  _CUDA_VSTD::inplace_merge(__first, __middle, __last, __less{});
}

// stable_sort

template <class _Compare, class _InputIterator1, class _InputIterator2>
_CCCL_HOST_DEVICE void __merge_move_construct(
  _InputIterator1 __first1,
  _InputIterator1 __last1,
  _InputIterator2 __first2,
  _InputIterator2 __last2,
  typename iterator_traits<_InputIterator1>::value_type* __result,
  _Compare __comp)
{
  typedef typename iterator_traits<_InputIterator1>::value_type value_type;
  __destruct_n __d(0);
  unique_ptr<value_type, __destruct_n&> __h(__result, __d);
  for (; true; ++__result)
  {
    if (__first1 == __last1)
    {
      for (; __first2 != __last2; ++__first2, ++__result, (void) __d.__incr((value_type*) 0))
      {
        ::new (__result) value_type(_CUDA_VSTD::move(*__first2));
      }
      __h.release();
      return;
    }
    if (__first2 == __last2)
    {
      for (; __first1 != __last1; ++__first1, ++__result, (void) __d.__incr((value_type*) 0))
      {
        ::new (__result) value_type(_CUDA_VSTD::move(*__first1));
      }
      __h.release();
      return;
    }
    if (__comp(*__first2, *__first1))
    {
      ::new (__result) value_type(_CUDA_VSTD::move(*__first2));
      __d.__incr((value_type*) 0);
      ++__first2;
    }
    else
    {
      ::new (__result) value_type(_CUDA_VSTD::move(*__first1));
      __d.__incr((value_type*) 0);
      ++__first1;
    }
  }
}

template <class _Compare, class _InputIterator1, class _InputIterator2, class _OutputIterator>
_CCCL_HOST_DEVICE void __merge_move_assign(
  _InputIterator1 __first1,
  _InputIterator1 __last1,
  _InputIterator2 __first2,
  _InputIterator2 __last2,
  _OutputIterator __result,
  _Compare __comp)
{
  for (; __first1 != __last1; ++__result)
  {
    if (__first2 == __last2)
    {
      for (; __first1 != __last1; ++__first1, (void) ++__result)
      {
        *__result = _CUDA_VSTD::move(*__first1);
      }
      return;
    }
    if (__comp(*__first2, *__first1))
    {
      *__result = _CUDA_VSTD::move(*__first2);
      ++__first2;
    }
    else
    {
      *__result = _CUDA_VSTD::move(*__first1);
      ++__first1;
    }
  }
  for (; __first2 != __last2; ++__first2, (void) ++__result)
  {
    *__result = _CUDA_VSTD::move(*__first2);
  }
}

template <class _Compare, class _RandomAccessIterator>
_CCCL_HOST_DEVICE void __stable_sort(
  _RandomAccessIterator __first,
  _RandomAccessIterator __last,
  _Compare __comp,
  typename iterator_traits<_RandomAccessIterator>::difference_type __len,
  typename iterator_traits<_RandomAccessIterator>::value_type* __buff,
  ptrdiff_t __buff_size);

template <class _Compare, class _RandomAccessIterator>
_CCCL_HOST_DEVICE void __stable_sort_move(
  _RandomAccessIterator __first1,
  _RandomAccessIterator __last1,
  _Compare __comp,
  typename iterator_traits<_RandomAccessIterator>::difference_type __len,
  typename iterator_traits<_RandomAccessIterator>::value_type* __first2)
{
  typedef typename iterator_traits<_RandomAccessIterator>::value_type value_type;
  switch (__len)
  {
    case 0:
      return;
    case 1:
      ::new (__first2) value_type(_CUDA_VSTD::move(*__first1));
      return;
    case 2:
      __destruct_n __d(0);
      unique_ptr<value_type, __destruct_n&> __h2(__first2, __d);
      if (__comp(*--__last1, *__first1))
      {
        ::new (__first2) value_type(_CUDA_VSTD::move(*__last1));
        __d.__incr((value_type*) 0);
        ++__first2;
        ::new (__first2) value_type(_CUDA_VSTD::move(*__first1));
      }
      else
      {
        ::new (__first2) value_type(_CUDA_VSTD::move(*__first1));
        __d.__incr((value_type*) 0);
        ++__first2;
        ::new (__first2) value_type(_CUDA_VSTD::move(*__last1));
      }
      __h2.release();
      return;
  }
  if (__len <= 8)
  {
    __insertion_sort_move<_Compare>(__first1, __last1, __first2, __comp);
    return;
  }
  typename iterator_traits<_RandomAccessIterator>::difference_type __l2 = __len / 2;
  _RandomAccessIterator __m                                             = __first1 + __l2;
  __stable_sort<_Compare>(__first1, __m, __comp, __l2, __first2, __l2);
  __stable_sort<_Compare>(__m, __last1, __comp, __len - __l2, __first2 + __l2, __len - __l2);
  __merge_move_construct<_Compare>(__first1, __m, __m, __last1, __first2, __comp);
}

template <class _Tp>
struct __stable_sort_switch
{
  static const unsigned value = 128 * is_trivially_copy_assignable<_Tp>::value;
};

template <class _Compare, class _RandomAccessIterator>
_CCCL_HOST_DEVICE void __stable_sort(
  _RandomAccessIterator __first,
  _RandomAccessIterator __last,
  _Compare __comp,
  typename iterator_traits<_RandomAccessIterator>::difference_type __len,
  typename iterator_traits<_RandomAccessIterator>::value_type* __buff,
  ptrdiff_t __buff_size)
{
  typedef typename iterator_traits<_RandomAccessIterator>::value_type value_type;
  typedef typename iterator_traits<_RandomAccessIterator>::difference_type difference_type;
  switch (__len)
  {
    case 0:
    case 1:
      return;
    case 2:
      if (__comp(*--__last, *__first))
      {
        swap(*__first, *__last);
      }
      return;
  }
  if (__len <= static_cast<difference_type>(__stable_sort_switch<value_type>::value))
  {
    __insertion_sort<_Compare>(__first, __last, __comp);
    return;
  }
  typename iterator_traits<_RandomAccessIterator>::difference_type __l2 = __len / 2;
  _RandomAccessIterator __m                                             = __first + __l2;
  if (__len <= __buff_size)
  {
    __destruct_n __d(0);
    unique_ptr<value_type, __destruct_n&> __h2(__buff, __d);
    __stable_sort_move<_Compare>(__first, __m, __comp, __l2, __buff);
    __d.__set(__l2, (value_type*) 0);
    __stable_sort_move<_Compare>(__m, __last, __comp, __len - __l2, __buff + __l2);
    __d.__set(__len, (value_type*) 0);
    __merge_move_assign<_Compare>(__buff, __buff + __l2, __buff + __l2, __buff + __len, __first, __comp);
    //         __merge<_Compare>(move_iterator<value_type*>(__buff),
    //                           move_iterator<value_type*>(__buff + __l2),
    //                           move_iterator<_RandomAccessIterator>(__buff + __l2),
    //                           move_iterator<_RandomAccessIterator>(__buff + __len),
    //                           __first, __comp);
    return;
  }
  __stable_sort<_Compare>(__first, __m, __comp, __l2, __buff, __buff_size);
  __stable_sort<_Compare>(__m, __last, __comp, __len - __l2, __buff, __buff_size);
  __inplace_merge<_Compare>(__first, __m, __last, __comp, __l2, __len - __l2, __buff, __buff_size);
}

template <class _RandomAccessIterator, class _Compare>
inline _LIBCUDACXX_INLINE_VISIBILITY void
stable_sort(_RandomAccessIterator __first, _RandomAccessIterator __last, _Compare __comp)
{
  typedef typename iterator_traits<_RandomAccessIterator>::value_type value_type;
  typedef typename iterator_traits<_RandomAccessIterator>::difference_type difference_type;
  difference_type __len = __last - __first;
  pair<value_type*, ptrdiff_t> __buf(0, 0);
  unique_ptr<value_type, __return_temporary_buffer> __h;
  if (__len > static_cast<difference_type>(__stable_sort_switch<value_type>::value))
  {
    __buf = _CUDA_VSTD::get_temporary_buffer<value_type>(__len);
    __h.reset(__buf.first);
  }
  using _Comp_ref = __comp_ref_type<_Compare>;
  __stable_sort<_Comp_ref>(__first, __last, __comp, __len, __buf.first, __buf.second);
}

template <class _RandomAccessIterator>
inline _LIBCUDACXX_INLINE_VISIBILITY void stable_sort(_RandomAccessIterator __first, _RandomAccessIterator __last)
{
  _CUDA_VSTD::stable_sort(__first, __last, __less{});
}

// nth_element

template <class _Compare, class _RandomAccessIterator>
_CCCL_HOST_DEVICE void
__nth_element(_RandomAccessIterator __first, _RandomAccessIterator __nth, _RandomAccessIterator __last, _Compare __comp)
{
  // _Compare is known to be a reference type
  typedef typename iterator_traits<_RandomAccessIterator>::difference_type difference_type;
  const difference_type __limit = 7;
  while (true)
  {
  __restart:
    if (__nth == __last)
    {
      return;
    }
    difference_type __len = __last - __first;
    switch (__len)
    {
      case 0:
      case 1:
        return;
      case 2:
        if (__comp(*--__last, *__first))
        {
          swap(*__first, *__last);
        }
        return;
      case 3: {
        _RandomAccessIterator __m = __first;
        _CUDA_VSTD::__sort3<_Compare>(__first, ++__m, --__last, __comp);
        return;
      }
    }
    if (__len <= __limit)
    {
      __selection_sort<_Compare>(__first, __last, __comp);
      return;
    }
    // __len > __limit >= 3
    _RandomAccessIterator __m   = __first + __len / 2;
    _RandomAccessIterator __lm1 = __last;
    unsigned __n_swaps          = _CUDA_VSTD::__sort3<_Compare>(__first, __m, --__lm1, __comp);
    // *__m is median
    // partition [__first, __m) < *__m and *__m <= [__m, __last)
    // (this inhibits tossing elements equivalent to __m around unnecessarily)
    _RandomAccessIterator __i = __first;
    _RandomAccessIterator __j = __lm1;
    // j points beyond range to be tested, *__lm1 is known to be <= *__m
    // The search going up is known to be guarded but the search coming down isn't.
    // Prime the downward search with a guard.
    if (!__comp(*__i, *__m)) // if *__first == *__m
    {
      // *__first == *__m, *__first doesn't go in first part
      // manually guard downward moving __j against __i
      while (true)
      {
        if (__i == --__j)
        {
          // *__first == *__m, *__m <= all other elements
          // Parition instead into [__first, __i) == *__first and *__first < [__i, __last)
          ++__i; // __first + 1
          __j = __last;
          if (!__comp(*__first, *--__j)) // we need a guard if *__first == *(__last-1)
          {
            while (true)
            {
              if (__i == __j)
              {
                return; // [__first, __last) all equivalent elements
              }
              if (__comp(*__first, *__i))
              {
                swap(*__i, *__j);
                ++__n_swaps;
                ++__i;
                break;
              }
              ++__i;
            }
          }
          // [__first, __i) == *__first and *__first < [__j, __last) and __j == __last - 1
          if (__i == __j)
          {
            return;
          }
          while (true)
          {
            while (!__comp(*__first, *__i))
            {
              ++__i;
            }
            while (__comp(*__first, *--__j))
              ;
            if (__i >= __j)
            {
              break;
            }
            swap(*__i, *__j);
            ++__n_swaps;
            ++__i;
          }
          // [__first, __i) == *__first and *__first < [__i, __last)
          // The first part is sorted,
          if (__nth < __i)
          {
            return;
          }
          // __nth_element the secod part
          // __nth_element<_Compare>(__i, __nth, __last, __comp);
          __first = __i;
          goto __restart;
        }
        if (__comp(*__j, *__m))
        {
          swap(*__i, *__j);
          ++__n_swaps;
          break; // found guard for downward moving __j, now use unguarded partition
        }
      }
    }
    ++__i;
    // j points beyond range to be tested, *__lm1 is known to be <= *__m
    // if not yet partitioned...
    if (__i < __j)
    {
      // known that *(__i - 1) < *__m
      while (true)
      {
        // __m still guards upward moving __i
        while (__comp(*__i, *__m))
        {
          ++__i;
        }
        // It is now known that a guard exists for downward moving __j
        while (!__comp(*--__j, *__m))
          ;
        if (__i >= __j)
        {
          break;
        }
        swap(*__i, *__j);
        ++__n_swaps;
        // It is known that __m != __j
        // If __m just moved, follow it
        if (__m == __i)
        {
          __m = __j;
        }
        ++__i;
      }
    }
    // [__first, __i) < *__m and *__m <= [__i, __last)
    if (__i != __m && __comp(*__m, *__i))
    {
      swap(*__i, *__m);
      ++__n_swaps;
    }
    // [__first, __i) < *__i and *__i <= [__i+1, __last)
    if (__nth == __i)
    {
      return;
    }
    if (__n_swaps == 0)
    {
      // We were given a perfectly partitioned sequence.  Coincidence?
      if (__nth < __i)
      {
        // Check for [__first, __i) already sorted
        __j = __m = __first;
        while (++__j != __i)
        {
          if (__comp(*__j, *__m))
          {
            // not yet sorted, so sort
            goto not_sorted;
          }
          __m = __j;
        }
        // [__first, __i) sorted
        return;
      }
      else
      {
        // Check for [__i, __last) already sorted
        __j = __m = __i;
        while (++__j != __last)
        {
          if (__comp(*__j, *__m))
          {
            // not yet sorted, so sort
            goto not_sorted;
          }
          __m = __j;
        }
        // [__i, __last) sorted
        return;
      }
    }
  not_sorted:
    // __nth_element on range containing __nth
    if (__nth < __i)
    {
      // __nth_element<_Compare>(__first, __nth, __i, __comp);
      __last = __i;
    }
    else
    {
      // __nth_element<_Compare>(__i+1, __nth, __last, __comp);
      __first = ++__i;
    }
  }
}

template <class _RandomAccessIterator, class _Compare>
inline _LIBCUDACXX_INLINE_VISIBILITY void
nth_element(_RandomAccessIterator __first, _RandomAccessIterator __nth, _RandomAccessIterator __last, _Compare __comp)
{
  using _Comp_ref = __comp_ref_type<_Compare>;
  __nth_element<_Comp_ref>(__first, __nth, __last, __comp);
}

template <class _RandomAccessIterator>
inline _LIBCUDACXX_INLINE_VISIBILITY void
nth_element(_RandomAccessIterator __first, _RandomAccessIterator __nth, _RandomAccessIterator __last)
{
  _CUDA_VSTD::nth_element(__first, __nth, __last, __less{});
}

#endif
_LIBCUDACXX_END_NAMESPACE_STD

#if defined(_LIBCUDACXX_HAS_PARALLEL_ALGORITHMS) && _CCCL_STD_VER >= 2017
#  include <__pstl_algorithm>
#endif

#include <cuda/std/detail/libcxx/include/__pragma_pop>

#endif // _LIBCUDACXX_ALGORITHM<|MERGE_RESOLUTION|>--- conflicted
+++ resolved
@@ -645,8 +645,6 @@
 #  pragma system_header
 #endif // no system header
 
-#include <cuda/std/detail/libcxx/include/__assert> // all public C++ headers provide the assertion handler
-#include <cuda/std/detail/libcxx/include/__debug>
 #include <cuda/std/__algorithm/adjacent_find.h>
 #include <cuda/std/__algorithm/all_of.h>
 #include <cuda/std/__algorithm/any_of.h>
@@ -1287,18 +1285,6 @@
   //         |
 }
 
-<<<<<<< HEAD
-struct __return_temporary_buffer
-{
-  template <class _Tp>
-  _LIBCUDACXX_INLINE_VISIBILITY void operator()(_Tp* __p) const
-  {
-    _CUDA_VSTD::return_temporary_buffer(__p);
-  }
-};
-
-=======
->>>>>>> 41301ce5
 template <class _Predicate, class _ForwardIterator>
 _CCCL_HOST_DEVICE _ForwardIterator
 __stable_partition(_ForwardIterator __first, _ForwardIterator __last, _Predicate __pred, forward_iterator_tag)
