/*
//@HEADER
// ************************************************************************
//
//                        Kokkos v. 2.0
//              Copyright (2019) Sandia Corporation
//
// Under the terms of Contract DE-AC04-94AL85000 with Sandia Corporation,
// the U.S. Government retains certain rights in this software.
//
// Redistribution and use in source and binary forms, with or without
// modification, are permitted provided that the following conditions are
// met:
//
// 1. Redistributions of source code must retain the above copyright
// notice, this list of conditions and the following disclaimer.
//
// 2. Redistributions in binary form must reproduce the above copyright
// notice, this list of conditions and the following disclaimer in the
// documentation and/or other materials provided with the distribution.
//
// 3. Neither the name of the Corporation nor the names of the
// contributors may be used to endorse or promote products derived from
// this software without specific prior written permission.
//
// THIS SOFTWARE IS PROVIDED BY SANDIA CORPORATION "AS IS" AND ANY
// EXPRESS OR IMPLIED WARRANTIES, INCLUDING, BUT NOT LIMITED TO, THE
// IMPLIED WARRANTIES OF MERCHANTABILITY AND FITNESS FOR A PARTICULAR
// PURPOSE ARE DISCLAIMED. IN NO EVENT SHALL SANDIA CORPORATION OR THE
// CONTRIBUTORS BE LIABLE FOR ANY DIRECT, INDIRECT, INCIDENTAL, SPECIAL,
// EXEMPLARY, OR CONSEQUENTIAL DAMAGES (INCLUDING, BUT NOT LIMITED TO,
// PROCUREMENT OF SUBSTITUTE GOODS OR SERVICES; LOSS OF USE, DATA, OR
// PROFITS; OR BUSINESS INTERRUPTION) HOWEVER CAUSED AND ON ANY THEORY OF
// LIABILITY, WHETHER IN CONTRACT, STRICT LIABILITY, OR TORT (INCLUDING
// NEGLIGENCE OR OTHERWISE) ARISING IN ANY WAY OUT OF THE USE OF THIS
// SOFTWARE, EVEN IF ADVISED OF THE POSSIBILITY OF SUCH DAMAGE.
//
// Questions? Contact Christian R. Trott (crtrott@sandia.gov)
//
// ************************************************************************
//@HEADER
*/

#ifndef _LIBCUDACXX___MDSPAN_STANDARD_LAYOUT_STATIC_ARRAY_HPP
#define _LIBCUDACXX___MDSPAN_STANDARD_LAYOUT_STATIC_ARRAY_HPP

<<<<<<< HEAD
#ifndef __cuda_std__
#  include <__config>
#endif // __cuda_std__
=======
#include <cuda/std/detail/__config>
>>>>>>> baee3f50

#if defined(_CCCL_IMPLICIT_SYSTEM_HEADER_GCC)
#  pragma GCC system_header
#elif defined(_CCCL_IMPLICIT_SYSTEM_HEADER_CLANG)
#  pragma clang system_header
#elif defined(_CCCL_IMPLICIT_SYSTEM_HEADER_MSVC)
#  pragma system_header
#endif // no system header

#include <cuda/std/detail/libcxx/include/__mdspan/compressed_pair.h>
#include <cuda/std/detail/libcxx/include/__mdspan/dynamic_extent.h>
#include <cuda/std/detail/libcxx/include/__mdspan/macros.h>
#ifdef _LIBCUDACXX_HAS_NO_ATTRIBUTE_NO_UNIQUE_ADDRESS
#  include <cuda/std/detail/libcxx/include/__mdspan/no_unique_address.h>
#endif
#include <cuda/std/array>
#include <cuda/std/cstddef>
#include <cuda/std/detail/libcxx/include/__type_traits/enable_if.h>
#include <cuda/std/detail/libcxx/include/__utility/integer_sequence.h>
#include <cuda/std/span>

_LIBCUDACXX_BEGIN_NAMESPACE_STD

#if _CCCL_STD_VER > 2011

namespace __detail
{

//==============================================================================

struct __construct_psa_from_dynamic_exts_values_tag_t
{};
_LIBCUDACXX_CPO_ACCESSIBILITY __construct_psa_from_dynamic_exts_values_tag_t
  __construct_psa_from_dynamic_exts_values_tag;

struct __construct_psa_from_all_exts_values_tag_t
{};
_LIBCUDACXX_CPO_ACCESSIBILITY __construct_psa_from_all_exts_values_tag_t __construct_psa_from_all_exts_values_tag;

struct __construct_psa_from_all_exts_array_tag_t
{};
template <size_t _Np = 0>
struct __construct_psa_from_dynamic_exts_array_tag_t
{};

//==============================================================================

template <size_t _Ip, class _Tp>
using __repeated_with_idxs = _Tp;

//==============================================================================

#  if __MDSPAN_PRESERVE_STANDARD_LAYOUT

/**
 *  PSA = "partially static array"
 *
 * @tparam _Tp
 * @tparam _ValsSeq
 * @tparam __sentinal
 */
template <class _Tag,
          class _Tp,
          class _static_t,
          class _ValsSeq,
          _static_t __sentinal = static_cast<_static_t>(dynamic_extent),
          class _IdxsSeq       = _CUDA_VSTD::make_index_sequence<_ValsSeq::size()>>
struct __standard_layout_psa;

//==============================================================================
// Static case
template <class _Tag,
          class _Tp,
          class _static_t,
          _static_t __value,
          _static_t... __values_or_sentinals,
          _static_t __sentinal,
          size_t _Idx,
          size_t... _Idxs>
struct __standard_layout_psa<_Tag,
                             _Tp,
                             _static_t,
                             _CUDA_VSTD::integer_sequence<_static_t, __value, __values_or_sentinals...>,
                             __sentinal,
                             _CUDA_VSTD::integer_sequence<size_t, _Idx, _Idxs...>>
#    ifdef _LIBCUDACXX_HAS_NO_ATTRIBUTE_NO_UNIQUE_ADDRESS
    : private __no_unique_address_emulation<
        __standard_layout_psa<_Tag,
                              _Tp,
                              _static_t,
                              _CUDA_VSTD::integer_sequence<_static_t, __values_or_sentinals...>,
                              __sentinal,
                              _CUDA_VSTD::integer_sequence<size_t, _Idxs...>>>
#    endif
{
  //--------------------------------------------------------------------------

  using __next_t =
    __standard_layout_psa<_Tag,
                          _Tp,
                          _static_t,
                          _CUDA_VSTD::integer_sequence<_static_t, __values_or_sentinals...>,
                          __sentinal,
                          _CUDA_VSTD::integer_sequence<size_t, _Idxs...>>;

#    ifndef _LIBCUDACXX_HAS_NO_ATTRIBUTE_NO_UNIQUE_ADDRESS
  _LIBCUDACXX_NO_UNIQUE_ADDRESS __next_t __next_;
#    else
  using __base_t = __no_unique_address_emulation<__next_t>;
#    endif

  __MDSPAN_FORCE_INLINE_FUNCTION constexpr __next_t& __next() noexcept
  {
#    ifndef _LIBCUDACXX_HAS_NO_ATTRIBUTE_NO_UNIQUE_ADDRESS
    return __next_;
#    else
    return this->__base_t::__ref();
#    endif
  }
  __MDSPAN_FORCE_INLINE_FUNCTION constexpr __next_t const& __next() const noexcept
  {
#    ifndef _LIBCUDACXX_HAS_NO_ATTRIBUTE_NO_UNIQUE_ADDRESS
    return __next_;
#    else
    return this->__base_t::__ref();
#    endif
  }

  static constexpr auto __size         = sizeof...(_Idxs) + 1;
  static constexpr auto __size_dynamic = __next_t::__size_dynamic;

  //--------------------------------------------------------------------------

  __MDSPAN_INLINE_FUNCTION_DEFAULTED
  constexpr __standard_layout_psa() noexcept = default;
  __MDSPAN_INLINE_FUNCTION_DEFAULTED
  constexpr __standard_layout_psa(__standard_layout_psa const&) noexcept = default;
  __MDSPAN_INLINE_FUNCTION_DEFAULTED
  constexpr __standard_layout_psa(__standard_layout_psa&&) noexcept = default;
  __MDSPAN_INLINE_FUNCTION_DEFAULTED
  __MDSPAN_CONSTEXPR_14_DEFAULTED __standard_layout_psa& operator=(__standard_layout_psa const&) noexcept = default;
  __MDSPAN_INLINE_FUNCTION_DEFAULTED
  __MDSPAN_CONSTEXPR_14_DEFAULTED __standard_layout_psa& operator=(__standard_layout_psa&&) noexcept = default;
  __MDSPAN_INLINE_FUNCTION_DEFAULTED
  ~__standard_layout_psa() noexcept = default;

  //--------------------------------------------------------------------------

  __MDSPAN_INLINE_FUNCTION
  constexpr __standard_layout_psa(__construct_psa_from_all_exts_values_tag_t,
                                  _Tp const& /*__val*/,
                                  __repeated_with_idxs<_Idxs, _Tp> const&... __vals) noexcept
#    ifndef _LIBCUDACXX_HAS_NO_ATTRIBUTE_NO_UNIQUE_ADDRESS
      : __next_{
#    else
      : __base_t(__base_t{__next_t(
#    endif
        __construct_psa_from_all_exts_values_tag, __vals...
#    ifndef _LIBCUDACXX_HAS_NO_ATTRIBUTE_NO_UNIQUE_ADDRESS
      }
#    else
        )})
#    endif
  {}

  template <class... _Ts>
  __MDSPAN_INLINE_FUNCTION constexpr __standard_layout_psa(
    __construct_psa_from_dynamic_exts_values_tag_t, _Ts const&... __vals) noexcept
#    ifndef _LIBCUDACXX_HAS_NO_ATTRIBUTE_NO_UNIQUE_ADDRESS
      : __next_{
#    else
      : __base_t(__base_t{__next_t(
#    endif
        __construct_psa_from_dynamic_exts_values_tag, __vals...
#    ifndef _LIBCUDACXX_HAS_NO_ATTRIBUTE_NO_UNIQUE_ADDRESS
      }
#    else
        )})
#    endif
  {}

  template <class _Up, size_t _Np>
  __MDSPAN_INLINE_FUNCTION constexpr explicit __standard_layout_psa(array<_Up, _Np> const& __vals) noexcept
#    ifndef _LIBCUDACXX_HAS_NO_ATTRIBUTE_NO_UNIQUE_ADDRESS
      : __next_{
#    else
      : __base_t(__base_t{__next_t(
#    endif
        __vals
#    ifndef _LIBCUDACXX_HAS_NO_ATTRIBUTE_NO_UNIQUE_ADDRESS
      }
#    else
        )})
#    endif
  {}

  template <class _Up, size_t _NStatic>
  __MDSPAN_INLINE_FUNCTION constexpr explicit __standard_layout_psa(
    __construct_psa_from_all_exts_array_tag_t const& __tag, array<_Up, _NStatic> const& __vals) noexcept
#    ifndef _LIBCUDACXX_HAS_NO_ATTRIBUTE_NO_UNIQUE_ADDRESS
      : __next_{
#    else
      : __base_t(__base_t{__next_t(
#    endif
        __tag, __vals
#    ifndef _LIBCUDACXX_HAS_NO_ATTRIBUTE_NO_UNIQUE_ADDRESS
      }
#    else
        )})
#    endif
  {}

  template <class _Up, size_t _IDynamic, size_t _NDynamic>
  __MDSPAN_INLINE_FUNCTION constexpr explicit __standard_layout_psa(
    __construct_psa_from_dynamic_exts_array_tag_t<_IDynamic> __tag, array<_Up, _NDynamic> const& __vals) noexcept
#    ifndef _LIBCUDACXX_HAS_NO_ATTRIBUTE_NO_UNIQUE_ADDRESS
      : __next_{
#    else
      : __base_t(__base_t{__next_t(
#    endif
        __tag, __vals
#    ifndef _LIBCUDACXX_HAS_NO_ATTRIBUTE_NO_UNIQUE_ADDRESS
      }
#    else
        )})
#    endif
  {}

  template <class _Up, size_t _Np>
  __MDSPAN_INLINE_FUNCTION constexpr explicit __standard_layout_psa(_CUDA_VSTD::span<_Up, _Np> const& __vals) noexcept
#    ifndef _LIBCUDACXX_HAS_NO_ATTRIBUTE_NO_UNIQUE_ADDRESS
      : __next_{
#    else
      : __base_t(__base_t{__next_t(
#    endif
        __vals
#    ifndef _LIBCUDACXX_HAS_NO_ATTRIBUTE_NO_UNIQUE_ADDRESS
      }
#    else
        )})
#    endif
  {}

  template <class _Up, size_t _NStatic>
  __MDSPAN_INLINE_FUNCTION constexpr explicit __standard_layout_psa(
    __construct_psa_from_all_exts_array_tag_t const& __tag, _CUDA_VSTD::span<_Up, _NStatic> const& __vals) noexcept
#    ifndef _LIBCUDACXX_HAS_NO_ATTRIBUTE_NO_UNIQUE_ADDRESS
      : __next_{
#    else
      : __base_t(__base_t{__next_t(
#    endif
        __tag, __vals
#    ifndef _LIBCUDACXX_HAS_NO_ATTRIBUTE_NO_UNIQUE_ADDRESS
      }
#    else
        )})
#    endif
  {}

  template <class _Up, size_t _IDynamic, size_t _NDynamic>
  __MDSPAN_INLINE_FUNCTION constexpr explicit __standard_layout_psa(
    __construct_psa_from_dynamic_exts_array_tag_t<_IDynamic> __tag,
    _CUDA_VSTD::span<_Up, _NDynamic> const& __vals) noexcept
#    ifndef _LIBCUDACXX_HAS_NO_ATTRIBUTE_NO_UNIQUE_ADDRESS
      : __next_{
#    else
      : __base_t(__base_t{__next_t(
#    endif
        __tag, __vals
#    ifndef _LIBCUDACXX_HAS_NO_ATTRIBUTE_NO_UNIQUE_ADDRESS
      }
#    else
        )})
#    endif
  {}

  template <class _UTag, class _Up, class _static_U, class _UValsSeq, _static_U __u_sentinal, class _IdxsSeq>
  __MDSPAN_INLINE_FUNCTION constexpr __standard_layout_psa(
    __standard_layout_psa<_UTag, _Up, _static_U, _UValsSeq, __u_sentinal, _IdxsSeq> const& __rhs) noexcept
#    ifndef _LIBCUDACXX_HAS_NO_ATTRIBUTE_NO_UNIQUE_ADDRESS
      : __next_{
#    else
      : __base_t(__base_t{__next_t(
#    endif
        __rhs.__next()
#    ifndef _LIBCUDACXX_HAS_NO_ATTRIBUTE_NO_UNIQUE_ADDRESS
      }
#    else
          )})
#    endif
  {}

  //--------------------------------------------------------------------------

  // See https://godbolt.org/z/_KSDNX for a summary-by-example of why this is
  // necessary. We're using inheritance here instead of an alias template
  // because we have to deduce __values_or_sentinals in several places, and
  // alias templates don't permit that in this context.
  __MDSPAN_FORCE_INLINE_FUNCTION
  constexpr __standard_layout_psa const& __enable_psa_conversion() const noexcept
  {
    return *this;
  }

  template <size_t _Ip, _CUDA_VSTD::enable_if_t<_Ip != _Idx, int> = 0>
  __MDSPAN_FORCE_INLINE_FUNCTION constexpr _Tp __get_n() const noexcept
  {
    return __next().template __get_n<_Ip>();
  }
  template <size_t _Ip, _CUDA_VSTD::enable_if_t<_Ip == _Idx, int> = 1>
  __MDSPAN_FORCE_INLINE_FUNCTION constexpr _Tp __get_n() const noexcept
  {
    return __value;
  }
  template <size_t _Ip, _CUDA_VSTD::enable_if_t<_Ip != _Idx, int> = 0>
  __MDSPAN_FORCE_INLINE_FUNCTION constexpr void __set_n(_Tp const& __rhs) noexcept
  {
    __next().__set_value(__rhs);
  }
  template <size_t _Ip, _CUDA_VSTD::enable_if_t<_Ip == _Idx, int> = 1>
  __MDSPAN_FORCE_INLINE_FUNCTION constexpr void __set_n(_Tp const&) noexcept
  {
    // Don't assert here because that would break constexpr. This better
    // not change anything, though
  }
  template <size_t _Ip, _CUDA_VSTD::enable_if_t<_Ip == _Idx, _static_t> = __sentinal>
  __MDSPAN_FORCE_INLINE_FUNCTION static constexpr _static_t __get_static_n() noexcept
  {
    return __value;
  }
  template <size_t _Ip, _CUDA_VSTD::enable_if_t<_Ip != _Idx, _static_t> __default = __sentinal>
  __MDSPAN_FORCE_INLINE_FUNCTION static constexpr _static_t __get_static_n() noexcept
  {
    return __next_t::template __get_static_n<_Ip, __default>();
  }
  __MDSPAN_FORCE_INLINE_FUNCTION constexpr _Tp __get(size_t __n) const noexcept
  {
    return __value * (_Tp(_Idx == __n)) + __next().__get(__n);
  }

  //--------------------------------------------------------------------------
};

//==============================================================================

// Dynamic case, __next_t may or may not be empty
template <class _Tag,
          class _Tp,
          class _static_t,
          _static_t __sentinal,
          _static_t... __values_or_sentinals,
          size_t _Idx,
          size_t... _Idxs>
struct __standard_layout_psa<_Tag,
                             _Tp,
                             _static_t,
                             _CUDA_VSTD::integer_sequence<_static_t, __sentinal, __values_or_sentinals...>,
                             __sentinal,
                             _CUDA_VSTD::integer_sequence<size_t, _Idx, _Idxs...>>
{
  //--------------------------------------------------------------------------

  using __next_t =
    __standard_layout_psa<_Tag,
                          _Tp,
                          _static_t,
                          _CUDA_VSTD::integer_sequence<_static_t, __values_or_sentinals...>,
                          __sentinal,
                          _CUDA_VSTD::integer_sequence<size_t, _Idxs...>>;

  using __value_pair_t = __compressed_pair<_Tp, __next_t>;
  __value_pair_t __value_pair;
  __MDSPAN_FORCE_INLINE_FUNCTION constexpr __next_t& __next() noexcept
  {
    return __value_pair.__second();
  }
  __MDSPAN_FORCE_INLINE_FUNCTION constexpr __next_t const& __next() const noexcept
  {
    return __value_pair.__second();
  }

  static constexpr auto __size         = sizeof...(_Idxs) + 1;
  static constexpr auto __size_dynamic = 1 + __next_t::__size_dynamic;

  //--------------------------------------------------------------------------

  __MDSPAN_INLINE_FUNCTION_DEFAULTED
  constexpr __standard_layout_psa() noexcept = default;
  __MDSPAN_INLINE_FUNCTION_DEFAULTED
  constexpr __standard_layout_psa(__standard_layout_psa const&) noexcept = default;
  __MDSPAN_INLINE_FUNCTION_DEFAULTED
  constexpr __standard_layout_psa(__standard_layout_psa&&) noexcept = default;
  __MDSPAN_INLINE_FUNCTION_DEFAULTED
  __MDSPAN_CONSTEXPR_14_DEFAULTED __standard_layout_psa& operator=(__standard_layout_psa const&) noexcept = default;
  __MDSPAN_INLINE_FUNCTION_DEFAULTED
  __MDSPAN_CONSTEXPR_14_DEFAULTED __standard_layout_psa& operator=(__standard_layout_psa&&) noexcept = default;
  __MDSPAN_INLINE_FUNCTION_DEFAULTED
  ~__standard_layout_psa() noexcept = default;

  //--------------------------------------------------------------------------

  __MDSPAN_INLINE_FUNCTION
  constexpr __standard_layout_psa(__construct_psa_from_all_exts_values_tag_t,
                                  _Tp const& __val,
                                  __repeated_with_idxs<_Idxs, _Tp> const&... __vals) noexcept
      : __value_pair(__val, __next_t(__construct_psa_from_all_exts_values_tag, __vals...))
  {}

  template <class... _Ts>
  __MDSPAN_INLINE_FUNCTION constexpr __standard_layout_psa(
    __construct_psa_from_dynamic_exts_values_tag_t, _Tp const& __val, _Ts const&... __vals) noexcept
      : __value_pair(__val, __next_t(__construct_psa_from_dynamic_exts_values_tag, __vals...))
  {}

  template <class _Up, size_t _Np>
  __MDSPAN_INLINE_FUNCTION constexpr explicit __standard_layout_psa(array<_Up, _Np> const& __vals) noexcept
      : __value_pair(_CUDA_VSTD::get<_Idx>(__vals), __vals)
  {}

  template <class _Up, size_t _NStatic>
  __MDSPAN_INLINE_FUNCTION constexpr explicit __standard_layout_psa(
    __construct_psa_from_all_exts_array_tag_t __tag, array<_Up, _NStatic> const& __vals) noexcept
      : __value_pair(_CUDA_VSTD::get<_Idx>(__vals), __next_t(__tag, __vals))
  {}

  template <class _Up, size_t _IDynamic, size_t _NDynamic>
  __MDSPAN_INLINE_FUNCTION constexpr explicit __standard_layout_psa(
    __construct_psa_from_dynamic_exts_array_tag_t<_IDynamic>, array<_Up, _NDynamic> const& __vals) noexcept
      : __value_pair(_CUDA_VSTD::get<_IDynamic>(__vals),
                     __next_t(__construct_psa_from_dynamic_exts_array_tag_t<_IDynamic + 1>{}, __vals))
  {}

  template <class _Up, size_t _Np>
  __MDSPAN_INLINE_FUNCTION constexpr explicit __standard_layout_psa(_CUDA_VSTD::span<_Up, _Np> const& __vals) noexcept
      : __value_pair(__vals[_Idx], __vals)
  {}

  template <class _Up, size_t _NStatic>
  __MDSPAN_INLINE_FUNCTION constexpr explicit __standard_layout_psa(
    __construct_psa_from_all_exts_array_tag_t __tag, _CUDA_VSTD::span<_Up, _NStatic> const& __vals) noexcept
      : __value_pair(__vals[_Idx], __next_t(__tag, __vals))
  {}

  template <class _Up, size_t _IDynamic, size_t _NDynamic>
  __MDSPAN_INLINE_FUNCTION constexpr explicit __standard_layout_psa(
    __construct_psa_from_dynamic_exts_array_tag_t<_IDynamic>, _CUDA_VSTD::span<_Up, _NDynamic> const& __vals) noexcept
      : __value_pair(__vals[_IDynamic],
                     __next_t(__construct_psa_from_dynamic_exts_array_tag_t<_IDynamic + 1>{}, __vals))
  {}

  template <class _UTag, class _Up, class _static_U, class _UValsSeq, _static_U __u_sentinal, class _UIdxsSeq>
  __MDSPAN_INLINE_FUNCTION constexpr __standard_layout_psa(
    __standard_layout_psa<_UTag, _Up, _static_U, _UValsSeq, __u_sentinal, _UIdxsSeq> const& __rhs) noexcept
      : __value_pair(__rhs.template __get_n<_Idx>(), __rhs.__next())
  {}

  //--------------------------------------------------------------------------

  // See comment in the previous partial specialization for why this is
  // necessary.  Or just trust me that it's messy.
  __MDSPAN_FORCE_INLINE_FUNCTION
  constexpr __standard_layout_psa const& __enable_psa_conversion() const noexcept
  {
    return *this;
  }

  template <size_t _Ip, _CUDA_VSTD::enable_if_t<_Ip != _Idx, int> = 0>
  __MDSPAN_FORCE_INLINE_FUNCTION constexpr _Tp __get_n() const noexcept
  {
    return __next().template __get_n<_Ip>();
  }
  template <size_t _Ip, _CUDA_VSTD::enable_if_t<_Ip == _Idx, int> = 1>
  __MDSPAN_FORCE_INLINE_FUNCTION constexpr _Tp __get_n() const noexcept
  {
    return __value_pair.__first();
  }
  template <size_t _Ip, _CUDA_VSTD::enable_if_t<_Ip != _Idx, int> = 0>
  __MDSPAN_FORCE_INLINE_FUNCTION constexpr void __set_n(_Tp const& __rhs) noexcept
  {
    __next().__set_value(__rhs);
  }
  template <size_t _Ip, _CUDA_VSTD::enable_if_t<_Ip == _Idx, int> = 1>
  __MDSPAN_FORCE_INLINE_FUNCTION constexpr void __set_n(_Tp const& __rhs) noexcept
  {
    __value_pair.__first() = __rhs;
  }
  template <size_t _Ip, _CUDA_VSTD::enable_if_t<_Ip == _Idx, _static_t> __default = __sentinal>
  __MDSPAN_FORCE_INLINE_FUNCTION static constexpr _static_t __get_static_n() noexcept
  {
    return __default;
  }
  template <size_t _Ip, _CUDA_VSTD::enable_if_t<_Ip != _Idx, _static_t> __default = __sentinal>
  __MDSPAN_FORCE_INLINE_FUNCTION static constexpr _static_t __get_static_n() noexcept
  {
    return __next_t::template __get_static_n<_Ip, __default>();
  }
  __MDSPAN_FORCE_INLINE_FUNCTION constexpr _Tp __get(size_t __n) const noexcept
  {
    return __value_pair.__first() * (_Tp(_Idx == __n)) + __next().__get(__n);
  }

  //--------------------------------------------------------------------------
};

// empty/terminal case
template <class _Tag, class _Tp, class _static_t, _static_t __sentinal>
struct __standard_layout_psa<_Tag,
                             _Tp,
                             _static_t,
                             _CUDA_VSTD::integer_sequence<_static_t>,
                             __sentinal,
                             _CUDA_VSTD::integer_sequence<size_t>>
{
  //--------------------------------------------------------------------------

  static constexpr auto __size         = 0;
  static constexpr auto __size_dynamic = 0;

  //--------------------------------------------------------------------------

  __MDSPAN_INLINE_FUNCTION_DEFAULTED
  constexpr __standard_layout_psa() noexcept = default;
  __MDSPAN_INLINE_FUNCTION_DEFAULTED
  constexpr __standard_layout_psa(__standard_layout_psa const&) noexcept = default;
  __MDSPAN_INLINE_FUNCTION_DEFAULTED
  constexpr __standard_layout_psa(__standard_layout_psa&&) noexcept = default;
  __MDSPAN_INLINE_FUNCTION_DEFAULTED
  __MDSPAN_CONSTEXPR_14_DEFAULTED __standard_layout_psa& operator=(__standard_layout_psa const&) noexcept = default;
  __MDSPAN_INLINE_FUNCTION_DEFAULTED
  __MDSPAN_CONSTEXPR_14_DEFAULTED __standard_layout_psa& operator=(__standard_layout_psa&&) noexcept = default;
  __MDSPAN_INLINE_FUNCTION_DEFAULTED
  ~__standard_layout_psa() noexcept = default;

  __MDSPAN_INLINE_FUNCTION
  constexpr __standard_layout_psa(__construct_psa_from_all_exts_values_tag_t) noexcept {}

  template <class... _Ts>
  __MDSPAN_INLINE_FUNCTION constexpr __standard_layout_psa(__construct_psa_from_dynamic_exts_values_tag_t) noexcept
  {}

  template <class _Up, size_t _Np>
  __MDSPAN_INLINE_FUNCTION constexpr explicit __standard_layout_psa(array<_Up, _Np> const&) noexcept
  {}

  template <class _Up, size_t _NStatic>
  __MDSPAN_INLINE_FUNCTION constexpr explicit __standard_layout_psa(
    __construct_psa_from_all_exts_array_tag_t, array<_Up, _NStatic> const&) noexcept
  {}

  template <class _Up, size_t _IDynamic, size_t _NDynamic>
  __MDSPAN_INLINE_FUNCTION constexpr explicit __standard_layout_psa(
    __construct_psa_from_dynamic_exts_array_tag_t<_IDynamic>, array<_Up, _NDynamic> const&) noexcept
  {}

  template <class _Up, size_t _Np>
  __MDSPAN_INLINE_FUNCTION constexpr explicit __standard_layout_psa(_CUDA_VSTD::span<_Up, _Np> const&) noexcept
  {}

  template <class _Up, size_t _NStatic>
  __MDSPAN_INLINE_FUNCTION constexpr explicit __standard_layout_psa(
    __construct_psa_from_all_exts_array_tag_t, _CUDA_VSTD::span<_Up, _NStatic> const&) noexcept
  {}

  template <class _Up, size_t _IDynamic, size_t _NDynamic>
  __MDSPAN_INLINE_FUNCTION constexpr explicit __standard_layout_psa(
    __construct_psa_from_dynamic_exts_array_tag_t<_IDynamic>, _CUDA_VSTD::span<_Up, _NDynamic> const&) noexcept
  {}

  template <class _UTag, class _Up, class _static_U, class _UValsSeq, _static_U __u_sentinal, class _UIdxsSeq>
  __MDSPAN_INLINE_FUNCTION constexpr __standard_layout_psa(
    __standard_layout_psa<_UTag, _Up, _static_U, _UValsSeq, __u_sentinal, _UIdxsSeq> const&) noexcept
  {}

  // See comment in the previous partial specialization for why this is
  // necessary.  Or just trust me that it's messy.
  __MDSPAN_FORCE_INLINE_FUNCTION
  constexpr __standard_layout_psa const& __enable_psa_conversion() const noexcept
  {
    return *this;
  }

  __MDSPAN_FORCE_INLINE_FUNCTION constexpr _Tp __get(size_t /*n*/) const noexcept
  {
    return 0;
  }
};

// Same thing, but with a disambiguator so that same-base issues doesn't cause
// a loss of standard-layout-ness.
template <class _Tag, class T, class _static_t, _static_t... __values_or_sentinals>
struct __partially_static_sizes_tagged
    : __standard_layout_psa<_Tag, T, _static_t, _CUDA_VSTD::integer_sequence<_static_t, __values_or_sentinals...>>
{
  using __tag_t = _Tag;
  using __psa_impl_t =
    __standard_layout_psa<_Tag, T, _static_t, _CUDA_VSTD::integer_sequence<_static_t, __values_or_sentinals...>>;
#    if defined(_CCCL_COMPILER_NVRTC) || defined(_LIBCUDACXX_CUDACC_BELOW_11_3)
  template <class... _Args, __enable_if_t<_LIBCUDACXX_TRAIT(is_constructible, __psa_impl_t, _Args...), int> = 0>
  __MDSPAN_FORCE_INLINE_FUNCTION constexpr __partially_static_sizes_tagged(_Args&&... __args) noexcept(
    noexcept(__psa_impl_t(_CUDA_VSTD::declval<_Args>()...)))
      : __psa_impl_t(_CUDA_VSTD::forward<_Args>(__args)...)
  {}
#    else // ^^^ _CCCL_COMPILER_NVRTC || nvcc < 11.3 ^^^ / vvv !_CCCL_COMPILER_NVRTC || nvcc >= 11.3 vvv
  using __psa_impl_t::__psa_impl_t;
#    endif // !_CCCL_COMPILER_NVRTC || nvcc >= 11.3
#    ifdef __MDSPAN_DEFAULTED_CONSTRUCTORS_INHERITANCE_WORKAROUND
  __MDSPAN_INLINE_FUNCTION
#    endif
  constexpr __partially_static_sizes_tagged() noexcept
#    ifdef __MDSPAN_DEFAULTED_CONSTRUCTORS_INHERITANCE_WORKAROUND
      : __psa_impl_t(){}
#    else
    = default;
#    endif
<<<<<<< HEAD
      // clang-format off
      __MDSPAN_INLINE_FUNCTION_DEFAULTED
      constexpr __partially_static_sizes_tagged(__partially_static_sizes_tagged const&) noexcept = default;
  // clang-format on
=======
      // This line seems to be unstable under clang-format
      // clang-format off
      __MDSPAN_INLINE_FUNCTION_DEFAULTED
      constexpr __partially_static_sizes_tagged(__partially_static_sizes_tagged const&) noexcept = default;
  //clang-format on
>>>>>>> baee3f50
  __MDSPAN_INLINE_FUNCTION_DEFAULTED
  constexpr __partially_static_sizes_tagged(__partially_static_sizes_tagged&&) noexcept = default;
  __MDSPAN_INLINE_FUNCTION_DEFAULTED
  __MDSPAN_CONSTEXPR_14_DEFAULTED __partially_static_sizes_tagged&
  operator=(__partially_static_sizes_tagged const&) noexcept = default;
  __MDSPAN_INLINE_FUNCTION_DEFAULTED
  __MDSPAN_CONSTEXPR_14_DEFAULTED __partially_static_sizes_tagged&
  operator=(__partially_static_sizes_tagged&&) noexcept = default;
  __MDSPAN_INLINE_FUNCTION_DEFAULTED
  ~__partially_static_sizes_tagged() noexcept = default;

  template <class _UTag>
  __MDSPAN_FORCE_INLINE_FUNCTION constexpr explicit __partially_static_sizes_tagged(
    __partially_static_sizes_tagged<_UTag, T, _static_t, __values_or_sentinals...> const& __vals) noexcept
      : __psa_impl_t(__vals.__enable_psa_conversion())
  {}
};

struct __no_tag
{};
template <class T, class _static_t, _static_t... __values_or_sentinals>
struct __partially_static_sizes : __partially_static_sizes_tagged<__no_tag, T, _static_t, __values_or_sentinals...>
{
private:
  using __base_t = __partially_static_sizes_tagged<__no_tag, T, _static_t, __values_or_sentinals...>;
  template <class _UTag>
  __MDSPAN_FORCE_INLINE_FUNCTION constexpr __partially_static_sizes(
    __partially_static_sizes_tagged<_UTag, T, _static_t, __values_or_sentinals...>&& __vals) noexcept
      : __base_t(_CUDA_VSTD::move(__vals))
  {}

public:
#    if defined(_CCCL_COMPILER_NVRTC) || defined(_LIBCUDACXX_CUDACC_BELOW_11_3)
  template <class... _Args, __enable_if_t<_LIBCUDACXX_TRAIT(is_constructible, __base_t, _Args...), int> = 0>
  __MDSPAN_FORCE_INLINE_FUNCTION constexpr __partially_static_sizes(_Args&&... __args) noexcept(
    noexcept(__base_t(_CUDA_VSTD::declval<_Args>()...)))
      : __base_t(_CUDA_VSTD::forward<_Args>(__args)...)
  {}
#    else // ^^^ _CCCL_COMPILER_NVRTC || nvcc < 11.3 ^^^ / vvv !_CCCL_COMPILER_NVRTC || nvcc >= 11.3 vvv
  using __base_t::__base_t;
#    endif // !_CCCL_COMPILER_NVRTC || nvcc >= 11.3

#    ifdef __MDSPAN_DEFAULTED_CONSTRUCTORS_INHERITANCE_WORKAROUND
  __MDSPAN_INLINE_FUNCTION
  constexpr __partially_static_sizes() noexcept
      : __base_t()
  {}
#    endif
  template <class _UTag>
  __MDSPAN_FORCE_INLINE_FUNCTION constexpr __partially_static_sizes_tagged<_UTag, T, _static_t, __values_or_sentinals...>
  __with_tag() const noexcept
  {
    return __partially_static_sizes_tagged<_UTag, T, _static_t, __values_or_sentinals...>(*this);
  }
};

#  endif // __MDSPAN_PRESERVE_STATIC_LAYOUT

} // end namespace __detail

#endif // _CCCL_STD_VER > 2011

_LIBCUDACXX_END_NAMESPACE_STD

#endif // _LIBCUDACXX___MDSPAN_STANDARD_LAYOUT_STATIC_ARRAY_HPP<|MERGE_RESOLUTION|>--- conflicted
+++ resolved
@@ -44,13 +44,7 @@
 #ifndef _LIBCUDACXX___MDSPAN_STANDARD_LAYOUT_STATIC_ARRAY_HPP
 #define _LIBCUDACXX___MDSPAN_STANDARD_LAYOUT_STATIC_ARRAY_HPP
 
-<<<<<<< HEAD
-#ifndef __cuda_std__
-#  include <__config>
-#endif // __cuda_std__
-=======
 #include <cuda/std/detail/__config>
->>>>>>> baee3f50
 
 #if defined(_CCCL_IMPLICIT_SYSTEM_HEADER_GCC)
 #  pragma GCC system_header
@@ -665,18 +659,11 @@
 #    else
     = default;
 #    endif
-<<<<<<< HEAD
-      // clang-format off
-      __MDSPAN_INLINE_FUNCTION_DEFAULTED
-      constexpr __partially_static_sizes_tagged(__partially_static_sizes_tagged const&) noexcept = default;
-  // clang-format on
-=======
       // This line seems to be unstable under clang-format
       // clang-format off
       __MDSPAN_INLINE_FUNCTION_DEFAULTED
       constexpr __partially_static_sizes_tagged(__partially_static_sizes_tagged const&) noexcept = default;
   //clang-format on
->>>>>>> baee3f50
   __MDSPAN_INLINE_FUNCTION_DEFAULTED
   constexpr __partially_static_sizes_tagged(__partially_static_sizes_tagged&&) noexcept = default;
   __MDSPAN_INLINE_FUNCTION_DEFAULTED
