// -*- C++ -*-
//===----------------------------------------------------------------------===//
//
// Part of the LLVM Project, under the Apache License v2.0 with LLVM Exceptions.
// See https://llvm.org/LICENSE.txt for license information.
// SPDX-License-Identifier: Apache-2.0 WITH LLVM-exception
// SPDX-FileCopyrightText: Copyright (c) 2023 NVIDIA CORPORATION & AFFILIATES.
//
//===----------------------------------------------------------------------===//

#ifndef _LIBCUDACXX___FUNCTIONAL_FUNCTION_H
#define _LIBCUDACXX___FUNCTIONAL_FUNCTION_H

#include <cuda/std/detail/__config>

#if defined(_CCCL_IMPLICIT_SYSTEM_HEADER_GCC)
#  pragma GCC system_header
#elif defined(_CCCL_IMPLICIT_SYSTEM_HEADER_CLANG)
#  pragma clang system_header
#elif defined(_CCCL_IMPLICIT_SYSTEM_HEADER_MSVC)
#  pragma system_header
#endif // no system header

#include <cuda/std/detail/libcxx/include/__assert>
#include <cuda/std/detail/libcxx/include/__debug>
#include <cuda/std/detail/libcxx/include/__functional/binary_function.h>
#include <cuda/std/detail/libcxx/include/__functional/invoke.h>
#include <cuda/std/detail/libcxx/include/__functional/unary_function.h>
#include <cuda/std/detail/libcxx/include/__functional_base>
#include <cuda/std/detail/libcxx/include/__iterator/iterator_traits.h>
#include <cuda/std/detail/libcxx/include/__type_traits/conditional.h>
#include <cuda/std/detail/libcxx/include/__type_traits/decay.h>
#include <cuda/std/detail/libcxx/include/__type_traits/enable_if.h>
#include <cuda/std/detail/libcxx/include/__type_traits/is_nothrow_copy_constructible.h>
#include <cuda/std/detail/libcxx/include/__type_traits/is_same.h>
#include <cuda/std/detail/libcxx/include/__type_traits/is_scalar.h>
#include <cuda/std/detail/libcxx/include/__type_traits/is_trivially_copy_constructible.h>
#include <cuda/std/detail/libcxx/include/__type_traits/is_trivially_destructible.h>
#include <cuda/std/detail/libcxx/include/__type_traits/is_void.h>
#include <cuda/std/detail/libcxx/include/__type_traits/remove_cvref.h>
#include <cuda/std/detail/libcxx/include/__utility/forward.h>
#include <cuda/std/detail/libcxx/include/__utility/move.h>
#include <cuda/std/detail/libcxx/include/__utility/piecewise_construct.h>
#include <cuda/std/detail/libcxx/include/__utility/swap.h>
#include <cuda/std/detail/libcxx/include/exception>
#include <cuda/std/detail/libcxx/include/new>
#include <cuda/std/tuple>

#ifndef __cuda_std__
<<<<<<< HEAD
#  include <memory>
#  include <typeinfo>
#endif // __cuda_std__

#ifndef __cuda_std__
=======
>>>>>>> baee3f50

_LIBCUDACXX_BEGIN_NAMESPACE_STD

// bad_function_call

class _LIBCUDACXX_EXCEPTION_ABI bad_function_call : public exception
{
#  ifdef _LIBCUDACXX_ABI_BAD_FUNCTION_CALL_KEY_FUNCTION

public:
  virtual ~bad_function_call() noexcept;

  virtual const char* what() const noexcept;
#  endif
};

_LIBCUDACXX_NORETURN inline _LIBCUDACXX_INLINE_VISIBILITY void __throw_bad_function_call()
{
#  ifndef _LIBCUDACXX_NO_EXCEPTIONS
  throw bad_function_call();
#  else
  _CUDA_VSTD::abort();
#  endif
}

template <class _Fp>
class _LIBCUDACXX_TEMPLATE_VIS function; // undefined

namespace __function
{

template <class _Rp>
struct __maybe_derive_from_unary_function
{};

template <class _Rp, class _A1>
struct __maybe_derive_from_unary_function<_Rp(_A1)> : public __unary_function<_A1, _Rp>
{};

template <class _Rp>
struct __maybe_derive_from_binary_function
{};

template <class _Rp, class _A1, class _A2>
struct __maybe_derive_from_binary_function<_Rp(_A1, _A2)> : public __binary_function<_A1, _A2, _Rp>
{};

template <class _Fp>
_LIBCUDACXX_INLINE_VISIBILITY bool __not_null(_Fp const&)
{
  return true;
}

template <class _Fp>
_LIBCUDACXX_INLINE_VISIBILITY bool __not_null(_Fp* __ptr)
{
  return __ptr;
}

template <class _Ret, class _Class>
_LIBCUDACXX_INLINE_VISIBILITY bool __not_null(_Ret _Class::*__ptr)
{
  return __ptr;
}

template <class _Fp>
_LIBCUDACXX_INLINE_VISIBILITY bool __not_null(function<_Fp> const& __f)
{
  return !!__f;
}

#  ifdef _LIBCUDACXX_HAS_EXTENSION_BLOCKS
template <class _Rp, class... _Args>
_LIBCUDACXX_INLINE_VISIBILITY bool __not_null(_Rp (^__p)(_Args...))
{
  return __p;
}
#  endif

} // namespace __function

namespace __function
{

// __alloc_func holds a functor and an allocator.

template <class _Fp, class _Ap, class _FB>
class __alloc_func;
template <class _Fp, class _FB>
class __default_alloc_func;

template <class _Fp, class _Ap, class _Rp, class... _ArgTypes>
class __alloc_func<_Fp, _Ap, _Rp(_ArgTypes...)>
{
  __compressed_pair<_Fp, _Ap> __f_;

public:
  typedef _LIBCUDACXX_NODEBUG_TYPE _Fp _Target;
  typedef _LIBCUDACXX_NODEBUG_TYPE _Ap _Alloc;

  _LIBCUDACXX_INLINE_VISIBILITY const _Target& __target() const
  {
    return __f_.first();
  }

  // WIN32 APIs may define __allocator, so use __get_allocator instead.
  _LIBCUDACXX_INLINE_VISIBILITY const _Alloc& __get_allocator() const
  {
    return __f_.second();
  }

  _LIBCUDACXX_INLINE_VISIBILITY explicit __alloc_func(_Target&& __f)
      : __f_(piecewise_construct, _CUDA_VSTD::forward_as_tuple(_CUDA_VSTD::move(__f)), _CUDA_VSTD::forward_as_tuple())
  {}

  _LIBCUDACXX_INLINE_VISIBILITY explicit __alloc_func(const _Target& __f, const _Alloc& __a)
      : __f_(piecewise_construct, _CUDA_VSTD::forward_as_tuple(__f), _CUDA_VSTD::forward_as_tuple(__a))
  {}

  _LIBCUDACXX_INLINE_VISIBILITY explicit __alloc_func(const _Target& __f, _Alloc&& __a)
      : __f_(piecewise_construct, _CUDA_VSTD::forward_as_tuple(__f), _CUDA_VSTD::forward_as_tuple(_CUDA_VSTD::move(__a)))
  {}

  _LIBCUDACXX_INLINE_VISIBILITY explicit __alloc_func(_Target&& __f, _Alloc&& __a)
      : __f_(piecewise_construct,
             _CUDA_VSTD::forward_as_tuple(_CUDA_VSTD::move(__f)),
             _CUDA_VSTD::forward_as_tuple(_CUDA_VSTD::move(__a)))
  {}

  _LIBCUDACXX_INLINE_VISIBILITY _Rp operator()(_ArgTypes&&... __arg)
  {
    typedef __invoke_void_return_wrapper<_Rp> _Invoker;
    return _Invoker::__call(__f_.first(), _CUDA_VSTD::forward<_ArgTypes>(__arg)...);
  }

  _LIBCUDACXX_INLINE_VISIBILITY __alloc_func* __clone() const
  {
    typedef allocator_traits<_Alloc> __alloc_traits;
    typedef typename __rebind_alloc_helper<__alloc_traits, __alloc_func>::type _AA;
    _AA __a(__f_.second());
    typedef __allocator_destructor<_AA> _Dp;
    unique_ptr<__alloc_func, _Dp> __hold(__a.allocate(1), _Dp(__a, 1));
    ::new ((void*) __hold.get()) __alloc_func(__f_.first(), _Alloc(__a));
    return __hold.release();
  }

  _LIBCUDACXX_INLINE_VISIBILITY void destroy() noexcept
  {
    __f_.~__compressed_pair<_Target, _Alloc>();
  }

  static void __destroy_and_delete(__alloc_func* __f)
  {
    typedef allocator_traits<_Alloc> __alloc_traits;
    typedef typename __rebind_alloc_helper<__alloc_traits, __alloc_func>::type _FunAlloc;
    _FunAlloc __a(__f->__get_allocator());
    __f->destroy();
    __a.deallocate(__f, 1);
  }
};

template <class _Fp, class _Rp, class... _ArgTypes>
class __default_alloc_func<_Fp, _Rp(_ArgTypes...)>
{
  _Fp __f_;

public:
  typedef _LIBCUDACXX_NODEBUG_TYPE _Fp _Target;

  _LIBCUDACXX_INLINE_VISIBILITY const _Target& __target() const
  {
    return __f_;
  }

  _LIBCUDACXX_INLINE_VISIBILITY explicit __default_alloc_func(_Target&& __f)
      : __f_(_CUDA_VSTD::move(__f))
  {}

  _LIBCUDACXX_INLINE_VISIBILITY explicit __default_alloc_func(const _Target& __f)
      : __f_(__f)
  {}

  _LIBCUDACXX_INLINE_VISIBILITY _Rp operator()(_ArgTypes&&... __arg)
  {
    typedef __invoke_void_return_wrapper<_Rp> _Invoker;
    return _Invoker::__call(__f_, _CUDA_VSTD::forward<_ArgTypes>(__arg)...);
  }

  _LIBCUDACXX_INLINE_VISIBILITY __default_alloc_func* __clone() const
  {
    __builtin_new_allocator::__holder_t __hold = __builtin_new_allocator::__allocate_type<__default_alloc_func>(1);
    __default_alloc_func* __res                = ::new ((void*) __hold.get()) __default_alloc_func(__f_);
    (void) __hold.release();
    return __res;
  }

  _LIBCUDACXX_INLINE_VISIBILITY void destroy() noexcept
  {
    __f_.~_Target();
  }

  static void __destroy_and_delete(__default_alloc_func* __f)
  {
    __f->destroy();
    __builtin_new_allocator::__deallocate_type<__default_alloc_func>(__f, 1);
  }
};

// __base provides an abstract interface for copyable functors.

template <class _Fp>
class _LIBCUDACXX_TEMPLATE_VIS __base;

template <class _Rp, class... _ArgTypes>
class __base<_Rp(_ArgTypes...)>
{
  __base(const __base&);
  __base& operator=(const __base&);

public:
  _LIBCUDACXX_INLINE_VISIBILITY __base() {}
  _LIBCUDACXX_INLINE_VISIBILITY virtual ~__base() {}
  virtual __base* __clone() const            = 0;
  virtual void __clone(__base*) const        = 0;
  virtual void destroy() noexcept            = 0;
  virtual void destroy_deallocate() noexcept = 0;
  virtual _Rp operator()(_ArgTypes&&...)     = 0;
#  ifndef _LIBCUDACXX_NO_RTTI
  virtual const void* target(const type_info&) const noexcept = 0;
  virtual const type_info& target_type() const noexcept       = 0;
#  endif // _LIBCUDACXX_NO_RTTI
};

// __func implements __base for a given functor type.

template <class _FD, class _Alloc, class _FB>
class __func;

template <class _Fp, class _Alloc, class _Rp, class... _ArgTypes>
class __func<_Fp, _Alloc, _Rp(_ArgTypes...)> : public __base<_Rp(_ArgTypes...)>
{
  __alloc_func<_Fp, _Alloc, _Rp(_ArgTypes...)> __f_;

public:
  _LIBCUDACXX_INLINE_VISIBILITY explicit __func(_Fp&& __f)
      : __f_(_CUDA_VSTD::move(__f))
  {}

  _LIBCUDACXX_INLINE_VISIBILITY explicit __func(const _Fp& __f, const _Alloc& __a)
      : __f_(__f, __a)
  {}

  _LIBCUDACXX_INLINE_VISIBILITY explicit __func(const _Fp& __f, _Alloc&& __a)
      : __f_(__f, _CUDA_VSTD::move(__a))
  {}

  _LIBCUDACXX_INLINE_VISIBILITY explicit __func(_Fp&& __f, _Alloc&& __a)
      : __f_(_CUDA_VSTD::move(__f), _CUDA_VSTD::move(__a))
  {}

  virtual __base<_Rp(_ArgTypes...)>* __clone() const;
  virtual void __clone(__base<_Rp(_ArgTypes...)>*) const;
  virtual void destroy() noexcept;
  virtual void destroy_deallocate() noexcept;
  virtual _Rp operator()(_ArgTypes&&... __arg);
#  ifndef _LIBCUDACXX_NO_RTTI
  virtual const void* target(const type_info&) const noexcept;
  virtual const type_info& target_type() const noexcept;
#  endif // _LIBCUDACXX_NO_RTTI
};

template <class _Fp, class _Alloc, class _Rp, class... _ArgTypes>
__base<_Rp(_ArgTypes...)>* __func<_Fp, _Alloc, _Rp(_ArgTypes...)>::__clone() const
{
  typedef allocator_traits<_Alloc> __alloc_traits;
  typedef typename __rebind_alloc_helper<__alloc_traits, __func>::type _Ap;
  _Ap __a(__f_.__get_allocator());
  typedef __allocator_destructor<_Ap> _Dp;
  unique_ptr<__func, _Dp> __hold(__a.allocate(1), _Dp(__a, 1));
  ::new ((void*) __hold.get()) __func(__f_.__target(), _Alloc(__a));
  return __hold.release();
}

template <class _Fp, class _Alloc, class _Rp, class... _ArgTypes>
void __func<_Fp, _Alloc, _Rp(_ArgTypes...)>::__clone(__base<_Rp(_ArgTypes...)>* __p) const
{
  ::new ((void*) __p) __func(__f_.__target(), __f_.__get_allocator());
}

template <class _Fp, class _Alloc, class _Rp, class... _ArgTypes>
void __func<_Fp, _Alloc, _Rp(_ArgTypes...)>::destroy() noexcept
{
  __f_.destroy();
}

template <class _Fp, class _Alloc, class _Rp, class... _ArgTypes>
void __func<_Fp, _Alloc, _Rp(_ArgTypes...)>::destroy_deallocate() noexcept
{
  typedef allocator_traits<_Alloc> __alloc_traits;
  typedef typename __rebind_alloc_helper<__alloc_traits, __func>::type _Ap;
  _Ap __a(__f_.__get_allocator());
  __f_.destroy();
  __a.deallocate(this, 1);
}

template <class _Fp, class _Alloc, class _Rp, class... _ArgTypes>
_Rp __func<_Fp, _Alloc, _Rp(_ArgTypes...)>::operator()(_ArgTypes&&... __arg)
{
  return __f_(_CUDA_VSTD::forward<_ArgTypes>(__arg)...);
}

#  ifndef _LIBCUDACXX_NO_RTTI

template <class _Fp, class _Alloc, class _Rp, class... _ArgTypes>
const void* __func<_Fp, _Alloc, _Rp(_ArgTypes...)>::target(const type_info& __ti) const noexcept
{
  if (__ti == typeid(_Fp))
  {
    return _CUDA_VSTD::addressof(__f_.__target());
  }
  return nullptr;
}

template <class _Fp, class _Alloc, class _Rp, class... _ArgTypes>
const type_info& __func<_Fp, _Alloc, _Rp(_ArgTypes...)>::target_type() const noexcept
{
  return typeid(_Fp);
}

#  endif // _LIBCUDACXX_NO_RTTI

// __value_func creates a value-type from a __func.

template <class _Fp>
class __value_func;

template <class _Rp, class... _ArgTypes>
class __value_func<_Rp(_ArgTypes...)>
{
  typename aligned_storage<3 * sizeof(void*)>::type __buf_;

  typedef __base<_Rp(_ArgTypes...)> __func;
  __func* __f_;

  _LIBCUDACXX_NO_CFI static __func* __as_base(void* __p)
  {
    return reinterpret_cast<__func*>(__p);
  }

public:
  _LIBCUDACXX_INLINE_VISIBILITY __value_func() noexcept
      : __f_(nullptr)
  {}

  template <class _Fp, class _Alloc>
  _LIBCUDACXX_INLINE_VISIBILITY __value_func(_Fp&& __f, const _Alloc& __a)
      : __f_(nullptr)
  {
    typedef allocator_traits<_Alloc> __alloc_traits;
    typedef __function::__func<_Fp, _Alloc, _Rp(_ArgTypes...)> _Fun;
    typedef typename __rebind_alloc_helper<__alloc_traits, _Fun>::type _FunAlloc;

    if (__function::__not_null(__f))
    {
      _FunAlloc __af(__a);
      if (sizeof(_Fun) <= sizeof(__buf_) && is_nothrow_copy_constructible<_Fp>::value
          && is_nothrow_copy_constructible<_FunAlloc>::value)
      {
        __f_ = ::new ((void*) &__buf_) _Fun(_CUDA_VSTD::move(__f), _Alloc(__af));
      }
      else
      {
        typedef __allocator_destructor<_FunAlloc> _Dp;
        unique_ptr<__func, _Dp> __hold(__af.allocate(1), _Dp(__af, 1));
        ::new ((void*) __hold.get()) _Fun(_CUDA_VSTD::move(__f), _Alloc(__a));
        __f_ = __hold.release();
      }
    }
  }

  template <class _Fp, class = __enable_if_t<!is_same<__decay_t<_Fp>, __value_func>::value>>
  _LIBCUDACXX_INLINE_VISIBILITY explicit __value_func(_Fp&& __f)
      : __value_func(_CUDA_VSTD::forward<_Fp>(__f), allocator<_Fp>())
  {}

  _LIBCUDACXX_INLINE_VISIBILITY __value_func(const __value_func& __f)
  {
    if (__f.__f_ == nullptr)
    {
      __f_ = nullptr;
    }
    else if ((void*) __f.__f_ == &__f.__buf_)
<<<<<<< HEAD
    {
      __f_ = __as_base(&__buf_);
      __f.__f_->__clone(__f_);
    }
    else
    {
      __f_ = __f.__f_->__clone();
    }
=======
    {
      __f_ = __as_base(&__buf_);
      __f.__f_->__clone(__f_);
    }
    else
    {
      __f_ = __f.__f_->__clone();
    }
>>>>>>> baee3f50
  }

  _LIBCUDACXX_INLINE_VISIBILITY __value_func(__value_func&& __f) noexcept
  {
    if (__f.__f_ == nullptr)
    {
      __f_ = nullptr;
    }
    else if ((void*) __f.__f_ == &__f.__buf_)
    {
      __f_ = __as_base(&__buf_);
      __f.__f_->__clone(__f_);
    }
    else
    {
      __f_     = __f.__f_;
      __f.__f_ = nullptr;
    }
  }

  _LIBCUDACXX_INLINE_VISIBILITY ~__value_func()
  {
    if ((void*) __f_ == &__buf_)
    {
      __f_->destroy();
    }
    else if (__f_)
    {
      __f_->destroy_deallocate();
    }
  }

  _LIBCUDACXX_INLINE_VISIBILITY __value_func& operator=(__value_func&& __f)
  {
    *this = nullptr;
    if (__f.__f_ == nullptr)
<<<<<<< HEAD
    {
      __f_ = nullptr;
    }
    else if ((void*) __f.__f_ == &__f.__buf_)
    {
      __f_ = __as_base(&__buf_);
      __f.__f_->__clone(__f_);
    }
=======
    {
      __f_ = nullptr;
    }
    else if ((void*) __f.__f_ == &__f.__buf_)
    {
      __f_ = __as_base(&__buf_);
      __f.__f_->__clone(__f_);
    }
>>>>>>> baee3f50
    else
    {
      __f_     = __f.__f_;
      __f.__f_ = nullptr;
    }
    return *this;
  }

  _LIBCUDACXX_INLINE_VISIBILITY __value_func& operator=(nullptr_t)
  {
    __func* __f = __f_;
    __f_        = nullptr;
    if ((void*) __f == &__buf_)
<<<<<<< HEAD
    {
      __f->destroy();
    }
    else if (__f)
    {
      __f->destroy_deallocate();
    }
=======
    {
      __f->destroy();
    }
    else if (__f)
    {
      __f->destroy_deallocate();
    }
>>>>>>> baee3f50
    return *this;
  }

  _LIBCUDACXX_INLINE_VISIBILITY _Rp operator()(_ArgTypes&&... __args) const
  {
    if (__f_ == nullptr)
    {
      __throw_bad_function_call();
    }
    return (*__f_)(_CUDA_VSTD::forward<_ArgTypes>(__args)...);
  }

  _LIBCUDACXX_INLINE_VISIBILITY void swap(__value_func& __f) noexcept
  {
    if (&__f == this)
    {
      return;
    }
    if ((void*) __f_ == &__buf_ && (void*) __f.__f_ == &__f.__buf_)
<<<<<<< HEAD
    {
      typename aligned_storage<sizeof(__buf_)>::type __tempbuf;
      __func* __t = __as_base(&__tempbuf);
      __f_->__clone(__t);
      __f_->destroy();
      __f_ = nullptr;
      __f.__f_->__clone(__as_base(&__buf_));
      __f.__f_->destroy();
      __f.__f_ = nullptr;
      __f_     = __as_base(&__buf_);
      __t->__clone(__as_base(&__f.__buf_));
      __t->destroy();
      __f.__f_ = __as_base(&__f.__buf_);
    }
    else if ((void*) __f_ == &__buf_)
    {
      __f_->__clone(__as_base(&__f.__buf_));
      __f_->destroy();
      __f_     = __f.__f_;
      __f.__f_ = __as_base(&__f.__buf_);
    }
    else if ((void*) __f.__f_ == &__f.__buf_)
    {
      __f.__f_->__clone(__as_base(&__buf_));
      __f.__f_->destroy();
      __f.__f_ = __f_;
      __f_     = __as_base(&__buf_);
    }
    else
    {
      _CUDA_VSTD::swap(__f_, __f.__f_);
    }
=======
    {
      typename aligned_storage<sizeof(__buf_)>::type __tempbuf;
      __func* __t = __as_base(&__tempbuf);
      __f_->__clone(__t);
      __f_->destroy();
      __f_ = nullptr;
      __f.__f_->__clone(__as_base(&__buf_));
      __f.__f_->destroy();
      __f.__f_ = nullptr;
      __f_     = __as_base(&__buf_);
      __t->__clone(__as_base(&__f.__buf_));
      __t->destroy();
      __f.__f_ = __as_base(&__f.__buf_);
    }
    else if ((void*) __f_ == &__buf_)
    {
      __f_->__clone(__as_base(&__f.__buf_));
      __f_->destroy();
      __f_     = __f.__f_;
      __f.__f_ = __as_base(&__f.__buf_);
    }
    else if ((void*) __f.__f_ == &__f.__buf_)
    {
      __f.__f_->__clone(__as_base(&__buf_));
      __f.__f_->destroy();
      __f.__f_ = __f_;
      __f_     = __as_base(&__buf_);
    }
    else
    {
      _CUDA_VSTD::swap(__f_, __f.__f_);
    }
>>>>>>> baee3f50
  }

  _LIBCUDACXX_INLINE_VISIBILITY _LIBCUDACXX_EXPLICIT operator bool() const noexcept
  {
    return __f_ != nullptr;
  }

#  ifndef _LIBCUDACXX_NO_RTTI
  _LIBCUDACXX_INLINE_VISIBILITY const type_info& target_type() const noexcept
  {
    if (__f_ == nullptr)
    {
      return typeid(void);
    }
    return __f_->target_type();
  }

  template <typename _Tp>
  _LIBCUDACXX_INLINE_VISIBILITY const _Tp* target() const noexcept
  {
    if (__f_ == nullptr)
    {
      return nullptr;
    }
    return (const _Tp*) __f_->target(typeid(_Tp));
  }
#  endif // _LIBCUDACXX_NO_RTTI
};

// Storage for a functor object, to be used with __policy to manage copy and
// destruction.
union __policy_storage
{
  mutable char __small[sizeof(void*) * 2];
  void* __large;
};

// True if _Fun can safely be held in __policy_storage.__small.
template <typename _Fun>
struct __use_small_storage
    : public integral_constant<
        bool,
        sizeof(_Fun) <= sizeof(__policy_storage)&& _LIBCUDACXX_ALIGNOF(_Fun) <= _LIBCUDACXX_ALIGNOF(__policy_storage)
          && is_trivially_copy_constructible<_Fun>::value && is_trivially_destructible<_Fun>::value>
{};

// Policy contains information about how to copy, destroy, and move the
// underlying functor. You can think of it as a vtable of sorts.
struct __policy
{
  // Used to copy or destroy __large values. null for trivial objects.
  void* (*const __clone)(const void*);
  void (*const __destroy)(void*);

  // True if this is the null policy (no value).
  const bool __is_null;

  // The target type. May be null if RTTI is disabled.
  const type_info* const __type_info;

  // Returns a pointer to a static policy object suitable for the functor
  // type.
  template <typename _Fun>
  _LIBCUDACXX_INLINE_VISIBILITY static const __policy* __create()
  {
    return __choose_policy<_Fun>(__use_small_storage<_Fun>());
  }

  _LIBCUDACXX_INLINE_VISIBILITY static const __policy* __create_empty()
  {
    static const constexpr __policy __policy_ = {
      nullptr,
      nullptr,
      true,
#  ifndef _LIBCUDACXX_NO_RTTI
      &typeid(void)
#  else
      nullptr
#  endif
    };
    return &__policy_;
  }

private:
  template <typename _Fun>
  static void* __large_clone(const void* __s)
  {
    const _Fun* __f = static_cast<const _Fun*>(__s);
    return __f->__clone();
  }

  template <typename _Fun>
  static void __large_destroy(void* __s)
  {
    _Fun::__destroy_and_delete(static_cast<_Fun*>(__s));
  }

  template <typename _Fun>
  _LIBCUDACXX_INLINE_VISIBILITY static const __policy* __choose_policy(/* is_small = */ false_type)
  {
    static const constexpr __policy __policy_ = {
      &__large_clone<_Fun>,
      &__large_destroy<_Fun>,
      false,
#  ifndef _LIBCUDACXX_NO_RTTI
      &typeid(typename _Fun::_Target)
#  else
      nullptr
#  endif
    };
    return &__policy_;
  }

  template <typename _Fun>
  _LIBCUDACXX_INLINE_VISIBILITY static const __policy* __choose_policy(/* is_small = */ true_type)
  {
    static const constexpr __policy __policy_ = {
      nullptr,
      nullptr,
      false,
#  ifndef _LIBCUDACXX_NO_RTTI
      &typeid(typename _Fun::_Target)
#  else
      nullptr
#  endif
    };
    return &__policy_;
  }
};

// Used to choose between perfect forwarding or pass-by-value. Pass-by-value is
// faster for types that can be passed in registers.
template <typename _Tp>
using __fast_forward = __conditional_t<is_scalar<_Tp>::value, _Tp, _Tp&&>;

// __policy_invoker calls an instance of __alloc_func held in __policy_storage.

template <class _Fp>
struct __policy_invoker;

template <class _Rp, class... _ArgTypes>
struct __policy_invoker<_Rp(_ArgTypes...)>
{
  typedef _Rp (*__Call)(const __policy_storage*, __fast_forward<_ArgTypes>...);

  __Call __call_;

  // Creates an invoker that throws bad_function_call.
  _LIBCUDACXX_INLINE_VISIBILITY __policy_invoker()
      : __call_(&__call_empty)
  {}

  // Creates an invoker that calls the given instance of __func.
  template <typename _Fun>
  _LIBCUDACXX_INLINE_VISIBILITY static __policy_invoker __create()
  {
    return __policy_invoker(&__call_impl<_Fun>);
  }

private:
  _LIBCUDACXX_INLINE_VISIBILITY explicit __policy_invoker(__Call __c)
      : __call_(__c)
  {}

  static _Rp __call_empty(const __policy_storage*, __fast_forward<_ArgTypes>...)
  {
    __throw_bad_function_call();
  }

  template <typename _Fun>
  static _Rp __call_impl(const __policy_storage* __buf, __fast_forward<_ArgTypes>... __args)
  {
    _Fun* __f = reinterpret_cast<_Fun*>(__use_small_storage<_Fun>::value ? &__buf->__small : __buf->__large);
    return (*__f)(_CUDA_VSTD::forward<_ArgTypes>(__args)...);
  }
};

// __policy_func uses a __policy and __policy_invoker to create a type-erased,
// copyable functor.

template <class _Fp>
class __policy_func;

template <class _Rp, class... _ArgTypes>
class __policy_func<_Rp(_ArgTypes...)>
{
  // Inline storage for small objects.
  __policy_storage __buf_;

  // Calls the value stored in __buf_. This could technically be part of
  // policy, but storing it here eliminates a level of indirection inside
  // operator().
  typedef __function::__policy_invoker<_Rp(_ArgTypes...)> __invoker;
  __invoker __invoker_;

  // The policy that describes how to move / copy / destroy __buf_. Never
  // null, even if the function is empty.
  const __policy* __policy_;

public:
  _LIBCUDACXX_INLINE_VISIBILITY __policy_func()
      : __policy_(__policy::__create_empty())
  {}

  template <class _Fp, class _Alloc>
  _LIBCUDACXX_INLINE_VISIBILITY __policy_func(_Fp&& __f, const _Alloc& __a)
      : __policy_(__policy::__create_empty())
  {
    typedef __alloc_func<_Fp, _Alloc, _Rp(_ArgTypes...)> _Fun;
    typedef allocator_traits<_Alloc> __alloc_traits;
    typedef typename __rebind_alloc_helper<__alloc_traits, _Fun>::type _FunAlloc;

    if (__function::__not_null(__f))
    {
      __invoker_ = __invoker::template __create<_Fun>();
      __policy_  = __policy::__create<_Fun>();

      _FunAlloc __af(__a);
      if (__use_small_storage<_Fun>())
      {
        ::new ((void*) &__buf_.__small) _Fun(_CUDA_VSTD::move(__f), _Alloc(__af));
      }
      else
      {
        typedef __allocator_destructor<_FunAlloc> _Dp;
        unique_ptr<_Fun, _Dp> __hold(__af.allocate(1), _Dp(__af, 1));
        ::new ((void*) __hold.get()) _Fun(_CUDA_VSTD::move(__f), _Alloc(__af));
        __buf_.__large = __hold.release();
      }
    }
  }

  template <class _Fp, class = __enable_if_t<!is_same<__decay_t<_Fp>, __policy_func>::value>>
  _LIBCUDACXX_INLINE_VISIBILITY explicit __policy_func(_Fp&& __f)
      : __policy_(__policy::__create_empty())
  {
    typedef __default_alloc_func<_Fp, _Rp(_ArgTypes...)> _Fun;

    if (__function::__not_null(__f))
    {
      __invoker_ = __invoker::template __create<_Fun>();
      __policy_  = __policy::__create<_Fun>();
      if (__use_small_storage<_Fun>())
      {
        ::new ((void*) &__buf_.__small) _Fun(_CUDA_VSTD::move(__f));
      }
      else
      {
        __builtin_new_allocator::__holder_t __hold = __builtin_new_allocator::__allocate_type<_Fun>(1);
        __buf_.__large                             = ::new ((void*) __hold.get()) _Fun(_CUDA_VSTD::move(__f));
        (void) __hold.release();
      }
    }
  }

  _LIBCUDACXX_INLINE_VISIBILITY __policy_func(const __policy_func& __f)
      : __buf_(__f.__buf_)
      , __invoker_(__f.__invoker_)
      , __policy_(__f.__policy_)
  {
    if (__policy_->__clone)
    {
      __buf_.__large = __policy_->__clone(__f.__buf_.__large);
    }
  }

  _LIBCUDACXX_INLINE_VISIBILITY __policy_func(__policy_func&& __f)
      : __buf_(__f.__buf_)
      , __invoker_(__f.__invoker_)
      , __policy_(__f.__policy_)
  {
    if (__policy_->__destroy)
    {
      __f.__policy_  = __policy::__create_empty();
      __f.__invoker_ = __invoker();
    }
  }

  _LIBCUDACXX_INLINE_VISIBILITY ~__policy_func()
  {
    if (__policy_->__destroy)
    {
      __policy_->__destroy(__buf_.__large);
    }
  }

  _LIBCUDACXX_INLINE_VISIBILITY __policy_func& operator=(__policy_func&& __f)
  {
    *this          = nullptr;
    __buf_         = __f.__buf_;
    __invoker_     = __f.__invoker_;
    __policy_      = __f.__policy_;
    __f.__policy_  = __policy::__create_empty();
    __f.__invoker_ = __invoker();
    return *this;
  }

  _LIBCUDACXX_INLINE_VISIBILITY __policy_func& operator=(nullptr_t)
  {
    const __policy* __p = __policy_;
    __policy_           = __policy::__create_empty();
    __invoker_          = __invoker();
    if (__p->__destroy)
    {
      __p->__destroy(__buf_.__large);
    }
    return *this;
  }

  _LIBCUDACXX_INLINE_VISIBILITY _Rp operator()(_ArgTypes&&... __args) const
  {
    return __invoker_.__call_(_CUDA_VSTD::addressof(__buf_), _CUDA_VSTD::forward<_ArgTypes>(__args)...);
  }

  _LIBCUDACXX_INLINE_VISIBILITY void swap(__policy_func& __f)
  {
    _CUDA_VSTD::swap(__invoker_, __f.__invoker_);
    _CUDA_VSTD::swap(__policy_, __f.__policy_);
    _CUDA_VSTD::swap(__buf_, __f.__buf_);
  }
<<<<<<< HEAD

  _LIBCUDACXX_INLINE_VISIBILITY explicit operator bool() const noexcept
  {
    return !__policy_->__is_null;
  }

=======

  _LIBCUDACXX_INLINE_VISIBILITY explicit operator bool() const noexcept
  {
    return !__policy_->__is_null;
  }

>>>>>>> baee3f50
#  ifndef _LIBCUDACXX_NO_RTTI
  _LIBCUDACXX_INLINE_VISIBILITY const type_info& target_type() const noexcept
  {
    return *__policy_->__type_info;
  }

  template <typename _Tp>
  _LIBCUDACXX_INLINE_VISIBILITY const _Tp* target() const noexcept
  {
    if (__policy_->__is_null || typeid(_Tp) != *__policy_->__type_info)
    {
      return nullptr;
    }
    if (__policy_->__clone) // Out of line storage.
    {
      return reinterpret_cast<const _Tp*>(__buf_.__large);
    }
    else
    {
      return reinterpret_cast<const _Tp*>(&__buf_.__small);
    }
  }
#  endif // _LIBCUDACXX_NO_RTTI
};

#  if defined(_LIBCUDACXX_HAS_BLOCKS_RUNTIME)

extern "C" void* _Block_copy(const void*);
extern "C" void _Block_release(const void*);

template <class _Rp1, class... _ArgTypes1, class _Alloc, class _Rp, class... _ArgTypes>
class __func<_Rp1 (^)(_ArgTypes1...), _Alloc, _Rp(_ArgTypes...)> : public __base<_Rp(_ArgTypes...)>
{
  typedef _Rp1 (^__block_type)(_ArgTypes1...);
  __block_type __f_;

public:
  _LIBCUDACXX_INLINE_VISIBILITY explicit __func(__block_type const& __f)
#    ifdef _LIBCUDACXX_HAS_OBJC_ARC
      : __f_(__f)
#    else
      : __f_(reinterpret_cast<__block_type>(__f ? _Block_copy(__f) : nullptr))
#    endif
  {}

  // [TODO] add && to save on a retain

  _LIBCUDACXX_INLINE_VISIBILITY explicit __func(__block_type __f, const _Alloc& /* unused */)
#    ifdef _LIBCUDACXX_HAS_OBJC_ARC
      : __f_(__f)
#    else
      : __f_(reinterpret_cast<__block_type>(__f ? _Block_copy(__f) : nullptr))
#    endif
  {}

  virtual __base<_Rp(_ArgTypes...)>* __clone() const
  {
    _LIBCUDACXX_ASSERT(false,
                       "Block pointers are just pointers, so they should always fit into "
                       "std::function's small buffer optimization. This function should "
                       "never be invoked.");
    return nullptr;
  }

  virtual void __clone(__base<_Rp(_ArgTypes...)>* __p) const
  {
    ::new ((void*) __p) __func(__f_);
  }

  virtual void destroy() noexcept
  {
#    ifndef _LIBCUDACXX_HAS_OBJC_ARC
    if (__f_)
    {
      _Block_release(__f_);
    }
#    endif
    __f_ = 0;
  }

  virtual void destroy_deallocate() noexcept
  {
    _LIBCUDACXX_ASSERT(false,
                       "Block pointers are just pointers, so they should always fit into "
                       "std::function's small buffer optimization. This function should "
                       "never be invoked.");
  }

  virtual _Rp operator()(_ArgTypes&&... __arg)
  {
    return _CUDA_VSTD::__invoke(__f_, _CUDA_VSTD::forward<_ArgTypes>(__arg)...);
  }

#    ifndef _LIBCUDACXX_NO_RTTI
  virtual const void* target(type_info const& __ti) const noexcept
  {
    if (__ti == typeid(__func::__block_type))
    {
      return &__f_;
    }
    return (const void*) nullptr;
  }

  virtual const type_info& target_type() const noexcept
  {
    return typeid(__func::__block_type);
  }
#    endif // _LIBCUDACXX_NO_RTTI
};

#  endif // _LIBCUDACXX_HAS_EXTENSION_BLOCKS

} // namespace __function

template <class _Rp, class... _ArgTypes>
class _LIBCUDACXX_TEMPLATE_VIS function<_Rp(_ArgTypes...)>
    : public __function::__maybe_derive_from_unary_function<_Rp(_ArgTypes...)>
    , public __function::__maybe_derive_from_binary_function<_Rp(_ArgTypes...)>
{
#  ifndef _LIBCUDACXX_ABI_OPTIMIZED_FUNCTION
  typedef __function::__value_func<_Rp(_ArgTypes...)> __func;
#  else
  typedef __function::__policy_func<_Rp(_ArgTypes...)> __func;
#  endif

  __func __f_;

  template <class _Fp, bool = _And<_IsNotSame<__remove_cvref_t<_Fp>, function>, __invokable<_Fp, _ArgTypes...>>::value>
  struct __callable;
  template <class _Fp>
  struct __callable<_Fp, true>
  {
    static const bool value =
      is_void<_Rp>::value || __is_core_convertible<typename __invoke_of<_Fp, _ArgTypes...>::type, _Rp>::value;
  };
  template <class _Fp>
  struct __callable<_Fp, false>
  {
    static const bool value = false;
  };

  template <class _Fp>
  using _EnableIfLValueCallable = __enable_if_t<__callable<_Fp&>::value>;

public:
  typedef _Rp result_type;

  // construct/copy/destroy:
  _LIBCUDACXX_INLINE_VISIBILITY function() noexcept {}
  _LIBCUDACXX_INLINE_VISIBILITY function(nullptr_t) noexcept {}
  function(const function&);
  function(function&&) noexcept;
  template <class _Fp, class = _EnableIfLValueCallable<_Fp>>
  function(_Fp);

#  if _CCCL_STD_VER <= 2014
  template <class _Alloc>
  _LIBCUDACXX_INLINE_VISIBILITY function(allocator_arg_t, const _Alloc&) noexcept
  {}
  template <class _Alloc>
  _LIBCUDACXX_INLINE_VISIBILITY function(allocator_arg_t, const _Alloc&, nullptr_t) noexcept
  {}
  template <class _Alloc>
  function(allocator_arg_t, const _Alloc&, const function&);
  template <class _Alloc>
  function(allocator_arg_t, const _Alloc&, function&&);
  template <class _Fp, class _Alloc, class = _EnableIfLValueCallable<_Fp>>
  function(allocator_arg_t, const _Alloc& __a, _Fp __f);
#  endif

  function& operator=(const function&);
  function& operator=(function&&) noexcept;
  function& operator=(nullptr_t) noexcept;
  template <class _Fp, class = _EnableIfLValueCallable<__decay_t<_Fp>>>
  function& operator=(_Fp&&);

  ~function();

  // function modifiers:
  void swap(function&) noexcept;

#  if _CCCL_STD_VER <= 2014
  template <class _Fp, class _Alloc>
  _LIBCUDACXX_INLINE_VISIBILITY void assign(_Fp&& __f, const _Alloc& __a)
  {
    function(allocator_arg, __a, _CUDA_VSTD::forward<_Fp>(__f)).swap(*this);
  }
#  endif

  // function capacity:
  _LIBCUDACXX_INLINE_VISIBILITY _LIBCUDACXX_EXPLICIT operator bool() const noexcept
  {
    return static_cast<bool>(__f_);
  }

  // deleted overloads close possible hole in the type system
  template <class _R2, class... _ArgTypes2>
  bool operator==(const function<_R2(_ArgTypes2...)>&) const = delete;
  template <class _R2, class... _ArgTypes2>
  bool operator!=(const function<_R2(_ArgTypes2...)>&) const = delete;

public:
  // function invocation:
  _Rp operator()(_ArgTypes...) const;

#  ifndef _LIBCUDACXX_NO_RTTI
  // function target access:
  const type_info& target_type() const noexcept;
  template <typename _Tp>
  _Tp* target() noexcept;
  template <typename _Tp>
  const _Tp* target() const noexcept;
#  endif // _LIBCUDACXX_NO_RTTI
};

#  if _CCCL_STD_VER > 2014
template <class _Rp, class... _Ap>
function(_Rp (*)(_Ap...)) -> function<_Rp(_Ap...)>;

template <class _Fp>
struct __strip_signature;

template <class _Rp, class _Gp, class... _Ap>
struct __strip_signature<_Rp (_Gp::*)(_Ap...)>
{
  using type = _Rp(_Ap...);
};
template <class _Rp, class _Gp, class... _Ap>
struct __strip_signature<_Rp (_Gp::*)(_Ap...) const>
{
  using type = _Rp(_Ap...);
};
template <class _Rp, class _Gp, class... _Ap>
struct __strip_signature<_Rp (_Gp::*)(_Ap...) volatile>
{
  using type = _Rp(_Ap...);
};
template <class _Rp, class _Gp, class... _Ap>
struct __strip_signature<_Rp (_Gp::*)(_Ap...) const volatile>
{
  using type = _Rp(_Ap...);
};

template <class _Rp, class _Gp, class... _Ap>
struct __strip_signature<_Rp (_Gp::*)(_Ap...)&>
{
  using type = _Rp(_Ap...);
};
template <class _Rp, class _Gp, class... _Ap>
struct __strip_signature<_Rp (_Gp::*)(_Ap...) const&>
{
  using type = _Rp(_Ap...);
};
template <class _Rp, class _Gp, class... _Ap>
struct __strip_signature<_Rp (_Gp::*)(_Ap...) volatile&>
{
  using type = _Rp(_Ap...);
};
template <class _Rp, class _Gp, class... _Ap>
struct __strip_signature<_Rp (_Gp::*)(_Ap...) const volatile&>
{
  using type = _Rp(_Ap...);
};

template <class _Rp, class _Gp, class... _Ap>
struct __strip_signature<_Rp (_Gp::*)(_Ap...) noexcept>
{
  using type = _Rp(_Ap...);
};
template <class _Rp, class _Gp, class... _Ap>
struct __strip_signature<_Rp (_Gp::*)(_Ap...) const noexcept>
{
  using type = _Rp(_Ap...);
};
template <class _Rp, class _Gp, class... _Ap>
struct __strip_signature<_Rp (_Gp::*)(_Ap...) volatile noexcept>
{
  using type = _Rp(_Ap...);
};
template <class _Rp, class _Gp, class... _Ap>
struct __strip_signature<_Rp (_Gp::*)(_Ap...) const volatile noexcept>
{
  using type = _Rp(_Ap...);
};

template <class _Rp, class _Gp, class... _Ap>
struct __strip_signature<_Rp (_Gp::*)(_Ap...) & noexcept>
{
  using type = _Rp(_Ap...);
};
template <class _Rp, class _Gp, class... _Ap>
struct __strip_signature<_Rp (_Gp::*)(_Ap...) const & noexcept>
{
  using type = _Rp(_Ap...);
};
template <class _Rp, class _Gp, class... _Ap>
struct __strip_signature<_Rp (_Gp::*)(_Ap...) volatile & noexcept>
{
  using type = _Rp(_Ap...);
};
template <class _Rp, class _Gp, class... _Ap>
struct __strip_signature<_Rp (_Gp::*)(_Ap...) const volatile & noexcept>
{
  using type = _Rp(_Ap...);
};

template <class _Fp, class _Stripped = typename __strip_signature<decltype(&_Fp::operator())>::type>
function(_Fp) -> function<_Stripped>;
#  endif // _CCCL_STD_VER > 2014

template <class _Rp, class... _ArgTypes>
function<_Rp(_ArgTypes...)>::function(const function& __f)
    : __f_(__f.__f_)
{}

#  if _CCCL_STD_VER <= 2014
template <class _Rp, class... _ArgTypes>
template <class _Alloc>
function<_Rp(_ArgTypes...)>::function(allocator_arg_t, const _Alloc&, const function& __f)
    : __f_(__f.__f_)
{}
#  endif

template <class _Rp, class... _ArgTypes>
function<_Rp(_ArgTypes...)>::function(function&& __f) noexcept
    : __f_(_CUDA_VSTD::move(__f.__f_))
{}

#  if _CCCL_STD_VER <= 2014
template <class _Rp, class... _ArgTypes>
template <class _Alloc>
function<_Rp(_ArgTypes...)>::function(allocator_arg_t, const _Alloc&, function&& __f)
    : __f_(_CUDA_VSTD::move(__f.__f_))
{}
#  endif

template <class _Rp, class... _ArgTypes>
template <class _Fp, class>
function<_Rp(_ArgTypes...)>::function(_Fp __f)
    : __f_(_CUDA_VSTD::move(__f))
{}

#  if _CCCL_STD_VER <= 2014
template <class _Rp, class... _ArgTypes>
template <class _Fp, class _Alloc, class>
function<_Rp(_ArgTypes...)>::function(allocator_arg_t, const _Alloc& __a, _Fp __f)
    : __f_(_CUDA_VSTD::move(__f), __a)
{}
#  endif

template <class _Rp, class... _ArgTypes>
function<_Rp(_ArgTypes...)>& function<_Rp(_ArgTypes...)>::operator=(const function& __f)
{
  function(__f).swap(*this);
  return *this;
}

template <class _Rp, class... _ArgTypes>
function<_Rp(_ArgTypes...)>& function<_Rp(_ArgTypes...)>::operator=(function&& __f) noexcept
{
  __f_ = _CUDA_VSTD::move(__f.__f_);
  return *this;
}

template <class _Rp, class... _ArgTypes>
function<_Rp(_ArgTypes...)>& function<_Rp(_ArgTypes...)>::operator=(nullptr_t) noexcept
{
  __f_ = nullptr;
  return *this;
}

template <class _Rp, class... _ArgTypes>
template <class _Fp, class>
function<_Rp(_ArgTypes...)>& function<_Rp(_ArgTypes...)>::operator=(_Fp&& __f)
{
  function(_CUDA_VSTD::forward<_Fp>(__f)).swap(*this);
  return *this;
}

template <class _Rp, class... _ArgTypes>
function<_Rp(_ArgTypes...)>::~function()
{}

template <class _Rp, class... _ArgTypes>
void function<_Rp(_ArgTypes...)>::swap(function& __f) noexcept
{
  __f_.swap(__f.__f_);
}

template <class _Rp, class... _ArgTypes>
_Rp function<_Rp(_ArgTypes...)>::operator()(_ArgTypes... __arg) const
{
  return __f_(_CUDA_VSTD::forward<_ArgTypes>(__arg)...);
}

#  ifndef _LIBCUDACXX_NO_RTTI

template <class _Rp, class... _ArgTypes>
const type_info& function<_Rp(_ArgTypes...)>::target_type() const noexcept
{
  return __f_.target_type();
}

template <class _Rp, class... _ArgTypes>
template <typename _Tp>
_Tp* function<_Rp(_ArgTypes...)>::target() noexcept
{
  return (_Tp*) (__f_.template target<_Tp>());
}

template <class _Rp, class... _ArgTypes>
template <typename _Tp>
const _Tp* function<_Rp(_ArgTypes...)>::target() const noexcept
{
  return __f_.template target<_Tp>();
}

#  endif // _LIBCUDACXX_NO_RTTI

template <class _Rp, class... _ArgTypes>
inline _LIBCUDACXX_INLINE_VISIBILITY bool operator==(const function<_Rp(_ArgTypes...)>& __f, nullptr_t) noexcept
{
  return !__f;
}

template <class _Rp, class... _ArgTypes>
inline _LIBCUDACXX_INLINE_VISIBILITY bool operator==(nullptr_t, const function<_Rp(_ArgTypes...)>& __f) noexcept
{
  return !__f;
}

template <class _Rp, class... _ArgTypes>
inline _LIBCUDACXX_INLINE_VISIBILITY bool operator!=(const function<_Rp(_ArgTypes...)>& __f, nullptr_t) noexcept
{
  return (bool) __f;
}

template <class _Rp, class... _ArgTypes>
inline _LIBCUDACXX_INLINE_VISIBILITY bool operator!=(nullptr_t, const function<_Rp(_ArgTypes...)>& __f) noexcept
{
  return (bool) __f;
}

template <class _Rp, class... _ArgTypes>
inline _LIBCUDACXX_INLINE_VISIBILITY void
swap(function<_Rp(_ArgTypes...)>& __x, function<_Rp(_ArgTypes...)>& __y) noexcept
{
  return __x.swap(__y);
}

_LIBCUDACXX_END_NAMESPACE_STD

#endif // __cuda_std__

#endif // _LIBCUDACXX___FUNCTIONAL_FUNCTION_H<|MERGE_RESOLUTION|>--- conflicted
+++ resolved
@@ -47,14 +47,6 @@
 #include <cuda/std/tuple>
 
 #ifndef __cuda_std__
-<<<<<<< HEAD
-#  include <memory>
-#  include <typeinfo>
-#endif // __cuda_std__
-
-#ifndef __cuda_std__
-=======
->>>>>>> baee3f50
 
 _LIBCUDACXX_BEGIN_NAMESPACE_STD
 
@@ -447,7 +439,6 @@
       __f_ = nullptr;
     }
     else if ((void*) __f.__f_ == &__f.__buf_)
-<<<<<<< HEAD
     {
       __f_ = __as_base(&__buf_);
       __f.__f_->__clone(__f_);
@@ -456,20 +447,41 @@
     {
       __f_ = __f.__f_->__clone();
     }
-=======
+  }
+
+  _LIBCUDACXX_INLINE_VISIBILITY __value_func(__value_func&& __f) noexcept
+  {
+    if (__f.__f_ == nullptr)
+    {
+      __f_ = nullptr;
+    }
+    else if ((void*) __f.__f_ == &__f.__buf_)
     {
       __f_ = __as_base(&__buf_);
       __f.__f_->__clone(__f_);
     }
     else
     {
-      __f_ = __f.__f_->__clone();
-    }
->>>>>>> baee3f50
-  }
-
-  _LIBCUDACXX_INLINE_VISIBILITY __value_func(__value_func&& __f) noexcept
-  {
+      __f_     = __f.__f_;
+      __f.__f_ = nullptr;
+    }
+  }
+
+  _LIBCUDACXX_INLINE_VISIBILITY ~__value_func()
+  {
+    if ((void*) __f_ == &__buf_)
+    {
+      __f_->destroy();
+    }
+    else if (__f_)
+    {
+      __f_->destroy_deallocate();
+    }
+  }
+
+  _LIBCUDACXX_INLINE_VISIBILITY __value_func& operator=(__value_func&& __f)
+  {
+    *this = nullptr;
     if (__f.__f_ == nullptr)
     {
       __f_ = nullptr;
@@ -479,48 +491,6 @@
       __f_ = __as_base(&__buf_);
       __f.__f_->__clone(__f_);
     }
-    else
-    {
-      __f_     = __f.__f_;
-      __f.__f_ = nullptr;
-    }
-  }
-
-  _LIBCUDACXX_INLINE_VISIBILITY ~__value_func()
-  {
-    if ((void*) __f_ == &__buf_)
-    {
-      __f_->destroy();
-    }
-    else if (__f_)
-    {
-      __f_->destroy_deallocate();
-    }
-  }
-
-  _LIBCUDACXX_INLINE_VISIBILITY __value_func& operator=(__value_func&& __f)
-  {
-    *this = nullptr;
-    if (__f.__f_ == nullptr)
-<<<<<<< HEAD
-    {
-      __f_ = nullptr;
-    }
-    else if ((void*) __f.__f_ == &__f.__buf_)
-    {
-      __f_ = __as_base(&__buf_);
-      __f.__f_->__clone(__f_);
-    }
-=======
-    {
-      __f_ = nullptr;
-    }
-    else if ((void*) __f.__f_ == &__f.__buf_)
-    {
-      __f_ = __as_base(&__buf_);
-      __f.__f_->__clone(__f_);
-    }
->>>>>>> baee3f50
     else
     {
       __f_     = __f.__f_;
@@ -534,7 +504,6 @@
     __func* __f = __f_;
     __f_        = nullptr;
     if ((void*) __f == &__buf_)
-<<<<<<< HEAD
     {
       __f->destroy();
     }
@@ -542,15 +511,6 @@
     {
       __f->destroy_deallocate();
     }
-=======
-    {
-      __f->destroy();
-    }
-    else if (__f)
-    {
-      __f->destroy_deallocate();
-    }
->>>>>>> baee3f50
     return *this;
   }
 
@@ -570,7 +530,6 @@
       return;
     }
     if ((void*) __f_ == &__buf_ && (void*) __f.__f_ == &__f.__buf_)
-<<<<<<< HEAD
     {
       typename aligned_storage<sizeof(__buf_)>::type __tempbuf;
       __func* __t = __as_base(&__tempbuf);
@@ -603,40 +562,6 @@
     {
       _CUDA_VSTD::swap(__f_, __f.__f_);
     }
-=======
-    {
-      typename aligned_storage<sizeof(__buf_)>::type __tempbuf;
-      __func* __t = __as_base(&__tempbuf);
-      __f_->__clone(__t);
-      __f_->destroy();
-      __f_ = nullptr;
-      __f.__f_->__clone(__as_base(&__buf_));
-      __f.__f_->destroy();
-      __f.__f_ = nullptr;
-      __f_     = __as_base(&__buf_);
-      __t->__clone(__as_base(&__f.__buf_));
-      __t->destroy();
-      __f.__f_ = __as_base(&__f.__buf_);
-    }
-    else if ((void*) __f_ == &__buf_)
-    {
-      __f_->__clone(__as_base(&__f.__buf_));
-      __f_->destroy();
-      __f_     = __f.__f_;
-      __f.__f_ = __as_base(&__f.__buf_);
-    }
-    else if ((void*) __f.__f_ == &__f.__buf_)
-    {
-      __f.__f_->__clone(__as_base(&__buf_));
-      __f.__f_->destroy();
-      __f.__f_ = __f_;
-      __f_     = __as_base(&__buf_);
-    }
-    else
-    {
-      _CUDA_VSTD::swap(__f_, __f.__f_);
-    }
->>>>>>> baee3f50
   }
 
   _LIBCUDACXX_INLINE_VISIBILITY _LIBCUDACXX_EXPLICIT operator bool() const noexcept
@@ -957,21 +882,12 @@
     _CUDA_VSTD::swap(__policy_, __f.__policy_);
     _CUDA_VSTD::swap(__buf_, __f.__buf_);
   }
-<<<<<<< HEAD
 
   _LIBCUDACXX_INLINE_VISIBILITY explicit operator bool() const noexcept
   {
     return !__policy_->__is_null;
   }
 
-=======
-
-  _LIBCUDACXX_INLINE_VISIBILITY explicit operator bool() const noexcept
-  {
-    return !__policy_->__is_null;
-  }
-
->>>>>>> baee3f50
 #  ifndef _LIBCUDACXX_NO_RTTI
   _LIBCUDACXX_INLINE_VISIBILITY const type_info& target_type() const noexcept
   {
