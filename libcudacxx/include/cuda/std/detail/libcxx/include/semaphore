// -*- C++ -*-
//===--------------------------- semaphore --------------------------------===//
//
// Part of the LLVM Project, under the Apache License v2.0 with LLVM Exceptions.
// See https://llvm.org/LICENSE.txt for license information.
// SPDX-License-Identifier: Apache-2.0 WITH LLVM-exception
//
//===----------------------------------------------------------------------===//

#ifndef _LIBCUDACXX_SEMAPHORE
#define _LIBCUDACXX_SEMAPHORE

/*
    semaphore synopsis

namespace std {

template<ptrdiff_t least_max_value = implementation-defined>
class counting_semaphore
{
public:
static constexpr ptrdiff_t max() noexcept;

constexpr explicit counting_semaphore(ptrdiff_t desired);
~counting_semaphore();

counting_semaphore(const counting_semaphore&) = delete;
counting_semaphore& operator=(const counting_semaphore&) = delete;

void release(ptrdiff_t __update = 1);
void acquire();
bool try_acquire() noexcept;
template<class Rep, class Period>
    bool try_acquire_for(const chrono::duration<Rep, Period>& __rel_time);
template<class Clock, class Duration>
    bool try_acquire_until(const chrono::time_point<Clock, Duration>& __abs_time);

private:
ptrdiff_t counter; // exposition only
};

using binary_semaphore = counting_semaphore<1>;

}

*/

#include <cuda/std/detail/__config>

#if defined(_CCCL_IMPLICIT_SYSTEM_HEADER_GCC)
#  pragma GCC system_header
#elif defined(_CCCL_IMPLICIT_SYSTEM_HEADER_CLANG)
#  pragma clang system_header
#elif defined(_CCCL_IMPLICIT_SYSTEM_HEADER_MSVC)
#  pragma system_header
#endif // no system header

#include <cuda/std/__type_traits/conditional.h>
#include <cuda/std/atomic>
#include <cuda/std/detail/libcxx/include/__assert> // all public C++ headers provide the assertion handler
#include <cuda/std/type_traits>

#include <cuda/std/detail/libcxx/include/__pragma_push>

#ifdef _LIBCUDACXX_HAS_NO_THREADS
#  error <semaphore> is not supported on this single threaded system
#endif

_LIBCUDACXX_BEGIN_NAMESPACE_STD

<<<<<<< HEAD
template<thread_scope _Sco, ptrdiff_t __least_max_value>
=======
template <int _Sco, ptrdiff_t __least_max_value>
>>>>>>> c910b166
class __atomic_semaphore_base
{
  _LIBCUDACXX_INLINE_VISIBILITY bool __fetch_sub_if_slow(ptrdiff_t __old)
  {
    while (__old != 0)
    {
      if (__count.compare_exchange_weak(__old, __old - 1, memory_order_acquire, memory_order_relaxed))
      {
        return true;
      }
    }
    return false;
  }

  _LIBCUDACXX_INLINE_VISIBILITY bool __fetch_sub_if()
  {
    ptrdiff_t __old = __count.load(memory_order_acquire);
    if (__old == 0)
    {
      return false;
    }
    if (__count.compare_exchange_weak(__old, __old - 1, memory_order_acquire, memory_order_relaxed))
    {
      return true;
    }
    return __fetch_sub_if_slow(__old); // fail only if not __available
  }

  _LIBCUDACXX_INLINE_VISIBILITY void __wait_slow()
  {
    while (1)
    {
      ptrdiff_t const __old = __count.load(memory_order_acquire);
      if (__old != 0)
      {
        break;
      }
      __count.wait(__old, memory_order_relaxed);
    }
<<<<<<< HEAD
    __atomic_impl<ptrdiff_t, _Sco> __count;
=======
  }

  _LIBCUDACXX_INLINE_VISIBILITY bool __acquire_slow_timed(chrono::nanoseconds const& __rel_time)
  {
    return __libcpp_thread_poll_with_backoff(
      [this]() {
        ptrdiff_t const __old = __count.load(memory_order_acquire);
        return __old != 0 && __fetch_sub_if_slow(__old);
      },
      __rel_time);
  }
  __atomic_base<ptrdiff_t, _Sco> __count;
>>>>>>> c910b166

public:
  _LIBCUDACXX_INLINE_VISIBILITY static constexpr ptrdiff_t max() noexcept
  {
    return numeric_limits<ptrdiff_t>::max();
  }

  _LIBCUDACXX_INLINE_VISIBILITY constexpr __atomic_semaphore_base(ptrdiff_t __count) noexcept
      : __count(__count)
  {}

  ~__atomic_semaphore_base() = default;

  __atomic_semaphore_base(__atomic_semaphore_base const&)            = delete;
  __atomic_semaphore_base& operator=(__atomic_semaphore_base const&) = delete;

  _LIBCUDACXX_INLINE_VISIBILITY void release(ptrdiff_t __update = 1)
  {
    __count.fetch_add(__update, memory_order_release);
    if (__update > 1)
    {
      __count.notify_all();
    }
    else
    {
      __count.notify_one();
    }
  }

  _LIBCUDACXX_INLINE_VISIBILITY void acquire()
  {
    while (!try_acquire())
    {
      __wait_slow();
    }
  }

  _LIBCUDACXX_INLINE_VISIBILITY bool try_acquire() noexcept
  {
    return __fetch_sub_if();
  }

  template <class Clock, class Duration>
  _LIBCUDACXX_INLINE_VISIBILITY bool try_acquire_until(chrono::time_point<Clock, Duration> const& __abs_time)
  {
    if (try_acquire())
    {
      return true;
    }
    else
    {
      return __acquire_slow_timed(__abs_time - Clock::now());
    }
  }

  template <class Rep, class Period>
  _LIBCUDACXX_INLINE_VISIBILITY bool try_acquire_for(chrono::duration<Rep, Period> const& __rel_time)
  {
    if (try_acquire())
    {
      return true;
    }
    else
    {
      return __acquire_slow_timed(__rel_time);
    }
  }
};

#ifndef _LIBCUDACXX_USE_NATIVE_SEMAPHORES

<<<<<<< HEAD
template<thread_scope _Sco>
class __atomic_semaphore_base<_Sco, 1> {

    _LIBCUDACXX_INLINE_VISIBILITY
    bool __acquire_slow_timed(chrono::nanoseconds const& __rel_time)
    {
        return __libcpp_thread_poll_with_backoff([this]() {
            return try_acquire();
        }, __rel_time);
    }
    __atomic_impl<int, _Sco> __available;
=======
template <int _Sco>
class __atomic_semaphore_base<_Sco, 1>
{
  _LIBCUDACXX_INLINE_VISIBILITY bool __acquire_slow_timed(chrono::nanoseconds const& __rel_time)
  {
    return __libcpp_thread_poll_with_backoff(
      [this]() {
        return try_acquire();
      },
      __rel_time);
  }
  __atomic_base<int, _Sco> __available;
>>>>>>> c910b166

public:
  _LIBCUDACXX_INLINE_VISIBILITY static constexpr ptrdiff_t max() noexcept
  {
    return 1;
  }

  _LIBCUDACXX_INLINE_VISIBILITY constexpr __atomic_semaphore_base(ptrdiff_t __available)
      : __available(__available)
  {}

  ~__atomic_semaphore_base() = default;

  __atomic_semaphore_base(__atomic_semaphore_base const&)            = delete;
  __atomic_semaphore_base& operator=(__atomic_semaphore_base const&) = delete;

  _LIBCUDACXX_INLINE_VISIBILITY void release(ptrdiff_t __update = 1)
  {
    _LIBCUDACXX_ASSERT(__update == 1, "");
    __available.store(1, memory_order_release);
    __available.notify_one();
    (void) __update;
  }

  _LIBCUDACXX_INLINE_VISIBILITY void acquire()
  {
    while (!try_acquire())
    {
      __available.wait(0, memory_order_relaxed);
    }
  }

  _LIBCUDACXX_INLINE_VISIBILITY bool try_acquire() noexcept
  {
    return 1 == __available.exchange(0, memory_order_acquire);
  }

  template <class Clock, class Duration>
  _LIBCUDACXX_INLINE_VISIBILITY bool try_acquire_until(chrono::time_point<Clock, Duration> const& __abs_time)
  {
    if (try_acquire())
    {
      return true;
    }
    else
    {
      return __acquire_slow_timed(__abs_time - Clock::now());
    }
  }

  template <class Rep, class Period>
  _LIBCUDACXX_INLINE_VISIBILITY bool try_acquire_for(chrono::duration<Rep, Period> const& __rel_time)
  {
    if (try_acquire())
    {
      return true;
    }
    else
    {
      return __acquire_slow_timed(__rel_time);
    }
  }
};

#else

<<<<<<< HEAD
template<thread_scope _Sco>
class __sem_semaphore_base {

    _LIBCUDACXX_INLINE_VISIBILITY
    bool __backfill(bool __success)
    {
#ifndef _LIBCUDACXX_HAS_NO_SEMAPHORE_BACK_BUFFER
        if(__success) {
            auto const __back_amount = __backbuffer.fetch_sub(2, memory_order_acquire);
            bool const __post_one = __back_amount > 0;
            bool const __post_two = __back_amount > 1;
            auto const __success = (!__post_one || __libcpp_semaphore_post(&__semaphore)) &&
                                 (!__post_two || __libcpp_semaphore_post(&__semaphore));
            _LIBCUDACXX_ASSERT(__success, "");
            if(!__post_one || !__post_two)
                __backbuffer.fetch_add(!__post_one ? 2 : 1, memory_order_relaxed);
        }
#endif
        return __success;
    }

    _LIBCUDACXX_INLINE_VISIBILITY
    bool __try_acquire_fast()
=======
template <int _Sco>
class __sem_semaphore_base
{
  _LIBCUDACXX_INLINE_VISIBILITY bool __backfill(bool __success)
  {
#  ifndef _LIBCUDACXX_HAS_NO_SEMAPHORE_BACK_BUFFER
    if (__success)
>>>>>>> c910b166
    {
      auto const __back_amount = __backbuffer.fetch_sub(2, memory_order_acquire);
      bool const __post_one    = __back_amount > 0;
      bool const __post_two    = __back_amount > 1;
      auto const __success     = (!__post_one || __libcpp_semaphore_post(&__semaphore))
                          && (!__post_two || __libcpp_semaphore_post(&__semaphore));
      _LIBCUDACXX_ASSERT(__success, "");
      if (!__post_one || !__post_two)
      {
        __backbuffer.fetch_add(!__post_one ? 2 : 1, memory_order_relaxed);
      }
    }
#  endif
    return __success;
  }

  _LIBCUDACXX_INLINE_VISIBILITY bool __try_acquire_fast()
  {
#  ifndef _LIBCUDACXX_HAS_NO_SEMAPHORE_FRONT_BUFFER

    ptrdiff_t __old;
    __libcpp_thread_poll_with_backoff(
      [&]() {
        __old = __frontbuffer.load(memory_order_relaxed);
        return 0 != (__old >> 32);
      },
      chrono::microseconds(5));

    // always steal if you can
    while (__old >> 32)
    {
      if (__frontbuffer.compare_exchange_weak(__old, __old - (1ll << 32), memory_order_acquire))
      {
        return true;
      }
    }
    // record we're waiting
    __old = __frontbuffer.fetch_add(1ll, memory_order_release);
    // ALWAYS steal if you can!
    while (__old >> 32)
    {
<<<<<<< HEAD
    #ifndef _LIBCUDACXX_HAS_NO_SEMAPHORE_BACK_BUFFER
        bool const __post_one = __post_amount > 0;
        bool const __post_two = __post_amount > 1;
        if(__post_amount > 2)
            __backbuffer.fetch_add(__post_amount - 2, memory_order_acq_rel);
        auto const __success = (!__post_one || __libcpp_semaphore_post(&__semaphore)) &&
                             (!__post_two || __libcpp_semaphore_post(&__semaphore));
        _LIBCUDACXX_ASSERT(__success, "");
    #else
        for(; __post_amount; --__post_amount) {
            auto const __success = __libcpp_semaphore_post(&__semaphore);
            _LIBCUDACXX_ASSERT(__success, "");
        }
    #endif
    }

    __libcpp_semaphore_t __semaphore;
#ifndef _LIBCUDACXX_HAS_NO_SEMAPHORE_FRONT_BUFFER
    __atomic_impl<ptrdiff_t, _Sco> __frontbuffer;
#endif
#ifndef _LIBCUDACXX_HAS_NO_SEMAPHORE_BACK_BUFFER
    __atomic_impl<ptrdiff_t, _Sco> __backbuffer;
#endif

public:
    static constexpr ptrdiff_t max() noexcept {
        return _LIBCUDACXX_SEMAPHORE_MAX;
=======
      if (__frontbuffer.compare_exchange_weak(__old, __old - (1ll << 32), memory_order_acquire))
      {
        break;
      }
>>>>>>> c910b166
    }
    // not going to wait after all
    if (__old >> 32)
    {
      return __try_done(true);
    }
#  endif
    // the wait has begun...
    return false;
  }

  _LIBCUDACXX_INLINE_VISIBILITY bool __try_done(bool __success)
  {
#  ifndef _LIBCUDACXX_HAS_NO_SEMAPHORE_FRONT_BUFFER
    // record we're NOT waiting
    __frontbuffer.fetch_sub(1ll, memory_order_release);
#  endif
    return __backfill(__success);
  }

  _LIBCUDACXX_INLINE_VISIBILITY void __release_slow(ptrdiff_t __post_amount)
  {
#  ifndef _LIBCUDACXX_HAS_NO_SEMAPHORE_BACK_BUFFER
    bool const __post_one = __post_amount > 0;
    bool const __post_two = __post_amount > 1;
    if (__post_amount > 2)
    {
      __backbuffer.fetch_add(__post_amount - 2, memory_order_acq_rel);
    }
    auto const __success =
      (!__post_one || __libcpp_semaphore_post(&__semaphore)) && (!__post_two || __libcpp_semaphore_post(&__semaphore));
    _LIBCUDACXX_ASSERT(__success, "");
#  else
    for (; __post_amount; --__post_amount)
    {
      auto const __success = __libcpp_semaphore_post(&__semaphore);
      _LIBCUDACXX_ASSERT(__success, "");
    }
#  endif
  }

  __libcpp_semaphore_t __semaphore;
#  ifndef _LIBCUDACXX_HAS_NO_SEMAPHORE_FRONT_BUFFER
  __atomic_base<ptrdiff_t, _Sco> __frontbuffer;
#  endif
#  ifndef _LIBCUDACXX_HAS_NO_SEMAPHORE_BACK_BUFFER
  __atomic_base<ptrdiff_t, _Sco> __backbuffer;
#  endif

public:
  static constexpr ptrdiff_t max() noexcept
  {
    return _LIBCUDACXX_SEMAPHORE_MAX;
  }

  _LIBCUDACXX_INLINE_VISIBILITY __sem_semaphore_base(ptrdiff_t __count = 0)
      : __semaphore()
#  ifndef _LIBCUDACXX_HAS_NO_SEMAPHORE_FRONT_BUFFER
      , __frontbuffer(__count << 32)
#  endif
#  ifndef _LIBCUDACXX_HAS_NO_SEMAPHORE_BACK_BUFFER
      , __backbuffer(0)
#  endif
  {
    _LIBCUDACXX_ASSERT(__count <= max(), "");
    auto const __success =
#  ifndef _LIBCUDACXX_HAS_NO_SEMAPHORE_FRONT_BUFFER
      __libcpp_semaphore_init(&__semaphore, 0);
#  else
      __libcpp_semaphore_init(&__semaphore, __count);
#  endif
    _LIBCUDACXX_ASSERT(__success, "");
  }

  _LIBCUDACXX_INLINE_VISIBILITY ~__sem_semaphore_base()
  {
#  ifndef _LIBCUDACXX_HAS_NO_SEMAPHORE_FRONT_BUFFER
    _LIBCUDACXX_ASSERT(0 == (__frontbuffer.load(memory_order_relaxed) & ~0u), "");
#  endif
    auto const __success = __libcpp_semaphore_destroy(&__semaphore);
    _LIBCUDACXX_ASSERT(__success, "");
  }

  __sem_semaphore_base(const __sem_semaphore_base&)            = delete;
  __sem_semaphore_base& operator=(const __sem_semaphore_base&) = delete;

  _LIBCUDACXX_INLINE_VISIBILITY void release(ptrdiff_t __update = 1)
  {
#  ifndef _LIBCUDACXX_HAS_NO_SEMAPHORE_FRONT_BUFFER
    // boldly assume the semaphore is taken but uncontended
    ptrdiff_t __old = 0;
    // try to fast-release as long as it's uncontended
    while (0 == (__old & ~0ul))
    {
      if (__frontbuffer.compare_exchange_weak(__old, __old + (__update << 32), memory_order_acq_rel))
      {
        return;
      }
    }
#  endif
    // slow-release it is
    __release_slow(__update);
  }

  _LIBCUDACXX_INLINE_VISIBILITY void acquire()
  {
    if (!__try_acquire_fast())
    {
      __try_done(__libcpp_semaphore_wait(&__semaphore));
    }
  }

  _LIBCUDACXX_INLINE_VISIBILITY bool try_acquire() noexcept
  {
    return try_acquire_for(chrono::nanoseconds(0));
  }

  template <class Clock, class Duration>
  _LIBCUDACXX_INLINE_VISIBILITY bool try_acquire_until(chrono::time_point<Clock, Duration> const& __abs_time)
  {
    auto const current = max(Clock::now(), __abs_time);
    return try_acquire_for(chrono::duration_cast<chrono::nanoseconds>(__abs_time - current));
  }

  template <class Rep, class Period>
  _LIBCUDACXX_INLINE_VISIBILITY bool try_acquire_for(chrono::duration<Rep, Period> const& __rel_time)
  {
    return __try_acquire_fast() || __try_done(__libcpp_semaphore_wait_timed(&__semaphore, __rel_time));
  }
};

#endif //_LIBCUDACXX_HAS_NO_SEMAPHORES

<<<<<<< HEAD
template<ptrdiff_t __least_max_value, thread_scope _Sco>
=======
template <ptrdiff_t __least_max_value, int _Sco>
>>>>>>> c910b166
using __semaphore_base =
#ifdef _LIBCUDACXX_USE_NATIVE_SEMAPHORES
  __conditional_t<__least_max_value <= __sem_semaphore_base<_Sco>::max(),
                  __sem_semaphore_base<_Sco>,
                  __atomic_semaphore_base<_Sco, __least_max_value>>
#else
  __atomic_semaphore_base<_Sco, __least_max_value>
#endif
  ;

<<<<<<< HEAD
template<ptrdiff_t __least_max_value = INT_MAX>
class counting_semaphore : public __semaphore_base<__least_max_value, thread_scope_system>
{
    static_assert(__least_max_value <= __semaphore_base<__least_max_value, thread_scope_system>::max(), "");
public:
    _LIBCUDACXX_INLINE_VISIBILITY constexpr
    counting_semaphore(ptrdiff_t __count = 0) : __semaphore_base<__least_max_value, thread_scope_system>(__count) { }
    ~counting_semaphore() = default;
=======
template <ptrdiff_t __least_max_value = INT_MAX>
class counting_semaphore : public __semaphore_base<__least_max_value, 0>
{
  static_assert(__least_max_value <= __semaphore_base<__least_max_value, 0>::max(), "");

public:
  _LIBCUDACXX_INLINE_VISIBILITY constexpr counting_semaphore(ptrdiff_t __count = 0)
      : __semaphore_base<__least_max_value, 0>(__count)
  {}
  ~counting_semaphore() = default;
>>>>>>> c910b166

  counting_semaphore(const counting_semaphore&)            = delete;
  counting_semaphore& operator=(const counting_semaphore&) = delete;
};

using binary_semaphore = counting_semaphore<1>;

_LIBCUDACXX_END_NAMESPACE_STD

#include <cuda/std/__cuda/semaphore.h>
#include <cuda/std/detail/libcxx/include/__pragma_pop>

#endif //_LIBCUDACXX_SEMAPHORE<|MERGE_RESOLUTION|>--- conflicted
+++ resolved
@@ -68,11 +68,7 @@
 
 _LIBCUDACXX_BEGIN_NAMESPACE_STD
 
-<<<<<<< HEAD
 template<thread_scope _Sco, ptrdiff_t __least_max_value>
-=======
-template <int _Sco, ptrdiff_t __least_max_value>
->>>>>>> c910b166
 class __atomic_semaphore_base
 {
   _LIBCUDACXX_INLINE_VISIBILITY bool __fetch_sub_if_slow(ptrdiff_t __old)
@@ -112,22 +108,17 @@
       }
       __count.wait(__old, memory_order_relaxed);
     }
-<<<<<<< HEAD
+  }
+
+    _LIBCUDACXX_INLINE_VISIBILITY
+    bool __acquire_slow_timed(chrono::nanoseconds const& __rel_time)
+    {
+        return __libcpp_thread_poll_with_backoff([this]() {
+            ptrdiff_t const __old = __count.load(memory_order_acquire);
+            return __old != 0 && __fetch_sub_if_slow(__old);
+        }, __rel_time);
+    }
     __atomic_impl<ptrdiff_t, _Sco> __count;
-=======
-  }
-
-  _LIBCUDACXX_INLINE_VISIBILITY bool __acquire_slow_timed(chrono::nanoseconds const& __rel_time)
-  {
-    return __libcpp_thread_poll_with_backoff(
-      [this]() {
-        ptrdiff_t const __old = __count.load(memory_order_acquire);
-        return __old != 0 && __fetch_sub_if_slow(__old);
-      },
-      __rel_time);
-  }
-  __atomic_base<ptrdiff_t, _Sco> __count;
->>>>>>> c910b166
 
 public:
   _LIBCUDACXX_INLINE_VISIBILITY static constexpr ptrdiff_t max() noexcept
@@ -199,7 +190,6 @@
 
 #ifndef _LIBCUDACXX_USE_NATIVE_SEMAPHORES
 
-<<<<<<< HEAD
 template<thread_scope _Sco>
 class __atomic_semaphore_base<_Sco, 1> {
 
@@ -211,20 +201,6 @@
         }, __rel_time);
     }
     __atomic_impl<int, _Sco> __available;
-=======
-template <int _Sco>
-class __atomic_semaphore_base<_Sco, 1>
-{
-  _LIBCUDACXX_INLINE_VISIBILITY bool __acquire_slow_timed(chrono::nanoseconds const& __rel_time)
-  {
-    return __libcpp_thread_poll_with_backoff(
-      [this]() {
-        return try_acquire();
-      },
-      __rel_time);
-  }
-  __atomic_base<int, _Sco> __available;
->>>>>>> c910b166
 
 public:
   _LIBCUDACXX_INLINE_VISIBILITY static constexpr ptrdiff_t max() noexcept
@@ -291,40 +267,13 @@
 
 #else
 
-<<<<<<< HEAD
 template<thread_scope _Sco>
 class __sem_semaphore_base {
 
-    _LIBCUDACXX_INLINE_VISIBILITY
-    bool __backfill(bool __success)
-    {
-#ifndef _LIBCUDACXX_HAS_NO_SEMAPHORE_BACK_BUFFER
-        if(__success) {
-            auto const __back_amount = __backbuffer.fetch_sub(2, memory_order_acquire);
-            bool const __post_one = __back_amount > 0;
-            bool const __post_two = __back_amount > 1;
-            auto const __success = (!__post_one || __libcpp_semaphore_post(&__semaphore)) &&
-                                 (!__post_two || __libcpp_semaphore_post(&__semaphore));
-            _LIBCUDACXX_ASSERT(__success, "");
-            if(!__post_one || !__post_two)
-                __backbuffer.fetch_add(!__post_one ? 2 : 1, memory_order_relaxed);
-        }
-#endif
-        return __success;
-    }
-
-    _LIBCUDACXX_INLINE_VISIBILITY
-    bool __try_acquire_fast()
-=======
-template <int _Sco>
-class __sem_semaphore_base
-{
   _LIBCUDACXX_INLINE_VISIBILITY bool __backfill(bool __success)
   {
 #  ifndef _LIBCUDACXX_HAS_NO_SEMAPHORE_BACK_BUFFER
     if (__success)
->>>>>>> c910b166
-    {
       auto const __back_amount = __backbuffer.fetch_sub(2, memory_order_acquire);
       bool const __post_one    = __back_amount > 0;
       bool const __post_two    = __back_amount > 1;
@@ -365,22 +314,50 @@
     // ALWAYS steal if you can!
     while (__old >> 32)
     {
-<<<<<<< HEAD
-    #ifndef _LIBCUDACXX_HAS_NO_SEMAPHORE_BACK_BUFFER
-        bool const __post_one = __post_amount > 0;
-        bool const __post_two = __post_amount > 1;
-        if(__post_amount > 2)
-            __backbuffer.fetch_add(__post_amount - 2, memory_order_acq_rel);
-        auto const __success = (!__post_one || __libcpp_semaphore_post(&__semaphore)) &&
-                             (!__post_two || __libcpp_semaphore_post(&__semaphore));
-        _LIBCUDACXX_ASSERT(__success, "");
-    #else
-        for(; __post_amount; --__post_amount) {
-            auto const __success = __libcpp_semaphore_post(&__semaphore);
-            _LIBCUDACXX_ASSERT(__success, "");
-        }
-    #endif
-    }
+      if (__frontbuffer.compare_exchange_weak(__old, __old - (1ll << 32), memory_order_acquire))
+      {
+        break;
+      }
+    }
+    // not going to wait after all
+    if (__old >> 32)
+    {
+      return __try_done(true);
+    }
+#  endif
+    // the wait has begun...
+    return false;
+  }
+
+  _LIBCUDACXX_INLINE_VISIBILITY bool __try_done(bool __success)
+  {
+#  ifndef _LIBCUDACXX_HAS_NO_SEMAPHORE_FRONT_BUFFER
+    // record we're NOT waiting
+    __frontbuffer.fetch_sub(1ll, memory_order_release);
+#  endif
+    return __backfill(__success);
+  }
+
+  _LIBCUDACXX_INLINE_VISIBILITY void __release_slow(ptrdiff_t __post_amount)
+  {
+#  ifndef _LIBCUDACXX_HAS_NO_SEMAPHORE_BACK_BUFFER
+    bool const __post_one = __post_amount > 0;
+    bool const __post_two = __post_amount > 1;
+    if (__post_amount > 2)
+    {
+      __backbuffer.fetch_add(__post_amount - 2, memory_order_acq_rel);
+    }
+    auto const __success =
+      (!__post_one || __libcpp_semaphore_post(&__semaphore)) && (!__post_two || __libcpp_semaphore_post(&__semaphore));
+    _LIBCUDACXX_ASSERT(__success, "");
+#  else
+    for (; __post_amount; --__post_amount)
+    {
+      auto const __success = __libcpp_semaphore_post(&__semaphore);
+      _LIBCUDACXX_ASSERT(__success, "");
+    }
+#  endif
+  }
 
     __libcpp_semaphore_t __semaphore;
 #ifndef _LIBCUDACXX_HAS_NO_SEMAPHORE_FRONT_BUFFER
@@ -391,64 +368,6 @@
 #endif
 
 public:
-    static constexpr ptrdiff_t max() noexcept {
-        return _LIBCUDACXX_SEMAPHORE_MAX;
-=======
-      if (__frontbuffer.compare_exchange_weak(__old, __old - (1ll << 32), memory_order_acquire))
-      {
-        break;
-      }
->>>>>>> c910b166
-    }
-    // not going to wait after all
-    if (__old >> 32)
-    {
-      return __try_done(true);
-    }
-#  endif
-    // the wait has begun...
-    return false;
-  }
-
-  _LIBCUDACXX_INLINE_VISIBILITY bool __try_done(bool __success)
-  {
-#  ifndef _LIBCUDACXX_HAS_NO_SEMAPHORE_FRONT_BUFFER
-    // record we're NOT waiting
-    __frontbuffer.fetch_sub(1ll, memory_order_release);
-#  endif
-    return __backfill(__success);
-  }
-
-  _LIBCUDACXX_INLINE_VISIBILITY void __release_slow(ptrdiff_t __post_amount)
-  {
-#  ifndef _LIBCUDACXX_HAS_NO_SEMAPHORE_BACK_BUFFER
-    bool const __post_one = __post_amount > 0;
-    bool const __post_two = __post_amount > 1;
-    if (__post_amount > 2)
-    {
-      __backbuffer.fetch_add(__post_amount - 2, memory_order_acq_rel);
-    }
-    auto const __success =
-      (!__post_one || __libcpp_semaphore_post(&__semaphore)) && (!__post_two || __libcpp_semaphore_post(&__semaphore));
-    _LIBCUDACXX_ASSERT(__success, "");
-#  else
-    for (; __post_amount; --__post_amount)
-    {
-      auto const __success = __libcpp_semaphore_post(&__semaphore);
-      _LIBCUDACXX_ASSERT(__success, "");
-    }
-#  endif
-  }
-
-  __libcpp_semaphore_t __semaphore;
-#  ifndef _LIBCUDACXX_HAS_NO_SEMAPHORE_FRONT_BUFFER
-  __atomic_base<ptrdiff_t, _Sco> __frontbuffer;
-#  endif
-#  ifndef _LIBCUDACXX_HAS_NO_SEMAPHORE_BACK_BUFFER
-  __atomic_base<ptrdiff_t, _Sco> __backbuffer;
-#  endif
-
-public:
   static constexpr ptrdiff_t max() noexcept
   {
     return _LIBCUDACXX_SEMAPHORE_MAX;
@@ -532,11 +451,7 @@
 
 #endif //_LIBCUDACXX_HAS_NO_SEMAPHORES
 
-<<<<<<< HEAD
 template<ptrdiff_t __least_max_value, thread_scope _Sco>
-=======
-template <ptrdiff_t __least_max_value, int _Sco>
->>>>>>> c910b166
 using __semaphore_base =
 #ifdef _LIBCUDACXX_USE_NATIVE_SEMAPHORES
   __conditional_t<__least_max_value <= __sem_semaphore_base<_Sco>::max(),
@@ -547,7 +462,6 @@
 #endif
   ;
 
-<<<<<<< HEAD
 template<ptrdiff_t __least_max_value = INT_MAX>
 class counting_semaphore : public __semaphore_base<__least_max_value, thread_scope_system>
 {
@@ -556,18 +470,6 @@
     _LIBCUDACXX_INLINE_VISIBILITY constexpr
     counting_semaphore(ptrdiff_t __count = 0) : __semaphore_base<__least_max_value, thread_scope_system>(__count) { }
     ~counting_semaphore() = default;
-=======
-template <ptrdiff_t __least_max_value = INT_MAX>
-class counting_semaphore : public __semaphore_base<__least_max_value, 0>
-{
-  static_assert(__least_max_value <= __semaphore_base<__least_max_value, 0>::max(), "");
-
-public:
-  _LIBCUDACXX_INLINE_VISIBILITY constexpr counting_semaphore(ptrdiff_t __count = 0)
-      : __semaphore_base<__least_max_value, 0>(__count)
-  {}
-  ~counting_semaphore() = default;
->>>>>>> c910b166
 
   counting_semaphore(const counting_semaphore&)            = delete;
   counting_semaphore& operator=(const counting_semaphore&) = delete;
