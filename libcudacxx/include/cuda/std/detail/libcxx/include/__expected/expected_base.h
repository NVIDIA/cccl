//===----------------------------------------------------------------------===//
//
// Part of the LLVM Project, under the Apache License v2.0 with LLVM Exceptions.
// See https://llvm.org/LICENSE.txt for license information.
// SPDX-License-Identifier: Apache-2.0 WITH LLVM-exception
// SPDX-FileCopyrightText: Copyright (c) 2022 NVIDIA CORPORATION & AFFILIATES.
//
//===----------------------------------------------------------------------===//
#ifndef _LIBCUDACXX___EXPECTED_EXPECTED_BASE_H
#define _LIBCUDACXX___EXPECTED_EXPECTED_BASE_H

<<<<<<< HEAD
#ifndef __cuda_std__
#  include <__config>
#endif // __cuda_std__
=======
#include <cuda/std/detail/__config>
>>>>>>> baee3f50

#if defined(_CCCL_IMPLICIT_SYSTEM_HEADER_GCC)
#  pragma GCC system_header
#elif defined(_CCCL_IMPLICIT_SYSTEM_HEADER_CLANG)
#  pragma clang system_header
#elif defined(_CCCL_IMPLICIT_SYSTEM_HEADER_MSVC)
#  pragma system_header
#endif // no system header

#include <cuda/std/detail/libcxx/include/__assert>
#include <cuda/std/detail/libcxx/include/__concepts/__concept_macros.h>
#include <cuda/std/detail/libcxx/include/__concepts/invocable.h>
#include <cuda/std/detail/libcxx/include/__expected/unexpect.h>
#include <cuda/std/detail/libcxx/include/__memory/addressof.h>
#include <cuda/std/detail/libcxx/include/__memory/construct_at.h>
#include <cuda/std/detail/libcxx/include/__tuple_dir/sfinae_helpers.h>
#include <cuda/std/detail/libcxx/include/__type_traits/is_assignable.h>
#include <cuda/std/detail/libcxx/include/__type_traits/is_constructible.h>
#include <cuda/std/detail/libcxx/include/__type_traits/is_convertible.h>
#include <cuda/std/detail/libcxx/include/__type_traits/is_copy_assignable.h>
#include <cuda/std/detail/libcxx/include/__type_traits/is_copy_constructible.h>
#include <cuda/std/detail/libcxx/include/__type_traits/is_default_constructible.h>
#include <cuda/std/detail/libcxx/include/__type_traits/is_move_assignable.h>
#include <cuda/std/detail/libcxx/include/__type_traits/is_move_constructible.h>
#include <cuda/std/detail/libcxx/include/__type_traits/is_nothrow_constructible.h>
#include <cuda/std/detail/libcxx/include/__type_traits/is_nothrow_copy_assignable.h>
#include <cuda/std/detail/libcxx/include/__type_traits/is_nothrow_copy_constructible.h>
#include <cuda/std/detail/libcxx/include/__type_traits/is_nothrow_default_constructible.h>
#include <cuda/std/detail/libcxx/include/__type_traits/is_nothrow_move_assignable.h>
#include <cuda/std/detail/libcxx/include/__type_traits/is_nothrow_move_constructible.h>
#include <cuda/std/detail/libcxx/include/__type_traits/is_trivially_copy_assignable.h>
#include <cuda/std/detail/libcxx/include/__type_traits/is_trivially_copy_constructible.h>
#include <cuda/std/detail/libcxx/include/__type_traits/is_trivially_destructible.h>
#include <cuda/std/detail/libcxx/include/__type_traits/is_trivially_move_assignable.h>
#include <cuda/std/detail/libcxx/include/__type_traits/is_trivially_move_constructible.h>
#include <cuda/std/detail/libcxx/include/__type_traits/is_void.h>
#include <cuda/std/detail/libcxx/include/__utility/exception_guard.h>
#include <cuda/std/detail/libcxx/include/__utility/forward.h>
#include <cuda/std/detail/libcxx/include/__utility/in_place.h>
#include <cuda/std/detail/libcxx/include/__utility/move.h>

#if _CCCL_STD_VER > 2011

_LIBCUDACXX_BEGIN_NAMESPACE_STD

// MSVC complains about [[no_unique_address]] prior to C++20 as a vendor extension
_CCCL_DIAG_PUSH
_CCCL_DIAG_SUPPRESS_MSVC(4848)

struct __expected_construct_from_invoke_tag
{
  explicit __expected_construct_from_invoke_tag() = default;
};

template <class _Tp,
          class _Err,
          bool = _LIBCUDACXX_TRAIT(is_trivially_destructible, _Tp) && _LIBCUDACXX_TRAIT(is_trivially_destructible, _Err)>
union __expected_union_t
{
  struct __empty_t
  {};

  _LIBCUDACXX_TEMPLATE(class _Tp2 = _Tp)
  _LIBCUDACXX_REQUIRES(_LIBCUDACXX_TRAIT(is_default_constructible, _Tp2))
  _LIBCUDACXX_INLINE_VISIBILITY constexpr __expected_union_t() noexcept(
    _LIBCUDACXX_TRAIT(is_nothrow_default_constructible, _Tp2))
      : __val_()
  {}

  _LIBCUDACXX_TEMPLATE(class _Tp2 = _Tp)
  _LIBCUDACXX_REQUIRES((!_LIBCUDACXX_TRAIT(is_default_constructible, _Tp2)))
  _LIBCUDACXX_INLINE_VISIBILITY constexpr __expected_union_t() noexcept
      : __empty_()
  {}

  template <class... _Args>
  _LIBCUDACXX_INLINE_VISIBILITY constexpr __expected_union_t(in_place_t, _Args&&... __args) noexcept(
    _LIBCUDACXX_TRAIT(is_nothrow_constructible, _Tp, _Args...))
      : __val_(_CUDA_VSTD::forward<_Args>(__args)...)
  {}

  template <class... _Args>
  _LIBCUDACXX_INLINE_VISIBILITY constexpr __expected_union_t(unexpect_t, _Args&&... __args) noexcept(
    _LIBCUDACXX_TRAIT(is_nothrow_constructible, _Err, _Args...))
      : __unex_(_CUDA_VSTD::forward<_Args>(__args)...)
  {}

  template <class _Fun, class... _Args>
  _LIBCUDACXX_INLINE_VISIBILITY constexpr __expected_union_t(
    __expected_construct_from_invoke_tag,
    in_place_t,
    _Fun&& __fun,
    _Args&&... __args) noexcept(_LIBCUDACXX_TRAIT(is_nothrow_constructible, _Tp, invoke_result_t<_Fun, _Args...>))
      : __val_(_CUDA_VSTD::invoke(_CUDA_VSTD::forward<_Fun>(__fun), _CUDA_VSTD::forward<_Args>(__args)...))
  {}

  template <class _Fun, class... _Args>
  _LIBCUDACXX_INLINE_VISIBILITY constexpr __expected_union_t(
    __expected_construct_from_invoke_tag,
    unexpect_t,
    _Fun&& __fun,
    _Args&&... __args) noexcept(_LIBCUDACXX_TRAIT(is_nothrow_constructible, _Err, invoke_result_t<_Fun, _Args...>))
      : __unex_(_CUDA_VSTD::invoke(_CUDA_VSTD::forward<_Fun>(__fun), _CUDA_VSTD::forward<_Args>(__args)...))
  {}

  // the __expected_destruct's destructor handles this
  _LIBCUDACXX_INLINE_VISIBILITY _CCCL_CONSTEXPR_CXX20 ~__expected_union_t() {}

  _LIBCUDACXX_NO_UNIQUE_ADDRESS __empty_t __empty_;
  _LIBCUDACXX_NO_UNIQUE_ADDRESS _Tp __val_;
  _LIBCUDACXX_NO_UNIQUE_ADDRESS _Err __unex_;
};

template <class _Tp, class _Err>
union __expected_union_t<_Tp, _Err, true>
{
  struct __empty_t
  {};

  _LIBCUDACXX_TEMPLATE(class _Tp2 = _Tp)
  _LIBCUDACXX_REQUIRES(_LIBCUDACXX_TRAIT(is_default_constructible, _Tp2))
  _LIBCUDACXX_INLINE_VISIBILITY constexpr __expected_union_t() noexcept(
    _LIBCUDACXX_TRAIT(is_nothrow_default_constructible, _Tp2))
      : __val_()
  {}

  _LIBCUDACXX_TEMPLATE(class _Tp2 = _Tp)
  _LIBCUDACXX_REQUIRES((!_LIBCUDACXX_TRAIT(is_default_constructible, _Tp2)))
  _LIBCUDACXX_INLINE_VISIBILITY constexpr __expected_union_t() noexcept
      : __empty_()
  {}

  template <class... _Args>
  _LIBCUDACXX_INLINE_VISIBILITY constexpr __expected_union_t(in_place_t, _Args&&... __args) noexcept(
    _LIBCUDACXX_TRAIT(is_nothrow_constructible, _Tp, _Args...))
      : __val_(_CUDA_VSTD::forward<_Args>(__args)...)
  {}

  template <class... _Args>
  _LIBCUDACXX_INLINE_VISIBILITY constexpr __expected_union_t(unexpect_t, _Args&&... __args) noexcept(
    _LIBCUDACXX_TRAIT(is_nothrow_constructible, _Err, _Args...))
      : __unex_(_CUDA_VSTD::forward<_Args>(__args)...)
  {}

  template <class _Fun, class... _Args>
  _LIBCUDACXX_INLINE_VISIBILITY constexpr __expected_union_t(
    __expected_construct_from_invoke_tag,
    in_place_t,
    _Fun&& __fun,
    _Args&&... __args) noexcept(_LIBCUDACXX_TRAIT(is_nothrow_constructible, _Tp, invoke_result_t<_Fun, _Args...>))
      : __val_(_CUDA_VSTD::invoke(_CUDA_VSTD::forward<_Fun>(__fun), _CUDA_VSTD::forward<_Args>(__args)...))
  {}

  template <class _Fun, class... _Args>
  _LIBCUDACXX_INLINE_VISIBILITY constexpr __expected_union_t(
    __expected_construct_from_invoke_tag,
    unexpect_t,
    _Fun&& __fun,
    _Args&&... __args) noexcept(_LIBCUDACXX_TRAIT(is_nothrow_constructible, _Err, invoke_result_t<_Fun, _Args...>))
      : __unex_(_CUDA_VSTD::invoke(_CUDA_VSTD::forward<_Fun>(__fun), _CUDA_VSTD::forward<_Args>(__args)...))
  {}

  _LIBCUDACXX_NO_UNIQUE_ADDRESS __empty_t __empty_;
  _LIBCUDACXX_NO_UNIQUE_ADDRESS _Tp __val_;
  _LIBCUDACXX_NO_UNIQUE_ADDRESS _Err __unex_;
};

template <class _Tp,
          class _Err,
          bool = _LIBCUDACXX_TRAIT(is_trivially_destructible, _Tp),
          bool = _LIBCUDACXX_TRAIT(is_trivially_destructible, _Err)>
struct __expected_destruct;

template <class _Tp, class _Err>
struct __expected_destruct<_Tp, _Err, false, false>
{
  _LIBCUDACXX_NO_UNIQUE_ADDRESS __expected_union_t<_Tp, _Err> __union_{};
  bool __has_val_{true};

  constexpr __expected_destruct() = default;

<<<<<<< HEAD
  _LIBCUDACXX_INLINE_VISIBILITY constexpr __expected_destruct(const bool __has_val) noexcept(
    _LIBCUDACXX_TRAIT(is_nothrow_default_constructible, _Tp))
=======
  _LIBCUDACXX_INLINE_VISIBILITY constexpr __expected_destruct(const bool __has_val) noexcept
>>>>>>> baee3f50
      : __has_val_(__has_val)
  {}

  template <class... _Args>
  _LIBCUDACXX_INLINE_VISIBILITY constexpr __expected_destruct(in_place_t, _Args&&... __args) noexcept(
    _LIBCUDACXX_TRAIT(is_nothrow_constructible, _Tp, _Args...))
      : __union_(in_place, _CUDA_VSTD::forward<_Args>(__args)...)
      , __has_val_(true)
  {}

  template <class... _Args>
  _LIBCUDACXX_INLINE_VISIBILITY constexpr __expected_destruct(unexpect_t, _Args&&... __args) noexcept(
    _LIBCUDACXX_TRAIT(is_nothrow_constructible, _Err, _Args...))
      : __union_(unexpect, _CUDA_VSTD::forward<_Args>(__args)...)
      , __has_val_(false)
  {}

  template <class _Fun, class... _Args>
  _LIBCUDACXX_INLINE_VISIBILITY constexpr __expected_destruct(
    __expected_construct_from_invoke_tag,
    in_place_t,
    _Fun&& __fun,
    _Args&&... __args) noexcept(_LIBCUDACXX_TRAIT(is_nothrow_constructible, _Tp, invoke_result_t<_Fun, _Args...>))
      : __union_(__expected_construct_from_invoke_tag{},
                 in_place,
                 _CUDA_VSTD::forward<_Fun>(__fun),
                 _CUDA_VSTD::forward<_Args>(__args)...)
      , __has_val_(true)
  {}

  template <class _Fun, class... _Args>
  _LIBCUDACXX_INLINE_VISIBILITY constexpr __expected_destruct(
    __expected_construct_from_invoke_tag,
    unexpect_t,
    _Fun&& __fun,
    _Args&&... __args) noexcept(_LIBCUDACXX_TRAIT(is_nothrow_constructible, _Err, invoke_result_t<_Fun, _Args...>))
      : __union_(__expected_construct_from_invoke_tag{},
                 unexpect,
                 _CUDA_VSTD::forward<_Fun>(__fun),
                 _CUDA_VSTD::forward<_Args>(__args)...)
      , __has_val_(false)
  {}

  _LIBCUDACXX_INLINE_VISIBILITY _CCCL_CONSTEXPR_CXX20 ~__expected_destruct()
  {
    if (__has_val_)
    {
      _CUDA_VSTD::__destroy_at(_CUDA_VSTD::addressof(__union_.__val_));
    }
    else
    {
      _CUDA_VSTD::__destroy_at(_CUDA_VSTD::addressof(__union_.__unex_));
    }
  }
};

template <class _Tp, class _Err>
struct __expected_destruct<_Tp, _Err, true, false>
{
  _LIBCUDACXX_NO_UNIQUE_ADDRESS __expected_union_t<_Tp, _Err> __union_{};
  bool __has_val_{true};

  constexpr __expected_destruct() = default;

<<<<<<< HEAD
  _LIBCUDACXX_INLINE_VISIBILITY constexpr __expected_destruct(const bool __has_val) noexcept(
    _LIBCUDACXX_TRAIT(is_nothrow_default_constructible, _Tp))
=======
  _LIBCUDACXX_INLINE_VISIBILITY constexpr __expected_destruct(const bool __has_val) noexcept
>>>>>>> baee3f50
      : __has_val_(__has_val)
  {}

  template <class... _Args>
  _LIBCUDACXX_INLINE_VISIBILITY constexpr __expected_destruct(in_place_t, _Args&&... __args) noexcept(
    _LIBCUDACXX_TRAIT(is_nothrow_constructible, _Tp, _Args...))
      : __union_(in_place, _CUDA_VSTD::forward<_Args>(__args)...)
      , __has_val_(true)
  {}

  template <class... _Args>
  _LIBCUDACXX_INLINE_VISIBILITY constexpr __expected_destruct(unexpect_t, _Args&&... __args) noexcept(
<<<<<<< HEAD
    _LIBCUDACXX_TRAIT(is_nothrow_constructible, _Err, _Args...))
=======
    _LIBCUDACXX_TRAIT(is_nothrow_constructible, _Tp, _Args...))
>>>>>>> baee3f50
      : __union_(unexpect, _CUDA_VSTD::forward<_Args>(__args)...)
      , __has_val_(false)
  {}

  template <class _Fun, class... _Args>
  _LIBCUDACXX_INLINE_VISIBILITY constexpr __expected_destruct(
    __expected_construct_from_invoke_tag,
    in_place_t,
    _Fun&& __fun,
    _Args&&... __args) noexcept(_LIBCUDACXX_TRAIT(is_nothrow_constructible, _Tp, invoke_result_t<_Fun, _Args...>))
      : __union_(__expected_construct_from_invoke_tag{},
                 in_place,
                 _CUDA_VSTD::forward<_Fun>(__fun),
                 _CUDA_VSTD::forward<_Args>(__args)...)
      , __has_val_(true)
  {}

  template <class _Fun, class... _Args>
  _LIBCUDACXX_INLINE_VISIBILITY constexpr __expected_destruct(
    __expected_construct_from_invoke_tag,
    unexpect_t,
    _Fun&& __fun,
    _Args&&... __args) noexcept(_LIBCUDACXX_TRAIT(is_nothrow_constructible, _Err, invoke_result_t<_Fun, _Args...>))
      : __union_(__expected_construct_from_invoke_tag{},
                 unexpect,
                 _CUDA_VSTD::forward<_Fun>(__fun),
                 _CUDA_VSTD::forward<_Args>(__args)...)
      , __has_val_(false)
  {}

  _LIBCUDACXX_INLINE_VISIBILITY _CCCL_CONSTEXPR_CXX20 ~__expected_destruct()
  {
    if (!__has_val_)
    {
      _CUDA_VSTD::__destroy_at(_CUDA_VSTD::addressof(__union_.__unex_));
    }
  }
};

template <class _Tp, class _Err>
struct __expected_destruct<_Tp, _Err, false, true>
{
  _LIBCUDACXX_NO_UNIQUE_ADDRESS __expected_union_t<_Tp, _Err> __union_{};
  bool __has_val_{true};

  constexpr __expected_destruct() = default;

<<<<<<< HEAD
  _LIBCUDACXX_INLINE_VISIBILITY constexpr __expected_destruct(const bool __has_val) noexcept(
    _LIBCUDACXX_TRAIT(is_nothrow_default_constructible, _Tp))
=======
  _LIBCUDACXX_INLINE_VISIBILITY constexpr __expected_destruct(const bool __has_val) noexcept
>>>>>>> baee3f50
      : __has_val_(__has_val)
  {}

  template <class... _Args>
  _LIBCUDACXX_INLINE_VISIBILITY constexpr __expected_destruct(in_place_t, _Args&&... __args) noexcept(
    _LIBCUDACXX_TRAIT(is_nothrow_constructible, _Tp, _Args...))
      : __union_(in_place, _CUDA_VSTD::forward<_Args>(__args)...)
      , __has_val_(true)
  {}

  template <class... _Args>
  _LIBCUDACXX_INLINE_VISIBILITY constexpr __expected_destruct(unexpect_t, _Args&&... __args) noexcept(
<<<<<<< HEAD
    _LIBCUDACXX_TRAIT(is_nothrow_constructible, _Err, _Args...))
=======
    _LIBCUDACXX_TRAIT(is_nothrow_constructible, _Tp, _Args...))
>>>>>>> baee3f50
      : __union_(unexpect, _CUDA_VSTD::forward<_Args>(__args)...)
      , __has_val_(false)
  {}

  template <class _Fun, class... _Args>
  _LIBCUDACXX_INLINE_VISIBILITY constexpr __expected_destruct(
    __expected_construct_from_invoke_tag,
    in_place_t,
    _Fun&& __fun,
    _Args&&... __args) noexcept(_LIBCUDACXX_TRAIT(is_nothrow_constructible, _Tp, invoke_result_t<_Fun, _Args...>))
      : __union_(__expected_construct_from_invoke_tag{},
                 in_place,
                 _CUDA_VSTD::forward<_Fun>(__fun),
                 _CUDA_VSTD::forward<_Args>(__args)...)
      , __has_val_(true)
  {}

  template <class _Fun, class... _Args>
  _LIBCUDACXX_INLINE_VISIBILITY constexpr __expected_destruct(
    __expected_construct_from_invoke_tag,
    unexpect_t,
    _Fun&& __fun,
    _Args&&... __args) noexcept(_LIBCUDACXX_TRAIT(is_nothrow_constructible, _Err, invoke_result_t<_Fun, _Args...>))
      : __union_(__expected_construct_from_invoke_tag{},
                 unexpect,
                 _CUDA_VSTD::forward<_Fun>(__fun),
                 _CUDA_VSTD::forward<_Args>(__args)...)
      , __has_val_(false)
  {}

  _LIBCUDACXX_INLINE_VISIBILITY _CCCL_CONSTEXPR_CXX20 ~__expected_destruct()
  {
    if (__has_val_)
    {
      _CUDA_VSTD::__destroy_at(_CUDA_VSTD::addressof(__union_.__val_));
    }
  }
};

template <class _Tp, class _Err>
struct __expected_destruct<_Tp, _Err, true, true>
{
  // This leads to an ICE with nvcc, see nvbug4103076
  /* _LIBCUDACXX_NO_UNIQUE_ADDRESS */ __expected_union_t<_Tp, _Err> __union_{};
  bool __has_val_{true};

  constexpr __expected_destruct() = default;

<<<<<<< HEAD
  _LIBCUDACXX_INLINE_VISIBILITY constexpr __expected_destruct(const bool __has_val) noexcept(
    _LIBCUDACXX_TRAIT(is_nothrow_default_constructible, _Tp))
=======
  _LIBCUDACXX_INLINE_VISIBILITY constexpr __expected_destruct(const bool __has_val) noexcept
>>>>>>> baee3f50
      : __has_val_(__has_val)
  {}

  template <class... _Args>
  _LIBCUDACXX_INLINE_VISIBILITY constexpr __expected_destruct(in_place_t, _Args&&... __args) noexcept(
    _LIBCUDACXX_TRAIT(is_nothrow_constructible, _Tp, _Args...))
      : __union_(in_place, _CUDA_VSTD::forward<_Args>(__args)...)
      , __has_val_(true)
  {}

  template <class... _Args>
  _LIBCUDACXX_INLINE_VISIBILITY constexpr __expected_destruct(unexpect_t, _Args&&... __args) noexcept(
<<<<<<< HEAD
    _LIBCUDACXX_TRAIT(is_nothrow_constructible, _Err, _Args...))
=======
    _LIBCUDACXX_TRAIT(is_nothrow_constructible, _Tp, _Args...))
>>>>>>> baee3f50
      : __union_(unexpect, _CUDA_VSTD::forward<_Args>(__args)...)
      , __has_val_(false)
  {}

  template <class _Fun, class... _Args>
  _LIBCUDACXX_INLINE_VISIBILITY constexpr __expected_destruct(
    __expected_construct_from_invoke_tag,
    in_place_t,
    _Fun&& __fun,
    _Args&&... __args) noexcept(_LIBCUDACXX_TRAIT(is_nothrow_constructible, _Tp, invoke_result_t<_Fun, _Args...>))
      : __union_(__expected_construct_from_invoke_tag{},
                 in_place,
                 _CUDA_VSTD::forward<_Fun>(__fun),
                 _CUDA_VSTD::forward<_Args>(__args)...)
      , __has_val_(true)
  {}

  template <class _Fun, class... _Args>
  _LIBCUDACXX_INLINE_VISIBILITY constexpr __expected_destruct(
    __expected_construct_from_invoke_tag,
    unexpect_t,
    _Fun&& __fun,
    _Args&&... __args) noexcept(_LIBCUDACXX_TRAIT(is_nothrow_constructible, _Err, invoke_result_t<_Fun, _Args...>))
      : __union_(__expected_construct_from_invoke_tag{},
                 unexpect,
                 _CUDA_VSTD::forward<_Fun>(__fun),
                 _CUDA_VSTD::forward<_Args>(__args)...)
      , __has_val_(false)
  {}
};

_CCCL_DIAG_POP

template <class _Tp, class _Err>
struct __expected_storage : __expected_destruct<_Tp, _Err>
{
  _LIBCUDACXX_DELEGATE_CONSTRUCTORS(__expected_storage, __expected_destruct, _Tp, _Err);

  _LIBCUDACXX_TEMPLATE(class _T1, class _T2, class... _Args)
  _LIBCUDACXX_REQUIRES(_LIBCUDACXX_TRAIT(is_nothrow_constructible, _T1, _Args...))
  static _LIBCUDACXX_INLINE_VISIBILITY _CCCL_CONSTEXPR_CXX20 void
  __reinit_expected(_T1& __newval, _T2& __oldval, _Args&&... __args) noexcept
  {
    _CUDA_VSTD::__destroy_at(_CUDA_VSTD::addressof(__oldval));
    _LIBCUDACXX_CONSTRUCT_AT(__newval, _CUDA_VSTD::forward<_Args>(__args)...);
  }

  _LIBCUDACXX_TEMPLATE(class _T1, class _T2, class... _Args)
  _LIBCUDACXX_REQUIRES((!_LIBCUDACXX_TRAIT(is_nothrow_constructible, _T1, _Args...)) _LIBCUDACXX_AND _LIBCUDACXX_TRAIT(
    is_nothrow_move_constructible, _T1))
  static _LIBCUDACXX_INLINE_VISIBILITY _CCCL_CONSTEXPR_CXX20 void
  __reinit_expected(_T1& __newval, _T2& __oldval, _Args&&... __args)
  {
    _T1 __tmp(_CUDA_VSTD::forward<_Args>(__args)...);
    _CUDA_VSTD::__destroy_at(_CUDA_VSTD::addressof(__oldval));
    _LIBCUDACXX_CONSTRUCT_AT(__newval, _CUDA_VSTD::move(__tmp));
  }

  _LIBCUDACXX_TEMPLATE(class _T1, class _T2, class... _Args)
  _LIBCUDACXX_REQUIRES((!_LIBCUDACXX_TRAIT(is_nothrow_constructible, _T1, _Args...)) _LIBCUDACXX_AND(
    !_LIBCUDACXX_TRAIT(is_nothrow_move_constructible, _T1)))
  static _LIBCUDACXX_INLINE_VISIBILITY _CCCL_CONSTEXPR_CXX20 void
  __reinit_expected(_T1& __newval, _T2& __oldval, _Args&&... __args)
  {
    static_assert(
      _LIBCUDACXX_TRAIT(is_nothrow_move_constructible, _T2),
      "To provide strong exception guarantee, T2 has to satisfy `is_nothrow_move_constructible_v` so that it can "
      "be reverted to the previous state in case an exception is thrown during the assignment.");
    _T2 __tmp(_CUDA_VSTD::move(__oldval));
    _CUDA_VSTD::__destroy_at(_CUDA_VSTD::addressof(__oldval));
    auto __trans = _CUDA_VSTD::__make_exception_guard([&] {
      _LIBCUDACXX_CONSTRUCT_AT(__oldval, _CUDA_VSTD::move(__tmp));
    });
    _LIBCUDACXX_CONSTRUCT_AT(__newval, _CUDA_VSTD::forward<_Args>(__args)...);
    __trans.__complete();
  }

  _LIBCUDACXX_TEMPLATE(class _Err2 = _Err)
  _LIBCUDACXX_REQUIRES(_LIBCUDACXX_TRAIT(is_nothrow_move_constructible, _Err2))
  static _LIBCUDACXX_INLINE_VISIBILITY _CCCL_CONSTEXPR_CXX20 void
  __swap_val_unex_impl(__expected_storage<_Tp, _Err2>& __with_val, __expected_storage& __with_err)
  {
    _Err __tmp(_CUDA_VSTD::move(__with_err.__union_.__unex_));
    _CUDA_VSTD::__destroy_at(_CUDA_VSTD::addressof(__with_err.__union_.__unex_));
    auto __trans = _CUDA_VSTD::__make_exception_guard([&] {
      _LIBCUDACXX_CONSTRUCT_AT(__with_err.__union_.__unex_, _CUDA_VSTD::move(__tmp));
    });
    _LIBCUDACXX_CONSTRUCT_AT(__with_err.__union_.__val_, _CUDA_VSTD::move(__with_val.__union_.__val_));
    __trans.__complete();
    _CUDA_VSTD::__destroy_at(_CUDA_VSTD::addressof(__with_val.__union_.__val_));
    _LIBCUDACXX_CONSTRUCT_AT(__with_val.__union_.__unex_, _CUDA_VSTD::move(__tmp));
    __with_val.__has_val_ = false;
    __with_err.__has_val_ = true;
  }

  _LIBCUDACXX_TEMPLATE(class _Err2 = _Err)
  _LIBCUDACXX_REQUIRES((!_LIBCUDACXX_TRAIT(is_nothrow_move_constructible, _Err2)))
  static _LIBCUDACXX_INLINE_VISIBILITY _CCCL_CONSTEXPR_CXX20 void
  __swap_val_unex_impl(__expected_storage<_Tp, _Err2>& __with_val, __expected_storage& __with_err)
  {
    static_assert(_LIBCUDACXX_TRAIT(is_nothrow_move_constructible, _Tp),
                  "To provide strong exception guarantee, Tp has to satisfy `is_nothrow_move_constructible_v` so "
                  "that it can be reverted to the previous state in case an exception is thrown during swap.");
    _Tp __tmp(_CUDA_VSTD::move(__with_val.__union_.__val_));
    _CUDA_VSTD::__destroy_at(_CUDA_VSTD::addressof(__with_val.__union_.__val_));
    auto __trans = _CUDA_VSTD::__make_exception_guard([&] {
      _LIBCUDACXX_CONSTRUCT_AT(__with_val.__union_.__val_, _CUDA_VSTD::move(__tmp));
    });
    _LIBCUDACXX_CONSTRUCT_AT(__with_val.__union_.__unex_, _CUDA_VSTD::move(__with_err.__union_.__unex_));
    __trans.__complete();
    _CUDA_VSTD::__destroy_at(_CUDA_VSTD::addressof(__with_err.__union_.__unex_));
    _LIBCUDACXX_CONSTRUCT_AT(__with_err.__union_.__val_, _CUDA_VSTD::move(__tmp));
    __with_val.__has_val_ = false;
    __with_err.__has_val_ = true;
  }
};

template <class _Tp,
          class _Err,
          bool = (_LIBCUDACXX_TRAIT(is_trivially_copy_constructible, _Tp) || _LIBCUDACXX_TRAIT(is_same, _Tp, void))
              && _LIBCUDACXX_TRAIT(is_trivially_copy_constructible, _Err)>
struct __expected_copy : __expected_storage<_Tp, _Err>
{
  _LIBCUDACXX_DELEGATE_CONSTRUCTORS(__expected_copy, __expected_storage, _Tp, _Err);
};

template <class _Tp, class _Err>
struct __expected_copy<_Tp, _Err, false> : __expected_storage<_Tp, _Err>
{
  _LIBCUDACXX_DELEGATE_CONSTRUCTORS(__expected_copy, __expected_storage, _Tp, _Err);

  _LIBCUDACXX_INLINE_VISIBILITY _CCCL_CONSTEXPR_CXX20 __expected_copy(const __expected_copy& __other) noexcept(
    _LIBCUDACXX_TRAIT(is_nothrow_copy_constructible, _Tp) && _LIBCUDACXX_TRAIT(is_nothrow_copy_constructible, _Err))
      : __base(__other.__has_val_)
  {
    if (__other.__has_val_)
    {
      _LIBCUDACXX_CONSTRUCT_AT(this->__union_.__val_, __other.__union_.__val_);
    }
    else
    {
      _LIBCUDACXX_CONSTRUCT_AT(this->__union_.__unex_, __other.__union_.__unex_);
    }
  }

  __expected_copy(__expected_copy&&)                 = default;
  __expected_copy& operator=(const __expected_copy&) = default;
  __expected_copy& operator=(__expected_copy&&)      = default;
};

template <class _Tp,
          class _Err,
          bool = (_LIBCUDACXX_TRAIT(is_trivially_move_constructible, _Tp) || _LIBCUDACXX_TRAIT(is_same, _Tp, void))
              && _LIBCUDACXX_TRAIT(is_trivially_move_constructible, _Err)>
struct __expected_move : __expected_copy<_Tp, _Err>
{
  _LIBCUDACXX_DELEGATE_CONSTRUCTORS(__expected_move, __expected_copy, _Tp, _Err);
};

template <class _Tp, class _Err>
struct __expected_move<_Tp, _Err, false> : __expected_copy<_Tp, _Err>
{
  _LIBCUDACXX_DELEGATE_CONSTRUCTORS(__expected_move, __expected_copy, _Tp, _Err);

  __expected_move(const __expected_move&) = default;

  _LIBCUDACXX_INLINE_VISIBILITY _CCCL_CONSTEXPR_CXX20 __expected_move(__expected_move&& __other) noexcept(
    _LIBCUDACXX_TRAIT(is_nothrow_move_constructible, _Tp) && _LIBCUDACXX_TRAIT(is_nothrow_move_constructible, _Err))
      : __base(__other.__has_val_)
  {
    if (__other.__has_val_)
    {
      _LIBCUDACXX_CONSTRUCT_AT(this->__union_.__val_, _CUDA_VSTD::move(__other.__union_.__val_));
    }
    else
    {
      _LIBCUDACXX_CONSTRUCT_AT(this->__union_.__unex_, _CUDA_VSTD::move(__other.__union_.__unex_));
    }
  }

  __expected_move& operator=(const __expected_move&) = default;
  __expected_move& operator=(__expected_move&&)      = default;
};

template <class _Tp,
          class _Err,
          bool = (_LIBCUDACXX_TRAIT(is_trivially_destructible, _Tp) || _LIBCUDACXX_TRAIT(is_same, _Tp, void))
              && _LIBCUDACXX_TRAIT(is_trivially_destructible, _Err)
              && (_LIBCUDACXX_TRAIT(is_trivially_copy_constructible, _Tp) || _LIBCUDACXX_TRAIT(is_same, _Tp, void))
              && _LIBCUDACXX_TRAIT(is_trivially_copy_constructible, _Err)
              && (_LIBCUDACXX_TRAIT(is_trivially_copy_assignable, _Tp) || _LIBCUDACXX_TRAIT(is_same, _Tp, void))
              && _LIBCUDACXX_TRAIT(is_trivially_copy_assignable, _Err)>
struct __expected_copy_assign : __expected_move<_Tp, _Err>
{
  _LIBCUDACXX_DELEGATE_CONSTRUCTORS(__expected_copy_assign, __expected_move, _Tp, _Err);
};

template <class _Tp, class _Err>
struct __expected_copy_assign<_Tp, _Err, false> : __expected_move<_Tp, _Err>
{
  _LIBCUDACXX_DELEGATE_CONSTRUCTORS(__expected_copy_assign, __expected_move, _Tp, _Err);

  __expected_copy_assign(const __expected_copy_assign&) = default;
  __expected_copy_assign(__expected_copy_assign&&)      = default;

  _LIBCUDACXX_INLINE_VISIBILITY _CCCL_CONSTEXPR_CXX20 __expected_copy_assign&
  operator=(const __expected_copy_assign& __other) noexcept(
    _LIBCUDACXX_TRAIT(is_nothrow_copy_assignable, _Tp) && _LIBCUDACXX_TRAIT(is_nothrow_copy_constructible, _Tp)
    && _LIBCUDACXX_TRAIT(is_nothrow_copy_assignable, _Err)
    && _LIBCUDACXX_TRAIT(is_nothrow_copy_constructible, _Err)) // strengthened
  {
    if (this->__has_val_ && __other.__has_val_)
    {
      this->__union_.__val_ = __other.__union_.__val_;
    }
    else if (this->__has_val_ && !__other.__has_val_)
    {
      this->__reinit_expected(this->__union_.__unex_, this->__union_.__val_, __other.__union_.__unex_);
      this->__has_val_ = false;
    }
    else if (!this->__has_val_ && __other.__has_val_)
    {
      this->__reinit_expected(this->__union_.__val_, this->__union_.__unex_, __other.__union_.__val_);
      this->__has_val_ = true;
    }
    else
    { // !this->__has_val_ && !__other.__has_val_
      this->__union_.__unex_ = __other.__union_.__unex_;
    }
    return *this;
  }

  __expected_copy_assign& operator=(__expected_copy_assign&&) = default;
};

template <class _Tp,
          class _Err,
          bool = (_LIBCUDACXX_TRAIT(is_trivially_destructible, _Tp) || _LIBCUDACXX_TRAIT(is_same, _Tp, void))
              && _LIBCUDACXX_TRAIT(is_trivially_destructible, _Err)
              && (_LIBCUDACXX_TRAIT(is_trivially_move_constructible, _Tp) || _LIBCUDACXX_TRAIT(is_same, _Tp, void))
              && _LIBCUDACXX_TRAIT(is_trivially_move_constructible, _Err)
              && (_LIBCUDACXX_TRAIT(is_trivially_move_assignable, _Tp) || _LIBCUDACXX_TRAIT(is_same, _Tp, void))
              && _LIBCUDACXX_TRAIT(is_trivially_move_assignable, _Err)>
struct __expected_move_assign : __expected_copy_assign<_Tp, _Err>
{
  _LIBCUDACXX_DELEGATE_CONSTRUCTORS(__expected_move_assign, __expected_copy_assign, _Tp, _Err);
};

template <class _Tp, class _Err>
struct __expected_move_assign<_Tp, _Err, false> : __expected_copy_assign<_Tp, _Err>
{
  _LIBCUDACXX_DELEGATE_CONSTRUCTORS(__expected_move_assign, __expected_copy_assign, _Tp, _Err);

  __expected_move_assign(const __expected_move_assign&)            = default;
  __expected_move_assign(__expected_move_assign&&)                 = default;
  __expected_move_assign& operator=(const __expected_move_assign&) = default;

  _LIBCUDACXX_INLINE_VISIBILITY _CCCL_CONSTEXPR_CXX20 __expected_move_assign&
  operator=(__expected_move_assign&& __other) noexcept(
    _LIBCUDACXX_TRAIT(is_nothrow_move_assignable, _Tp) && _LIBCUDACXX_TRAIT(is_nothrow_move_constructible, _Tp)
    && _LIBCUDACXX_TRAIT(is_nothrow_move_assignable, _Err)
    && _LIBCUDACXX_TRAIT(is_nothrow_move_constructible, _Err)) // strengthened
  {
    if (this->__has_val_ && __other.__has_val_)
    {
      this->__union_.__val_ = _CUDA_VSTD::move(__other.__union_.__val_);
    }
    else if (this->__has_val_ && !__other.__has_val_)
    {
      this->__reinit_expected(this->__union_.__unex_, this->__union_.__val_, _CUDA_VSTD::move(__other.__union_.__unex_));
      this->__has_val_ = false;
    }
    else if (!this->__has_val_ && __other.__has_val_)
    {
      this->__reinit_expected(this->__union_.__val_, this->__union_.__unex_, _CUDA_VSTD::move(__other.__union_.__val_));
      this->__has_val_ = true;
    }
    else
    { // !this->__has_val_ && !__other.__has_val_
      this->__union_.__unex_ = _CUDA_VSTD::move(__other.__union_.__unex_);
    }
    return *this;
  }
};

template <class _Tp, class _Err>
using __expected_sfinae_ctor_base_t =
  __sfinae_ctor_base<_LIBCUDACXX_TRAIT(is_copy_constructible, _Tp) && _LIBCUDACXX_TRAIT(is_copy_constructible, _Err),
                     _LIBCUDACXX_TRAIT(is_move_constructible, _Tp) && _LIBCUDACXX_TRAIT(is_move_constructible, _Err)>;

template <class _Tp, class _Err>
using __expected_sfinae_assign_base_t = __sfinae_assign_base<
  _LIBCUDACXX_TRAIT(is_copy_constructible, _Tp) && _LIBCUDACXX_TRAIT(is_copy_constructible, _Err)
    && _LIBCUDACXX_TRAIT(is_copy_assignable, _Tp) && _LIBCUDACXX_TRAIT(is_copy_assignable, _Err)
    && (_LIBCUDACXX_TRAIT(is_nothrow_move_constructible, _Tp) || _LIBCUDACXX_TRAIT(is_nothrow_move_constructible, _Err)),
  _LIBCUDACXX_TRAIT(is_move_constructible, _Tp) && _LIBCUDACXX_TRAIT(is_move_constructible, _Err)
    && _LIBCUDACXX_TRAIT(is_move_assignable, _Tp) && _LIBCUDACXX_TRAIT(is_move_assignable, _Err)
    && (_LIBCUDACXX_TRAIT(is_nothrow_move_constructible, _Tp) || _LIBCUDACXX_TRAIT(is_nothrow_move_constructible, _Err))>;

// expected<void, E> base classtemplate <class _Tp, class _Err>
// MSVC complains about [[no_unique_address]] prior to C++20 as a vendor extension
_CCCL_DIAG_PUSH
_CCCL_DIAG_SUPPRESS_MSVC(4848)

template <class _Err>
struct __expected_destruct<void, _Err, false, false>
{
  _LIBCUDACXX_NO_UNIQUE_ADDRESS union __expected_union_t
  {
    struct __empty_t
    {};

    _LIBCUDACXX_INLINE_VISIBILITY constexpr __expected_union_t() noexcept
        : __empty_()
    {}

    template <class... _Args>
    _LIBCUDACXX_INLINE_VISIBILITY constexpr __expected_union_t(unexpect_t, _Args&&... __args) noexcept(
      _LIBCUDACXX_TRAIT(is_nothrow_constructible, _Err, _Args...))
        : __unex_(_CUDA_VSTD::forward<_Args>(__args)...)
    {}

    template <class _Fun, class... _Args>
    _LIBCUDACXX_INLINE_VISIBILITY constexpr __expected_union_t(
      __expected_construct_from_invoke_tag,
      unexpect_t,
      _Fun&& __fun,
      _Args&&... __args) noexcept(_LIBCUDACXX_TRAIT(is_nothrow_constructible, _Err, invoke_result_t<_Fun, _Args...>))
        : __unex_(_CUDA_VSTD::invoke(_CUDA_VSTD::forward<_Fun>(__fun), _CUDA_VSTD::forward<_Args>(__args)...))
    {}

    // the __expected_destruct's destructor handles this
    _LIBCUDACXX_INLINE_VISIBILITY _CCCL_CONSTEXPR_CXX20 ~__expected_union_t() {}

    _LIBCUDACXX_NO_UNIQUE_ADDRESS __empty_t __empty_;
    _LIBCUDACXX_NO_UNIQUE_ADDRESS _Err __unex_;
  } __union_{};
  bool __has_val_{true};

  constexpr __expected_destruct() = default;

  _LIBCUDACXX_INLINE_VISIBILITY constexpr __expected_destruct(const bool __has_val) noexcept
      : __has_val_(__has_val)
  {}

  template <class... _Args>
  _LIBCUDACXX_INLINE_VISIBILITY constexpr __expected_destruct(unexpect_t, _Args&&... __args) noexcept(
    _LIBCUDACXX_TRAIT(is_nothrow_constructible, _Err, _Args...))
      : __union_(unexpect, _CUDA_VSTD::forward<_Args>(__args)...)
      , __has_val_(false)
  {}

  template <class _Fun, class... _Args>
  _LIBCUDACXX_INLINE_VISIBILITY constexpr __expected_destruct(
    __expected_construct_from_invoke_tag,
    unexpect_t,
    _Fun&& __fun,
    _Args&&... __args) noexcept(_LIBCUDACXX_TRAIT(is_nothrow_constructible, _Err, invoke_result_t<_Fun, _Args...>))
      : __union_(__expected_construct_from_invoke_tag{},
                 unexpect,
                 _CUDA_VSTD::forward<_Fun>(__fun),
                 _CUDA_VSTD::forward<_Args>(__args)...)
      , __has_val_(false)
  {}

  _LIBCUDACXX_INLINE_VISIBILITY _CCCL_CONSTEXPR_CXX20 ~__expected_destruct()
  {
    if (!__has_val_)
    {
      _CUDA_VSTD::__destroy_at(_CUDA_VSTD::addressof(__union_.__unex_));
    }
  }
};

template <class _Err>
struct __expected_destruct<void, _Err, false, true>
{
  // Using `_LIBCUDACXX_NO_UNIQUE_ADDRESS` here crashes nvcc
  /* _LIBCUDACXX_NO_UNIQUE_ADDRESS */ union __expected_union_t
  {
    struct __empty_t
    {};

    _LIBCUDACXX_INLINE_VISIBILITY constexpr __expected_union_t() noexcept
        : __empty_()
    {}

    template <class... _Args>
    _LIBCUDACXX_INLINE_VISIBILITY constexpr __expected_union_t(unexpect_t, _Args&&... __args) noexcept(
      _LIBCUDACXX_TRAIT(is_nothrow_constructible, _Err, _Args...))
        : __unex_(_CUDA_VSTD::forward<_Args>(__args)...)
    {}

    template <class _Fun, class... _Args>
    _LIBCUDACXX_INLINE_VISIBILITY constexpr __expected_union_t(
      __expected_construct_from_invoke_tag,
      unexpect_t,
      _Fun&& __fun,
      _Args&&... __args) noexcept(_LIBCUDACXX_TRAIT(is_nothrow_constructible, _Err, invoke_result_t<_Fun, _Args...>))
        : __unex_(_CUDA_VSTD::invoke(_CUDA_VSTD::forward<_Fun>(__fun), _CUDA_VSTD::forward<_Args>(__args)...))
    {}

    _LIBCUDACXX_NO_UNIQUE_ADDRESS __empty_t __empty_;
    _LIBCUDACXX_NO_UNIQUE_ADDRESS _Err __unex_;
  } __union_{};
  bool __has_val_{true};

  constexpr __expected_destruct() = default;

  template <class... _Args>
  _LIBCUDACXX_INLINE_VISIBILITY constexpr __expected_destruct(in_place_t) noexcept(
    _LIBCUDACXX_TRAIT(is_nothrow_constructible, _Err, _Args...))
      : __union_()
      , __has_val_(true)
  {}

  template <class... _Args>
  _LIBCUDACXX_INLINE_VISIBILITY constexpr __expected_destruct(unexpect_t, _Args&&... __args) noexcept(
    _LIBCUDACXX_TRAIT(is_nothrow_constructible, _Err, _Args...))
      : __union_(unexpect, _CUDA_VSTD::forward<_Args>(__args)...)
      , __has_val_(false)
  {}

  template <class _Fun, class... _Args>
  _LIBCUDACXX_INLINE_VISIBILITY constexpr __expected_destruct(
    __expected_construct_from_invoke_tag,
    unexpect_t,
    _Fun&& __fun,
    _Args&&... __args) noexcept(_LIBCUDACXX_TRAIT(is_nothrow_constructible, _Err, invoke_result_t<_Fun, _Args...>))
      : __union_(__expected_construct_from_invoke_tag{},
                 unexpect,
                 _CUDA_VSTD::forward<_Fun>(__fun),
                 _CUDA_VSTD::forward<_Args>(__args)...)
      , __has_val_(false)
  {}

  _LIBCUDACXX_INLINE_VISIBILITY constexpr __expected_destruct(const bool __has_val) noexcept
      : __has_val_(__has_val)
  {}
};

_CCCL_DIAG_POP

template <class _Err>
struct __expected_storage<void, _Err> : __expected_destruct<void, _Err>
{
  _LIBCUDACXX_DELEGATE_CONSTRUCTORS(__expected_storage, __expected_destruct, void, _Err);

  static _LIBCUDACXX_INLINE_VISIBILITY _CCCL_CONSTEXPR_CXX20 void __swap_val_unex_impl(
    __expected_storage& __with_val,
    __expected_storage& __with_err) noexcept(_LIBCUDACXX_TRAIT(is_nothrow_move_constructible, _Err))
  {
    _LIBCUDACXX_CONSTRUCT_AT(__with_val.__union_.__unex_, _CUDA_VSTD::move(__with_err.__union_.__unex_));
    _CUDA_VSTD::__destroy_at(_CUDA_VSTD::addressof(__with_err.__union_.__unex_));
    __with_val.__has_val_ = false;
    __with_err.__has_val_ = true;
  }
};

template <class _Err>
struct __expected_copy<void, _Err, false> : __expected_storage<void, _Err>
{
  _LIBCUDACXX_DELEGATE_CONSTRUCTORS(__expected_copy, __expected_storage, void, _Err);

  _LIBCUDACXX_INLINE_VISIBILITY _CCCL_CONSTEXPR_CXX20
  __expected_copy(const __expected_copy& __other) noexcept(_LIBCUDACXX_TRAIT(is_nothrow_copy_constructible, _Err))
      : __base(__other.__has_val_)
  {
    if (!__other.__has_val_)
    {
      _LIBCUDACXX_CONSTRUCT_AT(this->__union_.__unex_, __other.__union_.__unex_);
    }
  }

  __expected_copy(__expected_copy&&)                 = default;
  __expected_copy& operator=(const __expected_copy&) = default;
  __expected_copy& operator=(__expected_copy&&)      = default;
};

template <class _Err>
struct __expected_move<void, _Err, false> : __expected_copy<void, _Err>
{
  _LIBCUDACXX_DELEGATE_CONSTRUCTORS(__expected_move, __expected_copy, void, _Err);

  __expected_move(const __expected_move&) = default;

  _LIBCUDACXX_INLINE_VISIBILITY _CCCL_CONSTEXPR_CXX20
  __expected_move(__expected_move&& __other) noexcept(_LIBCUDACXX_TRAIT(is_nothrow_move_constructible, _Err))
      : __base(__other.__has_val_)
  {
    if (!__other.__has_val_)
    {
      _LIBCUDACXX_CONSTRUCT_AT(this->__union_.__unex_, _CUDA_VSTD::move(__other.__union_.__unex_));
    }
  }

  __expected_move& operator=(const __expected_move&) = default;
  __expected_move& operator=(__expected_move&&)      = default;
};

template <class _Err>
struct __expected_copy_assign<void, _Err, false> : __expected_move<void, _Err>
{
  _LIBCUDACXX_DELEGATE_CONSTRUCTORS(__expected_copy_assign, __expected_move, void, _Err);

  __expected_copy_assign(const __expected_copy_assign&) = default;
  __expected_copy_assign(__expected_copy_assign&&)      = default;

  _LIBCUDACXX_INLINE_VISIBILITY _CCCL_CONSTEXPR_CXX20 __expected_copy_assign&
  operator=(const __expected_copy_assign& __other) noexcept(
    _LIBCUDACXX_TRAIT(is_nothrow_copy_assignable, _Err)
    && _LIBCUDACXX_TRAIT(is_nothrow_copy_constructible, _Err)) // strengthened
  {
    if (this->__has_val_ && __other.__has_val_)
    {
      // nothing to do
    }
    else if (this->__has_val_ && !__other.__has_val_)
    {
      _LIBCUDACXX_CONSTRUCT_AT(this->__union_.__unex_, __other.__union_.__unex_);
      this->__has_val_ = false;
    }
    else if (!this->__has_val_ && __other.__has_val_)
    {
      _CUDA_VSTD::__destroy_at(_CUDA_VSTD::addressof(this->__union_.__unex_));
      this->__has_val_ = true;
    }
    else
    { // !this->__has_val_ && !__other.__has_val_
      this->__union_.__unex_ = __other.__union_.__unex_;
    }
    return *this;
  }

  __expected_copy_assign& operator=(__expected_copy_assign&&) = default;
};

template <class _Err>
struct __expected_move_assign<void, _Err, false> : __expected_copy_assign<void, _Err>
{
  _LIBCUDACXX_DELEGATE_CONSTRUCTORS(__expected_move_assign, __expected_copy_assign, void, _Err);

  __expected_move_assign(const __expected_move_assign&)            = default;
  __expected_move_assign(__expected_move_assign&&)                 = default;
  __expected_move_assign& operator=(const __expected_move_assign&) = default;

  _LIBCUDACXX_INLINE_VISIBILITY _CCCL_CONSTEXPR_CXX20 __expected_move_assign&
  operator=(__expected_move_assign&& __other) noexcept(
    _LIBCUDACXX_TRAIT(is_nothrow_move_assignable, _Err)
    && _LIBCUDACXX_TRAIT(is_nothrow_move_constructible, _Err)) // strengthened
  {
    if (this->__has_val_ && __other.__has_val_)
    {
      // nothing to do
    }
    else if (this->__has_val_ && !__other.__has_val_)
    {
      _LIBCUDACXX_CONSTRUCT_AT(this->__union_.__unex_, _CUDA_VSTD::move(__other.__union_.__unex_));
      this->__has_val_ = false;
    }
    else if (!this->__has_val_ && __other.__has_val_)
    {
      _CUDA_VSTD::__destroy_at(_CUDA_VSTD::addressof(this->__union_.__unex_));
      this->__has_val_ = true;
    }
    else
    { // !this->__has_val_ && !__other.__has_val_
      this->__union_.__unex_ = _CUDA_VSTD::move(__other.__union_.__unex_);
    }
    return *this;
  }
};

template <class _Err>
using __expected_void_sfinae_ctor_base_t =
  __sfinae_ctor_base<_LIBCUDACXX_TRAIT(is_copy_constructible, _Err), _LIBCUDACXX_TRAIT(is_move_constructible, _Err)>;

template <class _Err>
using __expected_void_sfinae_assign_base_t =
  __sfinae_assign_base<_LIBCUDACXX_TRAIT(is_copy_constructible, _Err) && _LIBCUDACXX_TRAIT(is_copy_assignable, _Err),
                       _LIBCUDACXX_TRAIT(is_move_constructible, _Err) && _LIBCUDACXX_TRAIT(is_move_assignable, _Err)>;

_LIBCUDACXX_END_NAMESPACE_STD

#endif // _CCCL_STD_VER > 2011

#endif // _LIBCUDACXX___EXPECTED_EXPECTED_BASE_H<|MERGE_RESOLUTION|>--- conflicted
+++ resolved
@@ -9,13 +9,7 @@
 #ifndef _LIBCUDACXX___EXPECTED_EXPECTED_BASE_H
 #define _LIBCUDACXX___EXPECTED_EXPECTED_BASE_H
 
-<<<<<<< HEAD
-#ifndef __cuda_std__
-#  include <__config>
-#endif // __cuda_std__
-=======
 #include <cuda/std/detail/__config>
->>>>>>> baee3f50
 
 #if defined(_CCCL_IMPLICIT_SYSTEM_HEADER_GCC)
 #  pragma GCC system_header
@@ -197,12 +191,8 @@
 
   constexpr __expected_destruct() = default;
 
-<<<<<<< HEAD
   _LIBCUDACXX_INLINE_VISIBILITY constexpr __expected_destruct(const bool __has_val) noexcept(
     _LIBCUDACXX_TRAIT(is_nothrow_default_constructible, _Tp))
-=======
-  _LIBCUDACXX_INLINE_VISIBILITY constexpr __expected_destruct(const bool __has_val) noexcept
->>>>>>> baee3f50
       : __has_val_(__has_val)
   {}
 
@@ -267,12 +257,8 @@
 
   constexpr __expected_destruct() = default;
 
-<<<<<<< HEAD
   _LIBCUDACXX_INLINE_VISIBILITY constexpr __expected_destruct(const bool __has_val) noexcept(
     _LIBCUDACXX_TRAIT(is_nothrow_default_constructible, _Tp))
-=======
-  _LIBCUDACXX_INLINE_VISIBILITY constexpr __expected_destruct(const bool __has_val) noexcept
->>>>>>> baee3f50
       : __has_val_(__has_val)
   {}
 
@@ -285,11 +271,7 @@
 
   template <class... _Args>
   _LIBCUDACXX_INLINE_VISIBILITY constexpr __expected_destruct(unexpect_t, _Args&&... __args) noexcept(
-<<<<<<< HEAD
     _LIBCUDACXX_TRAIT(is_nothrow_constructible, _Err, _Args...))
-=======
-    _LIBCUDACXX_TRAIT(is_nothrow_constructible, _Tp, _Args...))
->>>>>>> baee3f50
       : __union_(unexpect, _CUDA_VSTD::forward<_Args>(__args)...)
       , __has_val_(false)
   {}
@@ -337,12 +319,8 @@
 
   constexpr __expected_destruct() = default;
 
-<<<<<<< HEAD
   _LIBCUDACXX_INLINE_VISIBILITY constexpr __expected_destruct(const bool __has_val) noexcept(
     _LIBCUDACXX_TRAIT(is_nothrow_default_constructible, _Tp))
-=======
-  _LIBCUDACXX_INLINE_VISIBILITY constexpr __expected_destruct(const bool __has_val) noexcept
->>>>>>> baee3f50
       : __has_val_(__has_val)
   {}
 
@@ -355,11 +333,7 @@
 
   template <class... _Args>
   _LIBCUDACXX_INLINE_VISIBILITY constexpr __expected_destruct(unexpect_t, _Args&&... __args) noexcept(
-<<<<<<< HEAD
     _LIBCUDACXX_TRAIT(is_nothrow_constructible, _Err, _Args...))
-=======
-    _LIBCUDACXX_TRAIT(is_nothrow_constructible, _Tp, _Args...))
->>>>>>> baee3f50
       : __union_(unexpect, _CUDA_VSTD::forward<_Args>(__args)...)
       , __has_val_(false)
   {}
@@ -408,12 +382,8 @@
 
   constexpr __expected_destruct() = default;
 
-<<<<<<< HEAD
   _LIBCUDACXX_INLINE_VISIBILITY constexpr __expected_destruct(const bool __has_val) noexcept(
     _LIBCUDACXX_TRAIT(is_nothrow_default_constructible, _Tp))
-=======
-  _LIBCUDACXX_INLINE_VISIBILITY constexpr __expected_destruct(const bool __has_val) noexcept
->>>>>>> baee3f50
       : __has_val_(__has_val)
   {}
 
@@ -426,11 +396,7 @@
 
   template <class... _Args>
   _LIBCUDACXX_INLINE_VISIBILITY constexpr __expected_destruct(unexpect_t, _Args&&... __args) noexcept(
-<<<<<<< HEAD
     _LIBCUDACXX_TRAIT(is_nothrow_constructible, _Err, _Args...))
-=======
-    _LIBCUDACXX_TRAIT(is_nothrow_constructible, _Tp, _Args...))
->>>>>>> baee3f50
       : __union_(unexpect, _CUDA_VSTD::forward<_Args>(__args)...)
       , __has_val_(false)
   {}
