--- conflicted
+++ resolved
@@ -9,13 +9,7 @@
 #ifndef _LIBCUDACXX___EXPECTED_BAD_EXPECTED_ACCESS_H
 #define _LIBCUDACXX___EXPECTED_BAD_EXPECTED_ACCESS_H
 
-<<<<<<< HEAD
-#ifndef __cuda_std__
-#  include <__config>
-#endif // __cuda_std__
-=======
 #include <cuda/std/detail/__config>
->>>>>>> baee3f50
 
 #if defined(_CCCL_IMPLICIT_SYSTEM_HEADER_GCC)
 #  pragma GCC system_header
@@ -57,11 +51,7 @@
   // it adds deployment target restrictions.
   _LIBCUDACXX_INLINE_VISIBILITY const char* what() const noexcept override
   {
-<<<<<<< HEAD
     return "bad access to cuda::std::expected";
-=======
-    return "bad access to std::expected";
->>>>>>> baee3f50
   }
 };
 
@@ -107,7 +97,7 @@
 #  else
   (void) __arg;
   _CUDA_VSTD_NOVERSION::terminate();
-#  endif // _LIBCUDACXX_NO_EXCEPTIONS
+#  endif // !_LIBCUDACXX_NO_EXCEPTIONS
 }
 
 _LIBCUDACXX_END_NAMESPACE_STD
