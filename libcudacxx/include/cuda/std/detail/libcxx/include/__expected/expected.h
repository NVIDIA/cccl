--- conflicted
+++ resolved
@@ -9,13 +9,7 @@
 #ifndef _LIBCUDACXX___EXPECTED_EXPECTED_H
 #define _LIBCUDACXX___EXPECTED_EXPECTED_H
 
-<<<<<<< HEAD
-#ifndef __cuda_std__
-#  include <__config>
-#endif // __cuda_std__
-=======
 #include <cuda/std/detail/__config>
->>>>>>> baee3f50
 
 #if defined(_CCCL_IMPLICIT_SYSTEM_HEADER_GCC)
 #  pragma GCC system_header
@@ -27,13 +21,7 @@
 
 #include <cuda/std/detail/libcxx/include/__assert>
 #include <cuda/std/detail/libcxx/include/__concepts/invocable.h>
-<<<<<<< HEAD
 #include <cuda/std/detail/libcxx/include/__expected/bad_expected_access.h>
-=======
-#ifndef _LIBCUDACXX_NO_EXCEPTIONS
-#  include <cuda/std/detail/libcxx/include/__expected/bad_expected_access.h>
-#endif // _LIBCUDACXX_NO_EXCEPTIONS
->>>>>>> baee3f50
 #include <cuda/std/detail/libcxx/include/__expected/expected_base.h>
 #include <cuda/std/detail/libcxx/include/__expected/unexpect.h>
 #include <cuda/std/detail/libcxx/include/__expected/unexpected.h>
@@ -84,21 +72,6 @@
 
 namespace __expected
 {
-<<<<<<< HEAD
-=======
-
-template <class _Err, class _Arg>
-_LIBCUDACXX_INLINE_VISIBILITY void __throw_bad_expected_access(_Arg&& __arg)
-{
-#  ifndef _LIBCUDACXX_NO_EXCEPTIONS
-  throw _CUDA_VSTD::bad_expected_access<_Err>(_CUDA_VSTD::forward<_Arg>(__arg));
-#  else
-  (void) __arg;
-  _LIBCUDACXX_UNREACHABLE();
-#  endif // _LIBCUDACXX_NO_EXCEPTIONS
-}
-
->>>>>>> baee3f50
 template <class _Tp, class _Err>
 _LIBCUDACXX_INLINE_VAR constexpr bool __valid_expected =
   !_LIBCUDACXX_TRAIT(is_reference, _Tp) && !_LIBCUDACXX_TRAIT(is_function, _Tp)
@@ -580,11 +553,7 @@
   {
     if (!this->__has_val_)
     {
-<<<<<<< HEAD
       __throw_bad_expected_access<_Err>(this->__union_.__unex_);
-=======
-      __expected::__throw_bad_expected_access<_Err>(this->__union_.__unex_);
->>>>>>> baee3f50
     }
     return this->__union_.__val_;
   }
@@ -593,11 +562,7 @@
   {
     if (!this->__has_val_)
     {
-<<<<<<< HEAD
       __throw_bad_expected_access<_Err>(this->__union_.__unex_);
-=======
-      __expected::__throw_bad_expected_access<_Err>(this->__union_.__unex_);
->>>>>>> baee3f50
     }
     return this->__union_.__val_;
   }
@@ -606,11 +571,7 @@
   {
     if (!this->__has_val_)
     {
-<<<<<<< HEAD
       __throw_bad_expected_access<_Err>(_CUDA_VSTD::move(this->__union_.__unex_));
-=======
-      __expected::__throw_bad_expected_access<_Err>(_CUDA_VSTD::move(this->__union_.__unex_));
->>>>>>> baee3f50
     }
     return _CUDA_VSTD::move(this->__union_.__val_);
   }
@@ -619,11 +580,7 @@
   {
     if (!this->__has_val_)
     {
-<<<<<<< HEAD
       __throw_bad_expected_access<_Err>(_CUDA_VSTD::move(this->__union_.__unex_));
-=======
-      __expected::__throw_bad_expected_access<_Err>(_CUDA_VSTD::move(this->__union_.__unex_));
->>>>>>> baee3f50
     }
     return _CUDA_VSTD::move(this->__union_.__val_);
   }
@@ -1518,11 +1475,7 @@
   {
     if (!this->__has_val_)
     {
-<<<<<<< HEAD
       __throw_bad_expected_access<_Err>(this->__union_.__unex_);
-=======
-      __expected::__throw_bad_expected_access<_Err>(this->__union_.__unex_);
->>>>>>> baee3f50
     }
   }
 
@@ -1530,11 +1483,7 @@
   {
     if (!this->__has_val_)
     {
-<<<<<<< HEAD
       __throw_bad_expected_access<_Err>(_CUDA_VSTD::move(this->__union_.__unex_));
-=======
-      __expected::__throw_bad_expected_access<_Err>(_CUDA_VSTD::move(this->__union_.__unex_));
->>>>>>> baee3f50
     }
   }
 
