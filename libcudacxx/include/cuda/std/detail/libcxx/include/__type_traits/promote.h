--- conflicted
+++ resolved
@@ -10,13 +10,7 @@
 #ifndef _LIBCUDACXX___TYPE_TRAITS_PROMOTE_H
 #define _LIBCUDACXX___TYPE_TRAITS_PROMOTE_H
 
-<<<<<<< HEAD
-#ifndef __cuda_std__
-#  include <__config>
-#endif // __cuda_std__
-=======
 #include <cuda/std/detail/__config>
->>>>>>> baee3f50
 
 #if defined(_CCCL_IMPLICIT_SYSTEM_HEADER_GCC)
 #  pragma GCC system_header
@@ -120,12 +114,9 @@
 template <class _A1, class _A2 = void, class _A3 = void>
 class __promote : public __promote_imp<_A1, _A2, _A3>
 {};
-<<<<<<< HEAD
-=======
 
 template <class _A1, class _A2 = void, class _A3 = void>
 using __promote_t = typename __promote<_A1, _A2, _A3>::type;
->>>>>>> baee3f50
 
 _LIBCUDACXX_END_NAMESPACE_STD
 
