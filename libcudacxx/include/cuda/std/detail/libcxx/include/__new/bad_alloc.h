// -*- C++ -*-
//===----------------------------------------------------------------------===//
//
// Part of libcu++, the C++ Standard Library for your entire system,
// under the Apache License v2.0 with LLVM Exceptions.
// See https://llvm.org/LICENSE.txt for license information.
// SPDX-License-Identifier: Apache-2.0 WITH LLVM-exception
// SPDX-FileCopyrightText: Copyright (c) 2024 NVIDIA CORPORATION & AFFILIATES.
//
//===----------------------------------------------------------------------===//

#ifndef _LIBCUDACXX___NEW_BAD_ALLOC_H
#define _LIBCUDACXX___NEW_BAD_ALLOC_H

#include <cuda/std/detail/__config>

#if defined(_CCCL_IMPLICIT_SYSTEM_HEADER_GCC)
#  pragma GCC system_header
#elif defined(_CCCL_IMPLICIT_SYSTEM_HEADER_CLANG)
#  pragma clang system_header
#elif defined(_CCCL_IMPLICIT_SYSTEM_HEADER_MSVC)
#  pragma system_header
#endif // no system header

#include <cuda/std/detail/libcxx/include/__exception/exception.h>
#include <cuda/std/detail/libcxx/include/__exception/terminate.h>

_LIBCUDACXX_BEGIN_NAMESPACE_STD_NOVERSION // purposefully not using versioning namespace

class _LIBCUDACXX_TYPE_VIS bad_alloc : public exception
{
public:
  _LIBCUDACXX_INLINE_VISIBILITY bad_alloc() noexcept {}
  _LIBCUDACXX_INLINE_VISIBILITY virtual ~bad_alloc() noexcept {}
  _LIBCUDACXX_INLINE_VISIBILITY virtual const char* what() const noexcept
  {
    return "cuda::std::bad_alloc";
  }
};

<<<<<<< HEAD
_LIBCUDACXX_NORETURN inline _LIBCUDACXX_INLINE_VISIBILITY void __throw_bad_alloc()
{
#ifndef _LIBCUDACXX_NO_EXCEPTIONS
  throw bad_alloc();
#else
  _CUDA_VSTD_NOVERSION::terminate();
#endif // !_LIBCUDACXX_NO_EXCEPTIONS
}

=======
>>>>>>> a69505ee
class _LIBCUDACXX_TYPE_VIS bad_array_new_length : public bad_alloc
{
public:
  _LIBCUDACXX_INLINE_VISIBILITY bad_array_new_length() noexcept {}
  _LIBCUDACXX_INLINE_VISIBILITY virtual ~bad_array_new_length() noexcept {}
  _LIBCUDACXX_INLINE_VISIBILITY virtual const char* what() const noexcept
  {
    return "cuda::std::bad_array_new_length";
  }
};

_LIBCUDACXX_END_NAMESPACE_STD_NOVERSION

_LIBCUDACXX_BEGIN_NAMESPACE_STD

_LIBCUDACXX_NORETURN inline _LIBCUDACXX_INLINE_VISIBILITY void __throw_bad_alloc()
{
#ifndef _LIBCUDACXX_NO_EXCEPTIONS
  NV_IF_ELSE_TARGET(NV_IS_HOST, (throw _CUDA_VSTD_NOVERSION::bad_alloc();), (_CUDA_VSTD_NOVERSION::terminate();))
#else
  _CUDA_VSTD_NOVERSION::terminate();
#endif // !_LIBCUDACXX_NO_EXCEPTIONS
}

_LIBCUDACXX_NORETURN inline _LIBCUDACXX_INLINE_VISIBILITY void __throw_bad_array_new_length()
{
#ifndef _LIBCUDACXX_NO_EXCEPTIONS
  NV_IF_ELSE_TARGET(
    NV_IS_HOST, (throw _CUDA_VSTD_NOVERSION::bad_array_new_length();), (_CUDA_VSTD_NOVERSION::terminate();))
#else
  _CUDA_VSTD_NOVERSION::terminate();
#endif // !_LIBCUDACXX_NO_EXCEPTIONS
}

_LIBCUDACXX_END_NAMESPACE_STD

#endif // _LIBCUDACXX___NEW_BAD_ALLOC_H<|MERGE_RESOLUTION|>--- conflicted
+++ resolved
@@ -38,18 +38,6 @@
   }
 };
 
-<<<<<<< HEAD
-_LIBCUDACXX_NORETURN inline _LIBCUDACXX_INLINE_VISIBILITY void __throw_bad_alloc()
-{
-#ifndef _LIBCUDACXX_NO_EXCEPTIONS
-  throw bad_alloc();
-#else
-  _CUDA_VSTD_NOVERSION::terminate();
-#endif // !_LIBCUDACXX_NO_EXCEPTIONS
-}
-
-=======
->>>>>>> a69505ee
 class _LIBCUDACXX_TYPE_VIS bad_array_new_length : public bad_alloc
 {
 public:
