// -*- C++ -*-
//===-------------------------- memory ------------------------------------===//
//
// Part of the LLVM Project, under the Apache License v2.0 with LLVM Exceptions.
// See https://llvm.org/LICENSE.txt for license information.
// SPDX-License-Identifier: Apache-2.0 WITH LLVM-exception
// SPDX-FileCopyrightText: Copyright (c) 2024 NVIDIA CORPORATION & AFFILIATES.
//
//===----------------------------------------------------------------------===//

#ifndef _LIBCUDACXX_MEMORY
#define _LIBCUDACXX_MEMORY

#include <cuda/std/detail/__config>

#if defined(_CCCL_IMPLICIT_SYSTEM_HEADER_GCC)
#  pragma GCC system_header
#elif defined(_CCCL_IMPLICIT_SYSTEM_HEADER_CLANG)
#  pragma clang system_header
#elif defined(_CCCL_IMPLICIT_SYSTEM_HEADER_MSVC)
#  pragma system_header
#endif // no system header

<<<<<<< HEAD
struct allocator_arg_t { };
inline constexpr allocator_arg_t allocator_arg = allocator_arg_t();

template <class T, class Alloc> struct uses_allocator;

template <class Ptr>
struct pointer_traits
{
    typedef Ptr pointer;
    typedef <details> element_type;
    typedef <details> difference_type;

    template <class U> using rebind = <details>;

    static pointer pointer_to(<details>);
};

template <class T>
struct pointer_traits<T*>
{
    typedef T* pointer;
    typedef T element_type;
    typedef ptrdiff_t difference_type;

    template <class U> using rebind = U*;

    static pointer pointer_to(<details>) noexcept; // constexpr in C++20
};

template <class T> constexpr T* to_address(T* p) noexcept; // C++20
template <class Ptr> auto to_address(const Ptr& p) noexcept; // C++20

template <class Alloc>
struct allocator_traits
{
    typedef Alloc                        allocator_type;
    typedef typename allocator_type::value_type
                                         value_type;

    typedef Alloc::pointer | value_type* pointer;
    typedef Alloc::const_pointer
          | pointer_traits<pointer>::rebind<const value_type>
                                         const_pointer;
    typedef Alloc::void_pointer
          | pointer_traits<pointer>::rebind<void>
                                         void_pointer;
    typedef Alloc::const_void_pointer
          | pointer_traits<pointer>::rebind<const void>
                                         const_void_pointer;
    typedef Alloc::difference_type
          | pointer_traits<pointer>::difference_type
                                         difference_type;
    typedef Alloc::size_type
          | make_unsigned<difference_type>::type
                                         size_type;
    typedef Alloc::propagate_on_container_copy_assignment
          | false_type                   propagate_on_container_copy_assignment;
    typedef Alloc::propagate_on_container_move_assignment
          | false_type                   propagate_on_container_move_assignment;
    typedef Alloc::propagate_on_container_swap
          | false_type                   propagate_on_container_swap;
    typedef Alloc::is_always_equal
          | is_empty                     is_always_equal;

    template <class T> using rebind_alloc  = Alloc::rebind<U>::other | Alloc<T, Args...>;
    template <class T> using rebind_traits = allocator_traits<rebind_alloc<T>>;

    static pointer allocate(allocator_type& a, size_type n);                          // [[nodiscard]] in C++20
    static pointer allocate(allocator_type& a, size_type n, const_void_pointer hint); // [[nodiscard]] in C++20

    static void deallocate(allocator_type& a, pointer p, size_type n) noexcept;

    template <class T, class... Args>
        static void construct(allocator_type& a, T* p, Args&&... args);

    template <class T>
        static void destroy(allocator_type& a, T* p);

    static size_type max_size(const allocator_type& a); // noexcept in C++14

    static allocator_type
        select_on_container_copy_construction(const allocator_type& a);
};

template <>
class allocator<void>
{
public:
    typedef void*                                 pointer;
    typedef const void*                           const_pointer;
    typedef void                                  value_type;

    template <class _Up> struct rebind {typedef allocator<_Up> other;};
};

template <class T>
class allocator
{
public:
    typedef size_t                                size_type;
    typedef ptrdiff_t                             difference_type;
    typedef T*                                    pointer;
    typedef const T*                              const_pointer;
    typedef typename add_lvalue_reference<T>::type       reference;
    typedef typename add_lvalue_reference<const T>::type const_reference;
    typedef T                                     value_type;

    template <class U> struct rebind {typedef allocator<U> other;};

    constexpr allocator() noexcept;                      // constexpr in C++20
    constexpr allocator(const allocator&) noexcept;      // constexpr in C++20
    template <class U>
      constexpr allocator(const allocator<U>&) noexcept; // constexpr in C++20
    ~allocator();
    pointer address(reference x) const noexcept;
    const_pointer address(const_reference x) const noexcept;
    pointer allocate(size_type, allocator<void>::const_pointer hint = 0);
    void deallocate(pointer p, size_type n) noexcept;
    size_type max_size() const noexcept;
    template<class U, class... Args>
        void construct(U* p, Args&&... args);
    template <class U>
        void destroy(U* p);
};

template <class T, class U>
bool operator==(const allocator<T>&, const allocator<U>&) noexcept;

template <class T, class U>
bool operator!=(const allocator<T>&, const allocator<U>&) noexcept;

template <class OutputIterator, class T>
class raw_storage_iterator
    : public iterator<output_iterator_tag,
                      T,                               // purposefully not C++03
                      ptrdiff_t,                       // purposefully not C++03
                      T*,                              // purposefully not C++03
                      raw_storage_iterator&>           // purposefully not C++03
{
public:
    explicit raw_storage_iterator(OutputIterator x);
    raw_storage_iterator& operator*();
    raw_storage_iterator& operator=(const T& element);
    raw_storage_iterator& operator++();
    raw_storage_iterator  operator++(int);
};

template <class T> pair<T*,ptrdiff_t> get_temporary_buffer(ptrdiff_t n) noexcept;
template <class T> void               return_temporary_buffer(T* p) noexcept;

template <class T> T* addressof(T& r) noexcept;
template <class T> T* addressof(const T&& r) noexcept = delete;

template <class InputIterator, class ForwardIterator>
ForwardIterator
uninitialized_copy(InputIterator first, InputIterator last, ForwardIterator result);

template <class InputIterator, class Size, class ForwardIterator>
ForwardIterator
uninitialized_copy_n(InputIterator first, Size n, ForwardIterator result);

template <class ForwardIterator, class T>
void uninitialized_fill(ForwardIterator first, ForwardIterator last, const T& x);

template <class ForwardIterator, class Size, class T>
ForwardIterator
uninitialized_fill_n(ForwardIterator first, Size n, const T& x);

template <class T>
void destroy_at(T* location);

template <class ForwardIterator>
 void destroy(ForwardIterator first, ForwardIterator last);

template <class ForwardIterator, class Size>
 ForwardIterator destroy_n(ForwardIterator first, Size n);

template <class InputIterator, class ForwardIterator>
 ForwardIterator uninitialized_move(InputIterator first, InputIterator last, ForwardIterator result);

template <class InputIterator, class Size, class ForwardIterator>
 pair<InputIterator,ForwardIterator> uninitialized_move_n(InputIterator first, Size n, ForwardIterator result);

template <class ForwardIterator>
 void uninitialized_value_construct(ForwardIterator first, ForwardIterator last);

template <class ForwardIterator, class Size>
 ForwardIterator uninitialized_value_construct_n(ForwardIterator first, Size n);

template <class ForwardIterator>
 void uninitialized_default_construct(ForwardIterator first, ForwardIterator last);

template <class ForwardIterator, class Size>
 ForwardIterator uninitialized_default_construct_n(ForwardIterator first, Size n);

template <class Y> struct auto_ptr_ref {};      // deprecated in C++11, removed in C++17

template<class X>
class auto_ptr                                  // deprecated in C++11, removed in C++17
{
public:
    typedef X element_type;

    explicit auto_ptr(X* p =0) throw();
    auto_ptr(auto_ptr&) throw();
    template<class Y> auto_ptr(auto_ptr<Y>&) throw();
    auto_ptr& operator=(auto_ptr&) throw();
    template<class Y> auto_ptr& operator=(auto_ptr<Y>&) throw();
    auto_ptr& operator=(auto_ptr_ref<X> r) throw();
    ~auto_ptr() throw();

    typename add_lvalue_reference<X>::type operator*() const throw();
    X* operator->() const throw();
    X* get() const throw();
    X* release() throw();
    void reset(X* p =0) throw();

    auto_ptr(auto_ptr_ref<X>) throw();
    template<class Y> operator auto_ptr_ref<Y>() throw();
    template<class Y> operator auto_ptr<Y>() throw();
};

template <class T>
struct default_delete
{
    constexpr default_delete() noexcept = default;
    template <class U> default_delete(const default_delete<U>&) noexcept;

    void operator()(T*) const noexcept;
};

template <class T>
struct default_delete<T[]>
{
    constexpr default_delete() noexcept = default;
    void operator()(T*) const noexcept;
    template <class U> void operator()(U*) const = delete;
};

template <class T, class D = default_delete<T>>
class unique_ptr
{
public:
    typedef see below pointer;
    typedef T element_type;
    typedef D deleter_type;

    // constructors
    constexpr unique_ptr() noexcept;
    explicit unique_ptr(pointer p) noexcept;
    unique_ptr(pointer p, see below d1) noexcept;
    unique_ptr(pointer p, see below d2) noexcept;
    unique_ptr(unique_ptr&& u) noexcept;
    unique_ptr(nullptr_t) noexcept : unique_ptr() { }
    template <class U, class E>
        unique_ptr(unique_ptr<U, E>&& u) noexcept;
    template <class U>
        unique_ptr(auto_ptr<U>&& u) noexcept;       // removed in C++17

    // destructor
    ~unique_ptr();

    // assignment
    unique_ptr& operator=(unique_ptr&& u) noexcept;
    template <class U, class E> unique_ptr& operator=(unique_ptr<U, E>&& u) noexcept;
    unique_ptr& operator=(nullptr_t) noexcept;

    // observers
    typename add_lvalue_reference<T>::type operator*() const;
    pointer operator->() const noexcept;
    pointer get() const noexcept;
    deleter_type& get_deleter() noexcept;
    const deleter_type& get_deleter() const noexcept;
    explicit operator bool() const noexcept;

    // modifiers
    pointer release() noexcept;
    void reset(pointer p = pointer()) noexcept;
    void swap(unique_ptr& u) noexcept;
};

template <class T, class D>
class unique_ptr<T[], D>
{
public:
    typedef implementation-defined pointer;
    typedef T element_type;
    typedef D deleter_type;

    // constructors
    constexpr unique_ptr() noexcept;
    explicit unique_ptr(pointer p) noexcept;
    unique_ptr(pointer p, see below d) noexcept;
    unique_ptr(pointer p, see below d) noexcept;
    unique_ptr(unique_ptr&& u) noexcept;
    unique_ptr(nullptr_t) noexcept : unique_ptr() { }

    // destructor
    ~unique_ptr();

    // assignment
    unique_ptr& operator=(unique_ptr&& u) noexcept;
    unique_ptr& operator=(nullptr_t) noexcept;

    // observers
    T& operator[](size_t i) const;
    pointer get() const noexcept;
    deleter_type& get_deleter() noexcept;
    const deleter_type& get_deleter() const noexcept;
    explicit operator bool() const noexcept;

    // modifiers
    pointer release() noexcept;
    void reset(pointer p = pointer()) noexcept;
    void reset(nullptr_t) noexcept;
    template <class U> void reset(U) = delete;
    void swap(unique_ptr& u) noexcept;
};

template <class T, class D>
    void swap(unique_ptr<T, D>& x, unique_ptr<T, D>& y) noexcept;

template <class T1, class D1, class T2, class D2>
    bool operator==(const unique_ptr<T1, D1>& x, const unique_ptr<T2, D2>& y);
template <class T1, class D1, class T2, class D2>
    bool operator!=(const unique_ptr<T1, D1>& x, const unique_ptr<T2, D2>& y);
template <class T1, class D1, class T2, class D2>
    bool operator<(const unique_ptr<T1, D1>& x, const unique_ptr<T2, D2>& y);
template <class T1, class D1, class T2, class D2>
    bool operator<=(const unique_ptr<T1, D1>& x, const unique_ptr<T2, D2>& y);
template <class T1, class D1, class T2, class D2>
    bool operator>(const unique_ptr<T1, D1>& x, const unique_ptr<T2, D2>& y);
template <class T1, class D1, class T2, class D2>
    bool operator>=(const unique_ptr<T1, D1>& x, const unique_ptr<T2, D2>& y);

template <class T, class D>
    bool operator==(const unique_ptr<T, D>& x, nullptr_t) noexcept;
template <class T, class D>
    bool operator==(nullptr_t, const unique_ptr<T, D>& y) noexcept;
template <class T, class D>
    bool operator!=(const unique_ptr<T, D>& x, nullptr_t) noexcept;
template <class T, class D>
    bool operator!=(nullptr_t, const unique_ptr<T, D>& y) noexcept;

template <class T, class D>
    bool operator<(const unique_ptr<T, D>& x, nullptr_t);
template <class T, class D>
    bool operator<(nullptr_t, const unique_ptr<T, D>& y);
template <class T, class D>
    bool operator<=(const unique_ptr<T, D>& x, nullptr_t);
template <class T, class D>
    bool operator<=(nullptr_t, const unique_ptr<T, D>& y);
template <class T, class D>
    bool operator>(const unique_ptr<T, D>& x, nullptr_t);
template <class T, class D>
    bool operator>(nullptr_t, const unique_ptr<T, D>& y);
template <class T, class D>
    bool operator>=(const unique_ptr<T, D>& x, nullptr_t);
template <class T, class D>
    bool operator>=(nullptr_t, const unique_ptr<T, D>& y);

class bad_weak_ptr
    : public std::exception
{
    bad_weak_ptr() noexcept;
};

template<class T, class... Args> unique_ptr<T> make_unique(Args&&... args);     // C++14
template<class T>                unique_ptr<T> make_unique(size_t n);           // C++14
template<class T, class... Args> unspecified   make_unique(Args&&...) = delete; // C++14, T == U[N]

template<class E, class T, class Y, class D>
    basic_ostream<E, T>& operator<< (basic_ostream<E, T>& os, unique_ptr<Y, D> const& p);

template<class T>
class shared_ptr
{
public:
    typedef T element_type;
    typedef weak_ptr<T> weak_type; // C++17

    // constructors:
    constexpr shared_ptr() noexcept;
    template<class Y> explicit shared_ptr(Y* p);
    template<class Y, class D> shared_ptr(Y* p, D d);
    template<class Y, class D, class A> shared_ptr(Y* p, D d, A a);
    template <class D> shared_ptr(nullptr_t p, D d);
    template <class D, class A> shared_ptr(nullptr_t p, D d, A a);
    template<class Y> shared_ptr(const shared_ptr<Y>& r, T *p) noexcept;
    shared_ptr(const shared_ptr& r) noexcept;
    template<class Y> shared_ptr(const shared_ptr<Y>& r) noexcept;
    shared_ptr(shared_ptr&& r) noexcept;
    template<class Y> shared_ptr(shared_ptr<Y>&& r) noexcept;
    template<class Y> explicit shared_ptr(const weak_ptr<Y>& r);
    template<class Y> shared_ptr(auto_ptr<Y>&& r);          // removed in C++17
    template <class Y, class D> shared_ptr(unique_ptr<Y, D>&& r);
    shared_ptr(nullptr_t) : shared_ptr() { }

    // destructor:
    ~shared_ptr();

    // assignment:
    shared_ptr& operator=(const shared_ptr& r) noexcept;
    template<class Y> shared_ptr& operator=(const shared_ptr<Y>& r) noexcept;
    shared_ptr& operator=(shared_ptr&& r) noexcept;
    template<class Y> shared_ptr& operator=(shared_ptr<Y>&& r);
    template<class Y> shared_ptr& operator=(auto_ptr<Y>&& r); // removed in C++17
    template <class Y, class D> shared_ptr& operator=(unique_ptr<Y, D>&& r);

    // modifiers:
    void swap(shared_ptr& r) noexcept;
    void reset() noexcept;
    template<class Y> void reset(Y* p);
    template<class Y, class D> void reset(Y* p, D d);
    template<class Y, class D, class A> void reset(Y* p, D d, A a);

    // observers:
    T* get() const noexcept;
    T& operator*() const noexcept;
    T* operator->() const noexcept;
    long use_count() const noexcept;
    bool unique() const noexcept;
    explicit operator bool() const noexcept;
    template<class U> bool owner_before(shared_ptr<U> const& b) const noexcept;
    template<class U> bool owner_before(weak_ptr<U> const& b) const noexcept;
};

// shared_ptr comparisons:
template<class T, class U>
    bool operator==(shared_ptr<T> const& a, shared_ptr<U> const& b) noexcept;
template<class T, class U>
    bool operator!=(shared_ptr<T> const& a, shared_ptr<U> const& b) noexcept;
template<class T, class U>
    bool operator<(shared_ptr<T> const& a, shared_ptr<U> const& b) noexcept;
template<class T, class U>
    bool operator>(shared_ptr<T> const& a, shared_ptr<U> const& b) noexcept;
template<class T, class U>
    bool operator<=(shared_ptr<T> const& a, shared_ptr<U> const& b) noexcept;
template<class T, class U>
    bool operator>=(shared_ptr<T> const& a, shared_ptr<U> const& b) noexcept;

template <class T>
    bool operator==(const shared_ptr<T>& x, nullptr_t) noexcept;
template <class T>
    bool operator==(nullptr_t, const shared_ptr<T>& y) noexcept;
template <class T>
    bool operator!=(const shared_ptr<T>& x, nullptr_t) noexcept;
template <class T>
    bool operator!=(nullptr_t, const shared_ptr<T>& y) noexcept;
template <class T>
    bool operator<(const shared_ptr<T>& x, nullptr_t) noexcept;
template <class T>
bool operator<(nullptr_t, const shared_ptr<T>& y) noexcept;
template <class T>
    bool operator<=(const shared_ptr<T>& x, nullptr_t) noexcept;
template <class T>
    bool operator<=(nullptr_t, const shared_ptr<T>& y) noexcept;
template <class T>
    bool operator>(const shared_ptr<T>& x, nullptr_t) noexcept;
template <class T>
    bool operator>(nullptr_t, const shared_ptr<T>& y) noexcept;
template <class T>
    bool operator>=(const shared_ptr<T>& x, nullptr_t) noexcept;
template <class T>
    bool operator>=(nullptr_t, const shared_ptr<T>& y) noexcept;

// shared_ptr specialized algorithms:
template<class T> void swap(shared_ptr<T>& a, shared_ptr<T>& b) noexcept;

// shared_ptr casts:
template<class T, class U>
    shared_ptr<T> static_pointer_cast(shared_ptr<U> const& r) noexcept;
template<class T, class U>
    shared_ptr<T> dynamic_pointer_cast(shared_ptr<U> const& r) noexcept;
template<class T, class U>
    shared_ptr<T> const_pointer_cast(shared_ptr<U> const& r) noexcept;

// shared_ptr I/O:
template<class E, class T, class Y>
    basic_ostream<E, T>& operator<< (basic_ostream<E, T>& os, shared_ptr<Y> const& p);

// shared_ptr get_deleter:
template<class D, class T> D* get_deleter(shared_ptr<T> const& p) noexcept;

template<class T, class... Args>
    shared_ptr<T> make_shared(Args&&... args);
template<class T, class A, class... Args>
    shared_ptr<T> allocate_shared(const A& a, Args&&... args);

template<class T>
class weak_ptr
{
public:
    typedef T element_type;

    // constructors
    constexpr weak_ptr() noexcept;
    template<class Y> weak_ptr(shared_ptr<Y> const& r) noexcept;
    weak_ptr(weak_ptr const& r) noexcept;
    template<class Y> weak_ptr(weak_ptr<Y> const& r) noexcept;
    weak_ptr(weak_ptr&& r) noexcept;                      // C++14
    template<class Y> weak_ptr(weak_ptr<Y>&& r) noexcept; // C++14

    // destructor
    ~weak_ptr();

    // assignment
    weak_ptr& operator=(weak_ptr const& r) noexcept;
    template<class Y> weak_ptr& operator=(weak_ptr<Y> const& r) noexcept;
    template<class Y> weak_ptr& operator=(shared_ptr<Y> const& r) noexcept;
    weak_ptr& operator=(weak_ptr&& r) noexcept;                      // C++14
    template<class Y> weak_ptr& operator=(weak_ptr<Y>&& r) noexcept; // C++14

    // modifiers
    void swap(weak_ptr& r) noexcept;
    void reset() noexcept;

    // observers
    long use_count() const noexcept;
    bool expired() const noexcept;
    shared_ptr<T> lock() const noexcept;
    template<class U> bool owner_before(shared_ptr<U> const& b) const noexcept;
    template<class U> bool owner_before(weak_ptr<U> const& b) const noexcept;
};

// weak_ptr specialized algorithms:
template<class T> void swap(weak_ptr<T>& a, weak_ptr<T>& b) noexcept;

// class owner_less:
template<class T> struct owner_less;

template<class T>
struct owner_less<shared_ptr<T> >
    : __binary_function<shared_ptr<T>, shared_ptr<T>, bool>
{
    typedef bool result_type;
    bool operator()(shared_ptr<T> const&, shared_ptr<T> const&) const noexcept;
    bool operator()(shared_ptr<T> const&, weak_ptr<T> const&) const noexcept;
    bool operator()(weak_ptr<T> const&, shared_ptr<T> const&) const noexcept;
};

template<class T>
struct owner_less<weak_ptr<T> >
    : __binary_function<weak_ptr<T>, weak_ptr<T>, bool>
{
    typedef bool result_type;
    bool operator()(weak_ptr<T> const&, weak_ptr<T> const&) const noexcept;
    bool operator()(shared_ptr<T> const&, weak_ptr<T> const&) const noexcept;
    bool operator()(weak_ptr<T> const&, shared_ptr<T> const&) const noexcept;
};

template <>  // Added in C++14
struct owner_less<void>
{
    template <class _Tp, class _Up>
    bool operator()( shared_ptr<_Tp> const& __x, shared_ptr<_Up> const& __y) const noexcept;
    template <class _Tp, class _Up>
    bool operator()( shared_ptr<_Tp> const& __x,   weak_ptr<_Up> const& __y) const noexcept;
    template <class _Tp, class _Up>
    bool operator()(   weak_ptr<_Tp> const& __x, shared_ptr<_Up> const& __y) const noexcept;
    template <class _Tp, class _Up>
    bool operator()(   weak_ptr<_Tp> const& __x,   weak_ptr<_Up> const& __y) const noexcept;

    typedef void is_transparent;
};

template<class T>
class enable_shared_from_this
{
protected:
    constexpr enable_shared_from_this() noexcept;
    enable_shared_from_this(enable_shared_from_this const&) noexcept;
    enable_shared_from_this& operator=(enable_shared_from_this const&) noexcept;
    ~enable_shared_from_this();
public:
    shared_ptr<T> shared_from_this();
    shared_ptr<T const> shared_from_this() const;
};

template<class T>
    bool atomic_is_lock_free(const shared_ptr<T>* p);
template<class T>
    shared_ptr<T> atomic_load(const shared_ptr<T>* p);
template<class T>
    shared_ptr<T> atomic_load_explicit(const shared_ptr<T>* p, memory_order mo);
template<class T>
    void atomic_store(shared_ptr<T>* p, shared_ptr<T> r);
template<class T>
    void atomic_store_explicit(shared_ptr<T>* p, shared_ptr<T> r, memory_order mo);
template<class T>
    shared_ptr<T> atomic_exchange(shared_ptr<T>* p, shared_ptr<T> r);
template<class T>
    shared_ptr<T>
    atomic_exchange_explicit(shared_ptr<T>* p, shared_ptr<T> r, memory_order mo);
template<class T>
    bool
    atomic_compare_exchange_weak(shared_ptr<T>* p, shared_ptr<T>* v, shared_ptr<T> w);
template<class T>
    bool
    atomic_compare_exchange_strong( shared_ptr<T>* p, shared_ptr<T>* v, shared_ptr<T> w);
template<class T>
    bool
    atomic_compare_exchange_weak_explicit(shared_ptr<T>* p, shared_ptr<T>* v,
                                          shared_ptr<T> w, memory_order success,
                                          memory_order failure);
template<class T>
    bool
    atomic_compare_exchange_strong_explicit(shared_ptr<T>* p, shared_ptr<T>* v,
                                            shared_ptr<T> w, memory_order success,
                                            memory_order failure);
// Hash support
template <class T> struct hash;
template <class T, class D> struct hash<unique_ptr<T, D> >;
template <class T> struct hash<shared_ptr<T> >;

template <class T, class Alloc>
  inline constexpr bool uses_allocator_v = uses_allocator<T, Alloc>::value;

// Pointer safety
enum class pointer_safety { relaxed, preferred, strict };
void declare_reachable(void *p);
template <class T> T *undeclare_reachable(T *p);
void declare_no_pointers(char *p, size_t n);
void undeclare_no_pointers(char *p, size_t n);
pointer_safety get_pointer_safety() noexcept;

void* align(size_t alignment, size_t size, void*& ptr, size_t& space);

}  // std

*/
#ifndef __cuda_std__
#  include <__config>
#  include <cstring>
#  include <typeinfo>
#  if !defined(_LIBCUDACXX_HAS_NO_ATOMIC_HEADER)
#    include <atomic>
#  endif
#endif //__cuda_std__

#include <cuda/std/__iterator/iterator.h>
#include <cuda/std/__iterator/iterator_traits.h>
=======
>>>>>>> 41301ce5
#include <cuda/std/__memory/addressof.h>
#include <cuda/std/__memory/align.h>
#include <cuda/std/__memory/allocate_at_least.h>
#include <cuda/std/__memory/allocation_guard.h>
#include <cuda/std/__memory/allocator.h>
#include <cuda/std/__memory/allocator_arg_t.h>
#include <cuda/std/__memory/allocator_traits.h>
#include <cuda/std/__memory/construct_at.h>
#include <cuda/std/__memory/pointer_traits.h>
#include <cuda/std/__memory/uninitialized_algorithms.h>
#include <cuda/std/__memory/unique_ptr.h>
#include <cuda/std/__memory/uses_allocator.h>
<<<<<<< HEAD
#include <cuda/std/__memory/voidify.h>
#include <cuda/std/__tuple_dir/tuple_indices.h>
#include <cuda/std/__type_traits/decay.h>
#include <cuda/std/__type_traits/enable_if.h>
#include <cuda/std/__type_traits/integral_constant.h>
#include <cuda/std/__type_traits/is_array.h>
#include <cuda/std/__type_traits/is_assignable.h>
#include <cuda/std/__type_traits/is_constructible.h>
#include <cuda/std/__type_traits/is_convertible.h>
#include <cuda/std/__type_traits/is_copy_constructible.h>
#include <cuda/std/__type_traits/is_default_constructible.h>
#include <cuda/std/__type_traits/is_move_constructible.h>
#include <cuda/std/__type_traits/is_reference.h>
#include <cuda/std/__type_traits/is_same.h>
#include <cuda/std/__type_traits/is_trivially_destructible.h>
#include <cuda/std/__type_traits/is_trivially_move_constructible.h>
#include <cuda/std/__type_traits/is_void.h>
#include <cuda/std/__type_traits/remove_const.h>
#include <cuda/std/__type_traits/remove_cv.h>
#include <cuda/std/__type_traits/remove_extent.h>
#include <cuda/std/__type_traits/remove_reference.h>
#include <cuda/std/__type_traits/void_t.h>
#include <cuda/std/__utility/declval.h>
#include <cuda/std/__utility/forward.h>
#include <cuda/std/__utility/piecewise_construct.h>
#include <cuda/std/cstddef>
#include <cuda/std/cstdint>
#include <cuda/std/detail/libcxx/include/__assert> // all public C++ headers provide the assertion handler
#include <cuda/std/detail/libcxx/include/__functional_base>
#include <cuda/std/detail/libcxx/include/iosfwd>
#include <cuda/std/detail/libcxx/include/new>
#include <cuda/std/limits>
#include <cuda/std/tuple>
#include <cuda/std/type_traits>
=======
#include <cuda/std/detail/libcxx/include/__assert> // all public C++ headers provide the assertion handler
>>>>>>> 41301ce5

// standard-mandated includes
#include <cuda/std/version>

<<<<<<< HEAD
#include <cuda/std/detail/libcxx/include/__pragma_push>

#ifndef __cuda_std__

_LIBCUDACXX_BEGIN_NAMESPACE_STD

template <class _ValueType>
inline _LIBCUDACXX_INLINE_VISIBILITY _ValueType __libcpp_relaxed_load(_ValueType const* __value)
{
#  if !defined(_LIBCUDACXX_HAS_NO_THREADS) && defined(__ATOMIC_RELAXED) \
    && (__has_builtin(__atomic_load_n) || defined(_CCCL_COMPILER_GCC))
  return __atomic_load_n(__value, __ATOMIC_RELAXED);
#  else
  return *__value;
#  endif
}

template <class _ValueType>
inline _LIBCUDACXX_INLINE_VISIBILITY _ValueType __libcpp_acquire_load(_ValueType const* __value)
{
#  if !defined(_LIBCUDACXX_HAS_NO_THREADS) && defined(__ATOMIC_ACQUIRE) \
    && (__has_builtin(__atomic_load_n) || defined(_CCCL_COMPILER_GCC))
  return __atomic_load_n(__value, __ATOMIC_ACQUIRE);
#  else
  return *__value;
#  endif
}

template <class _OutputIterator, class _Tp>
class _LIBCUDACXX_TEMPLATE_VIS raw_storage_iterator
    : public iterator<output_iterator_tag,
                      _Tp, // purposefully not C++03
                      ptrdiff_t, // purposefully not C++03
                      _Tp*, // purposefully not C++03
                      raw_storage_iterator<_OutputIterator, _Tp>&> // purposefully not C++03
{
private:
  _OutputIterator __x_;

public:
  _LIBCUDACXX_INLINE_VISIBILITY explicit raw_storage_iterator(_OutputIterator __x)
      : __x_(__x)
  {}
  _LIBCUDACXX_INLINE_VISIBILITY raw_storage_iterator& operator*()
  {
    return *this;
  }
  _LIBCUDACXX_INLINE_VISIBILITY raw_storage_iterator& operator=(const _Tp& __element)
  {
    ::new (_CUDA_VSTD::addressof(*__x_)) _Tp(__element);
    return *this;
  }
#  if _CCCL_STD_VER >= 2014
  _LIBCUDACXX_INLINE_VISIBILITY raw_storage_iterator& operator=(_Tp&& __element)
  {
    ::new (_CUDA_VSTD::addressof(*__x_)) _Tp(_CUDA_VSTD::move(__element));
    return *this;
  }
#  endif
  _LIBCUDACXX_INLINE_VISIBILITY raw_storage_iterator& operator++()
  {
    ++__x_;
    return *this;
  }
  _LIBCUDACXX_INLINE_VISIBILITY raw_storage_iterator operator++(int)
  {
    raw_storage_iterator __t(*this);
    ++__x_;
    return __t;
  }
#  if _CCCL_STD_VER >= 2014
  _LIBCUDACXX_INLINE_VISIBILITY _OutputIterator base() const
  {
    return __x_;
  }
#  endif
};

template <class _Tp>
_CCCL_NODISCARD _LIBCUDACXX_NO_CFI pair<_Tp*, ptrdiff_t> get_temporary_buffer(ptrdiff_t __n) noexcept
{
  pair<_Tp*, ptrdiff_t> __r(0, 0);
  const ptrdiff_t __m =
    (~ptrdiff_t(0) ^ ptrdiff_t(ptrdiff_t(1) << (sizeof(ptrdiff_t) * __CHAR_BIT__ - 1))) / sizeof(_Tp);
  if (__n > __m)
  {
    __n = __m;
  }
  while (__n > 0)
  {
#  if !defined(_LIBCUDACXX_HAS_NO_ALIGNED_ALLOCATION)
    if (__is_overaligned_for_new(_LIBCUDACXX_ALIGNOF(_Tp)))
    {
      std::align_val_t __al = std::align_val_t(std::alignment_of<_Tp>::value);
      __r.first             = static_cast<_Tp*>(::operator new(__n * sizeof(_Tp), __al, nothrow));
    }
    else
    {
      __r.first = static_cast<_Tp*>(::operator new(__n * sizeof(_Tp), nothrow));
    }
#  else
    if (__is_overaligned_for_new(_LIBCUDACXX_ALIGNOF(_Tp)))
    {
      // Since aligned operator new is unavailable, return an empty
      // buffer rather than one with invalid alignment.
      return __r;
    }

    __r.first = static_cast<_Tp*>(::operator new(__n * sizeof(_Tp), nothrow));
#  endif

    if (__r.first)
    {
      __r.second = __n;
      break;
    }
    __n /= 2;
  }
  return __r;
}

template <class _Tp>
inline _LIBCUDACXX_INLINE_VISIBILITY void return_temporary_buffer(_Tp* __p) noexcept
{
  _CUDA_VSTD::__libcpp_deallocate_unsized((void*) __p, _LIBCUDACXX_ALIGNOF(_Tp));
}

#  if _CCCL_STD_VER <= 2014 || defined(_LIBCUDACXX_ENABLE_CXX17_REMOVED_AUTO_PTR)
template <class _Tp>
struct _LIBCUDACXX_DEPRECATED_IN_CXX11 auto_ptr_ref
{
  _Tp* __ptr_;
};

template <class _Tp>
class _LIBCUDACXX_TEMPLATE_VIS _LIBCUDACXX_DEPRECATED_IN_CXX11 auto_ptr
{
private:
  _Tp* __ptr_;

public:
  typedef _Tp element_type;

  _LIBCUDACXX_INLINE_VISIBILITY explicit auto_ptr(_Tp* __p = 0) throw()
      : __ptr_(__p)
  {}
  _LIBCUDACXX_INLINE_VISIBILITY auto_ptr(auto_ptr& __p) throw()
      : __ptr_(__p.release())
  {}
  template <class _Up>
  _LIBCUDACXX_INLINE_VISIBILITY auto_ptr(auto_ptr<_Up>& __p) throw()
      : __ptr_(__p.release())
  {}
  _LIBCUDACXX_INLINE_VISIBILITY auto_ptr& operator=(auto_ptr& __p) throw()
  {
    reset(__p.release());
    return *this;
  }
  template <class _Up>
  _LIBCUDACXX_INLINE_VISIBILITY auto_ptr& operator=(auto_ptr<_Up>& __p) throw()
  {
    reset(__p.release());
    return *this;
  }
  _LIBCUDACXX_INLINE_VISIBILITY auto_ptr& operator=(auto_ptr_ref<_Tp> __p) throw()
  {
    reset(__p.__ptr_);
    return *this;
  }
  _LIBCUDACXX_INLINE_VISIBILITY ~auto_ptr() throw()
  {
    delete __ptr_;
  }

  _LIBCUDACXX_INLINE_VISIBILITY _Tp& operator*() const throw()
  {
    return *__ptr_;
  }
  _LIBCUDACXX_INLINE_VISIBILITY _Tp* operator->() const throw()
  {
    return __ptr_;
  }
  _LIBCUDACXX_INLINE_VISIBILITY _Tp* get() const throw()
  {
    return __ptr_;
  }
  _LIBCUDACXX_INLINE_VISIBILITY _Tp* release() throw()
  {
    _Tp* __t = __ptr_;
    __ptr_   = 0;
    return __t;
  }
  _LIBCUDACXX_INLINE_VISIBILITY void reset(_Tp* __p = 0) throw()
  {
    if (__ptr_ != __p)
    {
      delete __ptr_;
    }
    __ptr_ = __p;
  }

  _LIBCUDACXX_INLINE_VISIBILITY auto_ptr(auto_ptr_ref<_Tp> __p) throw()
      : __ptr_(__p.__ptr_)
  {}
  template <class _Up>
  _LIBCUDACXX_INLINE_VISIBILITY operator auto_ptr_ref<_Up>() throw()
  {
    auto_ptr_ref<_Up> __t;
    __t.__ptr_ = release();
    return __t;
  }
  template <class _Up>
  _LIBCUDACXX_INLINE_VISIBILITY operator auto_ptr<_Up>() throw()
  {
    return auto_ptr<_Up>(release());
  }
};

template <>
class _LIBCUDACXX_TEMPLATE_VIS _LIBCUDACXX_DEPRECATED_IN_CXX11 auto_ptr<void>
{
public:
  typedef void element_type;
};
#  endif

template <class _Tp, int _Idx, bool _CanBeEmptyBase = is_empty<_Tp>::value && !__libcpp_is_final<_Tp>::value>
struct __compressed_pair_elem
{
  typedef _Tp _ParamT;
  typedef _Tp& reference;
  typedef const _Tp& const_reference;

  _LIBCUDACXX_INLINE_VISIBILITY constexpr __compressed_pair_elem()
      : __value_()
  {}

  template <class _Up, class = typename enable_if<!is_same<__compressed_pair_elem, __decay_t<_Up>>::value>::type>
  _LIBCUDACXX_INLINE_VISIBILITY constexpr explicit __compressed_pair_elem(_Up&& __u)
      : __value_(_CUDA_VSTD::forward<_Up>(__u))
  {}

  template <class... _Args, size_t... _Indexes>
  _LIBCUDACXX_INLINE_VISIBILITY _CCCL_CONSTEXPR_CXX17
  __compressed_pair_elem(piecewise_construct_t, tuple<_Args...> __args, __tuple_indices<_Indexes...>)
      : __value_(_CUDA_VSTD::forward<_Args>(_CUDA_VSTD::get<_Indexes>(__args))...)
  {}

  _LIBCUDACXX_INLINE_VISIBILITY reference __get() noexcept
  {
    return __value_;
  }
  _LIBCUDACXX_INLINE_VISIBILITY const_reference __get() const noexcept
  {
    return __value_;
  }

private:
  _Tp __value_;
};

template <class _Tp, int _Idx>
struct __compressed_pair_elem<_Tp, _Idx, true> : private _Tp
{
  typedef _Tp _ParamT;
  typedef _Tp& reference;
  typedef const _Tp& const_reference;
  typedef _Tp __value_type;

  _LIBCUDACXX_INLINE_VISIBILITY constexpr __compressed_pair_elem() = default;

  template <class _Up, class = typename enable_if<!is_same<__compressed_pair_elem, __decay_t<_Up>>::value>::type>
  _LIBCUDACXX_INLINE_VISIBILITY constexpr explicit __compressed_pair_elem(_Up&& __u)
      : __value_type(_CUDA_VSTD::forward<_Up>(__u))
  {}

  template <class... _Args, size_t... _Indexes>
  _LIBCUDACXX_INLINE_VISIBILITY _CCCL_CONSTEXPR_CXX17
  __compressed_pair_elem(piecewise_construct_t, tuple<_Args...> __args, __tuple_indices<_Indexes...>)
      : __value_type(_CUDA_VSTD::forward<_Args>(_CUDA_VSTD::get<_Indexes>(__args))...)
  {}

  _LIBCUDACXX_INLINE_VISIBILITY reference __get() noexcept
  {
    return *this;
  }
  _LIBCUDACXX_INLINE_VISIBILITY const_reference __get() const noexcept
  {
    return *this;
  }
};

// Tag used to construct the second element of the compressed pair.
struct __second_tag
{};

template <class _T1, class _T2>
class __compressed_pair
    : private __compressed_pair_elem<_T1, 0>
    , private __compressed_pair_elem<_T2, 1>
{
  typedef _LIBCUDACXX_NODEBUG_TYPE __compressed_pair_elem<_T1, 0> _Base1;
  typedef _LIBCUDACXX_NODEBUG_TYPE __compressed_pair_elem<_T2, 1> _Base2;

  // NOTE: This static assert should never fire because __compressed_pair
  // is *almost never* used in a scenario where it's possible for T1 == T2.
  // (The exception is std::function where it is possible that the function
  //  object and the allocator have the same type).
  static_assert((!is_same<_T1, _T2>::value),
                "__compressed_pair cannot be instantated when T1 and T2 are the same type; "
                "The current implementation is NOT ABI-compatible with the previous "
                "implementation for this configuration");

public:
  template <bool _Dummy = true,
            class       = typename enable_if<__dependent_type<is_default_constructible<_T1>, _Dummy>::value
                                       && __dependent_type<is_default_constructible<_T2>, _Dummy>::value>::type>
  _LIBCUDACXX_INLINE_VISIBILITY constexpr __compressed_pair()
  {}

  template <class _Tp, typename enable_if<!is_same<__decay_t<_Tp>, __compressed_pair>::value, bool>::type = true>
  _LIBCUDACXX_INLINE_VISIBILITY constexpr explicit __compressed_pair(_Tp&& __t)
      : _Base1(std::forward<_Tp>(__t))
      , _Base2()
  {}

  template <class _Tp>
  _LIBCUDACXX_INLINE_VISIBILITY constexpr __compressed_pair(__second_tag, _Tp&& __t)
      : _Base1()
      , _Base2(std::forward<_Tp>(__t))
  {}

  template <class _U1, class _U2>
  _LIBCUDACXX_INLINE_VISIBILITY constexpr __compressed_pair(_U1&& __t1, _U2&& __t2)
      : _Base1(std::forward<_U1>(__t1))
      , _Base2(std::forward<_U2>(__t2))
  {}

  template <class... _Args1, class... _Args2>
  _LIBCUDACXX_INLINE_VISIBILITY _CCCL_CONSTEXPR_CXX17
  __compressed_pair(piecewise_construct_t __pc, tuple<_Args1...> __first_args, tuple<_Args2...> __second_args)
      : _Base1(__pc, _CUDA_VSTD::move(__first_args), typename __make_tuple_indices<sizeof...(_Args1)>::type())
      , _Base2(__pc, _CUDA_VSTD::move(__second_args), typename __make_tuple_indices<sizeof...(_Args2)>::type())
  {}

  _LIBCUDACXX_INLINE_VISIBILITY typename _Base1::reference first() noexcept
  {
    return static_cast<_Base1&>(*this).__get();
  }

  _LIBCUDACXX_INLINE_VISIBILITY typename _Base1::const_reference first() const noexcept
  {
    return static_cast<_Base1 const&>(*this).__get();
  }

  _LIBCUDACXX_INLINE_VISIBILITY typename _Base2::reference second() noexcept
  {
    return static_cast<_Base2&>(*this).__get();
  }

  _LIBCUDACXX_INLINE_VISIBILITY typename _Base2::const_reference second() const noexcept
  {
    return static_cast<_Base2 const&>(*this).__get();
  }

  _LIBCUDACXX_INLINE_VISIBILITY void
  swap(__compressed_pair& __x) noexcept(__is_nothrow_swappable<_T1>::value && __is_nothrow_swappable<_T2>::value)
  {
    using std::swap;
    swap(first(), __x.first());
    swap(second(), __x.second());
  }
};

template <class _T1, class _T2>
inline _LIBCUDACXX_INLINE_VISIBILITY void swap(
  __compressed_pair<_T1, _T2>& __x,
  __compressed_pair<_T1, _T2>& __y) noexcept(__is_nothrow_swappable<_T1>::value && __is_nothrow_swappable<_T2>::value)
{
  __x.swap(__y);
}

// default_delete

template <class _Tp>
struct _LIBCUDACXX_TEMPLATE_VIS default_delete
{
  static_assert(!is_function<_Tp>::value, "default_delete cannot be instantiated for function types");
  _LIBCUDACXX_INLINE_VISIBILITY constexpr default_delete() noexcept = default;

  template <class _Up>
  _LIBCUDACXX_INLINE_VISIBILITY
  default_delete(const default_delete<_Up>&, typename enable_if<is_convertible<_Up*, _Tp*>::value>::type* = 0) noexcept
  {}

  _LIBCUDACXX_INLINE_VISIBILITY void operator()(_Tp* __ptr) const noexcept
  {
    static_assert(sizeof(_Tp) > 0, "default_delete can not delete incomplete type");
    static_assert(!is_void<_Tp>::value, "default_delete can not delete incomplete type");
    delete __ptr;
  }
};

template <class _Tp>
struct _LIBCUDACXX_TEMPLATE_VIS default_delete<_Tp[]>
{
private:
  template <class _Up>
  struct _EnableIfConvertible : enable_if<is_convertible<_Up (*)[], _Tp (*)[]>::value>
  {};

public:
  _LIBCUDACXX_INLINE_VISIBILITY constexpr default_delete() noexcept = default;

  template <class _Up>
  _LIBCUDACXX_INLINE_VISIBILITY
  default_delete(const default_delete<_Up[]>&, typename _EnableIfConvertible<_Up>::type* = 0) noexcept
  {}

  template <class _Up>
  _LIBCUDACXX_INLINE_VISIBILITY typename _EnableIfConvertible<_Up>::type operator()(_Up* __ptr) const noexcept
  {
    static_assert(sizeof(_Tp) > 0, "default_delete can not delete incomplete type");
    static_assert(!is_void<_Tp>::value, "default_delete can not delete void type");
    delete[] __ptr;
  }
};

template <class _Deleter>
struct __unique_ptr_deleter_sfinae
{
  static_assert(!is_reference<_Deleter>::value, "incorrect specialization");
  typedef const _Deleter& __lval_ref_type;
  typedef _Deleter&& __good_rval_ref_type;
  typedef true_type __enable_rval_overload;
};

template <class _Deleter>
struct __unique_ptr_deleter_sfinae<_Deleter const&>
{
  typedef const _Deleter& __lval_ref_type;
  typedef const _Deleter&& __bad_rval_ref_type;
  typedef false_type __enable_rval_overload;
};

template <class _Deleter>
struct __unique_ptr_deleter_sfinae<_Deleter&>
{
  typedef _Deleter& __lval_ref_type;
  typedef _Deleter&& __bad_rval_ref_type;
  typedef false_type __enable_rval_overload;
};

template <class _Tp, class _Dp = default_delete<_Tp>>
class _LIBCUDACXX_TEMPLATE_VIS unique_ptr
{
public:
  typedef _Tp element_type;
  typedef _Dp deleter_type;
  typedef _LIBCUDACXX_NODEBUG_TYPE typename __pointer<_Tp, deleter_type>::type pointer;

  static_assert(!is_rvalue_reference<deleter_type>::value, "the specified deleter type cannot be an rvalue reference");

private:
  __compressed_pair<pointer, deleter_type> __ptr_;

  struct __nat
  {
    int __for_bool_;
  };

  typedef _LIBCUDACXX_NODEBUG_TYPE __unique_ptr_deleter_sfinae<_Dp> _DeleterSFINAE;

  template <bool _Dummy>
  using _LValRefType _LIBCUDACXX_NODEBUG_TYPE = typename __dependent_type<_DeleterSFINAE, _Dummy>::__lval_ref_type;

  template <bool _Dummy>
  using _GoodRValRefType _LIBCUDACXX_NODEBUG_TYPE =
    typename __dependent_type<_DeleterSFINAE, _Dummy>::__good_rval_ref_type;

  template <bool _Dummy>
  using _BadRValRefType _LIBCUDACXX_NODEBUG_TYPE =
    typename __dependent_type<_DeleterSFINAE, _Dummy>::__bad_rval_ref_type;

  template <bool _Dummy, class _Deleter = typename __dependent_type<__type_identity<deleter_type>, _Dummy>::type>
  using _EnableIfDeleterDefaultConstructible _LIBCUDACXX_NODEBUG_TYPE =
    typename enable_if<is_default_constructible<_Deleter>::value && !is_pointer<_Deleter>::value>::type;

  template <class _ArgType>
  using _EnableIfDeleterConstructible _LIBCUDACXX_NODEBUG_TYPE =
    typename enable_if<is_constructible<deleter_type, _ArgType>::value>::type;

  template <class _UPtr, class _Up>
  using _EnableIfMoveConvertible _LIBCUDACXX_NODEBUG_TYPE =
    typename enable_if<is_convertible<typename _UPtr::pointer, pointer>::value && !is_array<_Up>::value>::type;

  template <class _UDel>
  using _EnableIfDeleterConvertible _LIBCUDACXX_NODEBUG_TYPE =
    typename enable_if<(is_reference<_Dp>::value && is_same<_Dp, _UDel>::value)
                       || (!is_reference<_Dp>::value && is_convertible<_UDel, _Dp>::value)>::type;

  template <class _UDel>
  using _EnableIfDeleterAssignable = typename enable_if<is_assignable<_Dp&, _UDel&&>::value>::type;

public:
  template <bool _Dummy = true, class = _EnableIfDeleterDefaultConstructible<_Dummy>>
  _LIBCUDACXX_INLINE_VISIBILITY constexpr unique_ptr() noexcept
      : __ptr_(pointer())
  {}

  template <bool _Dummy = true, class = _EnableIfDeleterDefaultConstructible<_Dummy>>
  _LIBCUDACXX_INLINE_VISIBILITY constexpr unique_ptr(nullptr_t) noexcept
      : __ptr_(pointer())
  {}

  template <bool _Dummy = true, class = _EnableIfDeleterDefaultConstructible<_Dummy>>
  _LIBCUDACXX_INLINE_VISIBILITY explicit unique_ptr(pointer __p) noexcept
      : __ptr_(__p)
  {}

  template <bool _Dummy = true, class = _EnableIfDeleterConstructible<_LValRefType<_Dummy>>>
  _LIBCUDACXX_INLINE_VISIBILITY unique_ptr(pointer __p, _LValRefType<_Dummy> __d) noexcept
      : __ptr_(__p, __d)
  {}

  template <bool _Dummy = true, class = _EnableIfDeleterConstructible<_GoodRValRefType<_Dummy>>>
  _LIBCUDACXX_INLINE_VISIBILITY unique_ptr(pointer __p, _GoodRValRefType<_Dummy> __d) noexcept
      : __ptr_(__p, _CUDA_VSTD::move(__d))
  {
    static_assert(!is_reference<deleter_type>::value, "rvalue deleter bound to reference");
  }

  template <bool _Dummy = true, class = _EnableIfDeleterConstructible<_BadRValRefType<_Dummy>>>
  _LIBCUDACXX_INLINE_VISIBILITY unique_ptr(pointer __p, _BadRValRefType<_Dummy> __d) = delete;

  _LIBCUDACXX_INLINE_VISIBILITY unique_ptr(unique_ptr&& __u) noexcept
      : __ptr_(__u.release(), _CUDA_VSTD::forward<deleter_type>(__u.get_deleter()))
  {}

  template <class _Up,
            class _Ep,
            class = _EnableIfMoveConvertible<unique_ptr<_Up, _Ep>, _Up>,
            class = _EnableIfDeleterConvertible<_Ep>>
  _LIBCUDACXX_INLINE_VISIBILITY unique_ptr(unique_ptr<_Up, _Ep>&& __u) noexcept
      : __ptr_(__u.release(), _CUDA_VSTD::forward<_Ep>(__u.get_deleter()))
  {}

#  if _CCCL_STD_VER <= 2014 || defined(_LIBCUDACXX_ENABLE_CXX17_REMOVED_AUTO_PTR)
  template <class _Up>
  _LIBCUDACXX_INLINE_VISIBILITY unique_ptr(
    auto_ptr<_Up>&& __p,
    typename enable_if<is_convertible<_Up*, _Tp*>::value && is_same<_Dp, default_delete<_Tp>>::value, __nat>::type =
      __nat()) noexcept
      : __ptr_(__p.release())
  {}
#  endif

  _LIBCUDACXX_INLINE_VISIBILITY unique_ptr& operator=(unique_ptr&& __u) noexcept
  {
    reset(__u.release());
    __ptr_.second() = _CUDA_VSTD::forward<deleter_type>(__u.get_deleter());
    return *this;
  }

  template <class _Up,
            class _Ep,
            class = _EnableIfMoveConvertible<unique_ptr<_Up, _Ep>, _Up>,
            class = _EnableIfDeleterAssignable<_Ep>>
  _LIBCUDACXX_INLINE_VISIBILITY unique_ptr& operator=(unique_ptr<_Up, _Ep>&& __u) noexcept
  {
    reset(__u.release());
    __ptr_.second() = _CUDA_VSTD::forward<_Ep>(__u.get_deleter());
    return *this;
  }

#  if _CCCL_STD_VER <= 2014 || defined(_LIBCUDACXX_ENABLE_CXX17_REMOVED_AUTO_PTR)
  template <class _Up>
  _LIBCUDACXX_INLINE_VISIBILITY
    typename enable_if<is_convertible<_Up*, _Tp*>::value && is_same<_Dp, default_delete<_Tp>>::value, unique_ptr&>::type
    operator=(auto_ptr<_Up> __p)
  {
    reset(__p.release());
    return *this;
  }
#  endif

  _LIBCUDACXX_INLINE_VISIBILITY ~unique_ptr()
  {
    reset();
  }

  _LIBCUDACXX_INLINE_VISIBILITY unique_ptr& operator=(nullptr_t) noexcept
  {
    reset();
    return *this;
  }

  _LIBCUDACXX_INLINE_VISIBILITY __add_lvalue_reference_t<_Tp> operator*() const
  {
    return *__ptr_.first();
  }
  _LIBCUDACXX_INLINE_VISIBILITY pointer operator->() const noexcept
  {
    return __ptr_.first();
  }
  _LIBCUDACXX_INLINE_VISIBILITY pointer get() const noexcept
  {
    return __ptr_.first();
  }
  _LIBCUDACXX_INLINE_VISIBILITY deleter_type& get_deleter() noexcept
  {
    return __ptr_.second();
  }
  _LIBCUDACXX_INLINE_VISIBILITY const deleter_type& get_deleter() const noexcept
  {
    return __ptr_.second();
  }
  _LIBCUDACXX_INLINE_VISIBILITY _LIBCUDACXX_EXPLICIT operator bool() const noexcept
  {
    return __ptr_.first() != nullptr;
  }

  _LIBCUDACXX_INLINE_VISIBILITY pointer release() noexcept
  {
    pointer __t    = __ptr_.first();
    __ptr_.first() = pointer();
    return __t;
  }

  _LIBCUDACXX_INLINE_VISIBILITY void reset(pointer __p = pointer()) noexcept
  {
    pointer __tmp  = __ptr_.first();
    __ptr_.first() = __p;
    if (__tmp)
    {
      __ptr_.second()(__tmp);
    }
  }

  _LIBCUDACXX_INLINE_VISIBILITY void swap(unique_ptr& __u) noexcept
  {
    __ptr_.swap(__u.__ptr_);
  }
};

template <class _Tp, class _Dp>
class _LIBCUDACXX_TEMPLATE_VIS unique_ptr<_Tp[], _Dp>
{
public:
  typedef _Tp element_type;
  typedef _Dp deleter_type;
  typedef typename __pointer<_Tp, deleter_type>::type pointer;

private:
  __compressed_pair<pointer, deleter_type> __ptr_;

  template <class _From>
  struct _CheckArrayPointerConversion : is_same<_From, pointer>
  {};

  template <class _FromElem>
  struct _CheckArrayPointerConversion<_FromElem*>
      : integral_constant<
          bool,
          is_same<_FromElem*, pointer>::value
            || (is_same<pointer, element_type*>::value && is_convertible<_FromElem (*)[], element_type (*)[]>::value)>
  {};

  typedef __unique_ptr_deleter_sfinae<_Dp> _DeleterSFINAE;

  template <bool _Dummy>
  using _LValRefType _LIBCUDACXX_NODEBUG_TYPE = typename __dependent_type<_DeleterSFINAE, _Dummy>::__lval_ref_type;

  template <bool _Dummy>
  using _GoodRValRefType _LIBCUDACXX_NODEBUG_TYPE =
    typename __dependent_type<_DeleterSFINAE, _Dummy>::__good_rval_ref_type;

  template <bool _Dummy>
  using _BadRValRefType _LIBCUDACXX_NODEBUG_TYPE =
    typename __dependent_type<_DeleterSFINAE, _Dummy>::__bad_rval_ref_type;

  template <bool _Dummy, class _Deleter = typename __dependent_type<__type_identity<deleter_type>, _Dummy>::type>
  using _EnableIfDeleterDefaultConstructible _LIBCUDACXX_NODEBUG_TYPE =
    typename enable_if<is_default_constructible<_Deleter>::value && !is_pointer<_Deleter>::value>::type;

  template <class _ArgType>
  using _EnableIfDeleterConstructible _LIBCUDACXX_NODEBUG_TYPE =
    typename enable_if<is_constructible<deleter_type, _ArgType>::value>::type;

  template <class _Pp>
  using _EnableIfPointerConvertible _LIBCUDACXX_NODEBUG_TYPE =
    typename enable_if<_CheckArrayPointerConversion<_Pp>::value>::type;

  template <class _UPtr, class _Up, class _ElemT = typename _UPtr::element_type>
  using _EnableIfMoveConvertible _LIBCUDACXX_NODEBUG_TYPE = typename enable_if<
    is_array<_Up>::value && is_same<pointer, element_type*>::value && is_same<typename _UPtr::pointer, _ElemT*>::value
    && is_convertible<_ElemT (*)[], element_type (*)[]>::value>::type;

  template <class _UDel>
  using _EnableIfDeleterConvertible _LIBCUDACXX_NODEBUG_TYPE =
    typename enable_if<(is_reference<_Dp>::value && is_same<_Dp, _UDel>::value)
                       || (!is_reference<_Dp>::value && is_convertible<_UDel, _Dp>::value)>::type;

  template <class _UDel>
  using _EnableIfDeleterAssignable _LIBCUDACXX_NODEBUG_TYPE =
    typename enable_if<is_assignable<_Dp&, _UDel&&>::value>::type;

public:
  template <bool _Dummy = true, class = _EnableIfDeleterDefaultConstructible<_Dummy>>
  _LIBCUDACXX_INLINE_VISIBILITY constexpr unique_ptr() noexcept
      : __ptr_(pointer())
  {}

  template <bool _Dummy = true, class = _EnableIfDeleterDefaultConstructible<_Dummy>>
  _LIBCUDACXX_INLINE_VISIBILITY constexpr unique_ptr(nullptr_t) noexcept
      : __ptr_(pointer())
  {}

  template <class _Pp,
            bool _Dummy = true,
            class       = _EnableIfDeleterDefaultConstructible<_Dummy>,
            class       = _EnableIfPointerConvertible<_Pp>>
  _LIBCUDACXX_INLINE_VISIBILITY explicit unique_ptr(_Pp __p) noexcept
      : __ptr_(__p)
  {}

  template <class _Pp,
            bool _Dummy = true,
            class       = _EnableIfDeleterConstructible<_LValRefType<_Dummy>>,
            class       = _EnableIfPointerConvertible<_Pp>>
  _LIBCUDACXX_INLINE_VISIBILITY unique_ptr(_Pp __p, _LValRefType<_Dummy> __d) noexcept
      : __ptr_(__p, __d)
  {}

  template <bool _Dummy = true, class = _EnableIfDeleterConstructible<_LValRefType<_Dummy>>>
  _LIBCUDACXX_INLINE_VISIBILITY unique_ptr(nullptr_t, _LValRefType<_Dummy> __d) noexcept
      : __ptr_(nullptr, __d)
  {}

  template <class _Pp,
            bool _Dummy = true,
            class       = _EnableIfDeleterConstructible<_GoodRValRefType<_Dummy>>,
            class       = _EnableIfPointerConvertible<_Pp>>
  _LIBCUDACXX_INLINE_VISIBILITY unique_ptr(_Pp __p, _GoodRValRefType<_Dummy> __d) noexcept
      : __ptr_(__p, _CUDA_VSTD::move(__d))
  {
    static_assert(!is_reference<deleter_type>::value, "rvalue deleter bound to reference");
  }

  template <bool _Dummy = true, class = _EnableIfDeleterConstructible<_GoodRValRefType<_Dummy>>>
  _LIBCUDACXX_INLINE_VISIBILITY unique_ptr(nullptr_t, _GoodRValRefType<_Dummy> __d) noexcept
      : __ptr_(nullptr, _CUDA_VSTD::move(__d))
  {
    static_assert(!is_reference<deleter_type>::value, "rvalue deleter bound to reference");
  }

  template <class _Pp,
            bool _Dummy = true,
            class       = _EnableIfDeleterConstructible<_BadRValRefType<_Dummy>>,
            class       = _EnableIfPointerConvertible<_Pp>>
  _LIBCUDACXX_INLINE_VISIBILITY unique_ptr(_Pp __p, _BadRValRefType<_Dummy> __d) = delete;

  _LIBCUDACXX_INLINE_VISIBILITY unique_ptr(unique_ptr&& __u) noexcept
      : __ptr_(__u.release(), _CUDA_VSTD::forward<deleter_type>(__u.get_deleter()))
  {}

  _LIBCUDACXX_INLINE_VISIBILITY unique_ptr& operator=(unique_ptr&& __u) noexcept
  {
    reset(__u.release());
    __ptr_.second() = _CUDA_VSTD::forward<deleter_type>(__u.get_deleter());
    return *this;
  }

  template <class _Up,
            class _Ep,
            class = _EnableIfMoveConvertible<unique_ptr<_Up, _Ep>, _Up>,
            class = _EnableIfDeleterConvertible<_Ep>>
  _LIBCUDACXX_INLINE_VISIBILITY unique_ptr(unique_ptr<_Up, _Ep>&& __u) noexcept
      : __ptr_(__u.release(), _CUDA_VSTD::forward<_Ep>(__u.get_deleter()))
  {}

  template <class _Up,
            class _Ep,
            class = _EnableIfMoveConvertible<unique_ptr<_Up, _Ep>, _Up>,
            class = _EnableIfDeleterAssignable<_Ep>>
  _LIBCUDACXX_INLINE_VISIBILITY unique_ptr& operator=(unique_ptr<_Up, _Ep>&& __u) noexcept
  {
    reset(__u.release());
    __ptr_.second() = _CUDA_VSTD::forward<_Ep>(__u.get_deleter());
    return *this;
  }

public:
  _LIBCUDACXX_INLINE_VISIBILITY ~unique_ptr()
  {
    reset();
  }

  _LIBCUDACXX_INLINE_VISIBILITY unique_ptr& operator=(nullptr_t) noexcept
  {
    reset();
    return *this;
  }

  _LIBCUDACXX_INLINE_VISIBILITY __add_lvalue_reference_t<_Tp> operator[](size_t __i) const
  {
    return __ptr_.first()[__i];
  }
  _LIBCUDACXX_INLINE_VISIBILITY pointer get() const noexcept
  {
    return __ptr_.first();
  }

  _LIBCUDACXX_INLINE_VISIBILITY deleter_type& get_deleter() noexcept
  {
    return __ptr_.second();
  }

  _LIBCUDACXX_INLINE_VISIBILITY const deleter_type& get_deleter() const noexcept
  {
    return __ptr_.second();
  }
  _LIBCUDACXX_INLINE_VISIBILITY _LIBCUDACXX_EXPLICIT operator bool() const noexcept
  {
    return __ptr_.first() != nullptr;
  }

  _LIBCUDACXX_INLINE_VISIBILITY pointer release() noexcept
  {
    pointer __t    = __ptr_.first();
    __ptr_.first() = pointer();
    return __t;
  }

  template <class _Pp>
  _LIBCUDACXX_INLINE_VISIBILITY typename enable_if<_CheckArrayPointerConversion<_Pp>::value>::type
  reset(_Pp __p) noexcept
  {
    pointer __tmp  = __ptr_.first();
    __ptr_.first() = __p;
    if (__tmp)
    {
      __ptr_.second()(__tmp);
    }
  }

  _LIBCUDACXX_INLINE_VISIBILITY void reset(nullptr_t = nullptr) noexcept
  {
    pointer __tmp  = __ptr_.first();
    __ptr_.first() = nullptr;
    if (__tmp)
    {
      __ptr_.second()(__tmp);
    }
  }

  _LIBCUDACXX_INLINE_VISIBILITY void swap(unique_ptr& __u) noexcept
  {
    __ptr_.swap(__u.__ptr_);
  }
};

template <class _Tp, class _Dp>
inline _LIBCUDACXX_INLINE_VISIBILITY typename enable_if<__is_swappable<_Dp>::value, void>::type
swap(unique_ptr<_Tp, _Dp>& __x, unique_ptr<_Tp, _Dp>& __y) noexcept
{
  __x.swap(__y);
}

template <class _T1, class _Dest1, class _T2, class _Dest2>
inline _LIBCUDACXX_INLINE_VISIBILITY bool
operator==(const unique_ptr<_T1, _Dest1>& __x, const unique_ptr<_T2, _Dest2>& __y)
{
  return __x.get() == __y.get();
}

template <class _T1, class _Dest1, class _T2, class _Dest2>
inline _LIBCUDACXX_INLINE_VISIBILITY bool
operator!=(const unique_ptr<_T1, _Dest1>& __x, const unique_ptr<_T2, _Dest2>& __y)
{
  return !(__x == __y);
}

template <class _T1, class _Dest1, class _T2, class _Dest2>
inline _LIBCUDACXX_INLINE_VISIBILITY bool
operator<(const unique_ptr<_T1, _Dest1>& __x, const unique_ptr<_T2, _Dest2>& __y)
{
  typedef typename unique_ptr<_T1, _Dest1>::pointer _P1;
  typedef typename unique_ptr<_T2, _Dest2>::pointer _P2;
  typedef typename common_type<_P1, _P2>::type _Vp;
  return less<_Vp>()(__x.get(), __y.get());
}

template <class _T1, class _Dest1, class _T2, class _Dest2>
inline _LIBCUDACXX_INLINE_VISIBILITY bool
operator>(const unique_ptr<_T1, _Dest1>& __x, const unique_ptr<_T2, _Dest2>& __y)
{
  return __y < __x;
}

template <class _T1, class _Dest1, class _T2, class _Dest2>
inline _LIBCUDACXX_INLINE_VISIBILITY bool
operator<=(const unique_ptr<_T1, _Dest1>& __x, const unique_ptr<_T2, _Dest2>& __y)
{
  return !(__y < __x);
}

template <class _T1, class _Dest1, class _T2, class _Dest2>
inline _LIBCUDACXX_INLINE_VISIBILITY bool
operator>=(const unique_ptr<_T1, _Dest1>& __x, const unique_ptr<_T2, _Dest2>& __y)
{
  return !(__x < __y);
}

template <class _T1, class _Dest1>
inline _LIBCUDACXX_INLINE_VISIBILITY bool operator==(const unique_ptr<_T1, _Dest1>& __x, nullptr_t) noexcept
{
  return !__x;
}

template <class _T1, class _Dest1>
inline _LIBCUDACXX_INLINE_VISIBILITY bool operator==(nullptr_t, const unique_ptr<_T1, _Dest1>& __x) noexcept
{
  return !__x;
}

template <class _T1, class _Dest1>
inline _LIBCUDACXX_INLINE_VISIBILITY bool operator!=(const unique_ptr<_T1, _Dest1>& __x, nullptr_t) noexcept
{
  return static_cast<bool>(__x);
}

template <class _T1, class _Dest1>
inline _LIBCUDACXX_INLINE_VISIBILITY bool operator!=(nullptr_t, const unique_ptr<_T1, _Dest1>& __x) noexcept
{
  return static_cast<bool>(__x);
}

template <class _T1, class _Dest1>
inline _LIBCUDACXX_INLINE_VISIBILITY bool operator<(const unique_ptr<_T1, _Dest1>& __x, nullptr_t)
{
  typedef typename unique_ptr<_T1, _Dest1>::pointer _P1;
  return less<_P1>()(__x.get(), nullptr);
}

template <class _T1, class _Dest1>
inline _LIBCUDACXX_INLINE_VISIBILITY bool operator<(nullptr_t, const unique_ptr<_T1, _Dest1>& __x)
{
  typedef typename unique_ptr<_T1, _Dest1>::pointer _P1;
  return less<_P1>()(nullptr, __x.get());
}

template <class _T1, class _Dest1>
inline _LIBCUDACXX_INLINE_VISIBILITY bool operator>(const unique_ptr<_T1, _Dest1>& __x, nullptr_t)
{
  return nullptr < __x;
}

template <class _T1, class _Dest1>
inline _LIBCUDACXX_INLINE_VISIBILITY bool operator>(nullptr_t, const unique_ptr<_T1, _Dest1>& __x)
{
  return __x < nullptr;
}

template <class _T1, class _Dest1>
inline _LIBCUDACXX_INLINE_VISIBILITY bool operator<=(const unique_ptr<_T1, _Dest1>& __x, nullptr_t)
{
  return !(nullptr < __x);
}

template <class _T1, class _Dest1>
inline _LIBCUDACXX_INLINE_VISIBILITY bool operator<=(nullptr_t, const unique_ptr<_T1, _Dest1>& __x)
{
  return !(__x < nullptr);
}

template <class _T1, class _Dest1>
inline _LIBCUDACXX_INLINE_VISIBILITY bool operator>=(const unique_ptr<_T1, _Dest1>& __x, nullptr_t)
{
  return !(__x < nullptr);
}

template <class _T1, class _Dest1>
inline _LIBCUDACXX_INLINE_VISIBILITY bool operator>=(nullptr_t, const unique_ptr<_T1, _Dest1>& __x)
{
  return !(nullptr < __x);
}

#  if _CCCL_STD_VER > 2011

template <class _Tp>
struct __unique_if
{
  typedef unique_ptr<_Tp> __unique_single;
};

template <class _Tp>
struct __unique_if<_Tp[]>
{
  typedef unique_ptr<_Tp[]> __unique_array_unknown_bound;
};

template <class _Tp, size_t _Np>
struct __unique_if<_Tp[_Np]>
{
  typedef void __unique_array_known_bound;
};

template <class _Tp, class... _Args>
inline _LIBCUDACXX_INLINE_VISIBILITY typename __unique_if<_Tp>::__unique_single make_unique(_Args&&... __args)
{
  return unique_ptr<_Tp>(new _Tp(_CUDA_VSTD::forward<_Args>(__args)...));
}

template <class _Tp>
inline _LIBCUDACXX_INLINE_VISIBILITY typename __unique_if<_Tp>::__unique_array_unknown_bound make_unique(size_t __n)
{
  typedef typename remove_extent<_Tp>::type _Up;
  return unique_ptr<_Tp>(new _Up[__n]());
}

template <class _Tp, class... _Args>
typename __unique_if<_Tp>::__unique_array_known_bound make_unique(_Args&&...) = delete;

#  endif // _CCCL_STD_VER > 2011

template <class _Tp, class _Dp>
struct _LIBCUDACXX_TEMPLATE_VIS hash<__enable_hash_helper<unique_ptr<_Tp, _Dp>, typename unique_ptr<_Tp, _Dp>::pointer>>
{
  typedef unique_ptr<_Tp, _Dp> argument_type;
  typedef size_t result_type;
  _LIBCUDACXX_INLINE_VISIBILITY result_type operator()(const argument_type& __ptr) const
  {
    typedef typename argument_type::pointer pointer;
    return hash<pointer>()(__ptr.get());
  }
};

struct __destruct_n
{
private:
  size_t __size_;

  template <class _Tp>
  _LIBCUDACXX_INLINE_VISIBILITY void __process(_Tp* __p, false_type) noexcept
  {
    for (size_t __i = 0; __i < __size_; ++__i, ++__p)
    {
      __p->~_Tp();
    }
  }

  template <class _Tp>
  _LIBCUDACXX_INLINE_VISIBILITY void __process(_Tp*, true_type) noexcept
  {}

  _LIBCUDACXX_INLINE_VISIBILITY void __incr(false_type) noexcept
  {
    ++__size_;
  }
  _LIBCUDACXX_INLINE_VISIBILITY void __incr(true_type) noexcept {}

  _LIBCUDACXX_INLINE_VISIBILITY void __set(size_t __s, false_type) noexcept
  {
    __size_ = __s;
  }
  _LIBCUDACXX_INLINE_VISIBILITY void __set(size_t, true_type) noexcept {}

public:
  _LIBCUDACXX_INLINE_VISIBILITY explicit __destruct_n(size_t __s) noexcept
      : __size_(__s)
  {}

  template <class _Tp>
  _LIBCUDACXX_INLINE_VISIBILITY void __incr(_Tp*) noexcept
  {
    __incr(integral_constant<bool, is_trivially_destructible<_Tp>::value>());
  }

  template <class _Tp>
  _LIBCUDACXX_INLINE_VISIBILITY void __set(size_t __s, _Tp*) noexcept
  {
    __set(__s, integral_constant<bool, is_trivially_destructible<_Tp>::value>());
  }

  template <class _Tp>
  _LIBCUDACXX_INLINE_VISIBILITY void operator()(_Tp* __p) noexcept
  {
    __process(__p, integral_constant<bool, is_trivially_destructible<_Tp>::value>());
  }
};

template <class _InputIterator, class _ForwardIterator>
_ForwardIterator uninitialized_copy(_InputIterator __f, _InputIterator __l, _ForwardIterator __r)
{
  typedef typename iterator_traits<_ForwardIterator>::value_type value_type;
#  ifndef _LIBCUDACXX_NO_EXCEPTIONS
  _ForwardIterator __s = __r;
  try
  {
#  endif
    for (; __f != __l; ++__f, (void) ++__r)
    {
      ::new (static_cast<void*>(_CUDA_VSTD::addressof(*__r))) value_type(*__f);
    }
#  ifndef _LIBCUDACXX_NO_EXCEPTIONS
  }
  catch (...)
  {
    for (; __s != __r; ++__s)
    {
      __s->~value_type();
    }
    throw;
  }
#  endif
  return __r;
}

template <class _InputIterator, class _Size, class _ForwardIterator>
_ForwardIterator uninitialized_copy_n(_InputIterator __f, _Size __n, _ForwardIterator __r)
{
  typedef typename iterator_traits<_ForwardIterator>::value_type value_type;
#  ifndef _LIBCUDACXX_NO_EXCEPTIONS
  _ForwardIterator __s = __r;
  try
  {
#  endif
    for (; __n > 0; ++__f, (void) ++__r, (void) --__n)
    {
      ::new (static_cast<void*>(_CUDA_VSTD::addressof(*__r))) value_type(*__f);
    }
#  ifndef _LIBCUDACXX_NO_EXCEPTIONS
  }
  catch (...)
  {
    for (; __s != __r; ++__s)
    {
      __s->~value_type();
    }
    throw;
  }
#  endif
  return __r;
}

template <class _ForwardIterator, class _Tp>
void uninitialized_fill(_ForwardIterator __f, _ForwardIterator __l, const _Tp& __x)
{
  typedef typename iterator_traits<_ForwardIterator>::value_type value_type;
#  ifndef _LIBCUDACXX_NO_EXCEPTIONS
  _ForwardIterator __s = __f;
  try
  {
#  endif
    for (; __f != __l; ++__f)
    {
      ::new (static_cast<void*>(_CUDA_VSTD::addressof(*__f))) value_type(__x);
    }
#  ifndef _LIBCUDACXX_NO_EXCEPTIONS
  }
  catch (...)
  {
    for (; __s != __f; ++__s)
    {
      __s->~value_type();
    }
    throw;
  }
#  endif
}

template <class _ForwardIterator, class _Size, class _Tp>
_ForwardIterator uninitialized_fill_n(_ForwardIterator __f, _Size __n, const _Tp& __x)
{
  typedef typename iterator_traits<_ForwardIterator>::value_type value_type;
#  ifndef _LIBCUDACXX_NO_EXCEPTIONS
  _ForwardIterator __s = __f;
  try
  {
#  endif
    for (; __n > 0; ++__f, (void) --__n)
    {
      ::new (static_cast<void*>(_CUDA_VSTD::addressof(*__f))) value_type(__x);
    }
#  ifndef _LIBCUDACXX_NO_EXCEPTIONS
  }
  catch (...)
  {
    for (; __s != __f; ++__s)
    {
      __s->~value_type();
    }
    throw;
  }
#  endif
  return __f;
}

#  if _CCCL_STD_VER > 2014

template <class _ForwardIterator>
inline _LIBCUDACXX_INLINE_VISIBILITY void
uninitialized_default_construct(_ForwardIterator __first, _ForwardIterator __last)
{
  using _Vt  = typename iterator_traits<_ForwardIterator>::value_type;
  auto __idx = __first;
#    ifndef _LIBCUDACXX_NO_EXCEPTIONS
  try
  {
#    endif
    for (; __idx != __last; ++__idx)
    {
      ::new ((void*) _CUDA_VSTD::addressof(*__idx)) _Vt;
    }
#    ifndef _LIBCUDACXX_NO_EXCEPTIONS
  }
  catch (...)
  {
    _CUDA_VSTD::destroy(__first, __idx);
    throw;
  }
#    endif
}

template <class _ForwardIterator, class _Size>
inline _LIBCUDACXX_INLINE_VISIBILITY _ForwardIterator
uninitialized_default_construct_n(_ForwardIterator __first, _Size __n)
{
  using _Vt  = typename iterator_traits<_ForwardIterator>::value_type;
  auto __idx = __first;
#    ifndef _LIBCUDACXX_NO_EXCEPTIONS
  try
  {
#    endif
    for (; __n > 0; (void) ++__idx, --__n)
    {
      ::new ((void*) _CUDA_VSTD::addressof(*__idx)) _Vt;
    }
    return __idx;
#    ifndef _LIBCUDACXX_NO_EXCEPTIONS
  }
  catch (...)
  {
    _CUDA_VSTD::destroy(__first, __idx);
    throw;
  }
#    endif
}

template <class _ForwardIterator>
inline _LIBCUDACXX_INLINE_VISIBILITY void
uninitialized_value_construct(_ForwardIterator __first, _ForwardIterator __last)
{
  using _Vt  = typename iterator_traits<_ForwardIterator>::value_type;
  auto __idx = __first;
#    ifndef _LIBCUDACXX_NO_EXCEPTIONS
  try
  {
#    endif
    for (; __idx != __last; ++__idx)
    {
      ::new ((void*) _CUDA_VSTD::addressof(*__idx)) _Vt();
    }
#    ifndef _LIBCUDACXX_NO_EXCEPTIONS
  }
  catch (...)
  {
    _CUDA_VSTD::destroy(__first, __idx);
    throw;
  }
#    endif
}

template <class _ForwardIterator, class _Size>
inline _LIBCUDACXX_INLINE_VISIBILITY _ForwardIterator
uninitialized_value_construct_n(_ForwardIterator __first, _Size __n)
{
  using _Vt  = typename iterator_traits<_ForwardIterator>::value_type;
  auto __idx = __first;
#    ifndef _LIBCUDACXX_NO_EXCEPTIONS
  try
  {
#    endif
    for (; __n > 0; (void) ++__idx, --__n)
    {
      ::new ((void*) _CUDA_VSTD::addressof(*__idx)) _Vt();
    }
    return __idx;
#    ifndef _LIBCUDACXX_NO_EXCEPTIONS
  }
  catch (...)
  {
    _CUDA_VSTD::destroy(__first, __idx);
    throw;
  }
#    endif
}

template <class _InputIt, class _ForwardIt>
inline _LIBCUDACXX_INLINE_VISIBILITY _ForwardIt
uninitialized_move(_InputIt __first, _InputIt __last, _ForwardIt __first_res)
{
  using _Vt  = typename iterator_traits<_ForwardIt>::value_type;
  auto __idx = __first_res;
#    ifndef _LIBCUDACXX_NO_EXCEPTIONS
  try
  {
#    endif
    for (; __first != __last; (void) ++__idx, ++__first)
    {
      ::new ((void*) _CUDA_VSTD::addressof(*__idx)) _Vt(std::move(*__first));
    }
    return __idx;
#    ifndef _LIBCUDACXX_NO_EXCEPTIONS
  }
  catch (...)
  {
    _CUDA_VSTD::destroy(__first_res, __idx);
    throw;
  }
#    endif
}

template <class _InputIt, class _Size, class _ForwardIt>
inline _LIBCUDACXX_INLINE_VISIBILITY pair<_InputIt, _ForwardIt>
uninitialized_move_n(_InputIt __first, _Size __n, _ForwardIt __first_res)
{
  using _Vt  = typename iterator_traits<_ForwardIt>::value_type;
  auto __idx = __first_res;
#    ifndef _LIBCUDACXX_NO_EXCEPTIONS
  try
  {
#    endif
    for (; __n > 0; ++__idx, (void) ++__first, --__n)
    {
      ::new ((void*) _CUDA_VSTD::addressof(*__idx)) _Vt(std::move(*__first));
    }
    return {__first, __idx};
#    ifndef _LIBCUDACXX_NO_EXCEPTIONS
  }
  catch (...)
  {
    _CUDA_VSTD::destroy(__first_res, __idx);
    throw;
  }
#    endif
}

#  endif // _CCCL_STD_VER > 2014

// NOTE: Relaxed and acq/rel atomics (for increment and decrement respectively)
// should be sufficient for thread safety.
// See https://bugs.llvm.org/show_bug.cgi?id=22803
#  if defined(_CCCL_COMPILER_CLANG) && __has_builtin(__atomic_add_fetch) && defined(__ATOMIC_RELAXED) \
    && defined(__ATOMIC_ACQ_REL)
#    define _LIBCUDACXX_HAS_BUILTIN_ATOMIC_SUPPORT
#  elif defined(_CCCL_COMPILER_GCC)
#    define _LIBCUDACXX_HAS_BUILTIN_ATOMIC_SUPPORT
#  endif

template <class _Tp>
inline _LIBCUDACXX_INLINE_VISIBILITY _Tp __libcpp_atomic_refcount_increment(_Tp& __t) noexcept
{
#  if defined(_LIBCUDACXX_HAS_BUILTIN_ATOMIC_SUPPORT) && !defined(_LIBCUDACXX_HAS_NO_THREADS)
  return __atomic_add_fetch(&__t, 1, __ATOMIC_RELAXED);
#  else
  return __t += 1;
#  endif
}

template <class _Tp>
inline _LIBCUDACXX_INLINE_VISIBILITY _Tp __libcpp_atomic_refcount_decrement(_Tp& __t) noexcept
{
#  if defined(_LIBCUDACXX_HAS_BUILTIN_ATOMIC_SUPPORT) && !defined(_LIBCUDACXX_HAS_NO_THREADS)
  return __atomic_add_fetch(&__t, -1, __ATOMIC_ACQ_REL);
#  else
  return __t -= 1;
#  endif
}

class _LIBCUDACXX_EXCEPTION_ABI bad_weak_ptr : public std::exception
{
public:
  virtual ~bad_weak_ptr() noexcept;
  virtual const char* what() const noexcept;
};

_CCCL_NORETURN inline _LIBCUDACXX_INLINE_VISIBILITY void __throw_bad_weak_ptr()
{
#  ifndef _LIBCUDACXX_NO_EXCEPTIONS
  throw bad_weak_ptr();
#  else
  _CUDA_VSTD::abort();
#  endif
}

template <class _Tp>
class _LIBCUDACXX_TEMPLATE_VIS weak_ptr;

class _LIBCUDACXX_TYPE_VIS __shared_count
{
  __shared_count(const __shared_count&);
  __shared_count& operator=(const __shared_count&);

protected:
  long __shared_owners_;
  virtual ~__shared_count();

private:
  virtual void __on_zero_shared() noexcept = 0;

public:
  _LIBCUDACXX_INLINE_VISIBILITY explicit __shared_count(long __refs = 0) noexcept
      : __shared_owners_(__refs)
  {}

#  if defined(_LIBCUDACXX_BUILDING_LIBRARY) \
    && defined(_LIBCUDACXX_DEPRECATED_ABI_LEGACY_LIBRARY_DEFINITIONS_FOR_INLINE_FUNCTIONS)
  void __add_shared() noexcept;
  bool __release_shared() noexcept;
#  else
  _LIBCUDACXX_INLINE_VISIBILITY void __add_shared() noexcept
  {
    __libcpp_atomic_refcount_increment(__shared_owners_);
  }
  _LIBCUDACXX_INLINE_VISIBILITY bool __release_shared() noexcept
  {
    if (__libcpp_atomic_refcount_decrement(__shared_owners_) == -1)
    {
      __on_zero_shared();
      return true;
    }
    return false;
  }
#  endif
  _LIBCUDACXX_INLINE_VISIBILITY long use_count() const noexcept
  {
    return __libcpp_relaxed_load(&__shared_owners_) + 1;
  }
};

class _LIBCUDACXX_TYPE_VIS __shared_weak_count : private __shared_count
{
  long __shared_weak_owners_;

public:
  _LIBCUDACXX_INLINE_VISIBILITY explicit __shared_weak_count(long __refs = 0) noexcept
      : __shared_count(__refs)
      , __shared_weak_owners_(__refs)
  {}

protected:
  virtual ~__shared_weak_count();

public:
#  if defined(_LIBCUDACXX_BUILDING_LIBRARY) \
    && defined(_LIBCUDACXX_DEPRECATED_ABI_LEGACY_LIBRARY_DEFINITIONS_FOR_INLINE_FUNCTIONS)
  void __add_shared() noexcept;
  void __add_weak() noexcept;
  void __release_shared() noexcept;
#  else
  _LIBCUDACXX_INLINE_VISIBILITY void __add_shared() noexcept
  {
    __shared_count::__add_shared();
  }
  _LIBCUDACXX_INLINE_VISIBILITY void __add_weak() noexcept
  {
    __libcpp_atomic_refcount_increment(__shared_weak_owners_);
  }
  _LIBCUDACXX_INLINE_VISIBILITY void __release_shared() noexcept
  {
    if (__shared_count::__release_shared())
    {
      __release_weak();
    }
  }
#  endif
  void __release_weak() noexcept;
  _LIBCUDACXX_INLINE_VISIBILITY long use_count() const noexcept
  {
    return __shared_count::use_count();
  }
  __shared_weak_count* lock() noexcept;

  // Define the function out only if we build static libc++ without RTTI.
  // Otherwise we may break clients who need to compile their projects with
  // -fno-rtti and yet link against a libc++.dylib compiled
  // without -fno-rtti.
#  if !defined(_LIBCUDACXX_NO_RTTI) || !defined(_LIBCUDACXX_BUILD_STATIC)
  virtual const void* __get_deleter(const type_info&) const noexcept;
#  endif

private:
  virtual void __on_zero_shared_weak() noexcept = 0;
};

template <class _Tp, class _Dp, class _Alloc>
class __shared_ptr_pointer : public __shared_weak_count
{
  __compressed_pair<__compressed_pair<_Tp, _Dp>, _Alloc> __data_;

public:
  _LIBCUDACXX_INLINE_VISIBILITY __shared_ptr_pointer(_Tp __p, _Dp __d, _Alloc __a)
      : __data_(__compressed_pair<_Tp, _Dp>(__p, _CUDA_VSTD::move(__d)), _CUDA_VSTD::move(__a))
  {}

#  ifndef _LIBCUDACXX_NO_RTTI
  virtual const void* __get_deleter(const type_info&) const noexcept;
#  endif

private:
  virtual void __on_zero_shared() noexcept;
  virtual void __on_zero_shared_weak() noexcept;
};

#  ifndef _LIBCUDACXX_NO_RTTI

template <class _Tp, class _Dp, class _Alloc>
const void* __shared_ptr_pointer<_Tp, _Dp, _Alloc>::__get_deleter(const type_info& __t) const noexcept
{
  return __t == typeid(_Dp) ? _CUDA_VSTD::addressof(__data_.first().second()) : nullptr;
}

#  endif // _LIBCUDACXX_NO_RTTI

template <class _Tp, class _Dp, class _Alloc>
void __shared_ptr_pointer<_Tp, _Dp, _Alloc>::__on_zero_shared() noexcept
{
  __data_.first().second()(__data_.first().first());
  __data_.first().second().~_Dp();
}

template <class _Tp, class _Dp, class _Alloc>
void __shared_ptr_pointer<_Tp, _Dp, _Alloc>::__on_zero_shared_weak() noexcept
{
  typedef typename __allocator_traits_rebind<_Alloc, __shared_ptr_pointer>::type _Al;
  typedef allocator_traits<_Al> _ATraits;
  typedef pointer_traits<typename _ATraits::pointer> _PTraits;

  _Al __a(__data_.second());
  __data_.second().~_Alloc();
  __a.deallocate(_PTraits::pointer_to(*this), 1);
}

template <class _Tp, class _Alloc>
class __shared_ptr_emplace : public __shared_weak_count
{
  __compressed_pair<_Alloc, _Tp> __data_;

public:
#  ifndef _LIBCUDACXX_HAS_NO_VARIADICS

  _LIBCUDACXX_INLINE_VISIBILITY __shared_ptr_emplace(_Alloc __a)
      : __data_(_CUDA_VSTD::move(__a))
  {}

  template <class... _Args>
  _LIBCUDACXX_INLINE_VISIBILITY __shared_ptr_emplace(_Alloc __a, _Args&&... __args)
      : __data_(piecewise_construct,
                _CUDA_VSTD::forward_as_tuple(__a),
                _CUDA_VSTD::forward_as_tuple(_CUDA_VSTD::forward<_Args>(__args)...))
  {}

#  else // _LIBCUDACXX_HAS_NO_VARIADICS

  _LIBCUDACXX_INLINE_VISIBILITY __shared_ptr_emplace(_Alloc __a)
      : __data_(__a)
  {}

  template <class _A0>
  _LIBCUDACXX_INLINE_VISIBILITY __shared_ptr_emplace(_Alloc __a, _A0& __a0)
      : __data_(__a, _Tp(__a0))
  {}

  template <class _A0, class _A1>
  _LIBCUDACXX_INLINE_VISIBILITY __shared_ptr_emplace(_Alloc __a, _A0& __a0, _A1& __a1)
      : __data_(__a, _Tp(__a0, __a1))
  {}

  template <class _A0, class _A1, class _A2>
  _LIBCUDACXX_INLINE_VISIBILITY __shared_ptr_emplace(_Alloc __a, _A0& __a0, _A1& __a1, _A2& __a2)
      : __data_(__a, _Tp(__a0, __a1, __a2))
  {}

#  endif // _LIBCUDACXX_HAS_NO_VARIADICS

private:
  virtual void __on_zero_shared() noexcept;
  virtual void __on_zero_shared_weak() noexcept;

public:
  _LIBCUDACXX_INLINE_VISIBILITY _Tp* get() noexcept
  {
    return _CUDA_VSTD::addressof(__data_.second());
  }
};

template <class _Tp, class _Alloc>
void __shared_ptr_emplace<_Tp, _Alloc>::__on_zero_shared() noexcept
{
  __data_.second().~_Tp();
}

template <class _Tp, class _Alloc>
void __shared_ptr_emplace<_Tp, _Alloc>::__on_zero_shared_weak() noexcept
{
  typedef typename __allocator_traits_rebind<_Alloc, __shared_ptr_emplace>::type _Al;
  typedef allocator_traits<_Al> _ATraits;
  typedef pointer_traits<typename _ATraits::pointer> _PTraits;
  _Al __a(__data_.first());
  __data_.first().~_Alloc();
  __a.deallocate(_PTraits::pointer_to(*this), 1);
}

struct __shared_ptr_dummy_rebind_allocator_type;
template <>
class _LIBCUDACXX_TEMPLATE_VIS allocator<__shared_ptr_dummy_rebind_allocator_type>
{
public:
  template <class _Other>
  struct rebind
  {
    typedef allocator<_Other> other;
  };
};

template <class _Tp>
class _LIBCUDACXX_TEMPLATE_VIS enable_shared_from_this;

template <class _Tp>
class _LIBCUDACXX_TEMPLATE_VIS shared_ptr
{
public:
  typedef _Tp element_type;

#  if _CCCL_STD_VER > 2014
  typedef weak_ptr<_Tp> weak_type;
#  endif

private:
  element_type* __ptr_;
  __shared_weak_count* __cntrl_;

  struct __nat
  {
    int __for_bool_;
  };

public:
  _LIBCUDACXX_INLINE_VISIBILITY constexpr shared_ptr() noexcept;
  _LIBCUDACXX_INLINE_VISIBILITY constexpr shared_ptr(nullptr_t) noexcept;
  template <class _Yp>
  explicit shared_ptr(_Yp* __p, typename enable_if<is_convertible<_Yp*, element_type*>::value, __nat>::type = __nat());
  template <class _Yp, class _Dp>
  shared_ptr(_Yp* __p, _Dp __d, typename enable_if<is_convertible<_Yp*, element_type*>::value, __nat>::type = __nat());
  template <class _Yp, class _Dp, class _Alloc>
  shared_ptr(_Yp* __p,
             _Dp __d,
             _Alloc __a,
             typename enable_if<is_convertible<_Yp*, element_type*>::value, __nat>::type = __nat());
  template <class _Dp>
  shared_ptr(nullptr_t __p, _Dp __d);
  template <class _Dp, class _Alloc>
  shared_ptr(nullptr_t __p, _Dp __d, _Alloc __a);
  template <class _Yp>
  _LIBCUDACXX_INLINE_VISIBILITY shared_ptr(const shared_ptr<_Yp>& __r, element_type* __p) noexcept;
  _LIBCUDACXX_INLINE_VISIBILITY shared_ptr(const shared_ptr& __r) noexcept;
  template <class _Yp>
  _LIBCUDACXX_INLINE_VISIBILITY
  shared_ptr(const shared_ptr<_Yp>& __r,
             typename enable_if<is_convertible<_Yp*, element_type*>::value, __nat>::type = __nat()) noexcept;
#  ifndef _LIBCUDACXX_HAS_NO_RVALUE_REFERENCES
  _LIBCUDACXX_INLINE_VISIBILITY shared_ptr(shared_ptr&& __r) noexcept;
  template <class _Yp>
  _LIBCUDACXX_INLINE_VISIBILITY
  shared_ptr(shared_ptr<_Yp>&& __r,
             typename enable_if<is_convertible<_Yp*, element_type*>::value, __nat>::type = __nat()) noexcept;
#  endif // _LIBCUDACXX_HAS_NO_RVALUE_REFERENCES
  template <class _Yp>
  explicit shared_ptr(const weak_ptr<_Yp>& __r,
                      typename enable_if<is_convertible<_Yp*, element_type*>::value, __nat>::type = __nat());
#  if _CCCL_STD_VER <= 2014 || defined(_LIBCUDACXX_ENABLE_CXX17_REMOVED_AUTO_PTR)
#    ifndef _LIBCUDACXX_HAS_NO_RVALUE_REFERENCES
  template <class _Yp>
  shared_ptr(auto_ptr<_Yp>&& __r,
             typename enable_if<is_convertible<_Yp*, element_type*>::value, __nat>::type = __nat());
#    else
  template <class _Yp>
  shared_ptr(auto_ptr<_Yp> __r, typename enable_if<is_convertible<_Yp*, element_type*>::value, __nat>::type = __nat());
#    endif
#  endif
#  ifndef _LIBCUDACXX_HAS_NO_RVALUE_REFERENCES
  template <class _Yp, class _Dp>
  shared_ptr(unique_ptr<_Yp, _Dp>&&,
             typename enable_if<!is_lvalue_reference<_Dp>::value && !is_array<_Yp>::value
                                  && is_convertible<typename unique_ptr<_Yp, _Dp>::pointer, element_type*>::value,
                                __nat>::type = __nat());
  template <class _Yp, class _Dp>
  shared_ptr(unique_ptr<_Yp, _Dp>&&,
             typename enable_if<is_lvalue_reference<_Dp>::value && !is_array<_Yp>::value
                                  && is_convertible<typename unique_ptr<_Yp, _Dp>::pointer, element_type*>::value,
                                __nat>::type = __nat());
#  else // _LIBCUDACXX_HAS_NO_RVALUE_REFERENCES
  template <class _Yp, class _Dp>
  shared_ptr(unique_ptr<_Yp, _Dp>,
             typename enable_if<!is_lvalue_reference<_Dp>::value && !is_array<_Yp>::value
                                  && is_convertible<typename unique_ptr<_Yp, _Dp>::pointer, element_type*>::value,
                                __nat>::type = __nat());
  template <class _Yp, class _Dp>
  shared_ptr(unique_ptr<_Yp, _Dp>,
             typename enable_if<is_lvalue_reference<_Dp>::value && !is_array<_Yp>::value
                                  && is_convertible<typename unique_ptr<_Yp, _Dp>::pointer, element_type*>::value,
                                __nat>::type = __nat());
#  endif // _LIBCUDACXX_HAS_NO_RVALUE_REFERENCES

  ~shared_ptr();

  _LIBCUDACXX_INLINE_VISIBILITY shared_ptr& operator=(const shared_ptr& __r) noexcept;
  template <class _Yp>
  typename enable_if<is_convertible<_Yp*, element_type*>::value, shared_ptr&>::type _LIBCUDACXX_INLINE_VISIBILITY
  operator=(const shared_ptr<_Yp>& __r) noexcept;
#  ifndef _LIBCUDACXX_HAS_NO_RVALUE_REFERENCES
  _LIBCUDACXX_INLINE_VISIBILITY shared_ptr& operator=(shared_ptr&& __r) noexcept;
  template <class _Yp>
  typename enable_if<is_convertible<_Yp*, element_type*>::value, shared_ptr<_Tp>&>::type _LIBCUDACXX_INLINE_VISIBILITY
  operator=(shared_ptr<_Yp>&& __r);
#    if _CCCL_STD_VER <= 2014 || defined(_LIBCUDACXX_ENABLE_CXX17_REMOVED_AUTO_PTR)
  template <class _Yp>
  _LIBCUDACXX_INLINE_VISIBILITY
    typename enable_if<!is_array<_Yp>::value && is_convertible<_Yp*, element_type*>::value, shared_ptr>::type&
    operator=(auto_ptr<_Yp>&& __r);
#    endif
#  else // _LIBCUDACXX_HAS_NO_RVALUE_REFERENCES
#    if _CCCL_STD_VER <= 2014 || defined(_LIBCUDACXX_ENABLE_CXX17_REMOVED_AUTO_PTR)
  template <class _Yp>
  _LIBCUDACXX_INLINE_VISIBILITY
    typename enable_if<!is_array<_Yp>::value && is_convertible<_Yp*, element_type*>::value, shared_ptr&>::type
    operator=(auto_ptr<_Yp> __r);
#    endif
#  endif
  template <class _Yp, class _Dp>
  typename enable_if<!is_array<_Yp>::value
                       && is_convertible<typename unique_ptr<_Yp, _Dp>::pointer, element_type*>::value,
                     shared_ptr&>::type
#  ifndef _LIBCUDACXX_HAS_NO_RVALUE_REFERENCES
    _LIBCUDACXX_INLINE_VISIBILITY
    operator=(unique_ptr<_Yp, _Dp>&& __r);
#  else // _LIBCUDACXX_HAS_NO_RVALUE_REFERENCES
    _LIBCUDACXX_INLINE_VISIBILITY
    operator=(unique_ptr<_Yp, _Dp> __r);
#  endif

  _LIBCUDACXX_INLINE_VISIBILITY void swap(shared_ptr& __r) noexcept;
  _LIBCUDACXX_INLINE_VISIBILITY void reset() noexcept;
  template <class _Yp>
  typename enable_if<is_convertible<_Yp*, element_type*>::value, void>::type _LIBCUDACXX_INLINE_VISIBILITY
  reset(_Yp* __p);
  template <class _Yp, class _Dp>
  typename enable_if<is_convertible<_Yp*, element_type*>::value, void>::type _LIBCUDACXX_INLINE_VISIBILITY
  reset(_Yp* __p, _Dp __d);
  template <class _Yp, class _Dp, class _Alloc>
  typename enable_if<is_convertible<_Yp*, element_type*>::value, void>::type _LIBCUDACXX_INLINE_VISIBILITY
  reset(_Yp* __p, _Dp __d, _Alloc __a);

  _LIBCUDACXX_INLINE_VISIBILITY element_type* get() const noexcept
  {
    return __ptr_;
  }
  _LIBCUDACXX_INLINE_VISIBILITY __add_lvalue_reference_t<element_type> operator*() const noexcept
  {
    return *__ptr_;
  }
  _LIBCUDACXX_INLINE_VISIBILITY element_type* operator->() const noexcept
  {
    return __ptr_;
  }
  _LIBCUDACXX_INLINE_VISIBILITY long use_count() const noexcept
  {
    return __cntrl_ ? __cntrl_->use_count() : 0;
  }
  _LIBCUDACXX_INLINE_VISIBILITY bool unique() const noexcept
  {
    return use_count() == 1;
  }
  _LIBCUDACXX_INLINE_VISIBILITY _LIBCUDACXX_EXPLICIT operator bool() const noexcept
  {
    return get() != 0;
  }
  template <class _Up>
  _LIBCUDACXX_INLINE_VISIBILITY bool owner_before(shared_ptr<_Up> const& __p) const noexcept
  {
    return __cntrl_ < __p.__cntrl_;
  }
  template <class _Up>
  _LIBCUDACXX_INLINE_VISIBILITY bool owner_before(weak_ptr<_Up> const& __p) const noexcept
  {
    return __cntrl_ < __p.__cntrl_;
  }
  _LIBCUDACXX_INLINE_VISIBILITY bool __owner_equivalent(const shared_ptr& __p) const
  {
    return __cntrl_ == __p.__cntrl_;
  }

#  ifndef _LIBCUDACXX_NO_RTTI
  template <class _Dp>
  _LIBCUDACXX_INLINE_VISIBILITY _Dp* __get_deleter() const noexcept
  {
    return static_cast<_Dp*>(__cntrl_ ? const_cast<void*>(__cntrl_->__get_deleter(typeid(_Dp))) : nullptr);
  }
#  endif // _LIBCUDACXX_NO_RTTI

  template <class... _Args>
  static shared_ptr<_Tp> make_shared(_Args&&... __args);

  template <class _Alloc, class... _Args>
  static shared_ptr<_Tp> allocate_shared(const _Alloc& __a, _Args&&... __args);

private:
  template <class _Yp, bool = is_function<_Yp>::value>
  struct __shared_ptr_default_allocator
  {
    typedef allocator<_Yp> type;
  };

  template <class _Yp>
  struct __shared_ptr_default_allocator<_Yp, true>
  {
    typedef allocator<__shared_ptr_dummy_rebind_allocator_type> type;
  };

  template <class _Yp, class _OrigPtr>
  _LIBCUDACXX_INLINE_VISIBILITY
    typename enable_if<is_convertible<_OrigPtr*, const enable_shared_from_this<_Yp>*>::value, void>::type
    __enable_weak_this(const enable_shared_from_this<_Yp>* __e, _OrigPtr* __ptr) noexcept
  {
    typedef __remove_cv_t<_Yp> _RawYp;
    if (__e && __e->__weak_this_.expired())
    {
      __e->__weak_this_ = shared_ptr<_RawYp>(*this, const_cast<_RawYp*>(static_cast<const _Yp*>(__ptr)));
    }
  }

  _LIBCUDACXX_INLINE_VISIBILITY void __enable_weak_this(...) noexcept {}

  template <class _Up>
  friend class _LIBCUDACXX_TEMPLATE_VIS shared_ptr;
  template <class _Up>
  friend class _LIBCUDACXX_TEMPLATE_VIS weak_ptr;
};

template <class _Tp>
inline constexpr shared_ptr<_Tp>::shared_ptr() noexcept
    : __ptr_(0)
    , __cntrl_(0)
{}

template <class _Tp>
inline constexpr shared_ptr<_Tp>::shared_ptr(nullptr_t) noexcept
    : __ptr_(0)
    , __cntrl_(0)
{}

template <class _Tp>
template <class _Yp>
shared_ptr<_Tp>::shared_ptr(_Yp* __p, typename enable_if<is_convertible<_Yp*, element_type*>::value, __nat>::type)
    : __ptr_(__p)
{
  unique_ptr<_Yp> __hold(__p);
  typedef typename __shared_ptr_default_allocator<_Yp>::type _AllocT;
  typedef __shared_ptr_pointer<_Yp*, default_delete<_Yp>, _AllocT> _CntrlBlk;
  __cntrl_ = new _CntrlBlk(__p, default_delete<_Yp>(), _AllocT());
  __hold.release();
  __enable_weak_this(__p, __p);
}

template <class _Tp>
template <class _Yp, class _Dp>
shared_ptr<_Tp>::shared_ptr(
  _Yp* __p, _Dp __d, typename enable_if<is_convertible<_Yp*, element_type*>::value, __nat>::type)
    : __ptr_(__p)
{
#  ifndef _LIBCUDACXX_NO_EXCEPTIONS
  try
  {
#  endif // _LIBCUDACXX_NO_EXCEPTIONS
    typedef typename __shared_ptr_default_allocator<_Yp>::type _AllocT;
    typedef __shared_ptr_pointer<_Yp*, _Dp, _AllocT> _CntrlBlk;
    __cntrl_ = new _CntrlBlk(__p, __d, _AllocT());
    __enable_weak_this(__p, __p);
#  ifndef _LIBCUDACXX_NO_EXCEPTIONS
  }
  catch (...)
  {
    __d(__p);
    throw;
  }
#  endif // _LIBCUDACXX_NO_EXCEPTIONS
}

template <class _Tp>
template <class _Dp>
shared_ptr<_Tp>::shared_ptr(nullptr_t __p, _Dp __d)
    : __ptr_(0)
{
#  ifndef _LIBCUDACXX_NO_EXCEPTIONS
  try
  {
#  endif // _LIBCUDACXX_NO_EXCEPTIONS
    typedef typename __shared_ptr_default_allocator<_Tp>::type _AllocT;
    typedef __shared_ptr_pointer<nullptr_t, _Dp, _AllocT> _CntrlBlk;
    __cntrl_ = new _CntrlBlk(__p, __d, _AllocT());
#  ifndef _LIBCUDACXX_NO_EXCEPTIONS
  }
  catch (...)
  {
    __d(__p);
    throw;
  }
#  endif // _LIBCUDACXX_NO_EXCEPTIONS
}

template <class _Tp>
template <class _Yp, class _Dp, class _Alloc>
shared_ptr<_Tp>::shared_ptr(
  _Yp* __p, _Dp __d, _Alloc __a, typename enable_if<is_convertible<_Yp*, element_type*>::value, __nat>::type)
    : __ptr_(__p)
{
#  ifndef _LIBCUDACXX_NO_EXCEPTIONS
  try
  {
#  endif // _LIBCUDACXX_NO_EXCEPTIONS
    typedef __shared_ptr_pointer<_Yp*, _Dp, _Alloc> _CntrlBlk;
    typedef typename __allocator_traits_rebind<_Alloc, _CntrlBlk>::type _A2;
    typedef __allocator_destructor<_A2> _Dest2;
    _A2 __a2(__a);
    unique_ptr<_CntrlBlk, _Dest2> __hold2(__a2.allocate(1), _Dest2(__a2, 1));
    ::new (static_cast<void*>(_CUDA_VSTD::addressof(*__hold2.get()))) _CntrlBlk(__p, __d, __a);
    __cntrl_ = _CUDA_VSTD::addressof(*__hold2.release());
    __enable_weak_this(__p, __p);
#  ifndef _LIBCUDACXX_NO_EXCEPTIONS
  }
  catch (...)
  {
    __d(__p);
    throw;
  }
#  endif // _LIBCUDACXX_NO_EXCEPTIONS
}

template <class _Tp>
template <class _Dp, class _Alloc>
shared_ptr<_Tp>::shared_ptr(nullptr_t __p, _Dp __d, _Alloc __a)
    : __ptr_(0)
{
#  ifndef _LIBCUDACXX_NO_EXCEPTIONS
  try
  {
#  endif // _LIBCUDACXX_NO_EXCEPTIONS
    typedef __shared_ptr_pointer<nullptr_t, _Dp, _Alloc> _CntrlBlk;
    typedef typename __allocator_traits_rebind<_Alloc, _CntrlBlk>::type _A2;
    typedef __allocator_destructor<_A2> _Dest2;
    _A2 __a2(__a);
    unique_ptr<_CntrlBlk, _Dest2> __hold2(__a2.allocate(1), _Dest2(__a2, 1));
    ::new (static_cast<void*>(_CUDA_VSTD::addressof(*__hold2.get()))) _CntrlBlk(__p, __d, __a);
    __cntrl_ = _CUDA_VSTD::addressof(*__hold2.release());
#  ifndef _LIBCUDACXX_NO_EXCEPTIONS
  }
  catch (...)
  {
    __d(__p);
    throw;
  }
#  endif // _LIBCUDACXX_NO_EXCEPTIONS
}

template <class _Tp>
template <class _Yp>
inline shared_ptr<_Tp>::shared_ptr(const shared_ptr<_Yp>& __r, element_type* __p) noexcept
    : __ptr_(__p)
    , __cntrl_(__r.__cntrl_)
{
  if (__cntrl_)
  {
    __cntrl_->__add_shared();
  }
}

template <class _Tp>
inline shared_ptr<_Tp>::shared_ptr(const shared_ptr& __r) noexcept
    : __ptr_(__r.__ptr_)
    , __cntrl_(__r.__cntrl_)
{
  if (__cntrl_)
  {
    __cntrl_->__add_shared();
  }
}

template <class _Tp>
template <class _Yp>
inline shared_ptr<_Tp>::shared_ptr(const shared_ptr<_Yp>& __r,
                                   typename enable_if<is_convertible<_Yp*, element_type*>::value, __nat>::type) noexcept
    : __ptr_(__r.__ptr_)
    , __cntrl_(__r.__cntrl_)
{
  if (__cntrl_)
  {
    __cntrl_->__add_shared();
  }
}

#  ifndef _LIBCUDACXX_HAS_NO_RVALUE_REFERENCES

template <class _Tp>
inline shared_ptr<_Tp>::shared_ptr(shared_ptr&& __r) noexcept
    : __ptr_(__r.__ptr_)
    , __cntrl_(__r.__cntrl_)
{
  __r.__ptr_   = 0;
  __r.__cntrl_ = 0;
}

template <class _Tp>
template <class _Yp>
inline shared_ptr<_Tp>::shared_ptr(shared_ptr<_Yp>&& __r,
                                   typename enable_if<is_convertible<_Yp*, element_type*>::value, __nat>::type) noexcept
    : __ptr_(__r.__ptr_)
    , __cntrl_(__r.__cntrl_)
{
  __r.__ptr_   = 0;
  __r.__cntrl_ = 0;
}

#  endif // _LIBCUDACXX_HAS_NO_RVALUE_REFERENCES

#  if _CCCL_STD_VER <= 2014 || defined(_LIBCUDACXX_ENABLE_CXX17_REMOVED_AUTO_PTR)
template <class _Tp>
template <class _Yp>
#    ifndef _LIBCUDACXX_HAS_NO_RVALUE_REFERENCES
shared_ptr<_Tp>::shared_ptr(auto_ptr<_Yp>&& __r,
#    else
shared_ptr<_Tp>::shared_ptr(auto_ptr<_Yp> __r,
#    endif
                            typename enable_if<is_convertible<_Yp*, element_type*>::value, __nat>::type)
    : __ptr_(__r.get())
{
  typedef __shared_ptr_pointer<_Yp*, default_delete<_Yp>, allocator<_Yp>> _CntrlBlk;
  __cntrl_ = new _CntrlBlk(__r.get(), default_delete<_Yp>(), allocator<_Yp>());
  __enable_weak_this(__r.get(), __r.get());
  __r.release();
}
#  endif

template <class _Tp>
template <class _Yp, class _Dp>
#  ifndef _LIBCUDACXX_HAS_NO_RVALUE_REFERENCES
shared_ptr<_Tp>::shared_ptr(
  unique_ptr<_Yp, _Dp>&& __r,
#  else
shared_ptr<_Tp>::shared_ptr(
  unique_ptr<_Yp, _Dp> __r,
#  endif
  typename enable_if<!is_lvalue_reference<_Dp>::value && !is_array<_Yp>::value
                       && is_convertible<typename unique_ptr<_Yp, _Dp>::pointer, element_type*>::value,
                     __nat>::type)
    : __ptr_(__r.get())
{
#  if _CCCL_STD_VER > 2011
  if (__ptr_ == nullptr)
  {
    __cntrl_ = nullptr;
  }
  else
#  endif
  {
    typedef typename __shared_ptr_default_allocator<_Yp>::type _AllocT;
    typedef __shared_ptr_pointer<_Yp*, _Dp, _AllocT> _CntrlBlk;
    __cntrl_ = new _CntrlBlk(__r.get(), __r.get_deleter(), _AllocT());
    __enable_weak_this(__r.get(), __r.get());
  }
  __r.release();
}

template <class _Tp>
template <class _Yp, class _Dp>
#  ifndef _LIBCUDACXX_HAS_NO_RVALUE_REFERENCES
shared_ptr<_Tp>::shared_ptr(
  unique_ptr<_Yp, _Dp>&& __r,
#  else
shared_ptr<_Tp>::shared_ptr(
  unique_ptr<_Yp, _Dp> __r,
#  endif
  typename enable_if<is_lvalue_reference<_Dp>::value && !is_array<_Yp>::value
                       && is_convertible<typename unique_ptr<_Yp, _Dp>::pointer, element_type*>::value,
                     __nat>::type)
    : __ptr_(__r.get())
{
#  if _CCCL_STD_VER > 2011
  if (__ptr_ == nullptr)
  {
    __cntrl_ = nullptr;
  }
  else
#  endif
  {
    typedef typename __shared_ptr_default_allocator<_Yp>::type _AllocT;
    typedef __shared_ptr_pointer<_Yp*, reference_wrapper<__libcpp_remove_reference_t<_Dp>>, _AllocT> _CntrlBlk;
    __cntrl_ = new _CntrlBlk(__r.get(), ref(__r.get_deleter()), _AllocT());
    __enable_weak_this(__r.get(), __r.get());
  }
  __r.release();
}

template <class _Tp>
template <class... _Args>
shared_ptr<_Tp> shared_ptr<_Tp>::make_shared(_Args&&... __args)
{
  static_assert(is_constructible<_Tp, _Args...>::value, "Can't construct object in make_shared");
  typedef __shared_ptr_emplace<_Tp, allocator<_Tp>> _CntrlBlk;
  typedef allocator<_CntrlBlk> _A2;
  typedef __allocator_destructor<_A2> _Dest2;
  _A2 __a2;
  unique_ptr<_CntrlBlk, _Dest2> __hold2(__a2.allocate(1), _Dest2(__a2, 1));
  ::new (__hold2.get()) _CntrlBlk(__a2, _CUDA_VSTD::forward<_Args>(__args)...);
  shared_ptr<_Tp> __r;
  __r.__ptr_   = __hold2.get()->get();
  __r.__cntrl_ = __hold2.release();
  __r.__enable_weak_this(__r.__ptr_, __r.__ptr_);
  return __r;
}

template <class _Tp>
template <class _Alloc, class... _Args>
shared_ptr<_Tp> shared_ptr<_Tp>::allocate_shared(const _Alloc& __a, _Args&&... __args)
{
  static_assert(is_constructible<_Tp, _Args...>::value, "Can't construct object in allocate_shared");
  typedef __shared_ptr_emplace<_Tp, _Alloc> _CntrlBlk;
  typedef typename __allocator_traits_rebind<_Alloc, _CntrlBlk>::type _A2;
  typedef __allocator_destructor<_A2> _Dest2;
  _A2 __a2(__a);
  unique_ptr<_CntrlBlk, _Dest2> __hold2(__a2.allocate(1), _Dest2(__a2, 1));
  ::new (static_cast<void*>(_CUDA_VSTD::addressof(*__hold2.get())))
    _CntrlBlk(__a, _CUDA_VSTD::forward<_Args>(__args)...);
  shared_ptr<_Tp> __r;
  __r.__ptr_   = __hold2.get()->get();
  __r.__cntrl_ = _CUDA_VSTD::addressof(*__hold2.release());
  __r.__enable_weak_this(__r.__ptr_, __r.__ptr_);
  return __r;
}

template <class _Tp>
shared_ptr<_Tp>::~shared_ptr()
{
  if (__cntrl_)
  {
    __cntrl_->__release_shared();
  }
}

template <class _Tp>
inline shared_ptr<_Tp>& shared_ptr<_Tp>::operator=(const shared_ptr& __r) noexcept
{
  shared_ptr(__r).swap(*this);
  return *this;
}

template <class _Tp>
template <class _Yp>
inline typename enable_if<is_convertible<_Yp*, typename shared_ptr<_Tp>::element_type*>::value, shared_ptr<_Tp>&>::type
shared_ptr<_Tp>::operator=(const shared_ptr<_Yp>& __r) noexcept
{
  shared_ptr(__r).swap(*this);
  return *this;
}

#  ifndef _LIBCUDACXX_HAS_NO_RVALUE_REFERENCES

template <class _Tp>
inline shared_ptr<_Tp>& shared_ptr<_Tp>::operator=(shared_ptr&& __r) noexcept
{
  shared_ptr(_CUDA_VSTD::move(__r)).swap(*this);
  return *this;
}

template <class _Tp>
template <class _Yp>
inline typename enable_if<is_convertible<_Yp*, typename shared_ptr<_Tp>::element_type*>::value, shared_ptr<_Tp>&>::type
shared_ptr<_Tp>::operator=(shared_ptr<_Yp>&& __r)
{
  shared_ptr(_CUDA_VSTD::move(__r)).swap(*this);
  return *this;
}

#    if _CCCL_STD_VER <= 2014 || defined(_LIBCUDACXX_ENABLE_CXX17_REMOVED_AUTO_PTR)
template <class _Tp>
template <class _Yp>
inline typename enable_if<!is_array<_Yp>::value && is_convertible<_Yp*, typename shared_ptr<_Tp>::element_type*>::value,
                          shared_ptr<_Tp>>::type&
shared_ptr<_Tp>::operator=(auto_ptr<_Yp>&& __r)
{
  shared_ptr(_CUDA_VSTD::move(__r)).swap(*this);
  return *this;
}
#    endif

template <class _Tp>
template <class _Yp, class _Dp>
inline typename enable_if<
  !is_array<_Yp>::value
    && is_convertible<typename unique_ptr<_Yp, _Dp>::pointer, typename shared_ptr<_Tp>::element_type*>::value,
  shared_ptr<_Tp>&>::type
shared_ptr<_Tp>::operator=(unique_ptr<_Yp, _Dp>&& __r)
{
  shared_ptr(_CUDA_VSTD::move(__r)).swap(*this);
  return *this;
}

#  else // _LIBCUDACXX_HAS_NO_RVALUE_REFERENCES

#    if _CCCL_STD_VER <= 2014 || defined(_LIBCUDACXX_ENABLE_CXX17_REMOVED_AUTO_PTR)
template <class _Tp>
template <class _Yp>
inline _LIBCUDACXX_INLINE_VISIBILITY
  typename enable_if<!is_array<_Yp>::value && is_convertible<_Yp*, typename shared_ptr<_Tp>::element_type*>::value,
                     shared_ptr<_Tp>&>::type
  shared_ptr<_Tp>::operator=(auto_ptr<_Yp> __r)
{
  shared_ptr(__r).swap(*this);
  return *this;
}
#    endif

template <class _Tp>
template <class _Yp, class _Dp>
inline _LIBCUDACXX_INLINE_VISIBILITY typename enable_if<
  !is_array<_Yp>::value
    && is_convertible<typename unique_ptr<_Yp, _Dp>::pointer, typename shared_ptr<_Tp>::element_type*>::value,
  shared_ptr<_Tp>&>::type
shared_ptr<_Tp>::operator=(unique_ptr<_Yp, _Dp> __r)
{
  shared_ptr(_CUDA_VSTD::move(__r)).swap(*this);
  return *this;
}

#  endif // _LIBCUDACXX_HAS_NO_RVALUE_REFERENCES

template <class _Tp>
inline void shared_ptr<_Tp>::swap(shared_ptr& __r) noexcept
{
  _CUDA_VSTD::swap(__ptr_, __r.__ptr_);
  _CUDA_VSTD::swap(__cntrl_, __r.__cntrl_);
}

template <class _Tp>
inline void shared_ptr<_Tp>::reset() noexcept
{
  shared_ptr().swap(*this);
}

template <class _Tp>
template <class _Yp>
inline typename enable_if<is_convertible<_Yp*, typename shared_ptr<_Tp>::element_type*>::value, void>::type
shared_ptr<_Tp>::reset(_Yp* __p)
{
  shared_ptr(__p).swap(*this);
}

template <class _Tp>
template <class _Yp, class _Dp>
inline typename enable_if<is_convertible<_Yp*, typename shared_ptr<_Tp>::element_type*>::value, void>::type
shared_ptr<_Tp>::reset(_Yp* __p, _Dp __d)
{
  shared_ptr(__p, __d).swap(*this);
}

template <class _Tp>
template <class _Yp, class _Dp, class _Alloc>
inline typename enable_if<is_convertible<_Yp*, typename shared_ptr<_Tp>::element_type*>::value, void>::type
shared_ptr<_Tp>::reset(_Yp* __p, _Dp __d, _Alloc __a)
{
  shared_ptr(__p, __d, __a).swap(*this);
}

#  ifndef _LIBCUDACXX_HAS_NO_VARIADICS

template <class _Tp, class... _Args>
inline _LIBCUDACXX_INLINE_VISIBILITY typename enable_if<!is_array<_Tp>::value, shared_ptr<_Tp>>::type
make_shared(_Args&&... __args)
{
  return shared_ptr<_Tp>::make_shared(_CUDA_VSTD::forward<_Args>(__args)...);
}

template <class _Tp, class _Alloc, class... _Args>
inline _LIBCUDACXX_INLINE_VISIBILITY typename enable_if<!is_array<_Tp>::value, shared_ptr<_Tp>>::type
allocate_shared(const _Alloc& __a, _Args&&... __args)
{
  return shared_ptr<_Tp>::allocate_shared(__a, _CUDA_VSTD::forward<_Args>(__args)...);
}

#  else // _LIBCUDACXX_HAS_NO_VARIADICS

template <class _Tp>
inline _LIBCUDACXX_INLINE_VISIBILITY shared_ptr<_Tp> make_shared()
{
  return shared_ptr<_Tp>::make_shared();
}

template <class _Tp, class _A0>
inline _LIBCUDACXX_INLINE_VISIBILITY shared_ptr<_Tp> make_shared(_A0& __a0)
{
  return shared_ptr<_Tp>::make_shared(__a0);
}

template <class _Tp, class _A0, class _A1>
inline _LIBCUDACXX_INLINE_VISIBILITY shared_ptr<_Tp> make_shared(_A0& __a0, _A1& __a1)
{
  return shared_ptr<_Tp>::make_shared(__a0, __a1);
}

template <class _Tp, class _A0, class _A1, class _A2>
inline _LIBCUDACXX_INLINE_VISIBILITY shared_ptr<_Tp> make_shared(_A0& __a0, _A1& __a1, _A2& __a2)
{
  return shared_ptr<_Tp>::make_shared(__a0, __a1, __a2);
}

template <class _Tp, class _Alloc>
inline _LIBCUDACXX_INLINE_VISIBILITY shared_ptr<_Tp> allocate_shared(const _Alloc& __a)
{
  return shared_ptr<_Tp>::allocate_shared(__a);
}

template <class _Tp, class _Alloc, class _A0>
inline _LIBCUDACXX_INLINE_VISIBILITY shared_ptr<_Tp> allocate_shared(const _Alloc& __a, _A0& __a0)
{
  return shared_ptr<_Tp>::allocate_shared(__a, __a0);
}

template <class _Tp, class _Alloc, class _A0, class _A1>
inline _LIBCUDACXX_INLINE_VISIBILITY shared_ptr<_Tp> allocate_shared(const _Alloc& __a, _A0& __a0, _A1& __a1)
{
  return shared_ptr<_Tp>::allocate_shared(__a, __a0, __a1);
}

template <class _Tp, class _Alloc, class _A0, class _A1, class _A2>
inline _LIBCUDACXX_INLINE_VISIBILITY shared_ptr<_Tp> allocate_shared(const _Alloc& __a, _A0& __a0, _A1& __a1, _A2& __a2)
{
  return shared_ptr<_Tp>::allocate_shared(__a, __a0, __a1, __a2);
}

#  endif // _LIBCUDACXX_HAS_NO_VARIADICS

template <class _Tp, class _Up>
inline _LIBCUDACXX_INLINE_VISIBILITY bool operator==(const shared_ptr<_Tp>& __x, const shared_ptr<_Up>& __y) noexcept
{
  return __x.get() == __y.get();
}

template <class _Tp, class _Up>
inline _LIBCUDACXX_INLINE_VISIBILITY bool operator!=(const shared_ptr<_Tp>& __x, const shared_ptr<_Up>& __y) noexcept
{
  return !(__x == __y);
}

template <class _Tp, class _Up>
inline _LIBCUDACXX_INLINE_VISIBILITY bool operator<(const shared_ptr<_Tp>& __x, const shared_ptr<_Up>& __y) noexcept
{
#  if _CCCL_STD_VER <= 2011
  typedef typename common_type<_Tp*, _Up*>::type _Vp;
  return less<_Vp>()(__x.get(), __y.get());
#  else
  return less<>()(__x.get(), __y.get());
#  endif
}

template <class _Tp, class _Up>
inline _LIBCUDACXX_INLINE_VISIBILITY bool operator>(const shared_ptr<_Tp>& __x, const shared_ptr<_Up>& __y) noexcept
{
  return __y < __x;
}

template <class _Tp, class _Up>
inline _LIBCUDACXX_INLINE_VISIBILITY bool operator<=(const shared_ptr<_Tp>& __x, const shared_ptr<_Up>& __y) noexcept
{
  return !(__y < __x);
}

template <class _Tp, class _Up>
inline _LIBCUDACXX_INLINE_VISIBILITY bool operator>=(const shared_ptr<_Tp>& __x, const shared_ptr<_Up>& __y) noexcept
{
  return !(__x < __y);
}

template <class _Tp>
inline _LIBCUDACXX_INLINE_VISIBILITY bool operator==(const shared_ptr<_Tp>& __x, nullptr_t) noexcept
{
  return !__x;
}

template <class _Tp>
inline _LIBCUDACXX_INLINE_VISIBILITY bool operator==(nullptr_t, const shared_ptr<_Tp>& __x) noexcept
{
  return !__x;
}

template <class _Tp>
inline _LIBCUDACXX_INLINE_VISIBILITY bool operator!=(const shared_ptr<_Tp>& __x, nullptr_t) noexcept
{
  return static_cast<bool>(__x);
}

template <class _Tp>
inline _LIBCUDACXX_INLINE_VISIBILITY bool operator!=(nullptr_t, const shared_ptr<_Tp>& __x) noexcept
{
  return static_cast<bool>(__x);
}

template <class _Tp>
inline _LIBCUDACXX_INLINE_VISIBILITY bool operator<(const shared_ptr<_Tp>& __x, nullptr_t) noexcept
{
  return less<_Tp*>()(__x.get(), nullptr);
}

template <class _Tp>
inline _LIBCUDACXX_INLINE_VISIBILITY bool operator<(nullptr_t, const shared_ptr<_Tp>& __x) noexcept
{
  return less<_Tp*>()(nullptr, __x.get());
}

template <class _Tp>
inline _LIBCUDACXX_INLINE_VISIBILITY bool operator>(const shared_ptr<_Tp>& __x, nullptr_t) noexcept
{
  return nullptr < __x;
}

template <class _Tp>
inline _LIBCUDACXX_INLINE_VISIBILITY bool operator>(nullptr_t, const shared_ptr<_Tp>& __x) noexcept
{
  return __x < nullptr;
}

template <class _Tp>
inline _LIBCUDACXX_INLINE_VISIBILITY bool operator<=(const shared_ptr<_Tp>& __x, nullptr_t) noexcept
{
  return !(nullptr < __x);
}

template <class _Tp>
inline _LIBCUDACXX_INLINE_VISIBILITY bool operator<=(nullptr_t, const shared_ptr<_Tp>& __x) noexcept
{
  return !(__x < nullptr);
}

template <class _Tp>
inline _LIBCUDACXX_INLINE_VISIBILITY bool operator>=(const shared_ptr<_Tp>& __x, nullptr_t) noexcept
{
  return !(__x < nullptr);
}

template <class _Tp>
inline _LIBCUDACXX_INLINE_VISIBILITY bool operator>=(nullptr_t, const shared_ptr<_Tp>& __x) noexcept
{
  return !(nullptr < __x);
}

template <class _Tp>
inline _LIBCUDACXX_INLINE_VISIBILITY void swap(shared_ptr<_Tp>& __x, shared_ptr<_Tp>& __y) noexcept
{
  __x.swap(__y);
}

template <class _Tp, class _Up>
inline _LIBCUDACXX_INLINE_VISIBILITY
  typename enable_if<!is_array<_Tp>::value && !is_array<_Up>::value, shared_ptr<_Tp>>::type
  static_pointer_cast(const shared_ptr<_Up>& __r) noexcept
{
  return shared_ptr<_Tp>(__r, static_cast<_Tp*>(__r.get()));
}

template <class _Tp, class _Up>
inline _LIBCUDACXX_INLINE_VISIBILITY
  typename enable_if<!is_array<_Tp>::value && !is_array<_Up>::value, shared_ptr<_Tp>>::type
  dynamic_pointer_cast(const shared_ptr<_Up>& __r) noexcept
{
  _Tp* __p = dynamic_cast<_Tp*>(__r.get());
  return __p ? shared_ptr<_Tp>(__r, __p) : shared_ptr<_Tp>();
}

template <class _Tp, class _Up>
typename enable_if<is_array<_Tp>::value == is_array<_Up>::value, shared_ptr<_Tp>>::type
const_pointer_cast(const shared_ptr<_Up>& __r) noexcept
{
  typedef typename remove_extent<_Tp>::type _RTp;
  return shared_ptr<_Tp>(__r, const_cast<_RTp*>(__r.get()));
}

#  ifndef _LIBCUDACXX_NO_RTTI

template <class _Dp, class _Tp>
inline _LIBCUDACXX_INLINE_VISIBILITY _Dp* get_deleter(const shared_ptr<_Tp>& __p) noexcept
{
  return __p.template __get_deleter<_Dp>();
}

#  endif // _LIBCUDACXX_NO_RTTI

template <class _Tp>
class _LIBCUDACXX_TEMPLATE_VIS weak_ptr
{
public:
  typedef _Tp element_type;

private:
  element_type* __ptr_;
  __shared_weak_count* __cntrl_;

public:
  _LIBCUDACXX_INLINE_VISIBILITY constexpr weak_ptr() noexcept;
  template <class _Yp>
  _LIBCUDACXX_INLINE_VISIBILITY weak_ptr(
    shared_ptr<_Yp> const& __r, typename enable_if<is_convertible<_Yp*, _Tp*>::value, __nat*>::type = 0) noexcept;
  _LIBCUDACXX_INLINE_VISIBILITY weak_ptr(weak_ptr const& __r) noexcept;
  template <class _Yp>
  _LIBCUDACXX_INLINE_VISIBILITY
  weak_ptr(weak_ptr<_Yp> const& __r, typename enable_if<is_convertible<_Yp*, _Tp*>::value, __nat*>::type = 0) noexcept;

#  ifndef _LIBCUDACXX_HAS_NO_RVALUE_REFERENCES
  _LIBCUDACXX_INLINE_VISIBILITY weak_ptr(weak_ptr&& __r) noexcept;
  template <class _Yp>
  _LIBCUDACXX_INLINE_VISIBILITY
  weak_ptr(weak_ptr<_Yp>&& __r, typename enable_if<is_convertible<_Yp*, _Tp*>::value, __nat*>::type = 0) noexcept;
#  endif // _LIBCUDACXX_HAS_NO_RVALUE_REFERENCES
  ~weak_ptr();

  _LIBCUDACXX_INLINE_VISIBILITY weak_ptr& operator=(weak_ptr const& __r) noexcept;
  template <class _Yp>
  typename enable_if<is_convertible<_Yp*, element_type*>::value, weak_ptr&>::type _LIBCUDACXX_INLINE_VISIBILITY
  operator=(weak_ptr<_Yp> const& __r) noexcept;

#  ifndef _LIBCUDACXX_HAS_NO_RVALUE_REFERENCES

  _LIBCUDACXX_INLINE_VISIBILITY weak_ptr& operator=(weak_ptr&& __r) noexcept;
  template <class _Yp>
  typename enable_if<is_convertible<_Yp*, element_type*>::value, weak_ptr&>::type _LIBCUDACXX_INLINE_VISIBILITY
  operator=(weak_ptr<_Yp>&& __r) noexcept;

#  endif // _LIBCUDACXX_HAS_NO_RVALUE_REFERENCES

  template <class _Yp>
  typename enable_if<is_convertible<_Yp*, element_type*>::value, weak_ptr&>::type _LIBCUDACXX_INLINE_VISIBILITY
  operator=(shared_ptr<_Yp> const& __r) noexcept;

  _LIBCUDACXX_INLINE_VISIBILITY void swap(weak_ptr& __r) noexcept;
  _LIBCUDACXX_INLINE_VISIBILITY void reset() noexcept;

  _LIBCUDACXX_INLINE_VISIBILITY long use_count() const noexcept
  {
    return __cntrl_ ? __cntrl_->use_count() : 0;
  }
  _LIBCUDACXX_INLINE_VISIBILITY bool expired() const noexcept
  {
    return __cntrl_ == 0 || __cntrl_->use_count() == 0;
  }
  shared_ptr<_Tp> lock() const noexcept;
  template <class _Up>
  _LIBCUDACXX_INLINE_VISIBILITY bool owner_before(const shared_ptr<_Up>& __r) const noexcept
  {
    return __cntrl_ < __r.__cntrl_;
  }
  template <class _Up>
  _LIBCUDACXX_INLINE_VISIBILITY bool owner_before(const weak_ptr<_Up>& __r) const noexcept
  {
    return __cntrl_ < __r.__cntrl_;
  }

  template <class _Up>
  friend class _LIBCUDACXX_TEMPLATE_VIS weak_ptr;
  template <class _Up>
  friend class _LIBCUDACXX_TEMPLATE_VIS shared_ptr;
};

template <class _Tp>
inline constexpr weak_ptr<_Tp>::weak_ptr() noexcept
    : __ptr_(0)
    , __cntrl_(0)
{}

template <class _Tp>
inline weak_ptr<_Tp>::weak_ptr(weak_ptr const& __r) noexcept
    : __ptr_(__r.__ptr_)
    , __cntrl_(__r.__cntrl_)
{
  if (__cntrl_)
  {
    __cntrl_->__add_weak();
  }
}

template <class _Tp>
template <class _Yp>
inline weak_ptr<_Tp>::weak_ptr(shared_ptr<_Yp> const& __r,
                               typename enable_if<is_convertible<_Yp*, _Tp*>::value, __nat*>::type) noexcept
    : __ptr_(__r.__ptr_)
    , __cntrl_(__r.__cntrl_)
{
  if (__cntrl_)
  {
    __cntrl_->__add_weak();
  }
}

template <class _Tp>
template <class _Yp>
inline weak_ptr<_Tp>::weak_ptr(weak_ptr<_Yp> const& __r,
                               typename enable_if<is_convertible<_Yp*, _Tp*>::value, __nat*>::type) noexcept
    : __ptr_(__r.__ptr_)
    , __cntrl_(__r.__cntrl_)
{
  if (__cntrl_)
  {
    __cntrl_->__add_weak();
  }
}

#  ifndef _LIBCUDACXX_HAS_NO_RVALUE_REFERENCES

template <class _Tp>
inline weak_ptr<_Tp>::weak_ptr(weak_ptr&& __r) noexcept
    : __ptr_(__r.__ptr_)
    , __cntrl_(__r.__cntrl_)
{
  __r.__ptr_   = 0;
  __r.__cntrl_ = 0;
}

template <class _Tp>
template <class _Yp>
inline weak_ptr<_Tp>::weak_ptr(weak_ptr<_Yp>&& __r,
                               typename enable_if<is_convertible<_Yp*, _Tp*>::value, __nat*>::type) noexcept
    : __ptr_(__r.__ptr_)
    , __cntrl_(__r.__cntrl_)
{
  __r.__ptr_   = 0;
  __r.__cntrl_ = 0;
}

#  endif // _LIBCUDACXX_HAS_NO_RVALUE_REFERENCES

template <class _Tp>
weak_ptr<_Tp>::~weak_ptr()
{
  if (__cntrl_)
  {
    __cntrl_->__release_weak();
  }
}

template <class _Tp>
inline weak_ptr<_Tp>& weak_ptr<_Tp>::operator=(weak_ptr const& __r) noexcept
{
  weak_ptr(__r).swap(*this);
  return *this;
}

template <class _Tp>
template <class _Yp>
inline typename enable_if<is_convertible<_Yp*, _Tp*>::value, weak_ptr<_Tp>&>::type
weak_ptr<_Tp>::operator=(weak_ptr<_Yp> const& __r) noexcept
{
  weak_ptr(__r).swap(*this);
  return *this;
}

#  ifndef _LIBCUDACXX_HAS_NO_RVALUE_REFERENCES

template <class _Tp>
inline weak_ptr<_Tp>& weak_ptr<_Tp>::operator=(weak_ptr&& __r) noexcept
{
  weak_ptr(_CUDA_VSTD::move(__r)).swap(*this);
  return *this;
}

template <class _Tp>
template <class _Yp>
inline typename enable_if<is_convertible<_Yp*, _Tp*>::value, weak_ptr<_Tp>&>::type
weak_ptr<_Tp>::operator=(weak_ptr<_Yp>&& __r) noexcept
{
  weak_ptr(_CUDA_VSTD::move(__r)).swap(*this);
  return *this;
}

#  endif // _LIBCUDACXX_HAS_NO_RVALUE_REFERENCES

template <class _Tp>
template <class _Yp>
inline typename enable_if<is_convertible<_Yp*, _Tp*>::value, weak_ptr<_Tp>&>::type
weak_ptr<_Tp>::operator=(shared_ptr<_Yp> const& __r) noexcept
{
  weak_ptr(__r).swap(*this);
  return *this;
}

template <class _Tp>
inline void weak_ptr<_Tp>::swap(weak_ptr& __r) noexcept
{
  _CUDA_VSTD::swap(__ptr_, __r.__ptr_);
  _CUDA_VSTD::swap(__cntrl_, __r.__cntrl_);
}

template <class _Tp>
inline _LIBCUDACXX_INLINE_VISIBILITY void swap(weak_ptr<_Tp>& __x, weak_ptr<_Tp>& __y) noexcept
{
  __x.swap(__y);
}

template <class _Tp>
inline void weak_ptr<_Tp>::reset() noexcept
{
  weak_ptr().swap(*this);
}

template <class _Tp>
template <class _Yp>
shared_ptr<_Tp>::shared_ptr(const weak_ptr<_Yp>& __r,
                            typename enable_if<is_convertible<_Yp*, element_type*>::value, __nat>::type)
    : __ptr_(__r.__ptr_)
    , __cntrl_(__r.__cntrl_ ? __r.__cntrl_->lock() : __r.__cntrl_)
{
  if (__cntrl_ == 0)
  {
    __throw_bad_weak_ptr();
  }
}

template <class _Tp>
shared_ptr<_Tp> weak_ptr<_Tp>::lock() const noexcept
{
  shared_ptr<_Tp> __r;
  __r.__cntrl_ = __cntrl_ ? __cntrl_->lock() : __cntrl_;
  if (__r.__cntrl_)
  {
    __r.__ptr_ = __ptr_;
  }
  return __r;
}

#  if _CCCL_STD_VER > 2014
template <class _Tp = void>
struct owner_less;
#  else
template <class _Tp>
struct owner_less;
#  endif

template <class _Tp>
struct _LIBCUDACXX_TEMPLATE_VIS owner_less<shared_ptr<_Tp>> : __binary_function<shared_ptr<_Tp>, shared_ptr<_Tp>, bool>
{
  typedef bool result_type;
  _LIBCUDACXX_INLINE_VISIBILITY bool operator()(shared_ptr<_Tp> const& __x, shared_ptr<_Tp> const& __y) const noexcept
  {
    return __x.owner_before(__y);
  }
  _LIBCUDACXX_INLINE_VISIBILITY bool operator()(shared_ptr<_Tp> const& __x, weak_ptr<_Tp> const& __y) const noexcept
  {
    return __x.owner_before(__y);
  }
  _LIBCUDACXX_INLINE_VISIBILITY bool operator()(weak_ptr<_Tp> const& __x, shared_ptr<_Tp> const& __y) const noexcept
  {
    return __x.owner_before(__y);
  }
};

template <class _Tp>
struct _LIBCUDACXX_TEMPLATE_VIS owner_less<weak_ptr<_Tp>> : __binary_function<weak_ptr<_Tp>, weak_ptr<_Tp>, bool>
{
  typedef bool result_type;
  _LIBCUDACXX_INLINE_VISIBILITY bool operator()(weak_ptr<_Tp> const& __x, weak_ptr<_Tp> const& __y) const noexcept
  {
    return __x.owner_before(__y);
  }
  _LIBCUDACXX_INLINE_VISIBILITY bool operator()(shared_ptr<_Tp> const& __x, weak_ptr<_Tp> const& __y) const noexcept
  {
    return __x.owner_before(__y);
  }
  _LIBCUDACXX_INLINE_VISIBILITY bool operator()(weak_ptr<_Tp> const& __x, shared_ptr<_Tp> const& __y) const noexcept
  {
    return __x.owner_before(__y);
  }
};

#  if _CCCL_STD_VER > 2014
template <>
struct _LIBCUDACXX_TEMPLATE_VIS owner_less<void>
{
  template <class _Tp, class _Up>
  _LIBCUDACXX_INLINE_VISIBILITY bool operator()(shared_ptr<_Tp> const& __x, shared_ptr<_Up> const& __y) const noexcept
  {
    return __x.owner_before(__y);
  }
  template <class _Tp, class _Up>
  _LIBCUDACXX_INLINE_VISIBILITY bool operator()(shared_ptr<_Tp> const& __x, weak_ptr<_Up> const& __y) const noexcept
  {
    return __x.owner_before(__y);
  }
  template <class _Tp, class _Up>
  _LIBCUDACXX_INLINE_VISIBILITY bool operator()(weak_ptr<_Tp> const& __x, shared_ptr<_Up> const& __y) const noexcept
  {
    return __x.owner_before(__y);
  }
  template <class _Tp, class _Up>
  _LIBCUDACXX_INLINE_VISIBILITY bool operator()(weak_ptr<_Tp> const& __x, weak_ptr<_Up> const& __y) const noexcept
  {
    return __x.owner_before(__y);
  }
  typedef void is_transparent;
};
#  endif

template <class _Tp>
class _LIBCUDACXX_TEMPLATE_VIS enable_shared_from_this
{
  mutable weak_ptr<_Tp> __weak_this_;

protected:
  _LIBCUDACXX_INLINE_VISIBILITY constexpr enable_shared_from_this() noexcept {}
  _LIBCUDACXX_INLINE_VISIBILITY enable_shared_from_this(enable_shared_from_this const&) noexcept {}
  _LIBCUDACXX_INLINE_VISIBILITY enable_shared_from_this& operator=(enable_shared_from_this const&) noexcept
  {
    return *this;
  }
  _LIBCUDACXX_INLINE_VISIBILITY ~enable_shared_from_this() {}

public:
  _LIBCUDACXX_INLINE_VISIBILITY shared_ptr<_Tp> shared_from_this()
  {
    return shared_ptr<_Tp>(__weak_this_);
  }
  _LIBCUDACXX_INLINE_VISIBILITY shared_ptr<_Tp const> shared_from_this() const
  {
    return shared_ptr<const _Tp>(__weak_this_);
  }

#  if _CCCL_STD_VER > 2014
  _LIBCUDACXX_INLINE_VISIBILITY weak_ptr<_Tp> weak_from_this() noexcept
  {
    return __weak_this_;
  }

  _LIBCUDACXX_INLINE_VISIBILITY weak_ptr<const _Tp> weak_from_this() const noexcept
  {
    return __weak_this_;
  }
#  endif // _CCCL_STD_VER > 2014

  template <class _Up>
  friend class shared_ptr;
};

template <class _Tp>
struct _LIBCUDACXX_TEMPLATE_VIS hash<shared_ptr<_Tp>>
{
  typedef shared_ptr<_Tp> argument_type;
  typedef size_t result_type;

  _LIBCUDACXX_INLINE_VISIBILITY result_type operator()(const argument_type& __ptr) const noexcept
  {
    return hash<_Tp*>()(__ptr.get());
  }
};

template <class _CharT, class _Traits, class _Yp>
inline _LIBCUDACXX_INLINE_VISIBILITY basic_ostream<_CharT, _Traits>&
operator<<(basic_ostream<_CharT, _Traits>& __os, shared_ptr<_Yp> const& __p);

#  if !defined(_LIBCUDACXX_HAS_NO_ATOMIC_HEADER)

class _LIBCUDACXX_TYPE_VIS __sp_mut
{
  void* __lx;

public:
  void lock() noexcept;
  void unlock() noexcept;

private:
  constexpr __sp_mut(void*) noexcept;
  __sp_mut(const __sp_mut&);
  __sp_mut& operator=(const __sp_mut&);

  friend _LIBCUDACXX_FUNC_VIS __sp_mut& __get_sp_mut(const void*);
};

_LIBCUDACXX_FUNC_VIS _LIBCUDACXX_AVAILABILITY_ATOMIC_SHARED_PTR __sp_mut& __get_sp_mut(const void*);

template <class _Tp>
inline _LIBCUDACXX_INLINE_VISIBILITY bool atomic_is_lock_free(const shared_ptr<_Tp>*)
{
  return false;
}

template <class _Tp>
_LIBCUDACXX_AVAILABILITY_ATOMIC_SHARED_PTR shared_ptr<_Tp> atomic_load(const shared_ptr<_Tp>* __p)
{
  __sp_mut& __m = __get_sp_mut(__p);
  __m.lock();
  shared_ptr<_Tp> __q = *__p;
  __m.unlock();
  return __q;
}

template <class _Tp>
inline _LIBCUDACXX_INLINE_VISIBILITY _LIBCUDACXX_AVAILABILITY_ATOMIC_SHARED_PTR shared_ptr<_Tp>
atomic_load_explicit(const shared_ptr<_Tp>* __p, memory_order)
{
  return atomic_load(__p);
}

template <class _Tp>
_LIBCUDACXX_AVAILABILITY_ATOMIC_SHARED_PTR void atomic_store(shared_ptr<_Tp>* __p, shared_ptr<_Tp> __r)
{
  __sp_mut& __m = __get_sp_mut(__p);
  __m.lock();
  __p->swap(__r);
  __m.unlock();
}

template <class _Tp>
inline _LIBCUDACXX_INLINE_VISIBILITY _LIBCUDACXX_AVAILABILITY_ATOMIC_SHARED_PTR void
atomic_store_explicit(shared_ptr<_Tp>* __p, shared_ptr<_Tp> __r, memory_order)
{
  atomic_store(__p, __r);
}

template <class _Tp>
_LIBCUDACXX_AVAILABILITY_ATOMIC_SHARED_PTR shared_ptr<_Tp> atomic_exchange(shared_ptr<_Tp>* __p, shared_ptr<_Tp> __r)
{
  __sp_mut& __m = __get_sp_mut(__p);
  __m.lock();
  __p->swap(__r);
  __m.unlock();
  return __r;
}

template <class _Tp>
inline _LIBCUDACXX_INLINE_VISIBILITY _LIBCUDACXX_AVAILABILITY_ATOMIC_SHARED_PTR shared_ptr<_Tp>
atomic_exchange_explicit(shared_ptr<_Tp>* __p, shared_ptr<_Tp> __r, memory_order)
{
  return atomic_exchange(__p, __r);
}

template <class _Tp>
_LIBCUDACXX_AVAILABILITY_ATOMIC_SHARED_PTR bool
atomic_compare_exchange_strong(shared_ptr<_Tp>* __p, shared_ptr<_Tp>* __v, shared_ptr<_Tp> __w)
{
  shared_ptr<_Tp> __temp;
  __sp_mut& __m = __get_sp_mut(__p);
  __m.lock();
  if (__p->__owner_equivalent(*__v))
  {
    _CUDA_VSTD::swap(__temp, *__p);
    *__p = __w;
    __m.unlock();
    return true;
  }
  _CUDA_VSTD::swap(__temp, *__v);
  *__v = *__p;
  __m.unlock();
  return false;
}

template <class _Tp>
inline _LIBCUDACXX_INLINE_VISIBILITY _LIBCUDACXX_AVAILABILITY_ATOMIC_SHARED_PTR bool
atomic_compare_exchange_weak(shared_ptr<_Tp>* __p, shared_ptr<_Tp>* __v, shared_ptr<_Tp> __w)
{
  return atomic_compare_exchange_strong(__p, __v, __w);
}

template <class _Tp>
inline _LIBCUDACXX_INLINE_VISIBILITY _LIBCUDACXX_AVAILABILITY_ATOMIC_SHARED_PTR bool
atomic_compare_exchange_strong_explicit(
  shared_ptr<_Tp>* __p, shared_ptr<_Tp>* __v, shared_ptr<_Tp> __w, memory_order, memory_order)
{
  return atomic_compare_exchange_strong(__p, __v, __w);
}

template <class _Tp>
inline _LIBCUDACXX_INLINE_VISIBILITY _LIBCUDACXX_AVAILABILITY_ATOMIC_SHARED_PTR bool
atomic_compare_exchange_weak_explicit(
  shared_ptr<_Tp>* __p, shared_ptr<_Tp>* __v, shared_ptr<_Tp> __w, memory_order, memory_order)
{
  return atomic_compare_exchange_weak(__p, __v, __w);
}

#  endif // !defined(_LIBCUDACXX_HAS_NO_ATOMIC_HEADER)

// enum class
#  if defined(_LIBCUDACXX_ABI_POINTER_SAFETY_ENUM_TYPE)
enum class pointer_safety : unsigned char
{
  relaxed,
  preferred,
  strict
};
#  else
struct _LIBCUDACXX_TYPE_VIS pointer_safety
{
  enum __lx
  {
    relaxed,
    preferred,
    strict
  };

  __lx __v_;

  _LIBCUDACXX_INLINE_VISIBILITY pointer_safety()
      : __v_()
  {}

  _LIBCUDACXX_INLINE_VISIBILITY pointer_safety(__lx __v)
      : __v_(__v)
  {}
  _LIBCUDACXX_INLINE_VISIBILITY operator int() const
  {
    return __v_;
  }
};
#  endif

#  if !defined(_LIBCUDACXX_ABI_POINTER_SAFETY_ENUM_TYPE) && defined(_LIBCUDACXX_BUILDING_LIBRARY)
_LIBCUDACXX_FUNC_VIS pointer_safety get_pointer_safety() noexcept;
#  else
// This function is only offered in C++03 under ABI v1.
inline _LIBCUDACXX_INLINE_VISIBILITY pointer_safety get_pointer_safety() noexcept
{
  return pointer_safety::relaxed;
}
#  endif

_LIBCUDACXX_FUNC_VIS void declare_reachable(void* __p);
_LIBCUDACXX_FUNC_VIS void declare_no_pointers(char* __p, size_t __n);
_LIBCUDACXX_FUNC_VIS void undeclare_no_pointers(char* __p, size_t __n);
_LIBCUDACXX_FUNC_VIS void* __undeclare_reachable(void* __p);

template <class _Tp>
inline _LIBCUDACXX_INLINE_VISIBILITY _Tp* undeclare_reachable(_Tp* __p)
{
  return static_cast<_Tp*>(__undeclare_reachable(__p));
}

// --- Helper for container swap --
template <typename _Alloc>
inline _LIBCUDACXX_INLINE_VISIBILITY void __swap_allocator(_Alloc& __a1, _Alloc& __a2)
#  if _CCCL_STD_VER >= 2014
  noexcept
#  else
  noexcept(__is_nothrow_swappable<_Alloc>::value)
#  endif
{
  __swap_allocator(
    __a1, __a2, integral_constant<bool, _CUDA_VSTD::allocator_traits<_Alloc>::propagate_on_container_swap::value>());
}

template <typename _Alloc>
_LIBCUDACXX_INLINE_VISIBILITY void __swap_allocator(_Alloc& __a1, _Alloc& __a2, true_type)
#  if _CCCL_STD_VER >= 2014
  noexcept
#  else
  noexcept(__is_nothrow_swappable<_Alloc>::value)
#  endif
{
  using _CUDA_VSTD::swap;
  swap(__a1, __a2);
}

template <typename _Alloc>
inline _LIBCUDACXX_INLINE_VISIBILITY void __swap_allocator(_Alloc&, _Alloc&, false_type) noexcept
{}

template <typename _Alloc, typename _Traits = allocator_traits<_Alloc>>
struct __noexcept_move_assign_container
    : public integral_constant<bool,
                               _Traits::propagate_on_container_move_assignment::value
#  if _CCCL_STD_VER > 2014
                                 || _Traits::is_always_equal::value
#  else
                                 && is_nothrow_move_assignable<_Alloc>::value
#  endif
                               >
{};

#  ifndef _LIBCUDACXX_HAS_NO_VARIADICS
template <class _Tp, class _Alloc>
struct __temp_value
{
  typedef allocator_traits<_Alloc> _Traits;

  typename aligned_storage<sizeof(_Tp), _LIBCUDACXX_ALIGNOF(_Tp)>::type __v;
  _Alloc& __a;

  _Tp* __addr()
  {
    return reinterpret_cast<_Tp*>(addressof(__v));
  }
  _Tp& get()
  {
    return *__addr();
  }

  template <class... _Args>
  _LIBCUDACXX_NO_CFI __temp_value(_Alloc& __alloc, _Args&&... __args)
      : __a(__alloc)
  {
    _Traits::construct(__a, reinterpret_cast<_Tp*>(addressof(__v)), _CUDA_VSTD::forward<_Args>(__args)...);
  }

  ~__temp_value()
  {
    _Traits::destroy(__a, __addr());
  }
};
#  endif

// __builtin_new_allocator -- A non-templated helper for allocating and
// deallocating memory using __builtin_operator_new and
// __builtin_operator_delete. It should be used in preference to
// `std::allocator<T>` to avoid additional instantiations.
struct __builtin_new_allocator
{
  struct __builtin_new_deleter
  {
    typedef void* pointer_type;

    constexpr explicit __builtin_new_deleter(size_t __size, size_t __align)
        : __size_(__size)
        , __align_(__align)
    {}

    void operator()(void* p) const noexcept
    {
      std::__libcpp_deallocate(p, __size_, __align_);
    }

  private:
    size_t __size_;
    size_t __align_;
  };

  typedef unique_ptr<void, __builtin_new_deleter> __holder_t;

  static __holder_t __allocate_bytes(size_t __s, size_t __align)
  {
    return __holder_t(std::__libcpp_allocate(__s, __align), __builtin_new_deleter(__s, __align));
  }

  static void __deallocate_bytes(void* __p, size_t __s, size_t __align) noexcept
  {
    std::__libcpp_deallocate(__p, __s, __align);
  }

  template <class _Tp>
  _LIBCUDACXX_NODEBUG_TYPE _LIBCUDACXX_ALWAYS_INLINE static __holder_t __allocate_type(size_t __n)
  {
    return __allocate_bytes(__n * sizeof(_Tp), _LIBCUDACXX_ALIGNOF(_Tp));
  }

  template <class _Tp>
  _LIBCUDACXX_NODEBUG_TYPE _LIBCUDACXX_ALWAYS_INLINE static void __deallocate_type(void* __p, size_t __n) noexcept
  {
    __deallocate_bytes(__p, __n * sizeof(_Tp), _LIBCUDACXX_ALIGNOF(_Tp));
  }
};

_LIBCUDACXX_END_NAMESPACE_STD

#endif // __cuda_std__

#include <cuda/std/detail/libcxx/include/__pragma_pop> //__cuda_std__
=======
// [memory.syn]
#ifndef _LIBCUDACXX_HAS_NO_SPACESHIP_OPERATOR
#  include <cuda/std/compare>
#endif // !_LIBCUDACXX_HAS_NO_SPACESHIP_OPERATOR
>>>>>>> 41301ce5

#if defined(_LIBCUDACXX_HAS_PARALLEL_ALGORITHMS) && _CCCL_STD_VER >= 2017
#  include <__pstl_memory>
#endif

#endif // _LIBCUDACXX_MEMORY<|MERGE_RESOLUTION|>--- conflicted
+++ resolved
@@ -21,651 +21,6 @@
 #  pragma system_header
 #endif // no system header
 
-<<<<<<< HEAD
-struct allocator_arg_t { };
-inline constexpr allocator_arg_t allocator_arg = allocator_arg_t();
-
-template <class T, class Alloc> struct uses_allocator;
-
-template <class Ptr>
-struct pointer_traits
-{
-    typedef Ptr pointer;
-    typedef <details> element_type;
-    typedef <details> difference_type;
-
-    template <class U> using rebind = <details>;
-
-    static pointer pointer_to(<details>);
-};
-
-template <class T>
-struct pointer_traits<T*>
-{
-    typedef T* pointer;
-    typedef T element_type;
-    typedef ptrdiff_t difference_type;
-
-    template <class U> using rebind = U*;
-
-    static pointer pointer_to(<details>) noexcept; // constexpr in C++20
-};
-
-template <class T> constexpr T* to_address(T* p) noexcept; // C++20
-template <class Ptr> auto to_address(const Ptr& p) noexcept; // C++20
-
-template <class Alloc>
-struct allocator_traits
-{
-    typedef Alloc                        allocator_type;
-    typedef typename allocator_type::value_type
-                                         value_type;
-
-    typedef Alloc::pointer | value_type* pointer;
-    typedef Alloc::const_pointer
-          | pointer_traits<pointer>::rebind<const value_type>
-                                         const_pointer;
-    typedef Alloc::void_pointer
-          | pointer_traits<pointer>::rebind<void>
-                                         void_pointer;
-    typedef Alloc::const_void_pointer
-          | pointer_traits<pointer>::rebind<const void>
-                                         const_void_pointer;
-    typedef Alloc::difference_type
-          | pointer_traits<pointer>::difference_type
-                                         difference_type;
-    typedef Alloc::size_type
-          | make_unsigned<difference_type>::type
-                                         size_type;
-    typedef Alloc::propagate_on_container_copy_assignment
-          | false_type                   propagate_on_container_copy_assignment;
-    typedef Alloc::propagate_on_container_move_assignment
-          | false_type                   propagate_on_container_move_assignment;
-    typedef Alloc::propagate_on_container_swap
-          | false_type                   propagate_on_container_swap;
-    typedef Alloc::is_always_equal
-          | is_empty                     is_always_equal;
-
-    template <class T> using rebind_alloc  = Alloc::rebind<U>::other | Alloc<T, Args...>;
-    template <class T> using rebind_traits = allocator_traits<rebind_alloc<T>>;
-
-    static pointer allocate(allocator_type& a, size_type n);                          // [[nodiscard]] in C++20
-    static pointer allocate(allocator_type& a, size_type n, const_void_pointer hint); // [[nodiscard]] in C++20
-
-    static void deallocate(allocator_type& a, pointer p, size_type n) noexcept;
-
-    template <class T, class... Args>
-        static void construct(allocator_type& a, T* p, Args&&... args);
-
-    template <class T>
-        static void destroy(allocator_type& a, T* p);
-
-    static size_type max_size(const allocator_type& a); // noexcept in C++14
-
-    static allocator_type
-        select_on_container_copy_construction(const allocator_type& a);
-};
-
-template <>
-class allocator<void>
-{
-public:
-    typedef void*                                 pointer;
-    typedef const void*                           const_pointer;
-    typedef void                                  value_type;
-
-    template <class _Up> struct rebind {typedef allocator<_Up> other;};
-};
-
-template <class T>
-class allocator
-{
-public:
-    typedef size_t                                size_type;
-    typedef ptrdiff_t                             difference_type;
-    typedef T*                                    pointer;
-    typedef const T*                              const_pointer;
-    typedef typename add_lvalue_reference<T>::type       reference;
-    typedef typename add_lvalue_reference<const T>::type const_reference;
-    typedef T                                     value_type;
-
-    template <class U> struct rebind {typedef allocator<U> other;};
-
-    constexpr allocator() noexcept;                      // constexpr in C++20
-    constexpr allocator(const allocator&) noexcept;      // constexpr in C++20
-    template <class U>
-      constexpr allocator(const allocator<U>&) noexcept; // constexpr in C++20
-    ~allocator();
-    pointer address(reference x) const noexcept;
-    const_pointer address(const_reference x) const noexcept;
-    pointer allocate(size_type, allocator<void>::const_pointer hint = 0);
-    void deallocate(pointer p, size_type n) noexcept;
-    size_type max_size() const noexcept;
-    template<class U, class... Args>
-        void construct(U* p, Args&&... args);
-    template <class U>
-        void destroy(U* p);
-};
-
-template <class T, class U>
-bool operator==(const allocator<T>&, const allocator<U>&) noexcept;
-
-template <class T, class U>
-bool operator!=(const allocator<T>&, const allocator<U>&) noexcept;
-
-template <class OutputIterator, class T>
-class raw_storage_iterator
-    : public iterator<output_iterator_tag,
-                      T,                               // purposefully not C++03
-                      ptrdiff_t,                       // purposefully not C++03
-                      T*,                              // purposefully not C++03
-                      raw_storage_iterator&>           // purposefully not C++03
-{
-public:
-    explicit raw_storage_iterator(OutputIterator x);
-    raw_storage_iterator& operator*();
-    raw_storage_iterator& operator=(const T& element);
-    raw_storage_iterator& operator++();
-    raw_storage_iterator  operator++(int);
-};
-
-template <class T> pair<T*,ptrdiff_t> get_temporary_buffer(ptrdiff_t n) noexcept;
-template <class T> void               return_temporary_buffer(T* p) noexcept;
-
-template <class T> T* addressof(T& r) noexcept;
-template <class T> T* addressof(const T&& r) noexcept = delete;
-
-template <class InputIterator, class ForwardIterator>
-ForwardIterator
-uninitialized_copy(InputIterator first, InputIterator last, ForwardIterator result);
-
-template <class InputIterator, class Size, class ForwardIterator>
-ForwardIterator
-uninitialized_copy_n(InputIterator first, Size n, ForwardIterator result);
-
-template <class ForwardIterator, class T>
-void uninitialized_fill(ForwardIterator first, ForwardIterator last, const T& x);
-
-template <class ForwardIterator, class Size, class T>
-ForwardIterator
-uninitialized_fill_n(ForwardIterator first, Size n, const T& x);
-
-template <class T>
-void destroy_at(T* location);
-
-template <class ForwardIterator>
- void destroy(ForwardIterator first, ForwardIterator last);
-
-template <class ForwardIterator, class Size>
- ForwardIterator destroy_n(ForwardIterator first, Size n);
-
-template <class InputIterator, class ForwardIterator>
- ForwardIterator uninitialized_move(InputIterator first, InputIterator last, ForwardIterator result);
-
-template <class InputIterator, class Size, class ForwardIterator>
- pair<InputIterator,ForwardIterator> uninitialized_move_n(InputIterator first, Size n, ForwardIterator result);
-
-template <class ForwardIterator>
- void uninitialized_value_construct(ForwardIterator first, ForwardIterator last);
-
-template <class ForwardIterator, class Size>
- ForwardIterator uninitialized_value_construct_n(ForwardIterator first, Size n);
-
-template <class ForwardIterator>
- void uninitialized_default_construct(ForwardIterator first, ForwardIterator last);
-
-template <class ForwardIterator, class Size>
- ForwardIterator uninitialized_default_construct_n(ForwardIterator first, Size n);
-
-template <class Y> struct auto_ptr_ref {};      // deprecated in C++11, removed in C++17
-
-template<class X>
-class auto_ptr                                  // deprecated in C++11, removed in C++17
-{
-public:
-    typedef X element_type;
-
-    explicit auto_ptr(X* p =0) throw();
-    auto_ptr(auto_ptr&) throw();
-    template<class Y> auto_ptr(auto_ptr<Y>&) throw();
-    auto_ptr& operator=(auto_ptr&) throw();
-    template<class Y> auto_ptr& operator=(auto_ptr<Y>&) throw();
-    auto_ptr& operator=(auto_ptr_ref<X> r) throw();
-    ~auto_ptr() throw();
-
-    typename add_lvalue_reference<X>::type operator*() const throw();
-    X* operator->() const throw();
-    X* get() const throw();
-    X* release() throw();
-    void reset(X* p =0) throw();
-
-    auto_ptr(auto_ptr_ref<X>) throw();
-    template<class Y> operator auto_ptr_ref<Y>() throw();
-    template<class Y> operator auto_ptr<Y>() throw();
-};
-
-template <class T>
-struct default_delete
-{
-    constexpr default_delete() noexcept = default;
-    template <class U> default_delete(const default_delete<U>&) noexcept;
-
-    void operator()(T*) const noexcept;
-};
-
-template <class T>
-struct default_delete<T[]>
-{
-    constexpr default_delete() noexcept = default;
-    void operator()(T*) const noexcept;
-    template <class U> void operator()(U*) const = delete;
-};
-
-template <class T, class D = default_delete<T>>
-class unique_ptr
-{
-public:
-    typedef see below pointer;
-    typedef T element_type;
-    typedef D deleter_type;
-
-    // constructors
-    constexpr unique_ptr() noexcept;
-    explicit unique_ptr(pointer p) noexcept;
-    unique_ptr(pointer p, see below d1) noexcept;
-    unique_ptr(pointer p, see below d2) noexcept;
-    unique_ptr(unique_ptr&& u) noexcept;
-    unique_ptr(nullptr_t) noexcept : unique_ptr() { }
-    template <class U, class E>
-        unique_ptr(unique_ptr<U, E>&& u) noexcept;
-    template <class U>
-        unique_ptr(auto_ptr<U>&& u) noexcept;       // removed in C++17
-
-    // destructor
-    ~unique_ptr();
-
-    // assignment
-    unique_ptr& operator=(unique_ptr&& u) noexcept;
-    template <class U, class E> unique_ptr& operator=(unique_ptr<U, E>&& u) noexcept;
-    unique_ptr& operator=(nullptr_t) noexcept;
-
-    // observers
-    typename add_lvalue_reference<T>::type operator*() const;
-    pointer operator->() const noexcept;
-    pointer get() const noexcept;
-    deleter_type& get_deleter() noexcept;
-    const deleter_type& get_deleter() const noexcept;
-    explicit operator bool() const noexcept;
-
-    // modifiers
-    pointer release() noexcept;
-    void reset(pointer p = pointer()) noexcept;
-    void swap(unique_ptr& u) noexcept;
-};
-
-template <class T, class D>
-class unique_ptr<T[], D>
-{
-public:
-    typedef implementation-defined pointer;
-    typedef T element_type;
-    typedef D deleter_type;
-
-    // constructors
-    constexpr unique_ptr() noexcept;
-    explicit unique_ptr(pointer p) noexcept;
-    unique_ptr(pointer p, see below d) noexcept;
-    unique_ptr(pointer p, see below d) noexcept;
-    unique_ptr(unique_ptr&& u) noexcept;
-    unique_ptr(nullptr_t) noexcept : unique_ptr() { }
-
-    // destructor
-    ~unique_ptr();
-
-    // assignment
-    unique_ptr& operator=(unique_ptr&& u) noexcept;
-    unique_ptr& operator=(nullptr_t) noexcept;
-
-    // observers
-    T& operator[](size_t i) const;
-    pointer get() const noexcept;
-    deleter_type& get_deleter() noexcept;
-    const deleter_type& get_deleter() const noexcept;
-    explicit operator bool() const noexcept;
-
-    // modifiers
-    pointer release() noexcept;
-    void reset(pointer p = pointer()) noexcept;
-    void reset(nullptr_t) noexcept;
-    template <class U> void reset(U) = delete;
-    void swap(unique_ptr& u) noexcept;
-};
-
-template <class T, class D>
-    void swap(unique_ptr<T, D>& x, unique_ptr<T, D>& y) noexcept;
-
-template <class T1, class D1, class T2, class D2>
-    bool operator==(const unique_ptr<T1, D1>& x, const unique_ptr<T2, D2>& y);
-template <class T1, class D1, class T2, class D2>
-    bool operator!=(const unique_ptr<T1, D1>& x, const unique_ptr<T2, D2>& y);
-template <class T1, class D1, class T2, class D2>
-    bool operator<(const unique_ptr<T1, D1>& x, const unique_ptr<T2, D2>& y);
-template <class T1, class D1, class T2, class D2>
-    bool operator<=(const unique_ptr<T1, D1>& x, const unique_ptr<T2, D2>& y);
-template <class T1, class D1, class T2, class D2>
-    bool operator>(const unique_ptr<T1, D1>& x, const unique_ptr<T2, D2>& y);
-template <class T1, class D1, class T2, class D2>
-    bool operator>=(const unique_ptr<T1, D1>& x, const unique_ptr<T2, D2>& y);
-
-template <class T, class D>
-    bool operator==(const unique_ptr<T, D>& x, nullptr_t) noexcept;
-template <class T, class D>
-    bool operator==(nullptr_t, const unique_ptr<T, D>& y) noexcept;
-template <class T, class D>
-    bool operator!=(const unique_ptr<T, D>& x, nullptr_t) noexcept;
-template <class T, class D>
-    bool operator!=(nullptr_t, const unique_ptr<T, D>& y) noexcept;
-
-template <class T, class D>
-    bool operator<(const unique_ptr<T, D>& x, nullptr_t);
-template <class T, class D>
-    bool operator<(nullptr_t, const unique_ptr<T, D>& y);
-template <class T, class D>
-    bool operator<=(const unique_ptr<T, D>& x, nullptr_t);
-template <class T, class D>
-    bool operator<=(nullptr_t, const unique_ptr<T, D>& y);
-template <class T, class D>
-    bool operator>(const unique_ptr<T, D>& x, nullptr_t);
-template <class T, class D>
-    bool operator>(nullptr_t, const unique_ptr<T, D>& y);
-template <class T, class D>
-    bool operator>=(const unique_ptr<T, D>& x, nullptr_t);
-template <class T, class D>
-    bool operator>=(nullptr_t, const unique_ptr<T, D>& y);
-
-class bad_weak_ptr
-    : public std::exception
-{
-    bad_weak_ptr() noexcept;
-};
-
-template<class T, class... Args> unique_ptr<T> make_unique(Args&&... args);     // C++14
-template<class T>                unique_ptr<T> make_unique(size_t n);           // C++14
-template<class T, class... Args> unspecified   make_unique(Args&&...) = delete; // C++14, T == U[N]
-
-template<class E, class T, class Y, class D>
-    basic_ostream<E, T>& operator<< (basic_ostream<E, T>& os, unique_ptr<Y, D> const& p);
-
-template<class T>
-class shared_ptr
-{
-public:
-    typedef T element_type;
-    typedef weak_ptr<T> weak_type; // C++17
-
-    // constructors:
-    constexpr shared_ptr() noexcept;
-    template<class Y> explicit shared_ptr(Y* p);
-    template<class Y, class D> shared_ptr(Y* p, D d);
-    template<class Y, class D, class A> shared_ptr(Y* p, D d, A a);
-    template <class D> shared_ptr(nullptr_t p, D d);
-    template <class D, class A> shared_ptr(nullptr_t p, D d, A a);
-    template<class Y> shared_ptr(const shared_ptr<Y>& r, T *p) noexcept;
-    shared_ptr(const shared_ptr& r) noexcept;
-    template<class Y> shared_ptr(const shared_ptr<Y>& r) noexcept;
-    shared_ptr(shared_ptr&& r) noexcept;
-    template<class Y> shared_ptr(shared_ptr<Y>&& r) noexcept;
-    template<class Y> explicit shared_ptr(const weak_ptr<Y>& r);
-    template<class Y> shared_ptr(auto_ptr<Y>&& r);          // removed in C++17
-    template <class Y, class D> shared_ptr(unique_ptr<Y, D>&& r);
-    shared_ptr(nullptr_t) : shared_ptr() { }
-
-    // destructor:
-    ~shared_ptr();
-
-    // assignment:
-    shared_ptr& operator=(const shared_ptr& r) noexcept;
-    template<class Y> shared_ptr& operator=(const shared_ptr<Y>& r) noexcept;
-    shared_ptr& operator=(shared_ptr&& r) noexcept;
-    template<class Y> shared_ptr& operator=(shared_ptr<Y>&& r);
-    template<class Y> shared_ptr& operator=(auto_ptr<Y>&& r); // removed in C++17
-    template <class Y, class D> shared_ptr& operator=(unique_ptr<Y, D>&& r);
-
-    // modifiers:
-    void swap(shared_ptr& r) noexcept;
-    void reset() noexcept;
-    template<class Y> void reset(Y* p);
-    template<class Y, class D> void reset(Y* p, D d);
-    template<class Y, class D, class A> void reset(Y* p, D d, A a);
-
-    // observers:
-    T* get() const noexcept;
-    T& operator*() const noexcept;
-    T* operator->() const noexcept;
-    long use_count() const noexcept;
-    bool unique() const noexcept;
-    explicit operator bool() const noexcept;
-    template<class U> bool owner_before(shared_ptr<U> const& b) const noexcept;
-    template<class U> bool owner_before(weak_ptr<U> const& b) const noexcept;
-};
-
-// shared_ptr comparisons:
-template<class T, class U>
-    bool operator==(shared_ptr<T> const& a, shared_ptr<U> const& b) noexcept;
-template<class T, class U>
-    bool operator!=(shared_ptr<T> const& a, shared_ptr<U> const& b) noexcept;
-template<class T, class U>
-    bool operator<(shared_ptr<T> const& a, shared_ptr<U> const& b) noexcept;
-template<class T, class U>
-    bool operator>(shared_ptr<T> const& a, shared_ptr<U> const& b) noexcept;
-template<class T, class U>
-    bool operator<=(shared_ptr<T> const& a, shared_ptr<U> const& b) noexcept;
-template<class T, class U>
-    bool operator>=(shared_ptr<T> const& a, shared_ptr<U> const& b) noexcept;
-
-template <class T>
-    bool operator==(const shared_ptr<T>& x, nullptr_t) noexcept;
-template <class T>
-    bool operator==(nullptr_t, const shared_ptr<T>& y) noexcept;
-template <class T>
-    bool operator!=(const shared_ptr<T>& x, nullptr_t) noexcept;
-template <class T>
-    bool operator!=(nullptr_t, const shared_ptr<T>& y) noexcept;
-template <class T>
-    bool operator<(const shared_ptr<T>& x, nullptr_t) noexcept;
-template <class T>
-bool operator<(nullptr_t, const shared_ptr<T>& y) noexcept;
-template <class T>
-    bool operator<=(const shared_ptr<T>& x, nullptr_t) noexcept;
-template <class T>
-    bool operator<=(nullptr_t, const shared_ptr<T>& y) noexcept;
-template <class T>
-    bool operator>(const shared_ptr<T>& x, nullptr_t) noexcept;
-template <class T>
-    bool operator>(nullptr_t, const shared_ptr<T>& y) noexcept;
-template <class T>
-    bool operator>=(const shared_ptr<T>& x, nullptr_t) noexcept;
-template <class T>
-    bool operator>=(nullptr_t, const shared_ptr<T>& y) noexcept;
-
-// shared_ptr specialized algorithms:
-template<class T> void swap(shared_ptr<T>& a, shared_ptr<T>& b) noexcept;
-
-// shared_ptr casts:
-template<class T, class U>
-    shared_ptr<T> static_pointer_cast(shared_ptr<U> const& r) noexcept;
-template<class T, class U>
-    shared_ptr<T> dynamic_pointer_cast(shared_ptr<U> const& r) noexcept;
-template<class T, class U>
-    shared_ptr<T> const_pointer_cast(shared_ptr<U> const& r) noexcept;
-
-// shared_ptr I/O:
-template<class E, class T, class Y>
-    basic_ostream<E, T>& operator<< (basic_ostream<E, T>& os, shared_ptr<Y> const& p);
-
-// shared_ptr get_deleter:
-template<class D, class T> D* get_deleter(shared_ptr<T> const& p) noexcept;
-
-template<class T, class... Args>
-    shared_ptr<T> make_shared(Args&&... args);
-template<class T, class A, class... Args>
-    shared_ptr<T> allocate_shared(const A& a, Args&&... args);
-
-template<class T>
-class weak_ptr
-{
-public:
-    typedef T element_type;
-
-    // constructors
-    constexpr weak_ptr() noexcept;
-    template<class Y> weak_ptr(shared_ptr<Y> const& r) noexcept;
-    weak_ptr(weak_ptr const& r) noexcept;
-    template<class Y> weak_ptr(weak_ptr<Y> const& r) noexcept;
-    weak_ptr(weak_ptr&& r) noexcept;                      // C++14
-    template<class Y> weak_ptr(weak_ptr<Y>&& r) noexcept; // C++14
-
-    // destructor
-    ~weak_ptr();
-
-    // assignment
-    weak_ptr& operator=(weak_ptr const& r) noexcept;
-    template<class Y> weak_ptr& operator=(weak_ptr<Y> const& r) noexcept;
-    template<class Y> weak_ptr& operator=(shared_ptr<Y> const& r) noexcept;
-    weak_ptr& operator=(weak_ptr&& r) noexcept;                      // C++14
-    template<class Y> weak_ptr& operator=(weak_ptr<Y>&& r) noexcept; // C++14
-
-    // modifiers
-    void swap(weak_ptr& r) noexcept;
-    void reset() noexcept;
-
-    // observers
-    long use_count() const noexcept;
-    bool expired() const noexcept;
-    shared_ptr<T> lock() const noexcept;
-    template<class U> bool owner_before(shared_ptr<U> const& b) const noexcept;
-    template<class U> bool owner_before(weak_ptr<U> const& b) const noexcept;
-};
-
-// weak_ptr specialized algorithms:
-template<class T> void swap(weak_ptr<T>& a, weak_ptr<T>& b) noexcept;
-
-// class owner_less:
-template<class T> struct owner_less;
-
-template<class T>
-struct owner_less<shared_ptr<T> >
-    : __binary_function<shared_ptr<T>, shared_ptr<T>, bool>
-{
-    typedef bool result_type;
-    bool operator()(shared_ptr<T> const&, shared_ptr<T> const&) const noexcept;
-    bool operator()(shared_ptr<T> const&, weak_ptr<T> const&) const noexcept;
-    bool operator()(weak_ptr<T> const&, shared_ptr<T> const&) const noexcept;
-};
-
-template<class T>
-struct owner_less<weak_ptr<T> >
-    : __binary_function<weak_ptr<T>, weak_ptr<T>, bool>
-{
-    typedef bool result_type;
-    bool operator()(weak_ptr<T> const&, weak_ptr<T> const&) const noexcept;
-    bool operator()(shared_ptr<T> const&, weak_ptr<T> const&) const noexcept;
-    bool operator()(weak_ptr<T> const&, shared_ptr<T> const&) const noexcept;
-};
-
-template <>  // Added in C++14
-struct owner_less<void>
-{
-    template <class _Tp, class _Up>
-    bool operator()( shared_ptr<_Tp> const& __x, shared_ptr<_Up> const& __y) const noexcept;
-    template <class _Tp, class _Up>
-    bool operator()( shared_ptr<_Tp> const& __x,   weak_ptr<_Up> const& __y) const noexcept;
-    template <class _Tp, class _Up>
-    bool operator()(   weak_ptr<_Tp> const& __x, shared_ptr<_Up> const& __y) const noexcept;
-    template <class _Tp, class _Up>
-    bool operator()(   weak_ptr<_Tp> const& __x,   weak_ptr<_Up> const& __y) const noexcept;
-
-    typedef void is_transparent;
-};
-
-template<class T>
-class enable_shared_from_this
-{
-protected:
-    constexpr enable_shared_from_this() noexcept;
-    enable_shared_from_this(enable_shared_from_this const&) noexcept;
-    enable_shared_from_this& operator=(enable_shared_from_this const&) noexcept;
-    ~enable_shared_from_this();
-public:
-    shared_ptr<T> shared_from_this();
-    shared_ptr<T const> shared_from_this() const;
-};
-
-template<class T>
-    bool atomic_is_lock_free(const shared_ptr<T>* p);
-template<class T>
-    shared_ptr<T> atomic_load(const shared_ptr<T>* p);
-template<class T>
-    shared_ptr<T> atomic_load_explicit(const shared_ptr<T>* p, memory_order mo);
-template<class T>
-    void atomic_store(shared_ptr<T>* p, shared_ptr<T> r);
-template<class T>
-    void atomic_store_explicit(shared_ptr<T>* p, shared_ptr<T> r, memory_order mo);
-template<class T>
-    shared_ptr<T> atomic_exchange(shared_ptr<T>* p, shared_ptr<T> r);
-template<class T>
-    shared_ptr<T>
-    atomic_exchange_explicit(shared_ptr<T>* p, shared_ptr<T> r, memory_order mo);
-template<class T>
-    bool
-    atomic_compare_exchange_weak(shared_ptr<T>* p, shared_ptr<T>* v, shared_ptr<T> w);
-template<class T>
-    bool
-    atomic_compare_exchange_strong( shared_ptr<T>* p, shared_ptr<T>* v, shared_ptr<T> w);
-template<class T>
-    bool
-    atomic_compare_exchange_weak_explicit(shared_ptr<T>* p, shared_ptr<T>* v,
-                                          shared_ptr<T> w, memory_order success,
-                                          memory_order failure);
-template<class T>
-    bool
-    atomic_compare_exchange_strong_explicit(shared_ptr<T>* p, shared_ptr<T>* v,
-                                            shared_ptr<T> w, memory_order success,
-                                            memory_order failure);
-// Hash support
-template <class T> struct hash;
-template <class T, class D> struct hash<unique_ptr<T, D> >;
-template <class T> struct hash<shared_ptr<T> >;
-
-template <class T, class Alloc>
-  inline constexpr bool uses_allocator_v = uses_allocator<T, Alloc>::value;
-
-// Pointer safety
-enum class pointer_safety { relaxed, preferred, strict };
-void declare_reachable(void *p);
-template <class T> T *undeclare_reachable(T *p);
-void declare_no_pointers(char *p, size_t n);
-void undeclare_no_pointers(char *p, size_t n);
-pointer_safety get_pointer_safety() noexcept;
-
-void* align(size_t alignment, size_t size, void*& ptr, size_t& space);
-
-}  // std
-
-*/
-#ifndef __cuda_std__
-#  include <__config>
-#  include <cstring>
-#  include <typeinfo>
-#  if !defined(_LIBCUDACXX_HAS_NO_ATOMIC_HEADER)
-#    include <atomic>
-#  endif
-#endif //__cuda_std__
-
-#include <cuda/std/__iterator/iterator.h>
-#include <cuda/std/__iterator/iterator_traits.h>
-=======
->>>>>>> 41301ce5
 #include <cuda/std/__memory/addressof.h>
 #include <cuda/std/__memory/align.h>
 #include <cuda/std/__memory/allocate_at_least.h>
@@ -678,3233 +33,15 @@
 #include <cuda/std/__memory/uninitialized_algorithms.h>
 #include <cuda/std/__memory/unique_ptr.h>
 #include <cuda/std/__memory/uses_allocator.h>
-<<<<<<< HEAD
-#include <cuda/std/__memory/voidify.h>
-#include <cuda/std/__tuple_dir/tuple_indices.h>
-#include <cuda/std/__type_traits/decay.h>
-#include <cuda/std/__type_traits/enable_if.h>
-#include <cuda/std/__type_traits/integral_constant.h>
-#include <cuda/std/__type_traits/is_array.h>
-#include <cuda/std/__type_traits/is_assignable.h>
-#include <cuda/std/__type_traits/is_constructible.h>
-#include <cuda/std/__type_traits/is_convertible.h>
-#include <cuda/std/__type_traits/is_copy_constructible.h>
-#include <cuda/std/__type_traits/is_default_constructible.h>
-#include <cuda/std/__type_traits/is_move_constructible.h>
-#include <cuda/std/__type_traits/is_reference.h>
-#include <cuda/std/__type_traits/is_same.h>
-#include <cuda/std/__type_traits/is_trivially_destructible.h>
-#include <cuda/std/__type_traits/is_trivially_move_constructible.h>
-#include <cuda/std/__type_traits/is_void.h>
-#include <cuda/std/__type_traits/remove_const.h>
-#include <cuda/std/__type_traits/remove_cv.h>
-#include <cuda/std/__type_traits/remove_extent.h>
-#include <cuda/std/__type_traits/remove_reference.h>
-#include <cuda/std/__type_traits/void_t.h>
-#include <cuda/std/__utility/declval.h>
-#include <cuda/std/__utility/forward.h>
-#include <cuda/std/__utility/piecewise_construct.h>
-#include <cuda/std/cstddef>
-#include <cuda/std/cstdint>
 #include <cuda/std/detail/libcxx/include/__assert> // all public C++ headers provide the assertion handler
-#include <cuda/std/detail/libcxx/include/__functional_base>
-#include <cuda/std/detail/libcxx/include/iosfwd>
-#include <cuda/std/detail/libcxx/include/new>
-#include <cuda/std/limits>
-#include <cuda/std/tuple>
-#include <cuda/std/type_traits>
-=======
-#include <cuda/std/detail/libcxx/include/__assert> // all public C++ headers provide the assertion handler
->>>>>>> 41301ce5
 
 // standard-mandated includes
 #include <cuda/std/version>
 
-<<<<<<< HEAD
-#include <cuda/std/detail/libcxx/include/__pragma_push>
-
-#ifndef __cuda_std__
-
-_LIBCUDACXX_BEGIN_NAMESPACE_STD
-
-template <class _ValueType>
-inline _LIBCUDACXX_INLINE_VISIBILITY _ValueType __libcpp_relaxed_load(_ValueType const* __value)
-{
-#  if !defined(_LIBCUDACXX_HAS_NO_THREADS) && defined(__ATOMIC_RELAXED) \
-    && (__has_builtin(__atomic_load_n) || defined(_CCCL_COMPILER_GCC))
-  return __atomic_load_n(__value, __ATOMIC_RELAXED);
-#  else
-  return *__value;
-#  endif
-}
-
-template <class _ValueType>
-inline _LIBCUDACXX_INLINE_VISIBILITY _ValueType __libcpp_acquire_load(_ValueType const* __value)
-{
-#  if !defined(_LIBCUDACXX_HAS_NO_THREADS) && defined(__ATOMIC_ACQUIRE) \
-    && (__has_builtin(__atomic_load_n) || defined(_CCCL_COMPILER_GCC))
-  return __atomic_load_n(__value, __ATOMIC_ACQUIRE);
-#  else
-  return *__value;
-#  endif
-}
-
-template <class _OutputIterator, class _Tp>
-class _LIBCUDACXX_TEMPLATE_VIS raw_storage_iterator
-    : public iterator<output_iterator_tag,
-                      _Tp, // purposefully not C++03
-                      ptrdiff_t, // purposefully not C++03
-                      _Tp*, // purposefully not C++03
-                      raw_storage_iterator<_OutputIterator, _Tp>&> // purposefully not C++03
-{
-private:
-  _OutputIterator __x_;
-
-public:
-  _LIBCUDACXX_INLINE_VISIBILITY explicit raw_storage_iterator(_OutputIterator __x)
-      : __x_(__x)
-  {}
-  _LIBCUDACXX_INLINE_VISIBILITY raw_storage_iterator& operator*()
-  {
-    return *this;
-  }
-  _LIBCUDACXX_INLINE_VISIBILITY raw_storage_iterator& operator=(const _Tp& __element)
-  {
-    ::new (_CUDA_VSTD::addressof(*__x_)) _Tp(__element);
-    return *this;
-  }
-#  if _CCCL_STD_VER >= 2014
-  _LIBCUDACXX_INLINE_VISIBILITY raw_storage_iterator& operator=(_Tp&& __element)
-  {
-    ::new (_CUDA_VSTD::addressof(*__x_)) _Tp(_CUDA_VSTD::move(__element));
-    return *this;
-  }
-#  endif
-  _LIBCUDACXX_INLINE_VISIBILITY raw_storage_iterator& operator++()
-  {
-    ++__x_;
-    return *this;
-  }
-  _LIBCUDACXX_INLINE_VISIBILITY raw_storage_iterator operator++(int)
-  {
-    raw_storage_iterator __t(*this);
-    ++__x_;
-    return __t;
-  }
-#  if _CCCL_STD_VER >= 2014
-  _LIBCUDACXX_INLINE_VISIBILITY _OutputIterator base() const
-  {
-    return __x_;
-  }
-#  endif
-};
-
-template <class _Tp>
-_CCCL_NODISCARD _LIBCUDACXX_NO_CFI pair<_Tp*, ptrdiff_t> get_temporary_buffer(ptrdiff_t __n) noexcept
-{
-  pair<_Tp*, ptrdiff_t> __r(0, 0);
-  const ptrdiff_t __m =
-    (~ptrdiff_t(0) ^ ptrdiff_t(ptrdiff_t(1) << (sizeof(ptrdiff_t) * __CHAR_BIT__ - 1))) / sizeof(_Tp);
-  if (__n > __m)
-  {
-    __n = __m;
-  }
-  while (__n > 0)
-  {
-#  if !defined(_LIBCUDACXX_HAS_NO_ALIGNED_ALLOCATION)
-    if (__is_overaligned_for_new(_LIBCUDACXX_ALIGNOF(_Tp)))
-    {
-      std::align_val_t __al = std::align_val_t(std::alignment_of<_Tp>::value);
-      __r.first             = static_cast<_Tp*>(::operator new(__n * sizeof(_Tp), __al, nothrow));
-    }
-    else
-    {
-      __r.first = static_cast<_Tp*>(::operator new(__n * sizeof(_Tp), nothrow));
-    }
-#  else
-    if (__is_overaligned_for_new(_LIBCUDACXX_ALIGNOF(_Tp)))
-    {
-      // Since aligned operator new is unavailable, return an empty
-      // buffer rather than one with invalid alignment.
-      return __r;
-    }
-
-    __r.first = static_cast<_Tp*>(::operator new(__n * sizeof(_Tp), nothrow));
-#  endif
-
-    if (__r.first)
-    {
-      __r.second = __n;
-      break;
-    }
-    __n /= 2;
-  }
-  return __r;
-}
-
-template <class _Tp>
-inline _LIBCUDACXX_INLINE_VISIBILITY void return_temporary_buffer(_Tp* __p) noexcept
-{
-  _CUDA_VSTD::__libcpp_deallocate_unsized((void*) __p, _LIBCUDACXX_ALIGNOF(_Tp));
-}
-
-#  if _CCCL_STD_VER <= 2014 || defined(_LIBCUDACXX_ENABLE_CXX17_REMOVED_AUTO_PTR)
-template <class _Tp>
-struct _LIBCUDACXX_DEPRECATED_IN_CXX11 auto_ptr_ref
-{
-  _Tp* __ptr_;
-};
-
-template <class _Tp>
-class _LIBCUDACXX_TEMPLATE_VIS _LIBCUDACXX_DEPRECATED_IN_CXX11 auto_ptr
-{
-private:
-  _Tp* __ptr_;
-
-public:
-  typedef _Tp element_type;
-
-  _LIBCUDACXX_INLINE_VISIBILITY explicit auto_ptr(_Tp* __p = 0) throw()
-      : __ptr_(__p)
-  {}
-  _LIBCUDACXX_INLINE_VISIBILITY auto_ptr(auto_ptr& __p) throw()
-      : __ptr_(__p.release())
-  {}
-  template <class _Up>
-  _LIBCUDACXX_INLINE_VISIBILITY auto_ptr(auto_ptr<_Up>& __p) throw()
-      : __ptr_(__p.release())
-  {}
-  _LIBCUDACXX_INLINE_VISIBILITY auto_ptr& operator=(auto_ptr& __p) throw()
-  {
-    reset(__p.release());
-    return *this;
-  }
-  template <class _Up>
-  _LIBCUDACXX_INLINE_VISIBILITY auto_ptr& operator=(auto_ptr<_Up>& __p) throw()
-  {
-    reset(__p.release());
-    return *this;
-  }
-  _LIBCUDACXX_INLINE_VISIBILITY auto_ptr& operator=(auto_ptr_ref<_Tp> __p) throw()
-  {
-    reset(__p.__ptr_);
-    return *this;
-  }
-  _LIBCUDACXX_INLINE_VISIBILITY ~auto_ptr() throw()
-  {
-    delete __ptr_;
-  }
-
-  _LIBCUDACXX_INLINE_VISIBILITY _Tp& operator*() const throw()
-  {
-    return *__ptr_;
-  }
-  _LIBCUDACXX_INLINE_VISIBILITY _Tp* operator->() const throw()
-  {
-    return __ptr_;
-  }
-  _LIBCUDACXX_INLINE_VISIBILITY _Tp* get() const throw()
-  {
-    return __ptr_;
-  }
-  _LIBCUDACXX_INLINE_VISIBILITY _Tp* release() throw()
-  {
-    _Tp* __t = __ptr_;
-    __ptr_   = 0;
-    return __t;
-  }
-  _LIBCUDACXX_INLINE_VISIBILITY void reset(_Tp* __p = 0) throw()
-  {
-    if (__ptr_ != __p)
-    {
-      delete __ptr_;
-    }
-    __ptr_ = __p;
-  }
-
-  _LIBCUDACXX_INLINE_VISIBILITY auto_ptr(auto_ptr_ref<_Tp> __p) throw()
-      : __ptr_(__p.__ptr_)
-  {}
-  template <class _Up>
-  _LIBCUDACXX_INLINE_VISIBILITY operator auto_ptr_ref<_Up>() throw()
-  {
-    auto_ptr_ref<_Up> __t;
-    __t.__ptr_ = release();
-    return __t;
-  }
-  template <class _Up>
-  _LIBCUDACXX_INLINE_VISIBILITY operator auto_ptr<_Up>() throw()
-  {
-    return auto_ptr<_Up>(release());
-  }
-};
-
-template <>
-class _LIBCUDACXX_TEMPLATE_VIS _LIBCUDACXX_DEPRECATED_IN_CXX11 auto_ptr<void>
-{
-public:
-  typedef void element_type;
-};
-#  endif
-
-template <class _Tp, int _Idx, bool _CanBeEmptyBase = is_empty<_Tp>::value && !__libcpp_is_final<_Tp>::value>
-struct __compressed_pair_elem
-{
-  typedef _Tp _ParamT;
-  typedef _Tp& reference;
-  typedef const _Tp& const_reference;
-
-  _LIBCUDACXX_INLINE_VISIBILITY constexpr __compressed_pair_elem()
-      : __value_()
-  {}
-
-  template <class _Up, class = typename enable_if<!is_same<__compressed_pair_elem, __decay_t<_Up>>::value>::type>
-  _LIBCUDACXX_INLINE_VISIBILITY constexpr explicit __compressed_pair_elem(_Up&& __u)
-      : __value_(_CUDA_VSTD::forward<_Up>(__u))
-  {}
-
-  template <class... _Args, size_t... _Indexes>
-  _LIBCUDACXX_INLINE_VISIBILITY _CCCL_CONSTEXPR_CXX17
-  __compressed_pair_elem(piecewise_construct_t, tuple<_Args...> __args, __tuple_indices<_Indexes...>)
-      : __value_(_CUDA_VSTD::forward<_Args>(_CUDA_VSTD::get<_Indexes>(__args))...)
-  {}
-
-  _LIBCUDACXX_INLINE_VISIBILITY reference __get() noexcept
-  {
-    return __value_;
-  }
-  _LIBCUDACXX_INLINE_VISIBILITY const_reference __get() const noexcept
-  {
-    return __value_;
-  }
-
-private:
-  _Tp __value_;
-};
-
-template <class _Tp, int _Idx>
-struct __compressed_pair_elem<_Tp, _Idx, true> : private _Tp
-{
-  typedef _Tp _ParamT;
-  typedef _Tp& reference;
-  typedef const _Tp& const_reference;
-  typedef _Tp __value_type;
-
-  _LIBCUDACXX_INLINE_VISIBILITY constexpr __compressed_pair_elem() = default;
-
-  template <class _Up, class = typename enable_if<!is_same<__compressed_pair_elem, __decay_t<_Up>>::value>::type>
-  _LIBCUDACXX_INLINE_VISIBILITY constexpr explicit __compressed_pair_elem(_Up&& __u)
-      : __value_type(_CUDA_VSTD::forward<_Up>(__u))
-  {}
-
-  template <class... _Args, size_t... _Indexes>
-  _LIBCUDACXX_INLINE_VISIBILITY _CCCL_CONSTEXPR_CXX17
-  __compressed_pair_elem(piecewise_construct_t, tuple<_Args...> __args, __tuple_indices<_Indexes...>)
-      : __value_type(_CUDA_VSTD::forward<_Args>(_CUDA_VSTD::get<_Indexes>(__args))...)
-  {}
-
-  _LIBCUDACXX_INLINE_VISIBILITY reference __get() noexcept
-  {
-    return *this;
-  }
-  _LIBCUDACXX_INLINE_VISIBILITY const_reference __get() const noexcept
-  {
-    return *this;
-  }
-};
-
-// Tag used to construct the second element of the compressed pair.
-struct __second_tag
-{};
-
-template <class _T1, class _T2>
-class __compressed_pair
-    : private __compressed_pair_elem<_T1, 0>
-    , private __compressed_pair_elem<_T2, 1>
-{
-  typedef _LIBCUDACXX_NODEBUG_TYPE __compressed_pair_elem<_T1, 0> _Base1;
-  typedef _LIBCUDACXX_NODEBUG_TYPE __compressed_pair_elem<_T2, 1> _Base2;
-
-  // NOTE: This static assert should never fire because __compressed_pair
-  // is *almost never* used in a scenario where it's possible for T1 == T2.
-  // (The exception is std::function where it is possible that the function
-  //  object and the allocator have the same type).
-  static_assert((!is_same<_T1, _T2>::value),
-                "__compressed_pair cannot be instantated when T1 and T2 are the same type; "
-                "The current implementation is NOT ABI-compatible with the previous "
-                "implementation for this configuration");
-
-public:
-  template <bool _Dummy = true,
-            class       = typename enable_if<__dependent_type<is_default_constructible<_T1>, _Dummy>::value
-                                       && __dependent_type<is_default_constructible<_T2>, _Dummy>::value>::type>
-  _LIBCUDACXX_INLINE_VISIBILITY constexpr __compressed_pair()
-  {}
-
-  template <class _Tp, typename enable_if<!is_same<__decay_t<_Tp>, __compressed_pair>::value, bool>::type = true>
-  _LIBCUDACXX_INLINE_VISIBILITY constexpr explicit __compressed_pair(_Tp&& __t)
-      : _Base1(std::forward<_Tp>(__t))
-      , _Base2()
-  {}
-
-  template <class _Tp>
-  _LIBCUDACXX_INLINE_VISIBILITY constexpr __compressed_pair(__second_tag, _Tp&& __t)
-      : _Base1()
-      , _Base2(std::forward<_Tp>(__t))
-  {}
-
-  template <class _U1, class _U2>
-  _LIBCUDACXX_INLINE_VISIBILITY constexpr __compressed_pair(_U1&& __t1, _U2&& __t2)
-      : _Base1(std::forward<_U1>(__t1))
-      , _Base2(std::forward<_U2>(__t2))
-  {}
-
-  template <class... _Args1, class... _Args2>
-  _LIBCUDACXX_INLINE_VISIBILITY _CCCL_CONSTEXPR_CXX17
-  __compressed_pair(piecewise_construct_t __pc, tuple<_Args1...> __first_args, tuple<_Args2...> __second_args)
-      : _Base1(__pc, _CUDA_VSTD::move(__first_args), typename __make_tuple_indices<sizeof...(_Args1)>::type())
-      , _Base2(__pc, _CUDA_VSTD::move(__second_args), typename __make_tuple_indices<sizeof...(_Args2)>::type())
-  {}
-
-  _LIBCUDACXX_INLINE_VISIBILITY typename _Base1::reference first() noexcept
-  {
-    return static_cast<_Base1&>(*this).__get();
-  }
-
-  _LIBCUDACXX_INLINE_VISIBILITY typename _Base1::const_reference first() const noexcept
-  {
-    return static_cast<_Base1 const&>(*this).__get();
-  }
-
-  _LIBCUDACXX_INLINE_VISIBILITY typename _Base2::reference second() noexcept
-  {
-    return static_cast<_Base2&>(*this).__get();
-  }
-
-  _LIBCUDACXX_INLINE_VISIBILITY typename _Base2::const_reference second() const noexcept
-  {
-    return static_cast<_Base2 const&>(*this).__get();
-  }
-
-  _LIBCUDACXX_INLINE_VISIBILITY void
-  swap(__compressed_pair& __x) noexcept(__is_nothrow_swappable<_T1>::value && __is_nothrow_swappable<_T2>::value)
-  {
-    using std::swap;
-    swap(first(), __x.first());
-    swap(second(), __x.second());
-  }
-};
-
-template <class _T1, class _T2>
-inline _LIBCUDACXX_INLINE_VISIBILITY void swap(
-  __compressed_pair<_T1, _T2>& __x,
-  __compressed_pair<_T1, _T2>& __y) noexcept(__is_nothrow_swappable<_T1>::value && __is_nothrow_swappable<_T2>::value)
-{
-  __x.swap(__y);
-}
-
-// default_delete
-
-template <class _Tp>
-struct _LIBCUDACXX_TEMPLATE_VIS default_delete
-{
-  static_assert(!is_function<_Tp>::value, "default_delete cannot be instantiated for function types");
-  _LIBCUDACXX_INLINE_VISIBILITY constexpr default_delete() noexcept = default;
-
-  template <class _Up>
-  _LIBCUDACXX_INLINE_VISIBILITY
-  default_delete(const default_delete<_Up>&, typename enable_if<is_convertible<_Up*, _Tp*>::value>::type* = 0) noexcept
-  {}
-
-  _LIBCUDACXX_INLINE_VISIBILITY void operator()(_Tp* __ptr) const noexcept
-  {
-    static_assert(sizeof(_Tp) > 0, "default_delete can not delete incomplete type");
-    static_assert(!is_void<_Tp>::value, "default_delete can not delete incomplete type");
-    delete __ptr;
-  }
-};
-
-template <class _Tp>
-struct _LIBCUDACXX_TEMPLATE_VIS default_delete<_Tp[]>
-{
-private:
-  template <class _Up>
-  struct _EnableIfConvertible : enable_if<is_convertible<_Up (*)[], _Tp (*)[]>::value>
-  {};
-
-public:
-  _LIBCUDACXX_INLINE_VISIBILITY constexpr default_delete() noexcept = default;
-
-  template <class _Up>
-  _LIBCUDACXX_INLINE_VISIBILITY
-  default_delete(const default_delete<_Up[]>&, typename _EnableIfConvertible<_Up>::type* = 0) noexcept
-  {}
-
-  template <class _Up>
-  _LIBCUDACXX_INLINE_VISIBILITY typename _EnableIfConvertible<_Up>::type operator()(_Up* __ptr) const noexcept
-  {
-    static_assert(sizeof(_Tp) > 0, "default_delete can not delete incomplete type");
-    static_assert(!is_void<_Tp>::value, "default_delete can not delete void type");
-    delete[] __ptr;
-  }
-};
-
-template <class _Deleter>
-struct __unique_ptr_deleter_sfinae
-{
-  static_assert(!is_reference<_Deleter>::value, "incorrect specialization");
-  typedef const _Deleter& __lval_ref_type;
-  typedef _Deleter&& __good_rval_ref_type;
-  typedef true_type __enable_rval_overload;
-};
-
-template <class _Deleter>
-struct __unique_ptr_deleter_sfinae<_Deleter const&>
-{
-  typedef const _Deleter& __lval_ref_type;
-  typedef const _Deleter&& __bad_rval_ref_type;
-  typedef false_type __enable_rval_overload;
-};
-
-template <class _Deleter>
-struct __unique_ptr_deleter_sfinae<_Deleter&>
-{
-  typedef _Deleter& __lval_ref_type;
-  typedef _Deleter&& __bad_rval_ref_type;
-  typedef false_type __enable_rval_overload;
-};
-
-template <class _Tp, class _Dp = default_delete<_Tp>>
-class _LIBCUDACXX_TEMPLATE_VIS unique_ptr
-{
-public:
-  typedef _Tp element_type;
-  typedef _Dp deleter_type;
-  typedef _LIBCUDACXX_NODEBUG_TYPE typename __pointer<_Tp, deleter_type>::type pointer;
-
-  static_assert(!is_rvalue_reference<deleter_type>::value, "the specified deleter type cannot be an rvalue reference");
-
-private:
-  __compressed_pair<pointer, deleter_type> __ptr_;
-
-  struct __nat
-  {
-    int __for_bool_;
-  };
-
-  typedef _LIBCUDACXX_NODEBUG_TYPE __unique_ptr_deleter_sfinae<_Dp> _DeleterSFINAE;
-
-  template <bool _Dummy>
-  using _LValRefType _LIBCUDACXX_NODEBUG_TYPE = typename __dependent_type<_DeleterSFINAE, _Dummy>::__lval_ref_type;
-
-  template <bool _Dummy>
-  using _GoodRValRefType _LIBCUDACXX_NODEBUG_TYPE =
-    typename __dependent_type<_DeleterSFINAE, _Dummy>::__good_rval_ref_type;
-
-  template <bool _Dummy>
-  using _BadRValRefType _LIBCUDACXX_NODEBUG_TYPE =
-    typename __dependent_type<_DeleterSFINAE, _Dummy>::__bad_rval_ref_type;
-
-  template <bool _Dummy, class _Deleter = typename __dependent_type<__type_identity<deleter_type>, _Dummy>::type>
-  using _EnableIfDeleterDefaultConstructible _LIBCUDACXX_NODEBUG_TYPE =
-    typename enable_if<is_default_constructible<_Deleter>::value && !is_pointer<_Deleter>::value>::type;
-
-  template <class _ArgType>
-  using _EnableIfDeleterConstructible _LIBCUDACXX_NODEBUG_TYPE =
-    typename enable_if<is_constructible<deleter_type, _ArgType>::value>::type;
-
-  template <class _UPtr, class _Up>
-  using _EnableIfMoveConvertible _LIBCUDACXX_NODEBUG_TYPE =
-    typename enable_if<is_convertible<typename _UPtr::pointer, pointer>::value && !is_array<_Up>::value>::type;
-
-  template <class _UDel>
-  using _EnableIfDeleterConvertible _LIBCUDACXX_NODEBUG_TYPE =
-    typename enable_if<(is_reference<_Dp>::value && is_same<_Dp, _UDel>::value)
-                       || (!is_reference<_Dp>::value && is_convertible<_UDel, _Dp>::value)>::type;
-
-  template <class _UDel>
-  using _EnableIfDeleterAssignable = typename enable_if<is_assignable<_Dp&, _UDel&&>::value>::type;
-
-public:
-  template <bool _Dummy = true, class = _EnableIfDeleterDefaultConstructible<_Dummy>>
-  _LIBCUDACXX_INLINE_VISIBILITY constexpr unique_ptr() noexcept
-      : __ptr_(pointer())
-  {}
-
-  template <bool _Dummy = true, class = _EnableIfDeleterDefaultConstructible<_Dummy>>
-  _LIBCUDACXX_INLINE_VISIBILITY constexpr unique_ptr(nullptr_t) noexcept
-      : __ptr_(pointer())
-  {}
-
-  template <bool _Dummy = true, class = _EnableIfDeleterDefaultConstructible<_Dummy>>
-  _LIBCUDACXX_INLINE_VISIBILITY explicit unique_ptr(pointer __p) noexcept
-      : __ptr_(__p)
-  {}
-
-  template <bool _Dummy = true, class = _EnableIfDeleterConstructible<_LValRefType<_Dummy>>>
-  _LIBCUDACXX_INLINE_VISIBILITY unique_ptr(pointer __p, _LValRefType<_Dummy> __d) noexcept
-      : __ptr_(__p, __d)
-  {}
-
-  template <bool _Dummy = true, class = _EnableIfDeleterConstructible<_GoodRValRefType<_Dummy>>>
-  _LIBCUDACXX_INLINE_VISIBILITY unique_ptr(pointer __p, _GoodRValRefType<_Dummy> __d) noexcept
-      : __ptr_(__p, _CUDA_VSTD::move(__d))
-  {
-    static_assert(!is_reference<deleter_type>::value, "rvalue deleter bound to reference");
-  }
-
-  template <bool _Dummy = true, class = _EnableIfDeleterConstructible<_BadRValRefType<_Dummy>>>
-  _LIBCUDACXX_INLINE_VISIBILITY unique_ptr(pointer __p, _BadRValRefType<_Dummy> __d) = delete;
-
-  _LIBCUDACXX_INLINE_VISIBILITY unique_ptr(unique_ptr&& __u) noexcept
-      : __ptr_(__u.release(), _CUDA_VSTD::forward<deleter_type>(__u.get_deleter()))
-  {}
-
-  template <class _Up,
-            class _Ep,
-            class = _EnableIfMoveConvertible<unique_ptr<_Up, _Ep>, _Up>,
-            class = _EnableIfDeleterConvertible<_Ep>>
-  _LIBCUDACXX_INLINE_VISIBILITY unique_ptr(unique_ptr<_Up, _Ep>&& __u) noexcept
-      : __ptr_(__u.release(), _CUDA_VSTD::forward<_Ep>(__u.get_deleter()))
-  {}
-
-#  if _CCCL_STD_VER <= 2014 || defined(_LIBCUDACXX_ENABLE_CXX17_REMOVED_AUTO_PTR)
-  template <class _Up>
-  _LIBCUDACXX_INLINE_VISIBILITY unique_ptr(
-    auto_ptr<_Up>&& __p,
-    typename enable_if<is_convertible<_Up*, _Tp*>::value && is_same<_Dp, default_delete<_Tp>>::value, __nat>::type =
-      __nat()) noexcept
-      : __ptr_(__p.release())
-  {}
-#  endif
-
-  _LIBCUDACXX_INLINE_VISIBILITY unique_ptr& operator=(unique_ptr&& __u) noexcept
-  {
-    reset(__u.release());
-    __ptr_.second() = _CUDA_VSTD::forward<deleter_type>(__u.get_deleter());
-    return *this;
-  }
-
-  template <class _Up,
-            class _Ep,
-            class = _EnableIfMoveConvertible<unique_ptr<_Up, _Ep>, _Up>,
-            class = _EnableIfDeleterAssignable<_Ep>>
-  _LIBCUDACXX_INLINE_VISIBILITY unique_ptr& operator=(unique_ptr<_Up, _Ep>&& __u) noexcept
-  {
-    reset(__u.release());
-    __ptr_.second() = _CUDA_VSTD::forward<_Ep>(__u.get_deleter());
-    return *this;
-  }
-
-#  if _CCCL_STD_VER <= 2014 || defined(_LIBCUDACXX_ENABLE_CXX17_REMOVED_AUTO_PTR)
-  template <class _Up>
-  _LIBCUDACXX_INLINE_VISIBILITY
-    typename enable_if<is_convertible<_Up*, _Tp*>::value && is_same<_Dp, default_delete<_Tp>>::value, unique_ptr&>::type
-    operator=(auto_ptr<_Up> __p)
-  {
-    reset(__p.release());
-    return *this;
-  }
-#  endif
-
-  _LIBCUDACXX_INLINE_VISIBILITY ~unique_ptr()
-  {
-    reset();
-  }
-
-  _LIBCUDACXX_INLINE_VISIBILITY unique_ptr& operator=(nullptr_t) noexcept
-  {
-    reset();
-    return *this;
-  }
-
-  _LIBCUDACXX_INLINE_VISIBILITY __add_lvalue_reference_t<_Tp> operator*() const
-  {
-    return *__ptr_.first();
-  }
-  _LIBCUDACXX_INLINE_VISIBILITY pointer operator->() const noexcept
-  {
-    return __ptr_.first();
-  }
-  _LIBCUDACXX_INLINE_VISIBILITY pointer get() const noexcept
-  {
-    return __ptr_.first();
-  }
-  _LIBCUDACXX_INLINE_VISIBILITY deleter_type& get_deleter() noexcept
-  {
-    return __ptr_.second();
-  }
-  _LIBCUDACXX_INLINE_VISIBILITY const deleter_type& get_deleter() const noexcept
-  {
-    return __ptr_.second();
-  }
-  _LIBCUDACXX_INLINE_VISIBILITY _LIBCUDACXX_EXPLICIT operator bool() const noexcept
-  {
-    return __ptr_.first() != nullptr;
-  }
-
-  _LIBCUDACXX_INLINE_VISIBILITY pointer release() noexcept
-  {
-    pointer __t    = __ptr_.first();
-    __ptr_.first() = pointer();
-    return __t;
-  }
-
-  _LIBCUDACXX_INLINE_VISIBILITY void reset(pointer __p = pointer()) noexcept
-  {
-    pointer __tmp  = __ptr_.first();
-    __ptr_.first() = __p;
-    if (__tmp)
-    {
-      __ptr_.second()(__tmp);
-    }
-  }
-
-  _LIBCUDACXX_INLINE_VISIBILITY void swap(unique_ptr& __u) noexcept
-  {
-    __ptr_.swap(__u.__ptr_);
-  }
-};
-
-template <class _Tp, class _Dp>
-class _LIBCUDACXX_TEMPLATE_VIS unique_ptr<_Tp[], _Dp>
-{
-public:
-  typedef _Tp element_type;
-  typedef _Dp deleter_type;
-  typedef typename __pointer<_Tp, deleter_type>::type pointer;
-
-private:
-  __compressed_pair<pointer, deleter_type> __ptr_;
-
-  template <class _From>
-  struct _CheckArrayPointerConversion : is_same<_From, pointer>
-  {};
-
-  template <class _FromElem>
-  struct _CheckArrayPointerConversion<_FromElem*>
-      : integral_constant<
-          bool,
-          is_same<_FromElem*, pointer>::value
-            || (is_same<pointer, element_type*>::value && is_convertible<_FromElem (*)[], element_type (*)[]>::value)>
-  {};
-
-  typedef __unique_ptr_deleter_sfinae<_Dp> _DeleterSFINAE;
-
-  template <bool _Dummy>
-  using _LValRefType _LIBCUDACXX_NODEBUG_TYPE = typename __dependent_type<_DeleterSFINAE, _Dummy>::__lval_ref_type;
-
-  template <bool _Dummy>
-  using _GoodRValRefType _LIBCUDACXX_NODEBUG_TYPE =
-    typename __dependent_type<_DeleterSFINAE, _Dummy>::__good_rval_ref_type;
-
-  template <bool _Dummy>
-  using _BadRValRefType _LIBCUDACXX_NODEBUG_TYPE =
-    typename __dependent_type<_DeleterSFINAE, _Dummy>::__bad_rval_ref_type;
-
-  template <bool _Dummy, class _Deleter = typename __dependent_type<__type_identity<deleter_type>, _Dummy>::type>
-  using _EnableIfDeleterDefaultConstructible _LIBCUDACXX_NODEBUG_TYPE =
-    typename enable_if<is_default_constructible<_Deleter>::value && !is_pointer<_Deleter>::value>::type;
-
-  template <class _ArgType>
-  using _EnableIfDeleterConstructible _LIBCUDACXX_NODEBUG_TYPE =
-    typename enable_if<is_constructible<deleter_type, _ArgType>::value>::type;
-
-  template <class _Pp>
-  using _EnableIfPointerConvertible _LIBCUDACXX_NODEBUG_TYPE =
-    typename enable_if<_CheckArrayPointerConversion<_Pp>::value>::type;
-
-  template <class _UPtr, class _Up, class _ElemT = typename _UPtr::element_type>
-  using _EnableIfMoveConvertible _LIBCUDACXX_NODEBUG_TYPE = typename enable_if<
-    is_array<_Up>::value && is_same<pointer, element_type*>::value && is_same<typename _UPtr::pointer, _ElemT*>::value
-    && is_convertible<_ElemT (*)[], element_type (*)[]>::value>::type;
-
-  template <class _UDel>
-  using _EnableIfDeleterConvertible _LIBCUDACXX_NODEBUG_TYPE =
-    typename enable_if<(is_reference<_Dp>::value && is_same<_Dp, _UDel>::value)
-                       || (!is_reference<_Dp>::value && is_convertible<_UDel, _Dp>::value)>::type;
-
-  template <class _UDel>
-  using _EnableIfDeleterAssignable _LIBCUDACXX_NODEBUG_TYPE =
-    typename enable_if<is_assignable<_Dp&, _UDel&&>::value>::type;
-
-public:
-  template <bool _Dummy = true, class = _EnableIfDeleterDefaultConstructible<_Dummy>>
-  _LIBCUDACXX_INLINE_VISIBILITY constexpr unique_ptr() noexcept
-      : __ptr_(pointer())
-  {}
-
-  template <bool _Dummy = true, class = _EnableIfDeleterDefaultConstructible<_Dummy>>
-  _LIBCUDACXX_INLINE_VISIBILITY constexpr unique_ptr(nullptr_t) noexcept
-      : __ptr_(pointer())
-  {}
-
-  template <class _Pp,
-            bool _Dummy = true,
-            class       = _EnableIfDeleterDefaultConstructible<_Dummy>,
-            class       = _EnableIfPointerConvertible<_Pp>>
-  _LIBCUDACXX_INLINE_VISIBILITY explicit unique_ptr(_Pp __p) noexcept
-      : __ptr_(__p)
-  {}
-
-  template <class _Pp,
-            bool _Dummy = true,
-            class       = _EnableIfDeleterConstructible<_LValRefType<_Dummy>>,
-            class       = _EnableIfPointerConvertible<_Pp>>
-  _LIBCUDACXX_INLINE_VISIBILITY unique_ptr(_Pp __p, _LValRefType<_Dummy> __d) noexcept
-      : __ptr_(__p, __d)
-  {}
-
-  template <bool _Dummy = true, class = _EnableIfDeleterConstructible<_LValRefType<_Dummy>>>
-  _LIBCUDACXX_INLINE_VISIBILITY unique_ptr(nullptr_t, _LValRefType<_Dummy> __d) noexcept
-      : __ptr_(nullptr, __d)
-  {}
-
-  template <class _Pp,
-            bool _Dummy = true,
-            class       = _EnableIfDeleterConstructible<_GoodRValRefType<_Dummy>>,
-            class       = _EnableIfPointerConvertible<_Pp>>
-  _LIBCUDACXX_INLINE_VISIBILITY unique_ptr(_Pp __p, _GoodRValRefType<_Dummy> __d) noexcept
-      : __ptr_(__p, _CUDA_VSTD::move(__d))
-  {
-    static_assert(!is_reference<deleter_type>::value, "rvalue deleter bound to reference");
-  }
-
-  template <bool _Dummy = true, class = _EnableIfDeleterConstructible<_GoodRValRefType<_Dummy>>>
-  _LIBCUDACXX_INLINE_VISIBILITY unique_ptr(nullptr_t, _GoodRValRefType<_Dummy> __d) noexcept
-      : __ptr_(nullptr, _CUDA_VSTD::move(__d))
-  {
-    static_assert(!is_reference<deleter_type>::value, "rvalue deleter bound to reference");
-  }
-
-  template <class _Pp,
-            bool _Dummy = true,
-            class       = _EnableIfDeleterConstructible<_BadRValRefType<_Dummy>>,
-            class       = _EnableIfPointerConvertible<_Pp>>
-  _LIBCUDACXX_INLINE_VISIBILITY unique_ptr(_Pp __p, _BadRValRefType<_Dummy> __d) = delete;
-
-  _LIBCUDACXX_INLINE_VISIBILITY unique_ptr(unique_ptr&& __u) noexcept
-      : __ptr_(__u.release(), _CUDA_VSTD::forward<deleter_type>(__u.get_deleter()))
-  {}
-
-  _LIBCUDACXX_INLINE_VISIBILITY unique_ptr& operator=(unique_ptr&& __u) noexcept
-  {
-    reset(__u.release());
-    __ptr_.second() = _CUDA_VSTD::forward<deleter_type>(__u.get_deleter());
-    return *this;
-  }
-
-  template <class _Up,
-            class _Ep,
-            class = _EnableIfMoveConvertible<unique_ptr<_Up, _Ep>, _Up>,
-            class = _EnableIfDeleterConvertible<_Ep>>
-  _LIBCUDACXX_INLINE_VISIBILITY unique_ptr(unique_ptr<_Up, _Ep>&& __u) noexcept
-      : __ptr_(__u.release(), _CUDA_VSTD::forward<_Ep>(__u.get_deleter()))
-  {}
-
-  template <class _Up,
-            class _Ep,
-            class = _EnableIfMoveConvertible<unique_ptr<_Up, _Ep>, _Up>,
-            class = _EnableIfDeleterAssignable<_Ep>>
-  _LIBCUDACXX_INLINE_VISIBILITY unique_ptr& operator=(unique_ptr<_Up, _Ep>&& __u) noexcept
-  {
-    reset(__u.release());
-    __ptr_.second() = _CUDA_VSTD::forward<_Ep>(__u.get_deleter());
-    return *this;
-  }
-
-public:
-  _LIBCUDACXX_INLINE_VISIBILITY ~unique_ptr()
-  {
-    reset();
-  }
-
-  _LIBCUDACXX_INLINE_VISIBILITY unique_ptr& operator=(nullptr_t) noexcept
-  {
-    reset();
-    return *this;
-  }
-
-  _LIBCUDACXX_INLINE_VISIBILITY __add_lvalue_reference_t<_Tp> operator[](size_t __i) const
-  {
-    return __ptr_.first()[__i];
-  }
-  _LIBCUDACXX_INLINE_VISIBILITY pointer get() const noexcept
-  {
-    return __ptr_.first();
-  }
-
-  _LIBCUDACXX_INLINE_VISIBILITY deleter_type& get_deleter() noexcept
-  {
-    return __ptr_.second();
-  }
-
-  _LIBCUDACXX_INLINE_VISIBILITY const deleter_type& get_deleter() const noexcept
-  {
-    return __ptr_.second();
-  }
-  _LIBCUDACXX_INLINE_VISIBILITY _LIBCUDACXX_EXPLICIT operator bool() const noexcept
-  {
-    return __ptr_.first() != nullptr;
-  }
-
-  _LIBCUDACXX_INLINE_VISIBILITY pointer release() noexcept
-  {
-    pointer __t    = __ptr_.first();
-    __ptr_.first() = pointer();
-    return __t;
-  }
-
-  template <class _Pp>
-  _LIBCUDACXX_INLINE_VISIBILITY typename enable_if<_CheckArrayPointerConversion<_Pp>::value>::type
-  reset(_Pp __p) noexcept
-  {
-    pointer __tmp  = __ptr_.first();
-    __ptr_.first() = __p;
-    if (__tmp)
-    {
-      __ptr_.second()(__tmp);
-    }
-  }
-
-  _LIBCUDACXX_INLINE_VISIBILITY void reset(nullptr_t = nullptr) noexcept
-  {
-    pointer __tmp  = __ptr_.first();
-    __ptr_.first() = nullptr;
-    if (__tmp)
-    {
-      __ptr_.second()(__tmp);
-    }
-  }
-
-  _LIBCUDACXX_INLINE_VISIBILITY void swap(unique_ptr& __u) noexcept
-  {
-    __ptr_.swap(__u.__ptr_);
-  }
-};
-
-template <class _Tp, class _Dp>
-inline _LIBCUDACXX_INLINE_VISIBILITY typename enable_if<__is_swappable<_Dp>::value, void>::type
-swap(unique_ptr<_Tp, _Dp>& __x, unique_ptr<_Tp, _Dp>& __y) noexcept
-{
-  __x.swap(__y);
-}
-
-template <class _T1, class _Dest1, class _T2, class _Dest2>
-inline _LIBCUDACXX_INLINE_VISIBILITY bool
-operator==(const unique_ptr<_T1, _Dest1>& __x, const unique_ptr<_T2, _Dest2>& __y)
-{
-  return __x.get() == __y.get();
-}
-
-template <class _T1, class _Dest1, class _T2, class _Dest2>
-inline _LIBCUDACXX_INLINE_VISIBILITY bool
-operator!=(const unique_ptr<_T1, _Dest1>& __x, const unique_ptr<_T2, _Dest2>& __y)
-{
-  return !(__x == __y);
-}
-
-template <class _T1, class _Dest1, class _T2, class _Dest2>
-inline _LIBCUDACXX_INLINE_VISIBILITY bool
-operator<(const unique_ptr<_T1, _Dest1>& __x, const unique_ptr<_T2, _Dest2>& __y)
-{
-  typedef typename unique_ptr<_T1, _Dest1>::pointer _P1;
-  typedef typename unique_ptr<_T2, _Dest2>::pointer _P2;
-  typedef typename common_type<_P1, _P2>::type _Vp;
-  return less<_Vp>()(__x.get(), __y.get());
-}
-
-template <class _T1, class _Dest1, class _T2, class _Dest2>
-inline _LIBCUDACXX_INLINE_VISIBILITY bool
-operator>(const unique_ptr<_T1, _Dest1>& __x, const unique_ptr<_T2, _Dest2>& __y)
-{
-  return __y < __x;
-}
-
-template <class _T1, class _Dest1, class _T2, class _Dest2>
-inline _LIBCUDACXX_INLINE_VISIBILITY bool
-operator<=(const unique_ptr<_T1, _Dest1>& __x, const unique_ptr<_T2, _Dest2>& __y)
-{
-  return !(__y < __x);
-}
-
-template <class _T1, class _Dest1, class _T2, class _Dest2>
-inline _LIBCUDACXX_INLINE_VISIBILITY bool
-operator>=(const unique_ptr<_T1, _Dest1>& __x, const unique_ptr<_T2, _Dest2>& __y)
-{
-  return !(__x < __y);
-}
-
-template <class _T1, class _Dest1>
-inline _LIBCUDACXX_INLINE_VISIBILITY bool operator==(const unique_ptr<_T1, _Dest1>& __x, nullptr_t) noexcept
-{
-  return !__x;
-}
-
-template <class _T1, class _Dest1>
-inline _LIBCUDACXX_INLINE_VISIBILITY bool operator==(nullptr_t, const unique_ptr<_T1, _Dest1>& __x) noexcept
-{
-  return !__x;
-}
-
-template <class _T1, class _Dest1>
-inline _LIBCUDACXX_INLINE_VISIBILITY bool operator!=(const unique_ptr<_T1, _Dest1>& __x, nullptr_t) noexcept
-{
-  return static_cast<bool>(__x);
-}
-
-template <class _T1, class _Dest1>
-inline _LIBCUDACXX_INLINE_VISIBILITY bool operator!=(nullptr_t, const unique_ptr<_T1, _Dest1>& __x) noexcept
-{
-  return static_cast<bool>(__x);
-}
-
-template <class _T1, class _Dest1>
-inline _LIBCUDACXX_INLINE_VISIBILITY bool operator<(const unique_ptr<_T1, _Dest1>& __x, nullptr_t)
-{
-  typedef typename unique_ptr<_T1, _Dest1>::pointer _P1;
-  return less<_P1>()(__x.get(), nullptr);
-}
-
-template <class _T1, class _Dest1>
-inline _LIBCUDACXX_INLINE_VISIBILITY bool operator<(nullptr_t, const unique_ptr<_T1, _Dest1>& __x)
-{
-  typedef typename unique_ptr<_T1, _Dest1>::pointer _P1;
-  return less<_P1>()(nullptr, __x.get());
-}
-
-template <class _T1, class _Dest1>
-inline _LIBCUDACXX_INLINE_VISIBILITY bool operator>(const unique_ptr<_T1, _Dest1>& __x, nullptr_t)
-{
-  return nullptr < __x;
-}
-
-template <class _T1, class _Dest1>
-inline _LIBCUDACXX_INLINE_VISIBILITY bool operator>(nullptr_t, const unique_ptr<_T1, _Dest1>& __x)
-{
-  return __x < nullptr;
-}
-
-template <class _T1, class _Dest1>
-inline _LIBCUDACXX_INLINE_VISIBILITY bool operator<=(const unique_ptr<_T1, _Dest1>& __x, nullptr_t)
-{
-  return !(nullptr < __x);
-}
-
-template <class _T1, class _Dest1>
-inline _LIBCUDACXX_INLINE_VISIBILITY bool operator<=(nullptr_t, const unique_ptr<_T1, _Dest1>& __x)
-{
-  return !(__x < nullptr);
-}
-
-template <class _T1, class _Dest1>
-inline _LIBCUDACXX_INLINE_VISIBILITY bool operator>=(const unique_ptr<_T1, _Dest1>& __x, nullptr_t)
-{
-  return !(__x < nullptr);
-}
-
-template <class _T1, class _Dest1>
-inline _LIBCUDACXX_INLINE_VISIBILITY bool operator>=(nullptr_t, const unique_ptr<_T1, _Dest1>& __x)
-{
-  return !(nullptr < __x);
-}
-
-#  if _CCCL_STD_VER > 2011
-
-template <class _Tp>
-struct __unique_if
-{
-  typedef unique_ptr<_Tp> __unique_single;
-};
-
-template <class _Tp>
-struct __unique_if<_Tp[]>
-{
-  typedef unique_ptr<_Tp[]> __unique_array_unknown_bound;
-};
-
-template <class _Tp, size_t _Np>
-struct __unique_if<_Tp[_Np]>
-{
-  typedef void __unique_array_known_bound;
-};
-
-template <class _Tp, class... _Args>
-inline _LIBCUDACXX_INLINE_VISIBILITY typename __unique_if<_Tp>::__unique_single make_unique(_Args&&... __args)
-{
-  return unique_ptr<_Tp>(new _Tp(_CUDA_VSTD::forward<_Args>(__args)...));
-}
-
-template <class _Tp>
-inline _LIBCUDACXX_INLINE_VISIBILITY typename __unique_if<_Tp>::__unique_array_unknown_bound make_unique(size_t __n)
-{
-  typedef typename remove_extent<_Tp>::type _Up;
-  return unique_ptr<_Tp>(new _Up[__n]());
-}
-
-template <class _Tp, class... _Args>
-typename __unique_if<_Tp>::__unique_array_known_bound make_unique(_Args&&...) = delete;
-
-#  endif // _CCCL_STD_VER > 2011
-
-template <class _Tp, class _Dp>
-struct _LIBCUDACXX_TEMPLATE_VIS hash<__enable_hash_helper<unique_ptr<_Tp, _Dp>, typename unique_ptr<_Tp, _Dp>::pointer>>
-{
-  typedef unique_ptr<_Tp, _Dp> argument_type;
-  typedef size_t result_type;
-  _LIBCUDACXX_INLINE_VISIBILITY result_type operator()(const argument_type& __ptr) const
-  {
-    typedef typename argument_type::pointer pointer;
-    return hash<pointer>()(__ptr.get());
-  }
-};
-
-struct __destruct_n
-{
-private:
-  size_t __size_;
-
-  template <class _Tp>
-  _LIBCUDACXX_INLINE_VISIBILITY void __process(_Tp* __p, false_type) noexcept
-  {
-    for (size_t __i = 0; __i < __size_; ++__i, ++__p)
-    {
-      __p->~_Tp();
-    }
-  }
-
-  template <class _Tp>
-  _LIBCUDACXX_INLINE_VISIBILITY void __process(_Tp*, true_type) noexcept
-  {}
-
-  _LIBCUDACXX_INLINE_VISIBILITY void __incr(false_type) noexcept
-  {
-    ++__size_;
-  }
-  _LIBCUDACXX_INLINE_VISIBILITY void __incr(true_type) noexcept {}
-
-  _LIBCUDACXX_INLINE_VISIBILITY void __set(size_t __s, false_type) noexcept
-  {
-    __size_ = __s;
-  }
-  _LIBCUDACXX_INLINE_VISIBILITY void __set(size_t, true_type) noexcept {}
-
-public:
-  _LIBCUDACXX_INLINE_VISIBILITY explicit __destruct_n(size_t __s) noexcept
-      : __size_(__s)
-  {}
-
-  template <class _Tp>
-  _LIBCUDACXX_INLINE_VISIBILITY void __incr(_Tp*) noexcept
-  {
-    __incr(integral_constant<bool, is_trivially_destructible<_Tp>::value>());
-  }
-
-  template <class _Tp>
-  _LIBCUDACXX_INLINE_VISIBILITY void __set(size_t __s, _Tp*) noexcept
-  {
-    __set(__s, integral_constant<bool, is_trivially_destructible<_Tp>::value>());
-  }
-
-  template <class _Tp>
-  _LIBCUDACXX_INLINE_VISIBILITY void operator()(_Tp* __p) noexcept
-  {
-    __process(__p, integral_constant<bool, is_trivially_destructible<_Tp>::value>());
-  }
-};
-
-template <class _InputIterator, class _ForwardIterator>
-_ForwardIterator uninitialized_copy(_InputIterator __f, _InputIterator __l, _ForwardIterator __r)
-{
-  typedef typename iterator_traits<_ForwardIterator>::value_type value_type;
-#  ifndef _LIBCUDACXX_NO_EXCEPTIONS
-  _ForwardIterator __s = __r;
-  try
-  {
-#  endif
-    for (; __f != __l; ++__f, (void) ++__r)
-    {
-      ::new (static_cast<void*>(_CUDA_VSTD::addressof(*__r))) value_type(*__f);
-    }
-#  ifndef _LIBCUDACXX_NO_EXCEPTIONS
-  }
-  catch (...)
-  {
-    for (; __s != __r; ++__s)
-    {
-      __s->~value_type();
-    }
-    throw;
-  }
-#  endif
-  return __r;
-}
-
-template <class _InputIterator, class _Size, class _ForwardIterator>
-_ForwardIterator uninitialized_copy_n(_InputIterator __f, _Size __n, _ForwardIterator __r)
-{
-  typedef typename iterator_traits<_ForwardIterator>::value_type value_type;
-#  ifndef _LIBCUDACXX_NO_EXCEPTIONS
-  _ForwardIterator __s = __r;
-  try
-  {
-#  endif
-    for (; __n > 0; ++__f, (void) ++__r, (void) --__n)
-    {
-      ::new (static_cast<void*>(_CUDA_VSTD::addressof(*__r))) value_type(*__f);
-    }
-#  ifndef _LIBCUDACXX_NO_EXCEPTIONS
-  }
-  catch (...)
-  {
-    for (; __s != __r; ++__s)
-    {
-      __s->~value_type();
-    }
-    throw;
-  }
-#  endif
-  return __r;
-}
-
-template <class _ForwardIterator, class _Tp>
-void uninitialized_fill(_ForwardIterator __f, _ForwardIterator __l, const _Tp& __x)
-{
-  typedef typename iterator_traits<_ForwardIterator>::value_type value_type;
-#  ifndef _LIBCUDACXX_NO_EXCEPTIONS
-  _ForwardIterator __s = __f;
-  try
-  {
-#  endif
-    for (; __f != __l; ++__f)
-    {
-      ::new (static_cast<void*>(_CUDA_VSTD::addressof(*__f))) value_type(__x);
-    }
-#  ifndef _LIBCUDACXX_NO_EXCEPTIONS
-  }
-  catch (...)
-  {
-    for (; __s != __f; ++__s)
-    {
-      __s->~value_type();
-    }
-    throw;
-  }
-#  endif
-}
-
-template <class _ForwardIterator, class _Size, class _Tp>
-_ForwardIterator uninitialized_fill_n(_ForwardIterator __f, _Size __n, const _Tp& __x)
-{
-  typedef typename iterator_traits<_ForwardIterator>::value_type value_type;
-#  ifndef _LIBCUDACXX_NO_EXCEPTIONS
-  _ForwardIterator __s = __f;
-  try
-  {
-#  endif
-    for (; __n > 0; ++__f, (void) --__n)
-    {
-      ::new (static_cast<void*>(_CUDA_VSTD::addressof(*__f))) value_type(__x);
-    }
-#  ifndef _LIBCUDACXX_NO_EXCEPTIONS
-  }
-  catch (...)
-  {
-    for (; __s != __f; ++__s)
-    {
-      __s->~value_type();
-    }
-    throw;
-  }
-#  endif
-  return __f;
-}
-
-#  if _CCCL_STD_VER > 2014
-
-template <class _ForwardIterator>
-inline _LIBCUDACXX_INLINE_VISIBILITY void
-uninitialized_default_construct(_ForwardIterator __first, _ForwardIterator __last)
-{
-  using _Vt  = typename iterator_traits<_ForwardIterator>::value_type;
-  auto __idx = __first;
-#    ifndef _LIBCUDACXX_NO_EXCEPTIONS
-  try
-  {
-#    endif
-    for (; __idx != __last; ++__idx)
-    {
-      ::new ((void*) _CUDA_VSTD::addressof(*__idx)) _Vt;
-    }
-#    ifndef _LIBCUDACXX_NO_EXCEPTIONS
-  }
-  catch (...)
-  {
-    _CUDA_VSTD::destroy(__first, __idx);
-    throw;
-  }
-#    endif
-}
-
-template <class _ForwardIterator, class _Size>
-inline _LIBCUDACXX_INLINE_VISIBILITY _ForwardIterator
-uninitialized_default_construct_n(_ForwardIterator __first, _Size __n)
-{
-  using _Vt  = typename iterator_traits<_ForwardIterator>::value_type;
-  auto __idx = __first;
-#    ifndef _LIBCUDACXX_NO_EXCEPTIONS
-  try
-  {
-#    endif
-    for (; __n > 0; (void) ++__idx, --__n)
-    {
-      ::new ((void*) _CUDA_VSTD::addressof(*__idx)) _Vt;
-    }
-    return __idx;
-#    ifndef _LIBCUDACXX_NO_EXCEPTIONS
-  }
-  catch (...)
-  {
-    _CUDA_VSTD::destroy(__first, __idx);
-    throw;
-  }
-#    endif
-}
-
-template <class _ForwardIterator>
-inline _LIBCUDACXX_INLINE_VISIBILITY void
-uninitialized_value_construct(_ForwardIterator __first, _ForwardIterator __last)
-{
-  using _Vt  = typename iterator_traits<_ForwardIterator>::value_type;
-  auto __idx = __first;
-#    ifndef _LIBCUDACXX_NO_EXCEPTIONS
-  try
-  {
-#    endif
-    for (; __idx != __last; ++__idx)
-    {
-      ::new ((void*) _CUDA_VSTD::addressof(*__idx)) _Vt();
-    }
-#    ifndef _LIBCUDACXX_NO_EXCEPTIONS
-  }
-  catch (...)
-  {
-    _CUDA_VSTD::destroy(__first, __idx);
-    throw;
-  }
-#    endif
-}
-
-template <class _ForwardIterator, class _Size>
-inline _LIBCUDACXX_INLINE_VISIBILITY _ForwardIterator
-uninitialized_value_construct_n(_ForwardIterator __first, _Size __n)
-{
-  using _Vt  = typename iterator_traits<_ForwardIterator>::value_type;
-  auto __idx = __first;
-#    ifndef _LIBCUDACXX_NO_EXCEPTIONS
-  try
-  {
-#    endif
-    for (; __n > 0; (void) ++__idx, --__n)
-    {
-      ::new ((void*) _CUDA_VSTD::addressof(*__idx)) _Vt();
-    }
-    return __idx;
-#    ifndef _LIBCUDACXX_NO_EXCEPTIONS
-  }
-  catch (...)
-  {
-    _CUDA_VSTD::destroy(__first, __idx);
-    throw;
-  }
-#    endif
-}
-
-template <class _InputIt, class _ForwardIt>
-inline _LIBCUDACXX_INLINE_VISIBILITY _ForwardIt
-uninitialized_move(_InputIt __first, _InputIt __last, _ForwardIt __first_res)
-{
-  using _Vt  = typename iterator_traits<_ForwardIt>::value_type;
-  auto __idx = __first_res;
-#    ifndef _LIBCUDACXX_NO_EXCEPTIONS
-  try
-  {
-#    endif
-    for (; __first != __last; (void) ++__idx, ++__first)
-    {
-      ::new ((void*) _CUDA_VSTD::addressof(*__idx)) _Vt(std::move(*__first));
-    }
-    return __idx;
-#    ifndef _LIBCUDACXX_NO_EXCEPTIONS
-  }
-  catch (...)
-  {
-    _CUDA_VSTD::destroy(__first_res, __idx);
-    throw;
-  }
-#    endif
-}
-
-template <class _InputIt, class _Size, class _ForwardIt>
-inline _LIBCUDACXX_INLINE_VISIBILITY pair<_InputIt, _ForwardIt>
-uninitialized_move_n(_InputIt __first, _Size __n, _ForwardIt __first_res)
-{
-  using _Vt  = typename iterator_traits<_ForwardIt>::value_type;
-  auto __idx = __first_res;
-#    ifndef _LIBCUDACXX_NO_EXCEPTIONS
-  try
-  {
-#    endif
-    for (; __n > 0; ++__idx, (void) ++__first, --__n)
-    {
-      ::new ((void*) _CUDA_VSTD::addressof(*__idx)) _Vt(std::move(*__first));
-    }
-    return {__first, __idx};
-#    ifndef _LIBCUDACXX_NO_EXCEPTIONS
-  }
-  catch (...)
-  {
-    _CUDA_VSTD::destroy(__first_res, __idx);
-    throw;
-  }
-#    endif
-}
-
-#  endif // _CCCL_STD_VER > 2014
-
-// NOTE: Relaxed and acq/rel atomics (for increment and decrement respectively)
-// should be sufficient for thread safety.
-// See https://bugs.llvm.org/show_bug.cgi?id=22803
-#  if defined(_CCCL_COMPILER_CLANG) && __has_builtin(__atomic_add_fetch) && defined(__ATOMIC_RELAXED) \
-    && defined(__ATOMIC_ACQ_REL)
-#    define _LIBCUDACXX_HAS_BUILTIN_ATOMIC_SUPPORT
-#  elif defined(_CCCL_COMPILER_GCC)
-#    define _LIBCUDACXX_HAS_BUILTIN_ATOMIC_SUPPORT
-#  endif
-
-template <class _Tp>
-inline _LIBCUDACXX_INLINE_VISIBILITY _Tp __libcpp_atomic_refcount_increment(_Tp& __t) noexcept
-{
-#  if defined(_LIBCUDACXX_HAS_BUILTIN_ATOMIC_SUPPORT) && !defined(_LIBCUDACXX_HAS_NO_THREADS)
-  return __atomic_add_fetch(&__t, 1, __ATOMIC_RELAXED);
-#  else
-  return __t += 1;
-#  endif
-}
-
-template <class _Tp>
-inline _LIBCUDACXX_INLINE_VISIBILITY _Tp __libcpp_atomic_refcount_decrement(_Tp& __t) noexcept
-{
-#  if defined(_LIBCUDACXX_HAS_BUILTIN_ATOMIC_SUPPORT) && !defined(_LIBCUDACXX_HAS_NO_THREADS)
-  return __atomic_add_fetch(&__t, -1, __ATOMIC_ACQ_REL);
-#  else
-  return __t -= 1;
-#  endif
-}
-
-class _LIBCUDACXX_EXCEPTION_ABI bad_weak_ptr : public std::exception
-{
-public:
-  virtual ~bad_weak_ptr() noexcept;
-  virtual const char* what() const noexcept;
-};
-
-_CCCL_NORETURN inline _LIBCUDACXX_INLINE_VISIBILITY void __throw_bad_weak_ptr()
-{
-#  ifndef _LIBCUDACXX_NO_EXCEPTIONS
-  throw bad_weak_ptr();
-#  else
-  _CUDA_VSTD::abort();
-#  endif
-}
-
-template <class _Tp>
-class _LIBCUDACXX_TEMPLATE_VIS weak_ptr;
-
-class _LIBCUDACXX_TYPE_VIS __shared_count
-{
-  __shared_count(const __shared_count&);
-  __shared_count& operator=(const __shared_count&);
-
-protected:
-  long __shared_owners_;
-  virtual ~__shared_count();
-
-private:
-  virtual void __on_zero_shared() noexcept = 0;
-
-public:
-  _LIBCUDACXX_INLINE_VISIBILITY explicit __shared_count(long __refs = 0) noexcept
-      : __shared_owners_(__refs)
-  {}
-
-#  if defined(_LIBCUDACXX_BUILDING_LIBRARY) \
-    && defined(_LIBCUDACXX_DEPRECATED_ABI_LEGACY_LIBRARY_DEFINITIONS_FOR_INLINE_FUNCTIONS)
-  void __add_shared() noexcept;
-  bool __release_shared() noexcept;
-#  else
-  _LIBCUDACXX_INLINE_VISIBILITY void __add_shared() noexcept
-  {
-    __libcpp_atomic_refcount_increment(__shared_owners_);
-  }
-  _LIBCUDACXX_INLINE_VISIBILITY bool __release_shared() noexcept
-  {
-    if (__libcpp_atomic_refcount_decrement(__shared_owners_) == -1)
-    {
-      __on_zero_shared();
-      return true;
-    }
-    return false;
-  }
-#  endif
-  _LIBCUDACXX_INLINE_VISIBILITY long use_count() const noexcept
-  {
-    return __libcpp_relaxed_load(&__shared_owners_) + 1;
-  }
-};
-
-class _LIBCUDACXX_TYPE_VIS __shared_weak_count : private __shared_count
-{
-  long __shared_weak_owners_;
-
-public:
-  _LIBCUDACXX_INLINE_VISIBILITY explicit __shared_weak_count(long __refs = 0) noexcept
-      : __shared_count(__refs)
-      , __shared_weak_owners_(__refs)
-  {}
-
-protected:
-  virtual ~__shared_weak_count();
-
-public:
-#  if defined(_LIBCUDACXX_BUILDING_LIBRARY) \
-    && defined(_LIBCUDACXX_DEPRECATED_ABI_LEGACY_LIBRARY_DEFINITIONS_FOR_INLINE_FUNCTIONS)
-  void __add_shared() noexcept;
-  void __add_weak() noexcept;
-  void __release_shared() noexcept;
-#  else
-  _LIBCUDACXX_INLINE_VISIBILITY void __add_shared() noexcept
-  {
-    __shared_count::__add_shared();
-  }
-  _LIBCUDACXX_INLINE_VISIBILITY void __add_weak() noexcept
-  {
-    __libcpp_atomic_refcount_increment(__shared_weak_owners_);
-  }
-  _LIBCUDACXX_INLINE_VISIBILITY void __release_shared() noexcept
-  {
-    if (__shared_count::__release_shared())
-    {
-      __release_weak();
-    }
-  }
-#  endif
-  void __release_weak() noexcept;
-  _LIBCUDACXX_INLINE_VISIBILITY long use_count() const noexcept
-  {
-    return __shared_count::use_count();
-  }
-  __shared_weak_count* lock() noexcept;
-
-  // Define the function out only if we build static libc++ without RTTI.
-  // Otherwise we may break clients who need to compile their projects with
-  // -fno-rtti and yet link against a libc++.dylib compiled
-  // without -fno-rtti.
-#  if !defined(_LIBCUDACXX_NO_RTTI) || !defined(_LIBCUDACXX_BUILD_STATIC)
-  virtual const void* __get_deleter(const type_info&) const noexcept;
-#  endif
-
-private:
-  virtual void __on_zero_shared_weak() noexcept = 0;
-};
-
-template <class _Tp, class _Dp, class _Alloc>
-class __shared_ptr_pointer : public __shared_weak_count
-{
-  __compressed_pair<__compressed_pair<_Tp, _Dp>, _Alloc> __data_;
-
-public:
-  _LIBCUDACXX_INLINE_VISIBILITY __shared_ptr_pointer(_Tp __p, _Dp __d, _Alloc __a)
-      : __data_(__compressed_pair<_Tp, _Dp>(__p, _CUDA_VSTD::move(__d)), _CUDA_VSTD::move(__a))
-  {}
-
-#  ifndef _LIBCUDACXX_NO_RTTI
-  virtual const void* __get_deleter(const type_info&) const noexcept;
-#  endif
-
-private:
-  virtual void __on_zero_shared() noexcept;
-  virtual void __on_zero_shared_weak() noexcept;
-};
-
-#  ifndef _LIBCUDACXX_NO_RTTI
-
-template <class _Tp, class _Dp, class _Alloc>
-const void* __shared_ptr_pointer<_Tp, _Dp, _Alloc>::__get_deleter(const type_info& __t) const noexcept
-{
-  return __t == typeid(_Dp) ? _CUDA_VSTD::addressof(__data_.first().second()) : nullptr;
-}
-
-#  endif // _LIBCUDACXX_NO_RTTI
-
-template <class _Tp, class _Dp, class _Alloc>
-void __shared_ptr_pointer<_Tp, _Dp, _Alloc>::__on_zero_shared() noexcept
-{
-  __data_.first().second()(__data_.first().first());
-  __data_.first().second().~_Dp();
-}
-
-template <class _Tp, class _Dp, class _Alloc>
-void __shared_ptr_pointer<_Tp, _Dp, _Alloc>::__on_zero_shared_weak() noexcept
-{
-  typedef typename __allocator_traits_rebind<_Alloc, __shared_ptr_pointer>::type _Al;
-  typedef allocator_traits<_Al> _ATraits;
-  typedef pointer_traits<typename _ATraits::pointer> _PTraits;
-
-  _Al __a(__data_.second());
-  __data_.second().~_Alloc();
-  __a.deallocate(_PTraits::pointer_to(*this), 1);
-}
-
-template <class _Tp, class _Alloc>
-class __shared_ptr_emplace : public __shared_weak_count
-{
-  __compressed_pair<_Alloc, _Tp> __data_;
-
-public:
-#  ifndef _LIBCUDACXX_HAS_NO_VARIADICS
-
-  _LIBCUDACXX_INLINE_VISIBILITY __shared_ptr_emplace(_Alloc __a)
-      : __data_(_CUDA_VSTD::move(__a))
-  {}
-
-  template <class... _Args>
-  _LIBCUDACXX_INLINE_VISIBILITY __shared_ptr_emplace(_Alloc __a, _Args&&... __args)
-      : __data_(piecewise_construct,
-                _CUDA_VSTD::forward_as_tuple(__a),
-                _CUDA_VSTD::forward_as_tuple(_CUDA_VSTD::forward<_Args>(__args)...))
-  {}
-
-#  else // _LIBCUDACXX_HAS_NO_VARIADICS
-
-  _LIBCUDACXX_INLINE_VISIBILITY __shared_ptr_emplace(_Alloc __a)
-      : __data_(__a)
-  {}
-
-  template <class _A0>
-  _LIBCUDACXX_INLINE_VISIBILITY __shared_ptr_emplace(_Alloc __a, _A0& __a0)
-      : __data_(__a, _Tp(__a0))
-  {}
-
-  template <class _A0, class _A1>
-  _LIBCUDACXX_INLINE_VISIBILITY __shared_ptr_emplace(_Alloc __a, _A0& __a0, _A1& __a1)
-      : __data_(__a, _Tp(__a0, __a1))
-  {}
-
-  template <class _A0, class _A1, class _A2>
-  _LIBCUDACXX_INLINE_VISIBILITY __shared_ptr_emplace(_Alloc __a, _A0& __a0, _A1& __a1, _A2& __a2)
-      : __data_(__a, _Tp(__a0, __a1, __a2))
-  {}
-
-#  endif // _LIBCUDACXX_HAS_NO_VARIADICS
-
-private:
-  virtual void __on_zero_shared() noexcept;
-  virtual void __on_zero_shared_weak() noexcept;
-
-public:
-  _LIBCUDACXX_INLINE_VISIBILITY _Tp* get() noexcept
-  {
-    return _CUDA_VSTD::addressof(__data_.second());
-  }
-};
-
-template <class _Tp, class _Alloc>
-void __shared_ptr_emplace<_Tp, _Alloc>::__on_zero_shared() noexcept
-{
-  __data_.second().~_Tp();
-}
-
-template <class _Tp, class _Alloc>
-void __shared_ptr_emplace<_Tp, _Alloc>::__on_zero_shared_weak() noexcept
-{
-  typedef typename __allocator_traits_rebind<_Alloc, __shared_ptr_emplace>::type _Al;
-  typedef allocator_traits<_Al> _ATraits;
-  typedef pointer_traits<typename _ATraits::pointer> _PTraits;
-  _Al __a(__data_.first());
-  __data_.first().~_Alloc();
-  __a.deallocate(_PTraits::pointer_to(*this), 1);
-}
-
-struct __shared_ptr_dummy_rebind_allocator_type;
-template <>
-class _LIBCUDACXX_TEMPLATE_VIS allocator<__shared_ptr_dummy_rebind_allocator_type>
-{
-public:
-  template <class _Other>
-  struct rebind
-  {
-    typedef allocator<_Other> other;
-  };
-};
-
-template <class _Tp>
-class _LIBCUDACXX_TEMPLATE_VIS enable_shared_from_this;
-
-template <class _Tp>
-class _LIBCUDACXX_TEMPLATE_VIS shared_ptr
-{
-public:
-  typedef _Tp element_type;
-
-#  if _CCCL_STD_VER > 2014
-  typedef weak_ptr<_Tp> weak_type;
-#  endif
-
-private:
-  element_type* __ptr_;
-  __shared_weak_count* __cntrl_;
-
-  struct __nat
-  {
-    int __for_bool_;
-  };
-
-public:
-  _LIBCUDACXX_INLINE_VISIBILITY constexpr shared_ptr() noexcept;
-  _LIBCUDACXX_INLINE_VISIBILITY constexpr shared_ptr(nullptr_t) noexcept;
-  template <class _Yp>
-  explicit shared_ptr(_Yp* __p, typename enable_if<is_convertible<_Yp*, element_type*>::value, __nat>::type = __nat());
-  template <class _Yp, class _Dp>
-  shared_ptr(_Yp* __p, _Dp __d, typename enable_if<is_convertible<_Yp*, element_type*>::value, __nat>::type = __nat());
-  template <class _Yp, class _Dp, class _Alloc>
-  shared_ptr(_Yp* __p,
-             _Dp __d,
-             _Alloc __a,
-             typename enable_if<is_convertible<_Yp*, element_type*>::value, __nat>::type = __nat());
-  template <class _Dp>
-  shared_ptr(nullptr_t __p, _Dp __d);
-  template <class _Dp, class _Alloc>
-  shared_ptr(nullptr_t __p, _Dp __d, _Alloc __a);
-  template <class _Yp>
-  _LIBCUDACXX_INLINE_VISIBILITY shared_ptr(const shared_ptr<_Yp>& __r, element_type* __p) noexcept;
-  _LIBCUDACXX_INLINE_VISIBILITY shared_ptr(const shared_ptr& __r) noexcept;
-  template <class _Yp>
-  _LIBCUDACXX_INLINE_VISIBILITY
-  shared_ptr(const shared_ptr<_Yp>& __r,
-             typename enable_if<is_convertible<_Yp*, element_type*>::value, __nat>::type = __nat()) noexcept;
-#  ifndef _LIBCUDACXX_HAS_NO_RVALUE_REFERENCES
-  _LIBCUDACXX_INLINE_VISIBILITY shared_ptr(shared_ptr&& __r) noexcept;
-  template <class _Yp>
-  _LIBCUDACXX_INLINE_VISIBILITY
-  shared_ptr(shared_ptr<_Yp>&& __r,
-             typename enable_if<is_convertible<_Yp*, element_type*>::value, __nat>::type = __nat()) noexcept;
-#  endif // _LIBCUDACXX_HAS_NO_RVALUE_REFERENCES
-  template <class _Yp>
-  explicit shared_ptr(const weak_ptr<_Yp>& __r,
-                      typename enable_if<is_convertible<_Yp*, element_type*>::value, __nat>::type = __nat());
-#  if _CCCL_STD_VER <= 2014 || defined(_LIBCUDACXX_ENABLE_CXX17_REMOVED_AUTO_PTR)
-#    ifndef _LIBCUDACXX_HAS_NO_RVALUE_REFERENCES
-  template <class _Yp>
-  shared_ptr(auto_ptr<_Yp>&& __r,
-             typename enable_if<is_convertible<_Yp*, element_type*>::value, __nat>::type = __nat());
-#    else
-  template <class _Yp>
-  shared_ptr(auto_ptr<_Yp> __r, typename enable_if<is_convertible<_Yp*, element_type*>::value, __nat>::type = __nat());
-#    endif
-#  endif
-#  ifndef _LIBCUDACXX_HAS_NO_RVALUE_REFERENCES
-  template <class _Yp, class _Dp>
-  shared_ptr(unique_ptr<_Yp, _Dp>&&,
-             typename enable_if<!is_lvalue_reference<_Dp>::value && !is_array<_Yp>::value
-                                  && is_convertible<typename unique_ptr<_Yp, _Dp>::pointer, element_type*>::value,
-                                __nat>::type = __nat());
-  template <class _Yp, class _Dp>
-  shared_ptr(unique_ptr<_Yp, _Dp>&&,
-             typename enable_if<is_lvalue_reference<_Dp>::value && !is_array<_Yp>::value
-                                  && is_convertible<typename unique_ptr<_Yp, _Dp>::pointer, element_type*>::value,
-                                __nat>::type = __nat());
-#  else // _LIBCUDACXX_HAS_NO_RVALUE_REFERENCES
-  template <class _Yp, class _Dp>
-  shared_ptr(unique_ptr<_Yp, _Dp>,
-             typename enable_if<!is_lvalue_reference<_Dp>::value && !is_array<_Yp>::value
-                                  && is_convertible<typename unique_ptr<_Yp, _Dp>::pointer, element_type*>::value,
-                                __nat>::type = __nat());
-  template <class _Yp, class _Dp>
-  shared_ptr(unique_ptr<_Yp, _Dp>,
-             typename enable_if<is_lvalue_reference<_Dp>::value && !is_array<_Yp>::value
-                                  && is_convertible<typename unique_ptr<_Yp, _Dp>::pointer, element_type*>::value,
-                                __nat>::type = __nat());
-#  endif // _LIBCUDACXX_HAS_NO_RVALUE_REFERENCES
-
-  ~shared_ptr();
-
-  _LIBCUDACXX_INLINE_VISIBILITY shared_ptr& operator=(const shared_ptr& __r) noexcept;
-  template <class _Yp>
-  typename enable_if<is_convertible<_Yp*, element_type*>::value, shared_ptr&>::type _LIBCUDACXX_INLINE_VISIBILITY
-  operator=(const shared_ptr<_Yp>& __r) noexcept;
-#  ifndef _LIBCUDACXX_HAS_NO_RVALUE_REFERENCES
-  _LIBCUDACXX_INLINE_VISIBILITY shared_ptr& operator=(shared_ptr&& __r) noexcept;
-  template <class _Yp>
-  typename enable_if<is_convertible<_Yp*, element_type*>::value, shared_ptr<_Tp>&>::type _LIBCUDACXX_INLINE_VISIBILITY
-  operator=(shared_ptr<_Yp>&& __r);
-#    if _CCCL_STD_VER <= 2014 || defined(_LIBCUDACXX_ENABLE_CXX17_REMOVED_AUTO_PTR)
-  template <class _Yp>
-  _LIBCUDACXX_INLINE_VISIBILITY
-    typename enable_if<!is_array<_Yp>::value && is_convertible<_Yp*, element_type*>::value, shared_ptr>::type&
-    operator=(auto_ptr<_Yp>&& __r);
-#    endif
-#  else // _LIBCUDACXX_HAS_NO_RVALUE_REFERENCES
-#    if _CCCL_STD_VER <= 2014 || defined(_LIBCUDACXX_ENABLE_CXX17_REMOVED_AUTO_PTR)
-  template <class _Yp>
-  _LIBCUDACXX_INLINE_VISIBILITY
-    typename enable_if<!is_array<_Yp>::value && is_convertible<_Yp*, element_type*>::value, shared_ptr&>::type
-    operator=(auto_ptr<_Yp> __r);
-#    endif
-#  endif
-  template <class _Yp, class _Dp>
-  typename enable_if<!is_array<_Yp>::value
-                       && is_convertible<typename unique_ptr<_Yp, _Dp>::pointer, element_type*>::value,
-                     shared_ptr&>::type
-#  ifndef _LIBCUDACXX_HAS_NO_RVALUE_REFERENCES
-    _LIBCUDACXX_INLINE_VISIBILITY
-    operator=(unique_ptr<_Yp, _Dp>&& __r);
-#  else // _LIBCUDACXX_HAS_NO_RVALUE_REFERENCES
-    _LIBCUDACXX_INLINE_VISIBILITY
-    operator=(unique_ptr<_Yp, _Dp> __r);
-#  endif
-
-  _LIBCUDACXX_INLINE_VISIBILITY void swap(shared_ptr& __r) noexcept;
-  _LIBCUDACXX_INLINE_VISIBILITY void reset() noexcept;
-  template <class _Yp>
-  typename enable_if<is_convertible<_Yp*, element_type*>::value, void>::type _LIBCUDACXX_INLINE_VISIBILITY
-  reset(_Yp* __p);
-  template <class _Yp, class _Dp>
-  typename enable_if<is_convertible<_Yp*, element_type*>::value, void>::type _LIBCUDACXX_INLINE_VISIBILITY
-  reset(_Yp* __p, _Dp __d);
-  template <class _Yp, class _Dp, class _Alloc>
-  typename enable_if<is_convertible<_Yp*, element_type*>::value, void>::type _LIBCUDACXX_INLINE_VISIBILITY
-  reset(_Yp* __p, _Dp __d, _Alloc __a);
-
-  _LIBCUDACXX_INLINE_VISIBILITY element_type* get() const noexcept
-  {
-    return __ptr_;
-  }
-  _LIBCUDACXX_INLINE_VISIBILITY __add_lvalue_reference_t<element_type> operator*() const noexcept
-  {
-    return *__ptr_;
-  }
-  _LIBCUDACXX_INLINE_VISIBILITY element_type* operator->() const noexcept
-  {
-    return __ptr_;
-  }
-  _LIBCUDACXX_INLINE_VISIBILITY long use_count() const noexcept
-  {
-    return __cntrl_ ? __cntrl_->use_count() : 0;
-  }
-  _LIBCUDACXX_INLINE_VISIBILITY bool unique() const noexcept
-  {
-    return use_count() == 1;
-  }
-  _LIBCUDACXX_INLINE_VISIBILITY _LIBCUDACXX_EXPLICIT operator bool() const noexcept
-  {
-    return get() != 0;
-  }
-  template <class _Up>
-  _LIBCUDACXX_INLINE_VISIBILITY bool owner_before(shared_ptr<_Up> const& __p) const noexcept
-  {
-    return __cntrl_ < __p.__cntrl_;
-  }
-  template <class _Up>
-  _LIBCUDACXX_INLINE_VISIBILITY bool owner_before(weak_ptr<_Up> const& __p) const noexcept
-  {
-    return __cntrl_ < __p.__cntrl_;
-  }
-  _LIBCUDACXX_INLINE_VISIBILITY bool __owner_equivalent(const shared_ptr& __p) const
-  {
-    return __cntrl_ == __p.__cntrl_;
-  }
-
-#  ifndef _LIBCUDACXX_NO_RTTI
-  template <class _Dp>
-  _LIBCUDACXX_INLINE_VISIBILITY _Dp* __get_deleter() const noexcept
-  {
-    return static_cast<_Dp*>(__cntrl_ ? const_cast<void*>(__cntrl_->__get_deleter(typeid(_Dp))) : nullptr);
-  }
-#  endif // _LIBCUDACXX_NO_RTTI
-
-  template <class... _Args>
-  static shared_ptr<_Tp> make_shared(_Args&&... __args);
-
-  template <class _Alloc, class... _Args>
-  static shared_ptr<_Tp> allocate_shared(const _Alloc& __a, _Args&&... __args);
-
-private:
-  template <class _Yp, bool = is_function<_Yp>::value>
-  struct __shared_ptr_default_allocator
-  {
-    typedef allocator<_Yp> type;
-  };
-
-  template <class _Yp>
-  struct __shared_ptr_default_allocator<_Yp, true>
-  {
-    typedef allocator<__shared_ptr_dummy_rebind_allocator_type> type;
-  };
-
-  template <class _Yp, class _OrigPtr>
-  _LIBCUDACXX_INLINE_VISIBILITY
-    typename enable_if<is_convertible<_OrigPtr*, const enable_shared_from_this<_Yp>*>::value, void>::type
-    __enable_weak_this(const enable_shared_from_this<_Yp>* __e, _OrigPtr* __ptr) noexcept
-  {
-    typedef __remove_cv_t<_Yp> _RawYp;
-    if (__e && __e->__weak_this_.expired())
-    {
-      __e->__weak_this_ = shared_ptr<_RawYp>(*this, const_cast<_RawYp*>(static_cast<const _Yp*>(__ptr)));
-    }
-  }
-
-  _LIBCUDACXX_INLINE_VISIBILITY void __enable_weak_this(...) noexcept {}
-
-  template <class _Up>
-  friend class _LIBCUDACXX_TEMPLATE_VIS shared_ptr;
-  template <class _Up>
-  friend class _LIBCUDACXX_TEMPLATE_VIS weak_ptr;
-};
-
-template <class _Tp>
-inline constexpr shared_ptr<_Tp>::shared_ptr() noexcept
-    : __ptr_(0)
-    , __cntrl_(0)
-{}
-
-template <class _Tp>
-inline constexpr shared_ptr<_Tp>::shared_ptr(nullptr_t) noexcept
-    : __ptr_(0)
-    , __cntrl_(0)
-{}
-
-template <class _Tp>
-template <class _Yp>
-shared_ptr<_Tp>::shared_ptr(_Yp* __p, typename enable_if<is_convertible<_Yp*, element_type*>::value, __nat>::type)
-    : __ptr_(__p)
-{
-  unique_ptr<_Yp> __hold(__p);
-  typedef typename __shared_ptr_default_allocator<_Yp>::type _AllocT;
-  typedef __shared_ptr_pointer<_Yp*, default_delete<_Yp>, _AllocT> _CntrlBlk;
-  __cntrl_ = new _CntrlBlk(__p, default_delete<_Yp>(), _AllocT());
-  __hold.release();
-  __enable_weak_this(__p, __p);
-}
-
-template <class _Tp>
-template <class _Yp, class _Dp>
-shared_ptr<_Tp>::shared_ptr(
-  _Yp* __p, _Dp __d, typename enable_if<is_convertible<_Yp*, element_type*>::value, __nat>::type)
-    : __ptr_(__p)
-{
-#  ifndef _LIBCUDACXX_NO_EXCEPTIONS
-  try
-  {
-#  endif // _LIBCUDACXX_NO_EXCEPTIONS
-    typedef typename __shared_ptr_default_allocator<_Yp>::type _AllocT;
-    typedef __shared_ptr_pointer<_Yp*, _Dp, _AllocT> _CntrlBlk;
-    __cntrl_ = new _CntrlBlk(__p, __d, _AllocT());
-    __enable_weak_this(__p, __p);
-#  ifndef _LIBCUDACXX_NO_EXCEPTIONS
-  }
-  catch (...)
-  {
-    __d(__p);
-    throw;
-  }
-#  endif // _LIBCUDACXX_NO_EXCEPTIONS
-}
-
-template <class _Tp>
-template <class _Dp>
-shared_ptr<_Tp>::shared_ptr(nullptr_t __p, _Dp __d)
-    : __ptr_(0)
-{
-#  ifndef _LIBCUDACXX_NO_EXCEPTIONS
-  try
-  {
-#  endif // _LIBCUDACXX_NO_EXCEPTIONS
-    typedef typename __shared_ptr_default_allocator<_Tp>::type _AllocT;
-    typedef __shared_ptr_pointer<nullptr_t, _Dp, _AllocT> _CntrlBlk;
-    __cntrl_ = new _CntrlBlk(__p, __d, _AllocT());
-#  ifndef _LIBCUDACXX_NO_EXCEPTIONS
-  }
-  catch (...)
-  {
-    __d(__p);
-    throw;
-  }
-#  endif // _LIBCUDACXX_NO_EXCEPTIONS
-}
-
-template <class _Tp>
-template <class _Yp, class _Dp, class _Alloc>
-shared_ptr<_Tp>::shared_ptr(
-  _Yp* __p, _Dp __d, _Alloc __a, typename enable_if<is_convertible<_Yp*, element_type*>::value, __nat>::type)
-    : __ptr_(__p)
-{
-#  ifndef _LIBCUDACXX_NO_EXCEPTIONS
-  try
-  {
-#  endif // _LIBCUDACXX_NO_EXCEPTIONS
-    typedef __shared_ptr_pointer<_Yp*, _Dp, _Alloc> _CntrlBlk;
-    typedef typename __allocator_traits_rebind<_Alloc, _CntrlBlk>::type _A2;
-    typedef __allocator_destructor<_A2> _Dest2;
-    _A2 __a2(__a);
-    unique_ptr<_CntrlBlk, _Dest2> __hold2(__a2.allocate(1), _Dest2(__a2, 1));
-    ::new (static_cast<void*>(_CUDA_VSTD::addressof(*__hold2.get()))) _CntrlBlk(__p, __d, __a);
-    __cntrl_ = _CUDA_VSTD::addressof(*__hold2.release());
-    __enable_weak_this(__p, __p);
-#  ifndef _LIBCUDACXX_NO_EXCEPTIONS
-  }
-  catch (...)
-  {
-    __d(__p);
-    throw;
-  }
-#  endif // _LIBCUDACXX_NO_EXCEPTIONS
-}
-
-template <class _Tp>
-template <class _Dp, class _Alloc>
-shared_ptr<_Tp>::shared_ptr(nullptr_t __p, _Dp __d, _Alloc __a)
-    : __ptr_(0)
-{
-#  ifndef _LIBCUDACXX_NO_EXCEPTIONS
-  try
-  {
-#  endif // _LIBCUDACXX_NO_EXCEPTIONS
-    typedef __shared_ptr_pointer<nullptr_t, _Dp, _Alloc> _CntrlBlk;
-    typedef typename __allocator_traits_rebind<_Alloc, _CntrlBlk>::type _A2;
-    typedef __allocator_destructor<_A2> _Dest2;
-    _A2 __a2(__a);
-    unique_ptr<_CntrlBlk, _Dest2> __hold2(__a2.allocate(1), _Dest2(__a2, 1));
-    ::new (static_cast<void*>(_CUDA_VSTD::addressof(*__hold2.get()))) _CntrlBlk(__p, __d, __a);
-    __cntrl_ = _CUDA_VSTD::addressof(*__hold2.release());
-#  ifndef _LIBCUDACXX_NO_EXCEPTIONS
-  }
-  catch (...)
-  {
-    __d(__p);
-    throw;
-  }
-#  endif // _LIBCUDACXX_NO_EXCEPTIONS
-}
-
-template <class _Tp>
-template <class _Yp>
-inline shared_ptr<_Tp>::shared_ptr(const shared_ptr<_Yp>& __r, element_type* __p) noexcept
-    : __ptr_(__p)
-    , __cntrl_(__r.__cntrl_)
-{
-  if (__cntrl_)
-  {
-    __cntrl_->__add_shared();
-  }
-}
-
-template <class _Tp>
-inline shared_ptr<_Tp>::shared_ptr(const shared_ptr& __r) noexcept
-    : __ptr_(__r.__ptr_)
-    , __cntrl_(__r.__cntrl_)
-{
-  if (__cntrl_)
-  {
-    __cntrl_->__add_shared();
-  }
-}
-
-template <class _Tp>
-template <class _Yp>
-inline shared_ptr<_Tp>::shared_ptr(const shared_ptr<_Yp>& __r,
-                                   typename enable_if<is_convertible<_Yp*, element_type*>::value, __nat>::type) noexcept
-    : __ptr_(__r.__ptr_)
-    , __cntrl_(__r.__cntrl_)
-{
-  if (__cntrl_)
-  {
-    __cntrl_->__add_shared();
-  }
-}
-
-#  ifndef _LIBCUDACXX_HAS_NO_RVALUE_REFERENCES
-
-template <class _Tp>
-inline shared_ptr<_Tp>::shared_ptr(shared_ptr&& __r) noexcept
-    : __ptr_(__r.__ptr_)
-    , __cntrl_(__r.__cntrl_)
-{
-  __r.__ptr_   = 0;
-  __r.__cntrl_ = 0;
-}
-
-template <class _Tp>
-template <class _Yp>
-inline shared_ptr<_Tp>::shared_ptr(shared_ptr<_Yp>&& __r,
-                                   typename enable_if<is_convertible<_Yp*, element_type*>::value, __nat>::type) noexcept
-    : __ptr_(__r.__ptr_)
-    , __cntrl_(__r.__cntrl_)
-{
-  __r.__ptr_   = 0;
-  __r.__cntrl_ = 0;
-}
-
-#  endif // _LIBCUDACXX_HAS_NO_RVALUE_REFERENCES
-
-#  if _CCCL_STD_VER <= 2014 || defined(_LIBCUDACXX_ENABLE_CXX17_REMOVED_AUTO_PTR)
-template <class _Tp>
-template <class _Yp>
-#    ifndef _LIBCUDACXX_HAS_NO_RVALUE_REFERENCES
-shared_ptr<_Tp>::shared_ptr(auto_ptr<_Yp>&& __r,
-#    else
-shared_ptr<_Tp>::shared_ptr(auto_ptr<_Yp> __r,
-#    endif
-                            typename enable_if<is_convertible<_Yp*, element_type*>::value, __nat>::type)
-    : __ptr_(__r.get())
-{
-  typedef __shared_ptr_pointer<_Yp*, default_delete<_Yp>, allocator<_Yp>> _CntrlBlk;
-  __cntrl_ = new _CntrlBlk(__r.get(), default_delete<_Yp>(), allocator<_Yp>());
-  __enable_weak_this(__r.get(), __r.get());
-  __r.release();
-}
-#  endif
-
-template <class _Tp>
-template <class _Yp, class _Dp>
-#  ifndef _LIBCUDACXX_HAS_NO_RVALUE_REFERENCES
-shared_ptr<_Tp>::shared_ptr(
-  unique_ptr<_Yp, _Dp>&& __r,
-#  else
-shared_ptr<_Tp>::shared_ptr(
-  unique_ptr<_Yp, _Dp> __r,
-#  endif
-  typename enable_if<!is_lvalue_reference<_Dp>::value && !is_array<_Yp>::value
-                       && is_convertible<typename unique_ptr<_Yp, _Dp>::pointer, element_type*>::value,
-                     __nat>::type)
-    : __ptr_(__r.get())
-{
-#  if _CCCL_STD_VER > 2011
-  if (__ptr_ == nullptr)
-  {
-    __cntrl_ = nullptr;
-  }
-  else
-#  endif
-  {
-    typedef typename __shared_ptr_default_allocator<_Yp>::type _AllocT;
-    typedef __shared_ptr_pointer<_Yp*, _Dp, _AllocT> _CntrlBlk;
-    __cntrl_ = new _CntrlBlk(__r.get(), __r.get_deleter(), _AllocT());
-    __enable_weak_this(__r.get(), __r.get());
-  }
-  __r.release();
-}
-
-template <class _Tp>
-template <class _Yp, class _Dp>
-#  ifndef _LIBCUDACXX_HAS_NO_RVALUE_REFERENCES
-shared_ptr<_Tp>::shared_ptr(
-  unique_ptr<_Yp, _Dp>&& __r,
-#  else
-shared_ptr<_Tp>::shared_ptr(
-  unique_ptr<_Yp, _Dp> __r,
-#  endif
-  typename enable_if<is_lvalue_reference<_Dp>::value && !is_array<_Yp>::value
-                       && is_convertible<typename unique_ptr<_Yp, _Dp>::pointer, element_type*>::value,
-                     __nat>::type)
-    : __ptr_(__r.get())
-{
-#  if _CCCL_STD_VER > 2011
-  if (__ptr_ == nullptr)
-  {
-    __cntrl_ = nullptr;
-  }
-  else
-#  endif
-  {
-    typedef typename __shared_ptr_default_allocator<_Yp>::type _AllocT;
-    typedef __shared_ptr_pointer<_Yp*, reference_wrapper<__libcpp_remove_reference_t<_Dp>>, _AllocT> _CntrlBlk;
-    __cntrl_ = new _CntrlBlk(__r.get(), ref(__r.get_deleter()), _AllocT());
-    __enable_weak_this(__r.get(), __r.get());
-  }
-  __r.release();
-}
-
-template <class _Tp>
-template <class... _Args>
-shared_ptr<_Tp> shared_ptr<_Tp>::make_shared(_Args&&... __args)
-{
-  static_assert(is_constructible<_Tp, _Args...>::value, "Can't construct object in make_shared");
-  typedef __shared_ptr_emplace<_Tp, allocator<_Tp>> _CntrlBlk;
-  typedef allocator<_CntrlBlk> _A2;
-  typedef __allocator_destructor<_A2> _Dest2;
-  _A2 __a2;
-  unique_ptr<_CntrlBlk, _Dest2> __hold2(__a2.allocate(1), _Dest2(__a2, 1));
-  ::new (__hold2.get()) _CntrlBlk(__a2, _CUDA_VSTD::forward<_Args>(__args)...);
-  shared_ptr<_Tp> __r;
-  __r.__ptr_   = __hold2.get()->get();
-  __r.__cntrl_ = __hold2.release();
-  __r.__enable_weak_this(__r.__ptr_, __r.__ptr_);
-  return __r;
-}
-
-template <class _Tp>
-template <class _Alloc, class... _Args>
-shared_ptr<_Tp> shared_ptr<_Tp>::allocate_shared(const _Alloc& __a, _Args&&... __args)
-{
-  static_assert(is_constructible<_Tp, _Args...>::value, "Can't construct object in allocate_shared");
-  typedef __shared_ptr_emplace<_Tp, _Alloc> _CntrlBlk;
-  typedef typename __allocator_traits_rebind<_Alloc, _CntrlBlk>::type _A2;
-  typedef __allocator_destructor<_A2> _Dest2;
-  _A2 __a2(__a);
-  unique_ptr<_CntrlBlk, _Dest2> __hold2(__a2.allocate(1), _Dest2(__a2, 1));
-  ::new (static_cast<void*>(_CUDA_VSTD::addressof(*__hold2.get())))
-    _CntrlBlk(__a, _CUDA_VSTD::forward<_Args>(__args)...);
-  shared_ptr<_Tp> __r;
-  __r.__ptr_   = __hold2.get()->get();
-  __r.__cntrl_ = _CUDA_VSTD::addressof(*__hold2.release());
-  __r.__enable_weak_this(__r.__ptr_, __r.__ptr_);
-  return __r;
-}
-
-template <class _Tp>
-shared_ptr<_Tp>::~shared_ptr()
-{
-  if (__cntrl_)
-  {
-    __cntrl_->__release_shared();
-  }
-}
-
-template <class _Tp>
-inline shared_ptr<_Tp>& shared_ptr<_Tp>::operator=(const shared_ptr& __r) noexcept
-{
-  shared_ptr(__r).swap(*this);
-  return *this;
-}
-
-template <class _Tp>
-template <class _Yp>
-inline typename enable_if<is_convertible<_Yp*, typename shared_ptr<_Tp>::element_type*>::value, shared_ptr<_Tp>&>::type
-shared_ptr<_Tp>::operator=(const shared_ptr<_Yp>& __r) noexcept
-{
-  shared_ptr(__r).swap(*this);
-  return *this;
-}
-
-#  ifndef _LIBCUDACXX_HAS_NO_RVALUE_REFERENCES
-
-template <class _Tp>
-inline shared_ptr<_Tp>& shared_ptr<_Tp>::operator=(shared_ptr&& __r) noexcept
-{
-  shared_ptr(_CUDA_VSTD::move(__r)).swap(*this);
-  return *this;
-}
-
-template <class _Tp>
-template <class _Yp>
-inline typename enable_if<is_convertible<_Yp*, typename shared_ptr<_Tp>::element_type*>::value, shared_ptr<_Tp>&>::type
-shared_ptr<_Tp>::operator=(shared_ptr<_Yp>&& __r)
-{
-  shared_ptr(_CUDA_VSTD::move(__r)).swap(*this);
-  return *this;
-}
-
-#    if _CCCL_STD_VER <= 2014 || defined(_LIBCUDACXX_ENABLE_CXX17_REMOVED_AUTO_PTR)
-template <class _Tp>
-template <class _Yp>
-inline typename enable_if<!is_array<_Yp>::value && is_convertible<_Yp*, typename shared_ptr<_Tp>::element_type*>::value,
-                          shared_ptr<_Tp>>::type&
-shared_ptr<_Tp>::operator=(auto_ptr<_Yp>&& __r)
-{
-  shared_ptr(_CUDA_VSTD::move(__r)).swap(*this);
-  return *this;
-}
-#    endif
-
-template <class _Tp>
-template <class _Yp, class _Dp>
-inline typename enable_if<
-  !is_array<_Yp>::value
-    && is_convertible<typename unique_ptr<_Yp, _Dp>::pointer, typename shared_ptr<_Tp>::element_type*>::value,
-  shared_ptr<_Tp>&>::type
-shared_ptr<_Tp>::operator=(unique_ptr<_Yp, _Dp>&& __r)
-{
-  shared_ptr(_CUDA_VSTD::move(__r)).swap(*this);
-  return *this;
-}
-
-#  else // _LIBCUDACXX_HAS_NO_RVALUE_REFERENCES
-
-#    if _CCCL_STD_VER <= 2014 || defined(_LIBCUDACXX_ENABLE_CXX17_REMOVED_AUTO_PTR)
-template <class _Tp>
-template <class _Yp>
-inline _LIBCUDACXX_INLINE_VISIBILITY
-  typename enable_if<!is_array<_Yp>::value && is_convertible<_Yp*, typename shared_ptr<_Tp>::element_type*>::value,
-                     shared_ptr<_Tp>&>::type
-  shared_ptr<_Tp>::operator=(auto_ptr<_Yp> __r)
-{
-  shared_ptr(__r).swap(*this);
-  return *this;
-}
-#    endif
-
-template <class _Tp>
-template <class _Yp, class _Dp>
-inline _LIBCUDACXX_INLINE_VISIBILITY typename enable_if<
-  !is_array<_Yp>::value
-    && is_convertible<typename unique_ptr<_Yp, _Dp>::pointer, typename shared_ptr<_Tp>::element_type*>::value,
-  shared_ptr<_Tp>&>::type
-shared_ptr<_Tp>::operator=(unique_ptr<_Yp, _Dp> __r)
-{
-  shared_ptr(_CUDA_VSTD::move(__r)).swap(*this);
-  return *this;
-}
-
-#  endif // _LIBCUDACXX_HAS_NO_RVALUE_REFERENCES
-
-template <class _Tp>
-inline void shared_ptr<_Tp>::swap(shared_ptr& __r) noexcept
-{
-  _CUDA_VSTD::swap(__ptr_, __r.__ptr_);
-  _CUDA_VSTD::swap(__cntrl_, __r.__cntrl_);
-}
-
-template <class _Tp>
-inline void shared_ptr<_Tp>::reset() noexcept
-{
-  shared_ptr().swap(*this);
-}
-
-template <class _Tp>
-template <class _Yp>
-inline typename enable_if<is_convertible<_Yp*, typename shared_ptr<_Tp>::element_type*>::value, void>::type
-shared_ptr<_Tp>::reset(_Yp* __p)
-{
-  shared_ptr(__p).swap(*this);
-}
-
-template <class _Tp>
-template <class _Yp, class _Dp>
-inline typename enable_if<is_convertible<_Yp*, typename shared_ptr<_Tp>::element_type*>::value, void>::type
-shared_ptr<_Tp>::reset(_Yp* __p, _Dp __d)
-{
-  shared_ptr(__p, __d).swap(*this);
-}
-
-template <class _Tp>
-template <class _Yp, class _Dp, class _Alloc>
-inline typename enable_if<is_convertible<_Yp*, typename shared_ptr<_Tp>::element_type*>::value, void>::type
-shared_ptr<_Tp>::reset(_Yp* __p, _Dp __d, _Alloc __a)
-{
-  shared_ptr(__p, __d, __a).swap(*this);
-}
-
-#  ifndef _LIBCUDACXX_HAS_NO_VARIADICS
-
-template <class _Tp, class... _Args>
-inline _LIBCUDACXX_INLINE_VISIBILITY typename enable_if<!is_array<_Tp>::value, shared_ptr<_Tp>>::type
-make_shared(_Args&&... __args)
-{
-  return shared_ptr<_Tp>::make_shared(_CUDA_VSTD::forward<_Args>(__args)...);
-}
-
-template <class _Tp, class _Alloc, class... _Args>
-inline _LIBCUDACXX_INLINE_VISIBILITY typename enable_if<!is_array<_Tp>::value, shared_ptr<_Tp>>::type
-allocate_shared(const _Alloc& __a, _Args&&... __args)
-{
-  return shared_ptr<_Tp>::allocate_shared(__a, _CUDA_VSTD::forward<_Args>(__args)...);
-}
-
-#  else // _LIBCUDACXX_HAS_NO_VARIADICS
-
-template <class _Tp>
-inline _LIBCUDACXX_INLINE_VISIBILITY shared_ptr<_Tp> make_shared()
-{
-  return shared_ptr<_Tp>::make_shared();
-}
-
-template <class _Tp, class _A0>
-inline _LIBCUDACXX_INLINE_VISIBILITY shared_ptr<_Tp> make_shared(_A0& __a0)
-{
-  return shared_ptr<_Tp>::make_shared(__a0);
-}
-
-template <class _Tp, class _A0, class _A1>
-inline _LIBCUDACXX_INLINE_VISIBILITY shared_ptr<_Tp> make_shared(_A0& __a0, _A1& __a1)
-{
-  return shared_ptr<_Tp>::make_shared(__a0, __a1);
-}
-
-template <class _Tp, class _A0, class _A1, class _A2>
-inline _LIBCUDACXX_INLINE_VISIBILITY shared_ptr<_Tp> make_shared(_A0& __a0, _A1& __a1, _A2& __a2)
-{
-  return shared_ptr<_Tp>::make_shared(__a0, __a1, __a2);
-}
-
-template <class _Tp, class _Alloc>
-inline _LIBCUDACXX_INLINE_VISIBILITY shared_ptr<_Tp> allocate_shared(const _Alloc& __a)
-{
-  return shared_ptr<_Tp>::allocate_shared(__a);
-}
-
-template <class _Tp, class _Alloc, class _A0>
-inline _LIBCUDACXX_INLINE_VISIBILITY shared_ptr<_Tp> allocate_shared(const _Alloc& __a, _A0& __a0)
-{
-  return shared_ptr<_Tp>::allocate_shared(__a, __a0);
-}
-
-template <class _Tp, class _Alloc, class _A0, class _A1>
-inline _LIBCUDACXX_INLINE_VISIBILITY shared_ptr<_Tp> allocate_shared(const _Alloc& __a, _A0& __a0, _A1& __a1)
-{
-  return shared_ptr<_Tp>::allocate_shared(__a, __a0, __a1);
-}
-
-template <class _Tp, class _Alloc, class _A0, class _A1, class _A2>
-inline _LIBCUDACXX_INLINE_VISIBILITY shared_ptr<_Tp> allocate_shared(const _Alloc& __a, _A0& __a0, _A1& __a1, _A2& __a2)
-{
-  return shared_ptr<_Tp>::allocate_shared(__a, __a0, __a1, __a2);
-}
-
-#  endif // _LIBCUDACXX_HAS_NO_VARIADICS
-
-template <class _Tp, class _Up>
-inline _LIBCUDACXX_INLINE_VISIBILITY bool operator==(const shared_ptr<_Tp>& __x, const shared_ptr<_Up>& __y) noexcept
-{
-  return __x.get() == __y.get();
-}
-
-template <class _Tp, class _Up>
-inline _LIBCUDACXX_INLINE_VISIBILITY bool operator!=(const shared_ptr<_Tp>& __x, const shared_ptr<_Up>& __y) noexcept
-{
-  return !(__x == __y);
-}
-
-template <class _Tp, class _Up>
-inline _LIBCUDACXX_INLINE_VISIBILITY bool operator<(const shared_ptr<_Tp>& __x, const shared_ptr<_Up>& __y) noexcept
-{
-#  if _CCCL_STD_VER <= 2011
-  typedef typename common_type<_Tp*, _Up*>::type _Vp;
-  return less<_Vp>()(__x.get(), __y.get());
-#  else
-  return less<>()(__x.get(), __y.get());
-#  endif
-}
-
-template <class _Tp, class _Up>
-inline _LIBCUDACXX_INLINE_VISIBILITY bool operator>(const shared_ptr<_Tp>& __x, const shared_ptr<_Up>& __y) noexcept
-{
-  return __y < __x;
-}
-
-template <class _Tp, class _Up>
-inline _LIBCUDACXX_INLINE_VISIBILITY bool operator<=(const shared_ptr<_Tp>& __x, const shared_ptr<_Up>& __y) noexcept
-{
-  return !(__y < __x);
-}
-
-template <class _Tp, class _Up>
-inline _LIBCUDACXX_INLINE_VISIBILITY bool operator>=(const shared_ptr<_Tp>& __x, const shared_ptr<_Up>& __y) noexcept
-{
-  return !(__x < __y);
-}
-
-template <class _Tp>
-inline _LIBCUDACXX_INLINE_VISIBILITY bool operator==(const shared_ptr<_Tp>& __x, nullptr_t) noexcept
-{
-  return !__x;
-}
-
-template <class _Tp>
-inline _LIBCUDACXX_INLINE_VISIBILITY bool operator==(nullptr_t, const shared_ptr<_Tp>& __x) noexcept
-{
-  return !__x;
-}
-
-template <class _Tp>
-inline _LIBCUDACXX_INLINE_VISIBILITY bool operator!=(const shared_ptr<_Tp>& __x, nullptr_t) noexcept
-{
-  return static_cast<bool>(__x);
-}
-
-template <class _Tp>
-inline _LIBCUDACXX_INLINE_VISIBILITY bool operator!=(nullptr_t, const shared_ptr<_Tp>& __x) noexcept
-{
-  return static_cast<bool>(__x);
-}
-
-template <class _Tp>
-inline _LIBCUDACXX_INLINE_VISIBILITY bool operator<(const shared_ptr<_Tp>& __x, nullptr_t) noexcept
-{
-  return less<_Tp*>()(__x.get(), nullptr);
-}
-
-template <class _Tp>
-inline _LIBCUDACXX_INLINE_VISIBILITY bool operator<(nullptr_t, const shared_ptr<_Tp>& __x) noexcept
-{
-  return less<_Tp*>()(nullptr, __x.get());
-}
-
-template <class _Tp>
-inline _LIBCUDACXX_INLINE_VISIBILITY bool operator>(const shared_ptr<_Tp>& __x, nullptr_t) noexcept
-{
-  return nullptr < __x;
-}
-
-template <class _Tp>
-inline _LIBCUDACXX_INLINE_VISIBILITY bool operator>(nullptr_t, const shared_ptr<_Tp>& __x) noexcept
-{
-  return __x < nullptr;
-}
-
-template <class _Tp>
-inline _LIBCUDACXX_INLINE_VISIBILITY bool operator<=(const shared_ptr<_Tp>& __x, nullptr_t) noexcept
-{
-  return !(nullptr < __x);
-}
-
-template <class _Tp>
-inline _LIBCUDACXX_INLINE_VISIBILITY bool operator<=(nullptr_t, const shared_ptr<_Tp>& __x) noexcept
-{
-  return !(__x < nullptr);
-}
-
-template <class _Tp>
-inline _LIBCUDACXX_INLINE_VISIBILITY bool operator>=(const shared_ptr<_Tp>& __x, nullptr_t) noexcept
-{
-  return !(__x < nullptr);
-}
-
-template <class _Tp>
-inline _LIBCUDACXX_INLINE_VISIBILITY bool operator>=(nullptr_t, const shared_ptr<_Tp>& __x) noexcept
-{
-  return !(nullptr < __x);
-}
-
-template <class _Tp>
-inline _LIBCUDACXX_INLINE_VISIBILITY void swap(shared_ptr<_Tp>& __x, shared_ptr<_Tp>& __y) noexcept
-{
-  __x.swap(__y);
-}
-
-template <class _Tp, class _Up>
-inline _LIBCUDACXX_INLINE_VISIBILITY
-  typename enable_if<!is_array<_Tp>::value && !is_array<_Up>::value, shared_ptr<_Tp>>::type
-  static_pointer_cast(const shared_ptr<_Up>& __r) noexcept
-{
-  return shared_ptr<_Tp>(__r, static_cast<_Tp*>(__r.get()));
-}
-
-template <class _Tp, class _Up>
-inline _LIBCUDACXX_INLINE_VISIBILITY
-  typename enable_if<!is_array<_Tp>::value && !is_array<_Up>::value, shared_ptr<_Tp>>::type
-  dynamic_pointer_cast(const shared_ptr<_Up>& __r) noexcept
-{
-  _Tp* __p = dynamic_cast<_Tp*>(__r.get());
-  return __p ? shared_ptr<_Tp>(__r, __p) : shared_ptr<_Tp>();
-}
-
-template <class _Tp, class _Up>
-typename enable_if<is_array<_Tp>::value == is_array<_Up>::value, shared_ptr<_Tp>>::type
-const_pointer_cast(const shared_ptr<_Up>& __r) noexcept
-{
-  typedef typename remove_extent<_Tp>::type _RTp;
-  return shared_ptr<_Tp>(__r, const_cast<_RTp*>(__r.get()));
-}
-
-#  ifndef _LIBCUDACXX_NO_RTTI
-
-template <class _Dp, class _Tp>
-inline _LIBCUDACXX_INLINE_VISIBILITY _Dp* get_deleter(const shared_ptr<_Tp>& __p) noexcept
-{
-  return __p.template __get_deleter<_Dp>();
-}
-
-#  endif // _LIBCUDACXX_NO_RTTI
-
-template <class _Tp>
-class _LIBCUDACXX_TEMPLATE_VIS weak_ptr
-{
-public:
-  typedef _Tp element_type;
-
-private:
-  element_type* __ptr_;
-  __shared_weak_count* __cntrl_;
-
-public:
-  _LIBCUDACXX_INLINE_VISIBILITY constexpr weak_ptr() noexcept;
-  template <class _Yp>
-  _LIBCUDACXX_INLINE_VISIBILITY weak_ptr(
-    shared_ptr<_Yp> const& __r, typename enable_if<is_convertible<_Yp*, _Tp*>::value, __nat*>::type = 0) noexcept;
-  _LIBCUDACXX_INLINE_VISIBILITY weak_ptr(weak_ptr const& __r) noexcept;
-  template <class _Yp>
-  _LIBCUDACXX_INLINE_VISIBILITY
-  weak_ptr(weak_ptr<_Yp> const& __r, typename enable_if<is_convertible<_Yp*, _Tp*>::value, __nat*>::type = 0) noexcept;
-
-#  ifndef _LIBCUDACXX_HAS_NO_RVALUE_REFERENCES
-  _LIBCUDACXX_INLINE_VISIBILITY weak_ptr(weak_ptr&& __r) noexcept;
-  template <class _Yp>
-  _LIBCUDACXX_INLINE_VISIBILITY
-  weak_ptr(weak_ptr<_Yp>&& __r, typename enable_if<is_convertible<_Yp*, _Tp*>::value, __nat*>::type = 0) noexcept;
-#  endif // _LIBCUDACXX_HAS_NO_RVALUE_REFERENCES
-  ~weak_ptr();
-
-  _LIBCUDACXX_INLINE_VISIBILITY weak_ptr& operator=(weak_ptr const& __r) noexcept;
-  template <class _Yp>
-  typename enable_if<is_convertible<_Yp*, element_type*>::value, weak_ptr&>::type _LIBCUDACXX_INLINE_VISIBILITY
-  operator=(weak_ptr<_Yp> const& __r) noexcept;
-
-#  ifndef _LIBCUDACXX_HAS_NO_RVALUE_REFERENCES
-
-  _LIBCUDACXX_INLINE_VISIBILITY weak_ptr& operator=(weak_ptr&& __r) noexcept;
-  template <class _Yp>
-  typename enable_if<is_convertible<_Yp*, element_type*>::value, weak_ptr&>::type _LIBCUDACXX_INLINE_VISIBILITY
-  operator=(weak_ptr<_Yp>&& __r) noexcept;
-
-#  endif // _LIBCUDACXX_HAS_NO_RVALUE_REFERENCES
-
-  template <class _Yp>
-  typename enable_if<is_convertible<_Yp*, element_type*>::value, weak_ptr&>::type _LIBCUDACXX_INLINE_VISIBILITY
-  operator=(shared_ptr<_Yp> const& __r) noexcept;
-
-  _LIBCUDACXX_INLINE_VISIBILITY void swap(weak_ptr& __r) noexcept;
-  _LIBCUDACXX_INLINE_VISIBILITY void reset() noexcept;
-
-  _LIBCUDACXX_INLINE_VISIBILITY long use_count() const noexcept
-  {
-    return __cntrl_ ? __cntrl_->use_count() : 0;
-  }
-  _LIBCUDACXX_INLINE_VISIBILITY bool expired() const noexcept
-  {
-    return __cntrl_ == 0 || __cntrl_->use_count() == 0;
-  }
-  shared_ptr<_Tp> lock() const noexcept;
-  template <class _Up>
-  _LIBCUDACXX_INLINE_VISIBILITY bool owner_before(const shared_ptr<_Up>& __r) const noexcept
-  {
-    return __cntrl_ < __r.__cntrl_;
-  }
-  template <class _Up>
-  _LIBCUDACXX_INLINE_VISIBILITY bool owner_before(const weak_ptr<_Up>& __r) const noexcept
-  {
-    return __cntrl_ < __r.__cntrl_;
-  }
-
-  template <class _Up>
-  friend class _LIBCUDACXX_TEMPLATE_VIS weak_ptr;
-  template <class _Up>
-  friend class _LIBCUDACXX_TEMPLATE_VIS shared_ptr;
-};
-
-template <class _Tp>
-inline constexpr weak_ptr<_Tp>::weak_ptr() noexcept
-    : __ptr_(0)
-    , __cntrl_(0)
-{}
-
-template <class _Tp>
-inline weak_ptr<_Tp>::weak_ptr(weak_ptr const& __r) noexcept
-    : __ptr_(__r.__ptr_)
-    , __cntrl_(__r.__cntrl_)
-{
-  if (__cntrl_)
-  {
-    __cntrl_->__add_weak();
-  }
-}
-
-template <class _Tp>
-template <class _Yp>
-inline weak_ptr<_Tp>::weak_ptr(shared_ptr<_Yp> const& __r,
-                               typename enable_if<is_convertible<_Yp*, _Tp*>::value, __nat*>::type) noexcept
-    : __ptr_(__r.__ptr_)
-    , __cntrl_(__r.__cntrl_)
-{
-  if (__cntrl_)
-  {
-    __cntrl_->__add_weak();
-  }
-}
-
-template <class _Tp>
-template <class _Yp>
-inline weak_ptr<_Tp>::weak_ptr(weak_ptr<_Yp> const& __r,
-                               typename enable_if<is_convertible<_Yp*, _Tp*>::value, __nat*>::type) noexcept
-    : __ptr_(__r.__ptr_)
-    , __cntrl_(__r.__cntrl_)
-{
-  if (__cntrl_)
-  {
-    __cntrl_->__add_weak();
-  }
-}
-
-#  ifndef _LIBCUDACXX_HAS_NO_RVALUE_REFERENCES
-
-template <class _Tp>
-inline weak_ptr<_Tp>::weak_ptr(weak_ptr&& __r) noexcept
-    : __ptr_(__r.__ptr_)
-    , __cntrl_(__r.__cntrl_)
-{
-  __r.__ptr_   = 0;
-  __r.__cntrl_ = 0;
-}
-
-template <class _Tp>
-template <class _Yp>
-inline weak_ptr<_Tp>::weak_ptr(weak_ptr<_Yp>&& __r,
-                               typename enable_if<is_convertible<_Yp*, _Tp*>::value, __nat*>::type) noexcept
-    : __ptr_(__r.__ptr_)
-    , __cntrl_(__r.__cntrl_)
-{
-  __r.__ptr_   = 0;
-  __r.__cntrl_ = 0;
-}
-
-#  endif // _LIBCUDACXX_HAS_NO_RVALUE_REFERENCES
-
-template <class _Tp>
-weak_ptr<_Tp>::~weak_ptr()
-{
-  if (__cntrl_)
-  {
-    __cntrl_->__release_weak();
-  }
-}
-
-template <class _Tp>
-inline weak_ptr<_Tp>& weak_ptr<_Tp>::operator=(weak_ptr const& __r) noexcept
-{
-  weak_ptr(__r).swap(*this);
-  return *this;
-}
-
-template <class _Tp>
-template <class _Yp>
-inline typename enable_if<is_convertible<_Yp*, _Tp*>::value, weak_ptr<_Tp>&>::type
-weak_ptr<_Tp>::operator=(weak_ptr<_Yp> const& __r) noexcept
-{
-  weak_ptr(__r).swap(*this);
-  return *this;
-}
-
-#  ifndef _LIBCUDACXX_HAS_NO_RVALUE_REFERENCES
-
-template <class _Tp>
-inline weak_ptr<_Tp>& weak_ptr<_Tp>::operator=(weak_ptr&& __r) noexcept
-{
-  weak_ptr(_CUDA_VSTD::move(__r)).swap(*this);
-  return *this;
-}
-
-template <class _Tp>
-template <class _Yp>
-inline typename enable_if<is_convertible<_Yp*, _Tp*>::value, weak_ptr<_Tp>&>::type
-weak_ptr<_Tp>::operator=(weak_ptr<_Yp>&& __r) noexcept
-{
-  weak_ptr(_CUDA_VSTD::move(__r)).swap(*this);
-  return *this;
-}
-
-#  endif // _LIBCUDACXX_HAS_NO_RVALUE_REFERENCES
-
-template <class _Tp>
-template <class _Yp>
-inline typename enable_if<is_convertible<_Yp*, _Tp*>::value, weak_ptr<_Tp>&>::type
-weak_ptr<_Tp>::operator=(shared_ptr<_Yp> const& __r) noexcept
-{
-  weak_ptr(__r).swap(*this);
-  return *this;
-}
-
-template <class _Tp>
-inline void weak_ptr<_Tp>::swap(weak_ptr& __r) noexcept
-{
-  _CUDA_VSTD::swap(__ptr_, __r.__ptr_);
-  _CUDA_VSTD::swap(__cntrl_, __r.__cntrl_);
-}
-
-template <class _Tp>
-inline _LIBCUDACXX_INLINE_VISIBILITY void swap(weak_ptr<_Tp>& __x, weak_ptr<_Tp>& __y) noexcept
-{
-  __x.swap(__y);
-}
-
-template <class _Tp>
-inline void weak_ptr<_Tp>::reset() noexcept
-{
-  weak_ptr().swap(*this);
-}
-
-template <class _Tp>
-template <class _Yp>
-shared_ptr<_Tp>::shared_ptr(const weak_ptr<_Yp>& __r,
-                            typename enable_if<is_convertible<_Yp*, element_type*>::value, __nat>::type)
-    : __ptr_(__r.__ptr_)
-    , __cntrl_(__r.__cntrl_ ? __r.__cntrl_->lock() : __r.__cntrl_)
-{
-  if (__cntrl_ == 0)
-  {
-    __throw_bad_weak_ptr();
-  }
-}
-
-template <class _Tp>
-shared_ptr<_Tp> weak_ptr<_Tp>::lock() const noexcept
-{
-  shared_ptr<_Tp> __r;
-  __r.__cntrl_ = __cntrl_ ? __cntrl_->lock() : __cntrl_;
-  if (__r.__cntrl_)
-  {
-    __r.__ptr_ = __ptr_;
-  }
-  return __r;
-}
-
-#  if _CCCL_STD_VER > 2014
-template <class _Tp = void>
-struct owner_less;
-#  else
-template <class _Tp>
-struct owner_less;
-#  endif
-
-template <class _Tp>
-struct _LIBCUDACXX_TEMPLATE_VIS owner_less<shared_ptr<_Tp>> : __binary_function<shared_ptr<_Tp>, shared_ptr<_Tp>, bool>
-{
-  typedef bool result_type;
-  _LIBCUDACXX_INLINE_VISIBILITY bool operator()(shared_ptr<_Tp> const& __x, shared_ptr<_Tp> const& __y) const noexcept
-  {
-    return __x.owner_before(__y);
-  }
-  _LIBCUDACXX_INLINE_VISIBILITY bool operator()(shared_ptr<_Tp> const& __x, weak_ptr<_Tp> const& __y) const noexcept
-  {
-    return __x.owner_before(__y);
-  }
-  _LIBCUDACXX_INLINE_VISIBILITY bool operator()(weak_ptr<_Tp> const& __x, shared_ptr<_Tp> const& __y) const noexcept
-  {
-    return __x.owner_before(__y);
-  }
-};
-
-template <class _Tp>
-struct _LIBCUDACXX_TEMPLATE_VIS owner_less<weak_ptr<_Tp>> : __binary_function<weak_ptr<_Tp>, weak_ptr<_Tp>, bool>
-{
-  typedef bool result_type;
-  _LIBCUDACXX_INLINE_VISIBILITY bool operator()(weak_ptr<_Tp> const& __x, weak_ptr<_Tp> const& __y) const noexcept
-  {
-    return __x.owner_before(__y);
-  }
-  _LIBCUDACXX_INLINE_VISIBILITY bool operator()(shared_ptr<_Tp> const& __x, weak_ptr<_Tp> const& __y) const noexcept
-  {
-    return __x.owner_before(__y);
-  }
-  _LIBCUDACXX_INLINE_VISIBILITY bool operator()(weak_ptr<_Tp> const& __x, shared_ptr<_Tp> const& __y) const noexcept
-  {
-    return __x.owner_before(__y);
-  }
-};
-
-#  if _CCCL_STD_VER > 2014
-template <>
-struct _LIBCUDACXX_TEMPLATE_VIS owner_less<void>
-{
-  template <class _Tp, class _Up>
-  _LIBCUDACXX_INLINE_VISIBILITY bool operator()(shared_ptr<_Tp> const& __x, shared_ptr<_Up> const& __y) const noexcept
-  {
-    return __x.owner_before(__y);
-  }
-  template <class _Tp, class _Up>
-  _LIBCUDACXX_INLINE_VISIBILITY bool operator()(shared_ptr<_Tp> const& __x, weak_ptr<_Up> const& __y) const noexcept
-  {
-    return __x.owner_before(__y);
-  }
-  template <class _Tp, class _Up>
-  _LIBCUDACXX_INLINE_VISIBILITY bool operator()(weak_ptr<_Tp> const& __x, shared_ptr<_Up> const& __y) const noexcept
-  {
-    return __x.owner_before(__y);
-  }
-  template <class _Tp, class _Up>
-  _LIBCUDACXX_INLINE_VISIBILITY bool operator()(weak_ptr<_Tp> const& __x, weak_ptr<_Up> const& __y) const noexcept
-  {
-    return __x.owner_before(__y);
-  }
-  typedef void is_transparent;
-};
-#  endif
-
-template <class _Tp>
-class _LIBCUDACXX_TEMPLATE_VIS enable_shared_from_this
-{
-  mutable weak_ptr<_Tp> __weak_this_;
-
-protected:
-  _LIBCUDACXX_INLINE_VISIBILITY constexpr enable_shared_from_this() noexcept {}
-  _LIBCUDACXX_INLINE_VISIBILITY enable_shared_from_this(enable_shared_from_this const&) noexcept {}
-  _LIBCUDACXX_INLINE_VISIBILITY enable_shared_from_this& operator=(enable_shared_from_this const&) noexcept
-  {
-    return *this;
-  }
-  _LIBCUDACXX_INLINE_VISIBILITY ~enable_shared_from_this() {}
-
-public:
-  _LIBCUDACXX_INLINE_VISIBILITY shared_ptr<_Tp> shared_from_this()
-  {
-    return shared_ptr<_Tp>(__weak_this_);
-  }
-  _LIBCUDACXX_INLINE_VISIBILITY shared_ptr<_Tp const> shared_from_this() const
-  {
-    return shared_ptr<const _Tp>(__weak_this_);
-  }
-
-#  if _CCCL_STD_VER > 2014
-  _LIBCUDACXX_INLINE_VISIBILITY weak_ptr<_Tp> weak_from_this() noexcept
-  {
-    return __weak_this_;
-  }
-
-  _LIBCUDACXX_INLINE_VISIBILITY weak_ptr<const _Tp> weak_from_this() const noexcept
-  {
-    return __weak_this_;
-  }
-#  endif // _CCCL_STD_VER > 2014
-
-  template <class _Up>
-  friend class shared_ptr;
-};
-
-template <class _Tp>
-struct _LIBCUDACXX_TEMPLATE_VIS hash<shared_ptr<_Tp>>
-{
-  typedef shared_ptr<_Tp> argument_type;
-  typedef size_t result_type;
-
-  _LIBCUDACXX_INLINE_VISIBILITY result_type operator()(const argument_type& __ptr) const noexcept
-  {
-    return hash<_Tp*>()(__ptr.get());
-  }
-};
-
-template <class _CharT, class _Traits, class _Yp>
-inline _LIBCUDACXX_INLINE_VISIBILITY basic_ostream<_CharT, _Traits>&
-operator<<(basic_ostream<_CharT, _Traits>& __os, shared_ptr<_Yp> const& __p);
-
-#  if !defined(_LIBCUDACXX_HAS_NO_ATOMIC_HEADER)
-
-class _LIBCUDACXX_TYPE_VIS __sp_mut
-{
-  void* __lx;
-
-public:
-  void lock() noexcept;
-  void unlock() noexcept;
-
-private:
-  constexpr __sp_mut(void*) noexcept;
-  __sp_mut(const __sp_mut&);
-  __sp_mut& operator=(const __sp_mut&);
-
-  friend _LIBCUDACXX_FUNC_VIS __sp_mut& __get_sp_mut(const void*);
-};
-
-_LIBCUDACXX_FUNC_VIS _LIBCUDACXX_AVAILABILITY_ATOMIC_SHARED_PTR __sp_mut& __get_sp_mut(const void*);
-
-template <class _Tp>
-inline _LIBCUDACXX_INLINE_VISIBILITY bool atomic_is_lock_free(const shared_ptr<_Tp>*)
-{
-  return false;
-}
-
-template <class _Tp>
-_LIBCUDACXX_AVAILABILITY_ATOMIC_SHARED_PTR shared_ptr<_Tp> atomic_load(const shared_ptr<_Tp>* __p)
-{
-  __sp_mut& __m = __get_sp_mut(__p);
-  __m.lock();
-  shared_ptr<_Tp> __q = *__p;
-  __m.unlock();
-  return __q;
-}
-
-template <class _Tp>
-inline _LIBCUDACXX_INLINE_VISIBILITY _LIBCUDACXX_AVAILABILITY_ATOMIC_SHARED_PTR shared_ptr<_Tp>
-atomic_load_explicit(const shared_ptr<_Tp>* __p, memory_order)
-{
-  return atomic_load(__p);
-}
-
-template <class _Tp>
-_LIBCUDACXX_AVAILABILITY_ATOMIC_SHARED_PTR void atomic_store(shared_ptr<_Tp>* __p, shared_ptr<_Tp> __r)
-{
-  __sp_mut& __m = __get_sp_mut(__p);
-  __m.lock();
-  __p->swap(__r);
-  __m.unlock();
-}
-
-template <class _Tp>
-inline _LIBCUDACXX_INLINE_VISIBILITY _LIBCUDACXX_AVAILABILITY_ATOMIC_SHARED_PTR void
-atomic_store_explicit(shared_ptr<_Tp>* __p, shared_ptr<_Tp> __r, memory_order)
-{
-  atomic_store(__p, __r);
-}
-
-template <class _Tp>
-_LIBCUDACXX_AVAILABILITY_ATOMIC_SHARED_PTR shared_ptr<_Tp> atomic_exchange(shared_ptr<_Tp>* __p, shared_ptr<_Tp> __r)
-{
-  __sp_mut& __m = __get_sp_mut(__p);
-  __m.lock();
-  __p->swap(__r);
-  __m.unlock();
-  return __r;
-}
-
-template <class _Tp>
-inline _LIBCUDACXX_INLINE_VISIBILITY _LIBCUDACXX_AVAILABILITY_ATOMIC_SHARED_PTR shared_ptr<_Tp>
-atomic_exchange_explicit(shared_ptr<_Tp>* __p, shared_ptr<_Tp> __r, memory_order)
-{
-  return atomic_exchange(__p, __r);
-}
-
-template <class _Tp>
-_LIBCUDACXX_AVAILABILITY_ATOMIC_SHARED_PTR bool
-atomic_compare_exchange_strong(shared_ptr<_Tp>* __p, shared_ptr<_Tp>* __v, shared_ptr<_Tp> __w)
-{
-  shared_ptr<_Tp> __temp;
-  __sp_mut& __m = __get_sp_mut(__p);
-  __m.lock();
-  if (__p->__owner_equivalent(*__v))
-  {
-    _CUDA_VSTD::swap(__temp, *__p);
-    *__p = __w;
-    __m.unlock();
-    return true;
-  }
-  _CUDA_VSTD::swap(__temp, *__v);
-  *__v = *__p;
-  __m.unlock();
-  return false;
-}
-
-template <class _Tp>
-inline _LIBCUDACXX_INLINE_VISIBILITY _LIBCUDACXX_AVAILABILITY_ATOMIC_SHARED_PTR bool
-atomic_compare_exchange_weak(shared_ptr<_Tp>* __p, shared_ptr<_Tp>* __v, shared_ptr<_Tp> __w)
-{
-  return atomic_compare_exchange_strong(__p, __v, __w);
-}
-
-template <class _Tp>
-inline _LIBCUDACXX_INLINE_VISIBILITY _LIBCUDACXX_AVAILABILITY_ATOMIC_SHARED_PTR bool
-atomic_compare_exchange_strong_explicit(
-  shared_ptr<_Tp>* __p, shared_ptr<_Tp>* __v, shared_ptr<_Tp> __w, memory_order, memory_order)
-{
-  return atomic_compare_exchange_strong(__p, __v, __w);
-}
-
-template <class _Tp>
-inline _LIBCUDACXX_INLINE_VISIBILITY _LIBCUDACXX_AVAILABILITY_ATOMIC_SHARED_PTR bool
-atomic_compare_exchange_weak_explicit(
-  shared_ptr<_Tp>* __p, shared_ptr<_Tp>* __v, shared_ptr<_Tp> __w, memory_order, memory_order)
-{
-  return atomic_compare_exchange_weak(__p, __v, __w);
-}
-
-#  endif // !defined(_LIBCUDACXX_HAS_NO_ATOMIC_HEADER)
-
-// enum class
-#  if defined(_LIBCUDACXX_ABI_POINTER_SAFETY_ENUM_TYPE)
-enum class pointer_safety : unsigned char
-{
-  relaxed,
-  preferred,
-  strict
-};
-#  else
-struct _LIBCUDACXX_TYPE_VIS pointer_safety
-{
-  enum __lx
-  {
-    relaxed,
-    preferred,
-    strict
-  };
-
-  __lx __v_;
-
-  _LIBCUDACXX_INLINE_VISIBILITY pointer_safety()
-      : __v_()
-  {}
-
-  _LIBCUDACXX_INLINE_VISIBILITY pointer_safety(__lx __v)
-      : __v_(__v)
-  {}
-  _LIBCUDACXX_INLINE_VISIBILITY operator int() const
-  {
-    return __v_;
-  }
-};
-#  endif
-
-#  if !defined(_LIBCUDACXX_ABI_POINTER_SAFETY_ENUM_TYPE) && defined(_LIBCUDACXX_BUILDING_LIBRARY)
-_LIBCUDACXX_FUNC_VIS pointer_safety get_pointer_safety() noexcept;
-#  else
-// This function is only offered in C++03 under ABI v1.
-inline _LIBCUDACXX_INLINE_VISIBILITY pointer_safety get_pointer_safety() noexcept
-{
-  return pointer_safety::relaxed;
-}
-#  endif
-
-_LIBCUDACXX_FUNC_VIS void declare_reachable(void* __p);
-_LIBCUDACXX_FUNC_VIS void declare_no_pointers(char* __p, size_t __n);
-_LIBCUDACXX_FUNC_VIS void undeclare_no_pointers(char* __p, size_t __n);
-_LIBCUDACXX_FUNC_VIS void* __undeclare_reachable(void* __p);
-
-template <class _Tp>
-inline _LIBCUDACXX_INLINE_VISIBILITY _Tp* undeclare_reachable(_Tp* __p)
-{
-  return static_cast<_Tp*>(__undeclare_reachable(__p));
-}
-
-// --- Helper for container swap --
-template <typename _Alloc>
-inline _LIBCUDACXX_INLINE_VISIBILITY void __swap_allocator(_Alloc& __a1, _Alloc& __a2)
-#  if _CCCL_STD_VER >= 2014
-  noexcept
-#  else
-  noexcept(__is_nothrow_swappable<_Alloc>::value)
-#  endif
-{
-  __swap_allocator(
-    __a1, __a2, integral_constant<bool, _CUDA_VSTD::allocator_traits<_Alloc>::propagate_on_container_swap::value>());
-}
-
-template <typename _Alloc>
-_LIBCUDACXX_INLINE_VISIBILITY void __swap_allocator(_Alloc& __a1, _Alloc& __a2, true_type)
-#  if _CCCL_STD_VER >= 2014
-  noexcept
-#  else
-  noexcept(__is_nothrow_swappable<_Alloc>::value)
-#  endif
-{
-  using _CUDA_VSTD::swap;
-  swap(__a1, __a2);
-}
-
-template <typename _Alloc>
-inline _LIBCUDACXX_INLINE_VISIBILITY void __swap_allocator(_Alloc&, _Alloc&, false_type) noexcept
-{}
-
-template <typename _Alloc, typename _Traits = allocator_traits<_Alloc>>
-struct __noexcept_move_assign_container
-    : public integral_constant<bool,
-                               _Traits::propagate_on_container_move_assignment::value
-#  if _CCCL_STD_VER > 2014
-                                 || _Traits::is_always_equal::value
-#  else
-                                 && is_nothrow_move_assignable<_Alloc>::value
-#  endif
-                               >
-{};
-
-#  ifndef _LIBCUDACXX_HAS_NO_VARIADICS
-template <class _Tp, class _Alloc>
-struct __temp_value
-{
-  typedef allocator_traits<_Alloc> _Traits;
-
-  typename aligned_storage<sizeof(_Tp), _LIBCUDACXX_ALIGNOF(_Tp)>::type __v;
-  _Alloc& __a;
-
-  _Tp* __addr()
-  {
-    return reinterpret_cast<_Tp*>(addressof(__v));
-  }
-  _Tp& get()
-  {
-    return *__addr();
-  }
-
-  template <class... _Args>
-  _LIBCUDACXX_NO_CFI __temp_value(_Alloc& __alloc, _Args&&... __args)
-      : __a(__alloc)
-  {
-    _Traits::construct(__a, reinterpret_cast<_Tp*>(addressof(__v)), _CUDA_VSTD::forward<_Args>(__args)...);
-  }
-
-  ~__temp_value()
-  {
-    _Traits::destroy(__a, __addr());
-  }
-};
-#  endif
-
-// __builtin_new_allocator -- A non-templated helper for allocating and
-// deallocating memory using __builtin_operator_new and
-// __builtin_operator_delete. It should be used in preference to
-// `std::allocator<T>` to avoid additional instantiations.
-struct __builtin_new_allocator
-{
-  struct __builtin_new_deleter
-  {
-    typedef void* pointer_type;
-
-    constexpr explicit __builtin_new_deleter(size_t __size, size_t __align)
-        : __size_(__size)
-        , __align_(__align)
-    {}
-
-    void operator()(void* p) const noexcept
-    {
-      std::__libcpp_deallocate(p, __size_, __align_);
-    }
-
-  private:
-    size_t __size_;
-    size_t __align_;
-  };
-
-  typedef unique_ptr<void, __builtin_new_deleter> __holder_t;
-
-  static __holder_t __allocate_bytes(size_t __s, size_t __align)
-  {
-    return __holder_t(std::__libcpp_allocate(__s, __align), __builtin_new_deleter(__s, __align));
-  }
-
-  static void __deallocate_bytes(void* __p, size_t __s, size_t __align) noexcept
-  {
-    std::__libcpp_deallocate(__p, __s, __align);
-  }
-
-  template <class _Tp>
-  _LIBCUDACXX_NODEBUG_TYPE _LIBCUDACXX_ALWAYS_INLINE static __holder_t __allocate_type(size_t __n)
-  {
-    return __allocate_bytes(__n * sizeof(_Tp), _LIBCUDACXX_ALIGNOF(_Tp));
-  }
-
-  template <class _Tp>
-  _LIBCUDACXX_NODEBUG_TYPE _LIBCUDACXX_ALWAYS_INLINE static void __deallocate_type(void* __p, size_t __n) noexcept
-  {
-    __deallocate_bytes(__p, __n * sizeof(_Tp), _LIBCUDACXX_ALIGNOF(_Tp));
-  }
-};
-
-_LIBCUDACXX_END_NAMESPACE_STD
-
-#endif // __cuda_std__
-
-#include <cuda/std/detail/libcxx/include/__pragma_pop> //__cuda_std__
-=======
 // [memory.syn]
 #ifndef _LIBCUDACXX_HAS_NO_SPACESHIP_OPERATOR
 #  include <cuda/std/compare>
 #endif // !_LIBCUDACXX_HAS_NO_SPACESHIP_OPERATOR
->>>>>>> 41301ce5
 
 #if defined(_LIBCUDACXX_HAS_PARALLEL_ALGORITHMS) && _CCCL_STD_VER >= 2017
 #  include <__pstl_memory>
