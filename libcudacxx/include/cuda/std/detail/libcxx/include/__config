--- conflicted
+++ resolved
@@ -98,15 +98,7 @@
 #    define __has_declspec_attribute(__x) 0
 #  endif
 
-<<<<<<< HEAD
-#  ifndef __has_include
-#    define __has_include(...) 0
-#  endif
-
 #  if !_CCCL_CUDA_COMPILER_NVCC && !_CCCL_COMPILER_NVRTC
-=======
-#  if !defined(_CCCL_CUDA_COMPILER_NVCC) && !defined(_CCCL_COMPILER_NVRTC)
->>>>>>> b31fdd5b
 // If NVCC is not being used <complex> can safely use `long double` without warnings
 #    define _LIBCUDACXX_HAS_COMPLEX_LONG_DOUBLE
 // NVCC does not have a way of silencing non '_' prefixed UDLs
