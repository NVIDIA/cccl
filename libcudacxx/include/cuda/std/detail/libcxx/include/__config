//===----------------------------------------------------------------------===//
//
// Part of libcu++, the C++ Standard Library for your entire system,
// under the Apache License v2.0 with LLVM Exceptions.
// See https://llvm.org/LICENSE.txt for license information.
// SPDX-License-Identifier: Apache-2.0 WITH LLVM-exception
// SPDX-FileCopyrightText: Copyright (c) 2024 NVIDIA CORPORATION & AFFILIATES.
//
//===----------------------------------------------------------------------===//

#ifndef _LIBCUDACXX_CONFIG
#define _LIBCUDACXX_CONFIG

#include <cuda/__cccl_config>

#if defined(_CCCL_IMPLICIT_SYSTEM_HEADER_GCC)
#  pragma GCC system_header
#elif defined(_CCCL_IMPLICIT_SYSTEM_HEADER_CLANG)
#  pragma clang system_header
#elif defined(_CCCL_IMPLICIT_SYSTEM_HEADER_MSVC)
#  pragma system_header
#endif // no system header

#if defined(_CCCL_COMPILER_ICC_LLVM)
#  define _LIBCUDACXX_COMPILER_ICC_LLVM
#elif defined(_CCCL_COMPILER_ICC)
#  define _LIBCUDACXX_COMPILER_ICC
#elif defined(_CCCL_COMPILER_NVHPC)
#  define _LIBCUDACXX_COMPILER_NVHPC
#elif defined(_CCCL_COMPILER_CLANG)
#  define _LIBCUDACXX_COMPILER_CLANG
#  ifndef __apple_build_version__
#    define _LIBCUDACXX_CLANG_VER (__clang_major__ * 100 + __clang_minor__)
#  endif
#elif defined(_CCCL_COMPILER_GCC)
#  define _LIBCUDACXX_COMPILER_GCC
#elif defined(_CCCL_COMPILER_MSVC)
#  define _LIBCUDACXX_COMPILER_MSVC
#elif defined(_CCCL_COMPILER_IBM)
#  define _LIBCUDACXX_COMPILER_IBM
#elif defined(_CCCL_COMPILER_NVRTC)
#  define _LIBCUDACXX_COMPILER_NVRTC
#endif

#if defined(_CCCL_COMPILER_MSVC)
#  if _MSC_VER < 1917
#    define _LIBCUDACXX_COMPILER_MSVC_2017
#  elif _MSC_VER < 1930
#    define _LIBCUDACXX_COMPILER_MSVC_2019
#  else
#    define _LIBCUDACXX_COMPILER_MSVC_2022
#  endif
#endif // defined(_LIBCUDACXX_COMPILER_MSVC)

#if defined(_CCCL_CUDA_COMPILER_NVCC)
// This is not mutually exclusive with other compilers, as NVCC uses a host
// compiler.
#  define _LIBCUDACXX_COMPILER_NVCC
#elif defined(_CCCL_CUDA_COMPILER_NVHPC)
#  define _LIBCUDACXX_COMPILER_NVHPC_CUDA
#elif defined(_CCCL_CUDA_COMPILER_CLANG)
#  define _LIBCUDACXX_COMPILER_CLANG_CUDA
#endif

#ifdef __cplusplus

// __config may be included in `extern "C"` contexts, switch back to include <nv/target>
extern "C++" {
#  include <nv/target>
}

#  ifdef __GNUC__
#    define _GNUC_VER (__GNUC__ * 100 + __GNUC_MINOR__)
#  else
#    define _GNUC_VER 0
#  endif

#  define _LIBCUDACXX_VERSION 10000

#  ifndef _LIBCUDACXX_ABI_VERSION
#    define _LIBCUDACXX_ABI_VERSION 1
#  endif

#  define _LIBCUDACXX_STD_VER _CCCL_STD_VER

#  if _CCCL_STD_VER < 2011
#    error libcu++ requires C++11 or later
#  endif

#  if (defined(_CCCL_COMPILER_NVHPC) && defined(__linux__)) || defined(_CCCL_COMPILER_NVRTC)
#    define __ELF__
#  endif

#  if defined(__ELF__)
#    define _LIBCUDACXX_OBJECT_FORMAT_ELF 1
#  elif defined(__MACH__)
#    define _LIBCUDACXX_OBJECT_FORMAT_MACHO 1
#  elif defined(_WIN32)
#    define _LIBCUDACXX_OBJECT_FORMAT_COFF 1
#  elif defined(__wasm__)
#    define _LIBCUDACXX_OBJECT_FORMAT_WASM 1
#  else
#    error Unknown object file format
#  endif

#  if defined(_LIBCUDACXX_ABI_UNSTABLE) || _LIBCUDACXX_ABI_VERSION >= 2 || defined(__cuda_std__)
// Change short string representation so that string data starts at offset 0,
// improving its alignment in some cases.
#    define _LIBCUDACXX_ABI_ALTERNATE_STRING_LAYOUT
// Fix deque iterator type in order to support incomplete types.
#    define _LIBCUDACXX_ABI_INCOMPLETE_TYPES_IN_DEQUE
// Fix undefined behavior in how std::list stores its linked nodes.
#    define _LIBCUDACXX_ABI_LIST_REMOVE_NODE_POINTER_UB
// Fix undefined behavior in  how __tree stores its end and parent nodes.
#    define _LIBCUDACXX_ABI_TREE_REMOVE_NODE_POINTER_UB
// Fix undefined behavior in how __hash_table stores its pointer types.
#    define _LIBCUDACXX_ABI_FIX_UNORDERED_NODE_POINTER_UB
#    define _LIBCUDACXX_ABI_FORWARD_LIST_REMOVE_NODE_POINTER_UB
#    define _LIBCUDACXX_ABI_FIX_UNORDERED_CONTAINER_SIZE_TYPE
// Don't use a nullptr_t simulation type in C++03 instead using C++11 nullptr
// provided under the alternate keyword __nullptr, which changes the mangling
// of nullptr_t. This option is ABI incompatible with GCC in C++03 mode.
#    define _LIBCUDACXX_ABI_ALWAYS_USE_CXX11_NULLPTR
// Define the `pointer_safety` enum as a C++11 strongly typed enumeration
// instead of as a class simulating an enum. If this option is enabled
// `pointer_safety` and `get_pointer_safety()` will no longer be available
// in C++03.
#    define _LIBCUDACXX_ABI_POINTER_SAFETY_ENUM_TYPE
// Define a key function for `bad_function_call` in the library, to centralize
// its vtable and typeinfo to libc++ rather than having all other libraries
// using that class define their own copies.
#    define _LIBCUDACXX_ABI_BAD_FUNCTION_CALL_KEY_FUNCTION
// Enable optimized version of __do_get_(un)signed which avoids redundant copies.
#    define _LIBCUDACXX_ABI_OPTIMIZED_LOCALE_NUM_GET
// Use the smallest possible integer type to represent the index of the variant.
// Previously libc++ used "unsigned int" exclusively.
#    define _LIBCUDACXX_ABI_VARIANT_INDEX_TYPE_OPTIMIZATION
// Unstable attempt to provide a more optimized std::function
#    define _LIBCUDACXX_ABI_OPTIMIZED_FUNCTION
// All the regex constants must be distinct and nonzero.
#    define _LIBCUDACXX_ABI_REGEX_CONSTANTS_NONZERO
#  elif _LIBCUDACXX_ABI_VERSION == 1
#    if !defined(_LIBCUDACXX_OBJECT_FORMAT_COFF)
// Enable compiling copies of now inline methods into the dylib to support
// applications compiled against older libraries. This is unnecessary with
// COFF dllexport semantics, since dllexport forces a non-inline definition
// of inline functions to be emitted anyway. Our own non-inline copy would
// conflict with the dllexport-emitted copy, so we disable it.
#      define _LIBCUDACXX_DEPRECATED_ABI_LEGACY_LIBRARY_DEFINITIONS_FOR_INLINE_FUNCTIONS
#    endif
#  endif

#  ifndef __has_attribute
#    define __has_attribute(__x) 0
#  endif

#  ifndef __has_builtin
#    define __has_builtin(__x) 0
#  endif

#  ifndef __has_extension
#    define __has_extension(__x) 0
#  endif

#  ifndef __has_feature
#    define __has_feature(__x) 0
#  endif

#  ifndef __has_cpp_attribute
#    define __has_cpp_attribute(__x) 0
#  endif

// '__is_identifier' returns '0' if '__x' is a reserved identifier provided by
// the compiler and '1' otherwise.
#  ifndef __is_identifier
#    define __is_identifier(__x) 1
#  endif

#  ifndef __has_declspec_attribute
#    define __has_declspec_attribute(__x) 0
#  endif

#  define __has_keyword(__x) !(__is_identifier(__x))

#  ifndef __has_include
#    define __has_include(...) 0
#  endif

#  if !defined(_CCCL_CUDA_COMPILER_NVCC) && !defined(_CCCL_COMPILER_NVRTC)
// If NVCC is not being used <complex> can safely use `long double` without warnings
#    define _LIBCUDACXX_HAS_COMPLEX_LONG_DOUBLE
// NVCC does not have a way of silencing non '_' prefixed UDLs
#    define _LIBCUDACXX_HAS_STL_LITERALS
#  endif

#  if defined(_CCCL_COMPILER_GCC) && __cplusplus < 201103L
#    error "libc++ does not support using GCC with C++03. Please enable C++11"
#  endif

// FIXME: ABI detection should be done via compiler builtin macros. This
// is just a placeholder until Clang implements such macros. For now assume
// that Windows compilers pretending to be MSVC++ target the Microsoft ABI,
// and allow the user to explicitly specify the ABI to handle cases where this
// heuristic falls short.
#  if defined(_LIBCUDACXX_ABI_FORCE_ITANIUM) && defined(_LIBCUDACXX_ABI_FORCE_MICROSOFT)
#    error "Only one of _LIBCUDACXX_ABI_FORCE_ITANIUM and _LIBCUDACXX_ABI_FORCE_MICROSOFT can be defined"
#  elif defined(_LIBCUDACXX_ABI_FORCE_ITANIUM)
#    define _LIBCUDACXX_ABI_ITANIUM
#  elif defined(_LIBCUDACXX_ABI_FORCE_MICROSOFT)
#    define _LIBCUDACXX_ABI_MICROSOFT
#  else
#    if defined(_WIN32) && defined(_CCCL_COMPILER_MSVC)
#      define _LIBCUDACXX_ABI_MICROSOFT
#    else
#      define _LIBCUDACXX_ABI_ITANIUM
#    endif
#  endif

#  if defined(_LIBCUDACXX_ABI_MICROSOFT) && !defined(_LIBCUDACXX_NO_VCRUNTIME)
#    define _LIBCUDACXX_ABI_VCRUNTIME
#  endif

// Need to detect which libc we're using if we're on Linux.
#  if defined(__linux__)
#    include <features.h>
#    if defined(__GLIBC_PREREQ)
#      define _LIBCUDACXX_GLIBC_PREREQ(a, b) __GLIBC_PREREQ(a, b)
#    else
#      define _LIBCUDACXX_GLIBC_PREREQ(a, b) 0
#    endif // defined(__GLIBC_PREREQ)
#  endif // defined(__linux__)

#  ifdef __LITTLE_ENDIAN__
#    if __LITTLE_ENDIAN__
#      define _LIBCUDACXX_LITTLE_ENDIAN
#    endif // __LITTLE_ENDIAN__
#  endif // __LITTLE_ENDIAN__

#  ifdef __BIG_ENDIAN__
#    if __BIG_ENDIAN__
#      define _LIBCUDACXX_BIG_ENDIAN
#    endif // __BIG_ENDIAN__
#  endif // __BIG_ENDIAN__

#  ifdef __BYTE_ORDER__
#    if __BYTE_ORDER__ == __ORDER_LITTLE_ENDIAN__
#      define _LIBCUDACXX_LITTLE_ENDIAN
#    elif __BYTE_ORDER__ == __ORDER_BIG_ENDIAN__
#      define _LIBCUDACXX_BIG_ENDIAN
#    endif // __BYTE_ORDER__ == __ORDER_BIG_ENDIAN__
#  endif // __BYTE_ORDER__

#  ifdef __FreeBSD__
#    include <sys/endian.h>
#    if _BYTE_ORDER == _LITTLE_ENDIAN
#      define _LIBCUDACXX_LITTLE_ENDIAN
#    else // _BYTE_ORDER == _LITTLE_ENDIAN
#      define _LIBCUDACXX_BIG_ENDIAN
#    endif // _BYTE_ORDER == _LITTLE_ENDIAN
#    ifndef __LONG_LONG_SUPPORTED
#      define _LIBCUDACXX_HAS_NO_LONG_LONG
#    endif // __LONG_LONG_SUPPORTED
#  endif // __FreeBSD__

#  ifdef __NetBSD__
#    include <sys/endian.h>
#    if _BYTE_ORDER == _LITTLE_ENDIAN
#      define _LIBCUDACXX_LITTLE_ENDIAN
#    else // _BYTE_ORDER == _LITTLE_ENDIAN
#      define _LIBCUDACXX_BIG_ENDIAN
#    endif // _BYTE_ORDER == _LITTLE_ENDIAN
#    define _LIBCUDACXX_HAS_QUICK_EXIT
#  endif // __NetBSD__

#  if defined(_WIN32)
#    define _LIBCUDACXX_WIN32API
#    define _LIBCUDACXX_LITTLE_ENDIAN
#    define _LIBCUDACXX_SHORT_WCHAR 1
// Both MinGW and native MSVC provide a "MSVC"-like environment
#    define _LIBCUDACXX_MSVCRT_LIKE
// If mingw not explicitly detected, assume using MS C runtime only if
// a MS compatibility version is specified.
#    if defined(_CCCL_COMPILER_MSVC) && !defined(__MINGW32__)
#      define _LIBCUDACXX_MSVCRT // Using Microsoft's C Runtime library
#    endif
#    if (defined(_M_AMD64) || defined(__x86_64__)) || (defined(_M_ARM) || defined(__arm__))
#      define _LIBCUDACXX_HAS_BITSCAN64
#    endif
#    define _LIBCUDACXX_HAS_OPEN_WITH_WCHAR
#    if defined(_LIBCUDACXX_MSVCRT)
#      define _LIBCUDACXX_HAS_QUICK_EXIT
#    endif

// Some CRT APIs are unavailable to store apps
#    if defined(WINAPI_FAMILY)
#      include <winapifamily.h>
#      if !WINAPI_FAMILY_PARTITION(WINAPI_PARTITION_DESKTOP) \
        && (!defined(WINAPI_PARTITION_SYSTEM) || !WINAPI_FAMILY_PARTITION(WINAPI_PARTITION_SYSTEM))
#        define _LIBCUDACXX_WINDOWS_STORE_APP
#      endif
#    endif
#  endif // defined(_WIN32)

#  ifdef __sun__
#    include <sys/isa_defs.h>
#    ifdef _LITTLE_ENDIAN
#      define _LIBCUDACXX_LITTLE_ENDIAN
#    else
#      define _LIBCUDACXX_BIG_ENDIAN
#    endif
#  endif // __sun__

#  if defined(__CloudABI__)
// Certain architectures provide arc4random(). Prefer using
// arc4random() over /dev/{u,}random to make it possible to obtain
// random data even when using sandboxing mechanisms such as chroots,
// Capsicum, etc.
#    define _LIBCUDACXX_USING_ARC4_RANDOM
#  elif defined(__Fuchsia__) || defined(__wasi__)
#    define _LIBCUDACXX_USING_GETENTROPY
#  elif defined(__native_client__)
// NaCl's sandbox (which PNaCl also runs in) doesn't allow filesystem access,
// including accesses to the special files under /dev. C++11's
// std::random_device is instead exposed through a NaCl syscall.
#    define _LIBCUDACXX_USING_NACL_RANDOM
#  elif defined(_LIBCUDACXX_WIN32API)
#    define _LIBCUDACXX_USING_WIN32_RANDOM
#  else
#    define _LIBCUDACXX_USING_DEV_RANDOM
#  endif

#  ifndef _LIBCUDACXX_LITTLE_ENDIAN
#    if defined(_CCCL_COMPILER_NVRTC)
#      define _LIBCUDACXX_LITTLE_ENDIAN
#    endif
#  endif // _LIBCUDACXX_LITTLE_ENDIAN

#  if !defined(_LIBCUDACXX_LITTLE_ENDIAN) && !defined(_LIBCUDACXX_BIG_ENDIAN)
#    include <endian.h>
#    if __BYTE_ORDER == __LITTLE_ENDIAN
#      define _LIBCUDACXX_LITTLE_ENDIAN
#    elif __BYTE_ORDER == __BIG_ENDIAN
#      define _LIBCUDACXX_BIG_ENDIAN
#    else // __BYTE_ORDER == __BIG_ENDIAN
#      error unable to determine endian
#    endif
#  endif // !defined(_LIBCUDACXX_LITTLE_ENDIAN) && !defined(_LIBCUDACXX_BIG_ENDIAN)

#  if __has_attribute(__no_sanitize__) && !defined(_CCCL_COMPILER_GCC)
#    define _LIBCUDACXX_NO_CFI __attribute__((__no_sanitize__("cfi")))
#  else
#    define _LIBCUDACXX_NO_CFI
#  endif

#  if (defined(__ISO_C_VISIBLE) && __ISO_C_VISIBLE >= 2011) || __cplusplus >= 201103L
#    if defined(__FreeBSD__)
#      define _LIBCUDACXX_HAS_QUICK_EXIT
#      define _LIBCUDACXX_HAS_C11_FEATURES
#    elif defined(__Fuchsia__) || defined(__wasi__)
#      define _LIBCUDACXX_HAS_QUICK_EXIT
#      define _LIBCUDACXX_HAS_TIMESPEC_GET
#      define _LIBCUDACXX_HAS_C11_FEATURES
#    elif defined(__linux__)
#      if !defined(_LIBCUDACXX_HAS_MUSL_LIBC)
#        if _LIBCUDACXX_GLIBC_PREREQ(2, 15) || defined(__BIONIC__)
#          define _LIBCUDACXX_HAS_QUICK_EXIT
#        endif
#        if _LIBCUDACXX_GLIBC_PREREQ(2, 17)
#          define _LIBCUDACXX_HAS_C11_FEATURES
#          define _LIBCUDACXX_HAS_TIMESPEC_GET
#        endif
#      else // defined(_LIBCUDACXX_HAS_MUSL_LIBC)
#        define _LIBCUDACXX_HAS_QUICK_EXIT
#        define _LIBCUDACXX_HAS_TIMESPEC_GET
#        define _LIBCUDACXX_HAS_C11_FEATURES
#      endif
#    endif // __linux__
#  endif

#  if defined(_CCCL_COMPILER_NVRTC)
#    define __alignof(x) alignof(x)
#  endif // _CCCL_COMPILER_NVRTC

#  if defined(_CCCL_COMPILER_MSVC)
#    define __alignof__ __alignof
#  endif

#  define _LIBCUDACXX_ALIGNOF(_Tp)           alignof(_Tp)
#  define _LIBCUDACXX_PREFERRED_ALIGNOF(_Tp) __alignof(_Tp)

#  if defined(_CCCL_COMPILER_MSVC)
#    define _CCCL_ALIGNAS_TYPE(x) alignas(x)
#    define _CCCL_ALIGNAS(x)      __declspec(align(x))
#  elif __has_feature(cxx_alignas)
#    define _CCCL_ALIGNAS_TYPE(x) alignas(x)
#    define _CCCL_ALIGNAS(x)      alignas(x)
#  else
#    define _CCCL_ALIGNAS_TYPE(x) __attribute__((__aligned__(_LIBCUDACXX_ALIGNOF(x))))
#    define _CCCL_ALIGNAS(x)      __attribute__((__aligned__(x)))
#  endif // !_CCCL_COMPILER_MSVC && !__has_feature(cxx_alignas)

#  define _LIBCUDACXX_TOSTRING2(_STR) #_STR
#  define _LIBCUDACXX_TOSTRING(_STR)  _LIBCUDACXX_TOSTRING2(_STR)

// This is wrapped in __CUDA_ARCH__ to prevent error: "ignoring '#pragma unroll'
// [-Werror=unknown-pragmas]"
#  if defined(__CUDA_ARCH__)
#    if defined(_CCCL_COMPILER_MSVC)
#      define _LIBCUDACXX_PRAGMA_UNROLL(_N) __pragma(_LIBCUDACXX_TOSTRING(unroll _N))
#    else // ^^^ _CCCL_COMPILER_MSVC ^^^ / vvv !_CCCL_COMPILER_MSVC vvv
#      define _LIBCUDACXX_PRAGMA_UNROLL(_N) _Pragma(_LIBCUDACXX_TOSTRING(unroll _N))
#    endif // !_CCCL_COMPILER_MSVC
#  else // ^^^ __CUDA_ARCH__ ^^^ / vvv !__CUDA_ARCH__ vvv
#    define _LIBCUDACXX_PRAGMA_UNROLL(_N)
#  endif // !__CUDA_ARCH__

#  if defined(_CCCL_COMPILER_MSVC)
#    define _LIBCUDACXX_ALWAYS_INLINE __forceinline
#  else
#    define _LIBCUDACXX_ALWAYS_INLINE __attribute__((__always_inline__))
#  endif // !_CCCL_COMPILER_MSVC

#  if defined(_CCCL_CUDA_COMPILER)
#    define _LIBCUDACXX_ATOMIC_ALWAYS_LOCK_FREE(size, ptr) (size <= 8)
#  elif defined(_CCCL_COMPILER_CLANG) || defined(_CCCL_COMPILER_GCC)
#    define _LIBCUDACXX_ATOMIC_ALWAYS_LOCK_FREE(...) __atomic_always_lock_free(__VA_ARGS__)
#  endif // _CCCL_CUDA_COMPILER

// https://bugs.llvm.org/show_bug.cgi?id=44517
#  define __check_builtin(__x) (__has_builtin(__##__x) || __has_keyword(__##__x) || __has_feature(__x))

// We work around old clang versions (before clang-10) not supporting __has_builtin via __check_builtin
// We work around old intel versions (before 2021.3)   not supporting __has_builtin via __check_builtin
// We work around old nvhpc versions (before 2022.11)  not supporting __has_builtin via __check_builtin
// MSVC needs manual handling, has no real way of checking builtins so all is manual
// GCC  needs manual handling, before gcc-10 as that finally supports __has_builtin

#  if __check_builtin(array_rank)
#    define _LIBCUDACXX_ARRAY_RANK(...) __array_rank(__VA_ARGS__)
#  endif // __check_builtin(array_rank)

// nvhpc has a bug where it supports __builtin_addressof but does not mark it via __check_builtin
#  if __check_builtin(builtin_addressof) || (defined(_CCCL_COMPILER_GCC) && _GNUC_VER >= 700) \
    || defined(_CCCL_COMPILER_MSVC) || defined(_CCCL_COMPILER_NVHPC)
#    define _LIBCUDACXX_ADDRESSOF(...) __builtin_addressof(__VA_ARGS__)
#  endif // __check_builtin(builtin_addressof)

#  if __check_builtin(builtin_bit_cast) || (defined(_CCCL_COMPILER_MSVC) && _MSC_VER > 1925)
#    define _LIBCUDACXX_BIT_CAST(...) __builtin_bit_cast(__VA_ARGS__)
#  endif // __check_builtin(builtin_bit_cast)

#  if __check_builtin(builtin_is_constant_evaluated) || (defined(_CCCL_COMPILER_GCC) && _GNUC_VER >= 900) \
    || (defined(_CCCL_COMPILER_MSVC) && _MSC_VER > 1924 && !defined(_CCCL_CUDACC_BELOW_11_3))
#    define _LIBCUDACXX_IS_CONSTANT_EVALUATED(...) __builtin_is_constant_evaluated(__VA_ARGS__)
#  endif // __check_builtin(builtin_is_constant_evaluated)

// NVCC and NVRTC in C++11 mode freaks out about `__builtin_is_constant_evaluated`.
#  if _CCCL_STD_VER < 2014 \
    && (defined(_CCCL_CUDA_COMPILER_NVCC) || defined(_CCCL_COMPILER_NVRTC) || defined(_CCCL_COMPILER_NVHPC))
#    undef _LIBCUDACXX_IS_CONSTANT_EVALUATED
#  endif // _CCCL_STD_VER < 2014 && _CCCL_CUDA_COMPILER_NVCC

#  if __check_builtin(builtin_launder) || (defined(_CCCL_COMPILER_GCC) && _GNUC_VER >= 700)
#    define _LIBCUDACXX_LAUNDER(...) __builtin_launder(__VA_ARGS__)
#  endif // __check_builtin(builtin_launder)

// Disabled due to libstdc++ conflict
#  if 0 // __check_builtin(decay)
#    define _LIBCUDACXX_DECAY(...) __decay(__VA_ARGS__)
#  endif // __check_builtin(decay)

#  if __check_builtin(has_nothrow_assign) || (defined(_CCCL_COMPILER_GCC) && _GNUC_VER >= 403) \
    || defined(_CCCL_COMPILER_MSVC) || defined(_CCCL_COMPILER_NVRTC)
#    define _LIBCUDACXX_HAS_NOTHROW_ASSIGN(...) __has_nothrow_assign(__VA_ARGS__)
#  endif // __check_builtin(has_nothrow_assign)

#  if __check_builtin(has_nothrow_constructor) || (defined(_CCCL_COMPILER_GCC) && _GNUC_VER >= 403) \
    || defined(_CCCL_COMPILER_MSVC) || defined(_CCCL_COMPILER_NVRTC)
#    define _LIBCUDACXX_HAS_NOTHROW_CONSTRUCTOR(...) __has_nothrow_constructor(__VA_ARGS__)
#  endif // __check_builtin(has_nothrow_constructor)

#  if __check_builtin(has_nothrow_copy) || (defined(_CCCL_COMPILER_GCC) && _GNUC_VER >= 403) \
    || defined(_CCCL_COMPILER_MSVC) || defined(_CCCL_COMPILER_NVRTC)
#    define _LIBCUDACXX_HAS_NOTHROW_COPY(...) __has_nothrow_copy(__VA_ARGS__)
#  endif // __check_builtin(has_nothrow_copy)

#  if __check_builtin(has_trivial_constructor) || (defined(_CCCL_COMPILER_GCC) && _GNUC_VER >= 403) \
    || defined(_CCCL_COMPILER_MSVC) || defined(_CCCL_COMPILER_NVRTC)
#    define _LIBCUDACXX_HAS_TRIVIAL_CONSTRUCTOR(...) __has_trivial_constructor(__VA_ARGS__)
#  endif // __check_builtin(has_trivial_constructor)

#  if __check_builtin(has_trivial_destructor) || (defined(_CCCL_COMPILER_GCC) && _GNUC_VER >= 403) \
    || defined(_CCCL_COMPILER_MSVC) || defined(_CCCL_COMPILER_NVRTC)
#    define _LIBCUDACXX_HAS_TRIVIAL_DESTRUCTOR(...) __has_trivial_destructor(__VA_ARGS__)
#  endif // __check_builtin(has_trivial_destructor)

#  if __check_builtin(has_unique_object_representations) || (defined(_CCCL_COMPILER_GCC) && _GNUC_VER >= 700)
#    define _LIBCUDACXX_HAS_UNIQUE_OBJECT_REPRESENTATIONS(...) __has_unique_object_representations(__VA_ARGS__)
#  endif // __check_builtin(has_unique_object_representations)

#  if __check_builtin(has_virtual_destructor) || (defined(_CCCL_COMPILER_GCC) && _GNUC_VER >= 403) \
    || defined(_CCCL_COMPILER_MSVC) || defined(_CCCL_COMPILER_NVRTC)
#    define _LIBCUDACXX_HAS_VIRTUAL_DESTRUCTOR(...) __has_virtual_destructor(__VA_ARGS__)
#  endif // __check_builtin(has_virtual_destructor)

#  if __check_builtin(is_aggregate) || (defined(_CCCL_COMPILER_GCC) && _GNUC_VER >= 700) \
    || (defined(_CCCL_COMPILER_MSVC) && _MSC_VER > 1914) || defined(_CCCL_COMPILER_NVRTC)
#    define _LIBCUDACXX_IS_AGGREGATE(...) __is_aggregate(__VA_ARGS__)
#  endif // __check_builtin(is_aggregate)

#  if __check_builtin(is_array)
#    define _LIBCUDACXX_IS_ARRAY(...) __is_array(__VA_ARGS__)
#  endif // __check_builtin(is_array)

// TODO: Clang incorrectly reports that __is_array is true for T[0].
//       Re-enable the branch once https://llvm.org/PR54705 is fixed.
#  ifndef _LIBCUDACXX_USE_IS_ARRAY_FALLBACK
#    if defined(_CCCL_COMPILER_CLANG)
#      define _LIBCUDACXX_USE_IS_ARRAY_FALLBACK
#    endif // _CCCL_COMPILER_CLANG
#  endif // !_LIBCUDACXX_USE_IS_ARRAY_FALLBACK

#  if __check_builtin(is_assignable) || defined(_CCCL_COMPILER_MSVC)
#    define _LIBCUDACXX_IS_ASSIGNABLE(...) __is_assignable(__VA_ARGS__)
#  endif // __check_builtin(is_assignable)

#  if __check_builtin(is_base_of) || (defined(_CCCL_COMPILER_GCC) && _GNUC_VER >= 403) || defined(_CCCL_COMPILER_MSVC) \
    || defined(_CCCL_COMPILER_NVRTC)
#    define _LIBCUDACXX_IS_BASE_OF(...) __is_base_of(__VA_ARGS__)
#  endif // __check_builtin(is_base_of)

#  if __check_builtin(is_class) || (defined(_CCCL_COMPILER_GCC) && _GNUC_VER >= 403) || defined(_CCCL_COMPILER_MSVC) \
    || defined(_CCCL_COMPILER_NVRTC)
#    define _LIBCUDACXX_IS_CLASS(...) __is_class(__VA_ARGS__)
#  endif // __check_builtin(is_class)

#  if __check_builtin(is_constructible) || (defined(_CCCL_COMPILER_GCC) && _GNUC_VER >= 800) \
    || defined(_CCCL_COMPILER_MSVC) || defined(_CCCL_COMPILER_NVRTC)
#    define _LIBCUDACXX_IS_CONSTRUCTIBLE(...) __is_constructible(__VA_ARGS__)
#  endif // __check_builtin(is_constructible)

#  if __check_builtin(is_convertible_to) || defined(_CCCL_COMPILER_MSVC) || defined(_CCCL_COMPILER_NVRTC)
#    define _LIBCUDACXX_IS_CONVERTIBLE_TO(...) __is_convertible_to(__VA_ARGS__)
#  endif // __check_builtin(is_convertible_to)

#  if __check_builtin(is_destructible) || defined(_CCCL_COMPILER_MSVC)
#    define _LIBCUDACXX_IS_DESTRUCTIBLE(...) __is_destructible(__VA_ARGS__)
#  endif // __check_builtin(is_destructible)

#  if __check_builtin(is_empty) || (defined(_CCCL_COMPILER_GCC) && _GNUC_VER >= 403) || defined(_CCCL_COMPILER_MSVC) \
    || defined(_CCCL_COMPILER_NVRTC)
#    define _LIBCUDACXX_IS_EMPTY(...) __is_empty(__VA_ARGS__)
#  endif // __check_builtin(is_empty)

#  if __check_builtin(is_enum) || (defined(_CCCL_COMPILER_GCC) && _GNUC_VER >= 403) || defined(_CCCL_COMPILER_MSVC) \
    || defined(_CCCL_COMPILER_NVRTC)
#    define _LIBCUDACXX_IS_ENUM(...) __is_enum(__VA_ARGS__)
#  endif // __check_builtin(is_enum)

#  if __check_builtin(is_final) || (defined(_CCCL_COMPILER_GCC) && _GNUC_VER >= 407) || defined(_CCCL_COMPILER_MSVC) \
    || defined(_CCCL_COMPILER_NVRTC)
#    define _LIBCUDACXX_IS_FINAL(...) __is_final(__VA_ARGS__)
#  endif // __check_builtin(is_final)

#  if __check_builtin(is_function) && !defined(_CCCL_CUDA_COMPILER_NVCC)
#    define _LIBCUDACXX_IS_FUNCTION(...) __is_function(__VA_ARGS__)
#  endif // __check_builtin(is_function)

#  if __check_builtin(is_literal_type) || (defined(_CCCL_COMPILER_GCC) && _GNUC_VER >= 406) \
    || defined(_CCCL_COMPILER_MSVC) || defined(_CCCL_COMPILER_NVRTC)
#    define _LIBCUDACXX_IS_LITERAL(...) __is_literal_type(__VA_ARGS__)
#  endif // __check_builtin(is_literal_type)

#  if __check_builtin(is_lvalue_reference)
#    define _LIBCUDACXX_IS_LVALUE_REFERENCE(...) __is_lvalue_reference(__VA_ARGS__)
#  endif // __check_builtin(is_lvalue_reference)

#  ifndef _LIBCUDACXX_USE_IS_LVALUE_REFERENCE_FALLBACK
#    if defined(_CCCL_CUDACC_BELOW_11_3)
#      define _LIBCUDACXX_USE_IS_LVALUE_REFERENCE_FALLBACK
#    endif // nvcc < 11.3
#  endif // !_LIBCUDACXX_USE_IS_LVALUE_REFERENCE_FALLBACK

#  if __check_builtin(is_nothrow_assignable) || defined(_CCCL_COMPILER_MSVC) || defined(_CCCL_COMPILER_NVRTC)
#    define _LIBCUDACXX_IS_NOTHROW_ASSIGNABLE(...) __is_nothrow_assignable(__VA_ARGS__)
#  endif // __check_builtin(is_nothrow_assignable)

#  if __check_builtin(is_nothrow_constructible) || defined(_CCCL_COMPILER_MSVC) || defined(_CCCL_COMPILER_NVRTC)
#    define _LIBCUDACXX_IS_NOTHROW_CONSTRUCTIBLE(...) __is_nothrow_constructible(__VA_ARGS__)
#  endif // __check_builtin(is_nothrow_constructible)

#  if __check_builtin(is_nothrow_destructible) || defined(_CCCL_COMPILER_MSVC) || defined(_CCCL_COMPILER_NVRTC)
#    define _LIBCUDACXX_IS_NOTHROW_DESTRUCTIBLE(...) __is_nothrow_destructible(__VA_ARGS__)
#  endif // __check_builtin(is_nothrow_destructible)

#  if __check_builtin(is_object)
#    define _LIBCUDACXX_IS_OBJECT(...) __is_object(__VA_ARGS__)
#  endif // __check_builtin(is_object)

#  ifndef _LIBCUDACXX_USE_IS_OBJECT_FALLBACK
#    if defined(_CCCL_CUDACC_BELOW_11_3)
#      define _LIBCUDACXX_USE_IS_OBJECT_FALLBACK
#    endif // nvcc < 11.3
#  endif // !_LIBCUDACXX_USE_IS_OBJECT_FALLBACK

#  if __check_builtin(is_pod) || (defined(_CCCL_COMPILER_GCC) && _GNUC_VER >= 403) || defined(_CCCL_COMPILER_MSVC) \
    || defined(_CCCL_COMPILER_NVRTC)
#    define _LIBCUDACXX_IS_POD(...) __is_pod(__VA_ARGS__)
#  endif // __check_builtin(is_pod)

// libstdc++ defines this as a function, breaking functionality
#  if 0 // __check_builtin(is_pointer)
#    define _LIBCUDACXX_IS_POINTER(...) __is_pointer(__VA_ARGS__)
#  endif // __check_builtin(is_pointer)

#  if __check_builtin(is_polymorphic) || (defined(_CCCL_COMPILER_GCC) && _GNUC_VER >= 403) \
    || defined(_CCCL_COMPILER_MSVC) || defined(_CCCL_COMPILER_NVRTC)
#    define _LIBCUDACXX_IS_POLYMORPHIC(...) __is_polymorphic(__VA_ARGS__)
#  endif // __check_builtin(is_polymorphic)

#  if __check_builtin(is_reference)
#    define _LIBCUDACXX_IS_REFERENCE(...) __is_reference(__VA_ARGS__)
#  endif // __check_builtin(is_reference)

// Disabled due to libstdc++ conflict
#  if 0 // __check_builtin(is_referenceable)
#    define _LIBCUDACXX_IS_REFERENCEABLE(...) __is_referenceable(__VA_ARGS__)
#  endif // __check_builtin(is_referenceable)

#  if __check_builtin(is_rvalue_reference)
#    define _LIBCUDACXX_IS_RVALUE_REFERENCE(...) __is_rvalue_reference(__VA_ARGS__)
#  endif // __check_builtin(is_rvalue_reference)

#  if __check_builtin(is_same) && !defined(_CCCL_CUDA_COMPILER_NVCC)
#    define _LIBCUDACXX_IS_SAME(...) __is_same(__VA_ARGS__)
#  endif // __check_builtin(is_same)

// libstdc++ defines this as a function, breaking functionality
#  if 0 // __check_builtin(is_scalar)
#    define _LIBCUDACXX_IS_SCALAR(...) __is_scalar(__VA_ARGS__)
#  endif // __check_builtin(is_scalar)

// libstdc++ defines this as a function, breaking functionality
#  if 0 // __check_builtin(is_signed)
#    define _LIBCUDACXX_IS_SIGNED(...) __is_signed(__VA_ARGS__)
#  endif // __check_builtin(is_signed)

#  if __check_builtin(is_standard_layout) || (defined(_CCCL_COMPILER_GCC) && _GNUC_VER >= 407) \
    || defined(_CCCL_COMPILER_MSVC) || defined(_CCCL_COMPILER_NVRTC)
#    define _LIBCUDACXX_IS_STANDARD_LAYOUT(...) __is_standard_layout(__VA_ARGS__)
#  endif // __check_builtin(is_standard_layout)

#  if __check_builtin(is_trivial) || (defined(_CCCL_COMPILER_GCC) && _GNUC_VER >= 405) || defined(_CCCL_COMPILER_MSVC) \
    || defined(_CCCL_COMPILER_NVRTC)
#    define _LIBCUDACXX_IS_TRIVIAL(...) __is_trivial(__VA_ARGS__)
#  endif // __check_builtin(is_trivial)

#  if __check_builtin(is_trivially_assignable) || (defined(_CCCL_COMPILER_GCC) && _GNUC_VER >= 501) \
    || defined(_CCCL_COMPILER_MSVC) || defined(_CCCL_COMPILER_NVRTC)
#    define _LIBCUDACXX_IS_TRIVIALLY_ASSIGNABLE(...) __is_trivially_assignable(__VA_ARGS__)
#  endif // __check_builtin(is_trivially_assignable)

#  if __check_builtin(is_trivially_constructible) || (defined(_CCCL_COMPILER_GCC) && _GNUC_VER >= 501) \
    || defined(_CCCL_COMPILER_MSVC) || defined(_CCCL_COMPILER_NVRTC)
#    define _LIBCUDACXX_IS_TRIVIALLY_CONSTRUCTIBLE(...) __is_trivially_constructible(__VA_ARGS__)
#  endif // __check_builtin(is_trivially_constructible)

#  if __check_builtin(is_trivially_copyable) || (defined(_CCCL_COMPILER_GCC) && _GNUC_VER >= 501) \
    || defined(_CCCL_COMPILER_MSVC) || defined(_CCCL_COMPILER_NVRTC)
#    define _LIBCUDACXX_IS_TRIVIALLY_COPYABLE(...) __is_trivially_copyable(__VA_ARGS__)
#  endif // __check_builtin(is_trivially_copyable)

#  if __check_builtin(is_trivially_destructible) || defined(_CCCL_COMPILER_MSVC)
#    define _LIBCUDACXX_IS_TRIVIALLY_DESTRUCTIBLE(...) __is_trivially_destructible(__VA_ARGS__)
#  endif // __check_builtin(is_trivially_destructible)

#  if __check_builtin(is_union) || (defined(_CCCL_COMPILER_GCC) && _GNUC_VER >= 403) || defined(_CCCL_COMPILER_MSVC) \
    || defined(_CCCL_COMPILER_NVRTC)
#    define _LIBCUDACXX_IS_UNION(...) __is_union(__VA_ARGS__)
#  endif // __check_builtin(is_union)

#  if __check_builtin(is_unsigned)
#    define _LIBCUDACXX_IS_UNSIGNED(...) __is_unsigned(__VA_ARGS__)
#  endif // __check_builtin(is_unsigned)

#  ifndef _LIBCUDACXX_USE_IS_UNSIGNED_FALLBACK
#    if defined(_CCCL_CUDACC_BELOW_11_3)
#      define _LIBCUDACXX_USE_IS_UNSIGNED_FALLBACK
#    endif // nvcc < 11.3
#  endif // !_LIBCUDACXX_USE_IS_UNSIGNED_FALLBACK

// libstdc++ defines this as a function, breaking functionality
#  if 0 // __check_builtin(is_void)
#    define _LIBCUDACXX_IS_VOID(...) __is_void(__VA_ARGS__)
#  endif // __check_builtin(is_void)

// Disabled due to libstdc++ conflict
#  if 0 // __check_builtin(make_signed)
#    define _LIBCUDACXX_MAKE_SIGNED(...) __make_signed(__VA_ARGS__)
#  endif // __check_builtin(make_signed)

// Disabled due to libstdc++ conflict
#  if 0 // __check_builtin(make_unsigned)
#    define _LIBCUDACXX_MAKE_UNSIGNED(...) __make_unsigned(__VA_ARGS__)
#  endif // __check_builtin(make_unsigned)

// Disabled due to libstdc++ conflict
#  if 0 // __check_builtin(remove_all_extents)
#    define _LIBCUDACXX_REMOVE_ALL_EXTENTS(...) __remove_all_extents(__VA_ARGS__)
#  endif // __check_builtin(remove_all_extents)

// Disabled due to libstdc++ conflict
#  if 0 // __check_builtin(remove_const)
#    define _LIBCUDACXX_REMOVE_CONST(...) __remove_const(__VA_ARGS__)
#  endif // __check_builtin(remove_const)

// Disabled due to libstdc++ conflict
#  if 0 // __check_builtin(remove_cv)
#    define _LIBCUDACXX_REMOVE_CV(...) __remove_cv(__VA_ARGS__)
#  endif // __check_builtin(remove_cv)

// Disabled due to libstdc++ conflict
#  if 0 // __check_builtin(remove_cvref)
#    define _LIBCUDACXX_REMOVE_CVREF(...) __remove_cvref(__VA_ARGS__)
#  endif // __check_builtin(remove_cvref)

// Disabled due to libstdc++ conflict
#  if 0 // __check_builtin(remove_extent)
#    define _LIBCUDACXX_REMOVE_EXTENT(...) __remove_extent(__VA_ARGS__)
#  endif // __check_builtin(remove_extent)

// Disabled due to libstdc++ conflict
#  if 0 // __check_builtin(remove_pointer)
#    define _LIBCUDACXX_REMOVE_POINTER(...) __remove_pointer(__VA_ARGS__)
#  endif // __check_builtin(remove_pointer)

// Disabled due to libstdc++ conflict
#  if 0 // __check_builtin(remove_reference_t)
#    define _LIBCUDACXX_REMOVE_REFERENCE_T(...) __remove_reference_t(__VA_ARGS__)
#  endif // __check_builtin(remove_reference_t)

// Disabled due to libstdc++ conflict
#  if 0 // __check_builtin(remove_volatile)
#    define _LIBCUDACXX_REMOVE_VOLATILE(...) __remove_volatile(__VA_ARGS__)
#  endif // __check_builtin(remove_volatile)

#  if __check_builtin(underlying_type) || (defined(_CCCL_COMPILER_GCC) && _GNUC_VER >= 407) \
    || defined(_CCCL_COMPILER_MSVC) || defined(_CCCL_COMPILER_NVRTC)
#    define _LIBCUDACXX_UNDERLYING_TYPE(...) __underlying_type(__VA_ARGS__)
#  endif // __check_builtin(underlying_type)

#  if defined(_CCCL_COMPILER_CLANG)

// _LIBCUDACXX_ALTERNATE_STRING_LAYOUT is an old name for
// _LIBCUDACXX_ABI_ALTERNATE_STRING_LAYOUT left here for backward compatibility.
#    if defined(_LIBCUDACXX_ALTERNATE_STRING_LAYOUT)
#      define _LIBCUDACXX_ABI_ALTERNATE_STRING_LAYOUT
#    endif

#    if __cplusplus < 201103L
typedef __char16_t char16_t;
typedef __char32_t char32_t;
#    endif

#    if !(__has_feature(cxx_lambdas))
#      define _LIBCUDACXX_HAS_NO_LAMBDAS
#    endif

#    if !(__has_feature(cxx_nullptr))
#      if (__has_extension(cxx_nullptr) || __has_keyword(__nullptr)) \
        && defined(_LIBCUDACXX_ABI_ALWAYS_USE_CXX11_NULLPTR)
#        define nullptr __nullptr
#      else
#        define _LIBCUDACXX_HAS_NO_NULLPTR
#      endif
#    endif

#    if !(__has_feature(cxx_rvalue_references))
#      define _LIBCUDACXX_HAS_NO_RVALUE_REFERENCES
#    endif

#    if !(__has_feature(cxx_auto_type))
#      define _LIBCUDACXX_HAS_NO_AUTO_TYPE
#    endif

#    if !(__has_feature(cxx_variadic_templates))
#      define _LIBCUDACXX_HAS_NO_VARIADICS
#    endif

#    if !(__has_feature(cxx_generalized_initializers))
#      define _LIBCUDACXX_HAS_NO_GENERALIZED_INITIALIZERS
#    endif

// Objective-C++ features (opt-in)
#    if __has_feature(objc_arc)
#      define _LIBCUDACXX_HAS_OBJC_ARC
#    endif

#    if __has_feature(objc_arc_weak)
#      define _LIBCUDACXX_HAS_OBJC_ARC_WEAK
#    endif

#    if !(__has_feature(cxx_variable_templates))
#      define _LIBCUDACXX_HAS_NO_VARIABLE_TEMPLATES
#    endif

#    if !(__has_feature(cxx_noexcept))
#      define _LIBCUDACXX_HAS_NO_NOEXCEPT
#    endif

// Allow for build-time disabling of unsigned integer sanitization
#    if !defined(_LIBCUDACXX_DISABLE_UBSAN_UNSIGNED_INTEGER_CHECK) && __has_attribute(no_sanitize)
#      define _LIBCUDACXX_DISABLE_UBSAN_UNSIGNED_INTEGER_CHECK \
        __attribute__((__no_sanitize__("unsigned-integer-overflow")))
#    endif

#    define _LIBCUDACXX_DISABLE_EXTENSION_WARNING __extension__

#  elif defined(_CCCL_COMPILER_GCC)

#    ifndef _LIBCUDACXX_USE_IS_ASSIGNABLE_FALLBACK
// FIXME: GCC 8.0 supports this trait, but it has a bug.
// https://gcc.gnu.org/bugzilla/show_bug.cgi?id=91592
// https://godbolt.org/z/IljfIw
#      define _LIBCUDACXX_USE_IS_ASSIGNABLE_FALLBACK
#    endif // _LIBCUDACXX_USE_IS_ASSIGNABLE_FALLBACK

// GCC 5 supports variable templates
#    if !defined(__cpp_variable_templates) || __cpp_variable_templates < 201304L
#      define _LIBCUDACXX_HAS_NO_VARIABLE_TEMPLATES
#    endif

#    if _GNUC_VER < 600
#      define _LIBCUDACXX_GCC_MATH_IN_STD
#    endif

// NVCC cannot properly handle some deductions occuring within NOEXCEPT
// C++17 mode causes reference instatiation errors in tuple
#    if (_GNUC_VER >= 702 && _GNUC_VER <= 805)
#      if defined(_CCCL_CUDA_COMPILER_NVCC) && _CCCL_STD_VER == 2017
#        define _LIBCUDACXX_NO_TUPLE_NOEXCEPT
#      endif
#    endif

#    define _LIBCUDACXX_DISABLE_EXTENSION_WARNING __extension__

#  elif defined(_CCCL_COMPILER_MSVC)

#    define _LIBCUDACXX_WARNING(x) __pragma(message(__FILE__ "(" _LIBCUDACXX_TOSTRING(__LINE__) ") : warning note: " x))

#    if _MSC_VER < 1900
#      error "MSVC versions prior to Visual Studio 2015 are not supported"
#    endif

// MSVC implemented P0030R1 in 15.7, only available under C++17
#    if _MSC_VER < 1914
#      define _LIBCUDACXX_NO_HOST_CPP17_HYPOT
#    endif

#    if _MSC_VER < 1920
#      define _LIBCUDACXX_HAS_NO_NOEXCEPT_SFINAE
#      define _LIBCUDACXX_HAS_NO_LOGICAL_METAFUNCTION_ALIASES
#    endif

// MSVC exposed __iso_volatile intrinsics beginning on 1924 for x86
#    if _MSC_VER < 1924
#      define _LIBCUDACXX_MSVC_HAS_NO_ISO_INTRIN
#    endif

#    if _CCCL_STD_VER < 2014
#      define _LIBCUDACXX_HAS_NO_VARIABLE_TEMPLATES
#    endif

#    define _LIBCUDACXX_WEAK

#    define _LIBCUDACXX_HAS_NO_VECTOR_EXTENSION

#    define _LIBCUDACXX_DISABLE_EXTENSION_WARNING

#  elif defined(_CCCL_COMPILER_IBM)

#    define _ATTRIBUTE(x) __attribute__((x))

#    define _LIBCUDACXX_HAS_NO_UNICODE_CHARS
#    define _LIBCUDACXX_HAS_NO_VARIABLE_TEMPLATES

#    if defined(_AIX)
#      define __MULTILOCALE_API
#    endif

#    define _LIBCUDACXX_HAS_NO_VECTOR_EXTENSION

#  elif defined(_CCCL_COMPILER_NVRTC) || defined(_CCCL_COMPILER_NVHPC)

#    if !defined(__cpp_variable_templates) || __cpp_variable_templates < 201304L
#      define _LIBCUDACXX_HAS_NO_VARIABLE_TEMPLATES
#    endif

#    define _LIBCUDACXX_DISABLE_EXTENSION_WARNING

#  endif // _CCCL_COMPILER_[CLANG|GCC|MSVC|IBM|NVRTC]

#  if defined(_CCCL_CUDA_COMPILER_NVHPC)
// Forcefully disable visibility controls when used as the standard library with NVC++.
// TODO: reevaluate.
#    define _LIBCUDACXX_HIDE_FROM_ABI
#    ifndef _LIBCUDACXX_DISABLE_EXTERN_TEMPLATE
#      define _LIBCUDACXX_DISABLE_EXTERN_TEMPLATE
#    endif // !_LIBCUDACXX_DISABLE_EXTERN_TEMPLATE
#  endif // _CCCL_CUDA_COMPILER_NVHPC

#  ifndef _LIBCUDACXX_FREESTANDING
#    define _LIBCUDACXX_FREESTANDING
#  endif // !_LIBCUDACXX_FREESTANDING

#  ifndef _LIBCUDACXX_DISABLE_VISIBILITY_ANNOTATIONS
#    if defined(_CCCL_COMPILER_NVRTC) || defined(_CCCL_CUDA_COMPILER_NVHPC)
#      define _LIBCUDACXX_DISABLE_VISIBILITY_ANNOTATIONS
#    endif
#  endif // _LIBCUDACXX_DISABLE_VISIBILITY_ANNOTATIONS

#  ifndef _LIBCUDACXX_HAS_CUDA_ATOMIC_EXT
#    define _LIBCUDACXX_HAS_CUDA_ATOMIC_EXT
#  endif // _LIBCUDACXX_HAS_CUDA_ATOMIC_EXT

#  ifndef _LIBCUDACXX_HAS_EXTERNAL_ATOMIC_IMP
#    define _LIBCUDACXX_HAS_EXTERNAL_ATOMIC_IMP
#  endif // _LIBCUDACXX_HAS_EXTERNAL_ATOMIC_IMP

#  ifndef _LIBCUDACXX_HAS_NO_ASAN
#    if defined(_CCCL_COMPILER_GCC)
#      if !defined(__SANITIZE_ADDRESS__)
#        define _LIBCUDACXX_HAS_NO_ASAN
#      endif // !__SANITIZE_ADDRESS__
#    elif defined(_CCCL_COMPILER_CLANG)
#      if !__has_feature(address_sanitizer)
#        define _LIBCUDACXX_HAS_NO_ASAN
#      endif // !__has_feature(address_sanitizer)
#    else
#      define _LIBCUDACXX_HAS_NO_ASAN
#    endif // _CCCL_COMPILER[MSVC|IBM|NVHPC|NVRTC]
#  endif // _LIBCUDACXX_HAS_NO_ASAN

#  ifndef _LIBCUDACXX_HAS_NO_CXX20_CHRONO_LITERALS
#    define _LIBCUDACXX_HAS_NO_CXX20_CHRONO_LITERALS
#  endif // _LIBCUDACXX_HAS_NO_CXX20_CHRONO_LITERALS

#  ifndef _LIBCUDACXX_HAS_NO_INT128
#    if defined(_CCCL_COMPILER_MSVC) || (defined(_CCCL_COMPILER_NVRTC) && !defined(__CUDACC_RTC_INT128__)) \
      || (defined(_CCCL_CUDA_COMPILER_NVCC) && (_CCCL_CUDACC_VER < 1105000)) || !defined(__SIZEOF_INT128__)
#      define _LIBCUDACXX_HAS_NO_INT128
#    endif
#  endif // !_LIBCUDACXX_HAS_NO_INT128

#  ifndef _LIBCUDACXX_HAS_NO_LONG_DOUBLE
#    if defined(_CCCL_CUDACC)
#      define _LIBCUDACXX_HAS_NO_LONG_DOUBLE
#    endif
#  endif // _LIBCUDACXX_HAS_NO_LONG_DOUBLE

// libcu++ requires host device support for its tests. Until then restrict usage to at least 12.2
#  ifndef _LIBCUDACXX_HAS_NVFP16
#    if defined(_CCCL_HAS_NVFP16) && !defined(_CCCL_CUDACC_BELOW_12_2) \
      && (defined(_CCCL_CUDA_COMPILER) || defined(LIBCUDACXX_ENABLE_HOST_NVFP16))
#      define _LIBCUDACXX_HAS_NVFP16
#    endif
#  endif // !_LIBCUDACXX_HAS_NVFP16

// libcu++ requires host device support for its tests. Until then restrict usage to at least 12.2
#  ifndef _LIBCUDACXX_HAS_NVBF16
#    if defined(_CCCL_HAS_NVBF16) && !defined(_CCCL_CUDACC_BELOW_12_2)
#      define _LIBCUDACXX_HAS_NVBF16
#    endif
#  endif // !_LIBCUDACXX_HAS_NVBF16

#  ifndef _LIBCUDACXX_HAS_NO_MONOTONIC_CLOCK
#    define _LIBCUDACXX_HAS_NO_MONOTONIC_CLOCK
#  endif // _LIBCUDACXX_HAS_NO_MONOTONIC_CLOCK

#  ifndef _LIBCUDACXX_HAS_NO_PLATFORM_WAIT
#    define _LIBCUDACXX_HAS_NO_PLATFORM_WAIT
#  endif // _LIBCUDACXX_HAS_NO_PLATFORM_WAIT

#  ifndef _LIBCUDACXX_HAS_NO_THREAD_CONTENTION_TABLE
#    define _LIBCUDACXX_HAS_NO_THREAD_CONTENTION_TABLE
#  endif // _LIBCUDACXX_HAS_NO_THREAD_CONTENTION_TABLE

#  ifndef _LIBCUDACXX_HAS_NO_TREE_BARRIER
#    define _LIBCUDACXX_HAS_NO_TREE_BARRIER
#  endif // _LIBCUDACXX_HAS_NO_TREE_BARRIER

#  ifndef _LIBCUDACXX_HAS_NO_WCHAR_H
#    define _LIBCUDACXX_HAS_NO_WCHAR_H
#  endif // _LIBCUDACXX_HAS_NO_WCHAR_H

#  ifndef _LIBCUDACXX_NO_EXCEPTIONS
#    if !defined(LIBCUDACXX_ENABLE_EXCEPTIONS) || (defined(_CCCL_COMPILER_MSVC) && _HAS_EXCEPTIONS == 0) \
      || (!defined(_CCCL_COMPILER_MSVC) && !__EXCEPTIONS) // Catches all non msvc based compilers
#      define _LIBCUDACXX_NO_EXCEPTIONS
#    endif
#  endif // !_LIBCUDACXX_NO_EXCEPTIONS

// Try to find out if RTTI is disabled.
// g++ and cl.exe have RTTI on by default and define a macro when it is.
#  ifndef _LIBCUDACXX_NO_RTTI
#    define _LIBCUDACXX_NO_RTTI
#  endif // !_LIBCUDACXX_NO_RTTI

#  ifndef _LIBCUDACXX_NODEBUG_TYPE
#    if defined(__cuda_std__)
#      define _LIBCUDACXX_NODEBUG_TYPE
#    elif __has_attribute(__nodebug__) && (defined(_CCCL_COMPILER_CLANG) && _LIBCUDACXX_CLANG_VER >= 1210)
#      define _LIBCUDACXX_NODEBUG_TYPE __attribute__((nodebug))
#    else
#      define _LIBCUDACXX_NODEBUG_TYPE
#    endif
#  endif // !_LIBCUDACXX_NODEBUG_TYPE

#  if defined(_LIBCUDACXX_OBJECT_FORMAT_COFF)

#    ifdef _DLL
#      define _LIBCUDACXX_CRT_FUNC __declspec(dllimport)
#    else
#      define _LIBCUDACXX_CRT_FUNC
#    endif

#    if defined(_LIBCUDACXX_DISABLE_VISIBILITY_ANNOTATIONS)
#      define _LIBCUDACXX_DLL_VIS
#      define _LIBCUDACXX_EXTERN_TEMPLATE_TYPE_VIS
#      define _LIBCUDACXX_CLASS_TEMPLATE_INSTANTIATION_VIS
#      define _LIBCUDACXX_OVERRIDABLE_FUNC_VIS
#      define _LIBCUDACXX_EXPORTED_FROM_ABI
#    elif defined(_LIBCUDACXX_BUILDING_LIBRARY)
#      define _LIBCUDACXX_DLL_VIS __declspec(dllexport)
#      if defined(__MINGW32__)
#        define _LIBCUDACXX_EXTERN_TEMPLATE_TYPE_VIS _LIBCUDACXX_DLL_VIS
#        define _LIBCUDACXX_CLASS_TEMPLATE_INSTANTIATION_VIS
#      else
#        define _LIBCUDACXX_EXTERN_TEMPLATE_TYPE_VIS
#        define _LIBCUDACXX_CLASS_TEMPLATE_INSTANTIATION_VIS _LIBCUDACXX_DLL_VIS
#      endif
#      define _LIBCUDACXX_OVERRIDABLE_FUNC_VIS _LIBCUDACXX_DLL_VIS
#      define _LIBCUDACXX_EXPORTED_FROM_ABI    __declspec(dllexport)
#    else
#      define _LIBCUDACXX_DLL_VIS                  __declspec(dllimport)
#      define _LIBCUDACXX_EXTERN_TEMPLATE_TYPE_VIS _LIBCUDACXX_DLL_VIS
#      define _LIBCUDACXX_CLASS_TEMPLATE_INSTANTIATION_VIS
#      define _LIBCUDACXX_OVERRIDABLE_FUNC_VIS
#      define _LIBCUDACXX_EXPORTED_FROM_ABI __declspec(dllimport)
#    endif

#    define _LIBCUDACXX_TYPE_VIS      _LIBCUDACXX_DLL_VIS
#    define _LIBCUDACXX_FUNC_VIS      _LIBCUDACXX_DLL_VIS
#    define _LIBCUDACXX_EXCEPTION_ABI _LIBCUDACXX_DLL_VIS
#    define _LIBCUDACXX_HIDDEN
#    define _LIBCUDACXX_METHOD_TEMPLATE_IMPLICIT_INSTANTIATION_VIS
#    define _LIBCUDACXX_TEMPLATE_VIS
#    define _LIBCUDACXX_ENUM_VIS

#  endif // defined(_LIBCUDACXX_OBJECT_FORMAT_COFF)

#  ifndef _LIBCUDACXX_HIDDEN
#    if !defined(_LIBCUDACXX_DISABLE_VISIBILITY_ANNOTATIONS)
#      define _LIBCUDACXX_HIDDEN __attribute__((__visibility__("hidden")))
#    else
#      define _LIBCUDACXX_HIDDEN
#    endif
#  endif

#  ifndef _LIBCUDACXX_METHOD_TEMPLATE_IMPLICIT_INSTANTIATION_VIS
#    if !defined(_LIBCUDACXX_DISABLE_VISIBILITY_ANNOTATIONS)
// The inline should be removed once PR32114 is resolved
#      define _LIBCUDACXX_METHOD_TEMPLATE_IMPLICIT_INSTANTIATION_VIS inline _LIBCUDACXX_HIDDEN
#    else
#      define _LIBCUDACXX_METHOD_TEMPLATE_IMPLICIT_INSTANTIATION_VIS
#    endif
#  endif

#  ifndef _LIBCUDACXX_FUNC_VIS
#    if !defined(_LIBCUDACXX_DISABLE_VISIBILITY_ANNOTATIONS)
#      define _LIBCUDACXX_FUNC_VIS _CCCL_VISIBILITY_DEFAULT
#    else
#      define _LIBCUDACXX_FUNC_VIS
#    endif
#  endif

#  ifndef _LIBCUDACXX_TYPE_VIS
#    if !defined(_LIBCUDACXX_DISABLE_VISIBILITY_ANNOTATIONS)
#      define _LIBCUDACXX_TYPE_VIS _CCCL_VISIBILITY_DEFAULT
#    else
#      define _LIBCUDACXX_TYPE_VIS
#    endif
#  endif

#  ifndef _LIBCUDACXX_TEMPLATE_VIS
#    if !defined(_LIBCUDACXX_DISABLE_VISIBILITY_ANNOTATIONS)
#      if __has_attribute(__type_visibility__)
#        define _LIBCUDACXX_TEMPLATE_VIS _CCCL_TYPE_VISIBILITY_DEFAULT
#      else
#        define _LIBCUDACXX_TEMPLATE_VIS _CCCL_VISIBILITY_DEFAULT
#      endif
#    else
#      define _LIBCUDACXX_TEMPLATE_VIS
#    endif
#  endif

#  ifndef _LIBCUDACXX_EXPORTED_FROM_ABI
#    if !defined(_LIBCUDACXX_DISABLE_VISIBILITY_ANNOTATIONS)
#      define _LIBCUDACXX_EXPORTED_FROM_ABI _CCCL_VISIBILITY_DEFAULT
#    else
#      define _LIBCUDACXX_EXPORTED_FROM_ABI
#    endif
#  endif

#  ifndef _LIBCUDACXX_OVERRIDABLE_FUNC_VIS
#    define _LIBCUDACXX_OVERRIDABLE_FUNC_VIS _LIBCUDACXX_FUNC_VIS
#  endif

#  ifndef _LIBCUDACXX_EXCEPTION_ABI
#    if !defined(_LIBCUDACXX_DISABLE_VISIBILITY_ANNOTATIONS)
#      define _LIBCUDACXX_EXCEPTION_ABI _CCCL_VISIBILITY_DEFAULT
#    else
#      define _LIBCUDACXX_EXCEPTION_ABI
#    endif
#  endif

#  ifndef _LIBCUDACXX_ENUM_VIS
#    if !defined(_LIBCUDACXX_DISABLE_VISIBILITY_ANNOTATIONS)
#      define _LIBCUDACXX_ENUM_VIS _CCCL_TYPE_VISIBILITY_DEFAULT
#    else
#      define _LIBCUDACXX_ENUM_VIS
#    endif
#  endif

#  ifndef _LIBCUDACXX_EXTERN_TEMPLATE_TYPE_VIS
#    if !defined(_LIBCUDACXX_DISABLE_VISIBILITY_ANNOTATIONS) && __has_attribute(__type_visibility__)
#      define _LIBCUDACXX_EXTERN_TEMPLATE_TYPE_VIS _CCCL_VISIBILITY_DEFAULT
#    else
#      define _LIBCUDACXX_EXTERN_TEMPLATE_TYPE_VIS
#    endif
#  endif

#  ifndef _LIBCUDACXX_CLASS_TEMPLATE_INSTANTIATION_VIS
#    define _LIBCUDACXX_CLASS_TEMPLATE_INSTANTIATION_VIS
#  endif

#  if __has_attribute(internal_linkage)
#    define _LIBCUDACXX_INTERNAL_LINKAGE __attribute__((internal_linkage))
#  else
#    define _LIBCUDACXX_INTERNAL_LINKAGE _LIBCUDACXX_ALWAYS_INLINE
#  endif

#  if __has_attribute(exclude_from_explicit_instantiation)
#    define _LIBCUDACXX_EXCLUDE_FROM_EXPLICIT_INSTANTIATION __attribute__((__exclude_from_explicit_instantiation__))
#  else
// Try to approximate the effect of exclude_from_explicit_instantiation
// (which is that entities are not assumed to be provided by explicit
// template instantiations in the dylib) by always inlining those entities.
#    define _LIBCUDACXX_EXCLUDE_FROM_EXPLICIT_INSTANTIATION _LIBCUDACXX_ALWAYS_INLINE
#  endif

#  ifndef _LIBCUDACXX_HIDE_FROM_ABI_PER_TU
#    ifndef _LIBCUDACXX_HIDE_FROM_ABI_PER_TU_BY_DEFAULT
#      define _LIBCUDACXX_HIDE_FROM_ABI_PER_TU 0
#    else
#      define _LIBCUDACXX_HIDE_FROM_ABI_PER_TU 1
#    endif
#  endif

#  ifndef _LIBCUDACXX_HAS_MERGED_TYPEINFO_NAMES_DEFAULT
#    ifdef _LIBCUDACXX_OBJECT_FORMAT_COFF // Windows binaries can't merge typeinfos.
#      define _LIBCUDACXX_HAS_MERGED_TYPEINFO_NAMES_DEFAULT 0
#    else
// TODO: This isn't strictly correct on ELF platforms due to llvm.org/PR37398
// And we should consider defaulting to OFF.
#      define _LIBCUDACXX_HAS_MERGED_TYPEINFO_NAMES_DEFAULT 1
#    endif
#  endif

#  ifndef _LIBCUDACXX_HIDE_FROM_ABI
#    if _LIBCUDACXX_HIDE_FROM_ABI_PER_TU
#      define _LIBCUDACXX_HIDE_FROM_ABI _LIBCUDACXX_HIDDEN _LIBCUDACXX_INTERNAL_LINKAGE
#    else
#      define _LIBCUDACXX_HIDE_FROM_ABI _LIBCUDACXX_HIDDEN _LIBCUDACXX_EXCLUDE_FROM_EXPLICIT_INSTANTIATION
#    endif
#  endif

#  ifdef _LIBCUDACXX_BUILDING_LIBRARY
#    if _LIBCUDACXX_ABI_VERSION > 1
#      define _LIBCUDACXX_HIDE_FROM_ABI_AFTER_V1 _LIBCUDACXX_HIDE_FROM_ABI
#    else
#      define _LIBCUDACXX_HIDE_FROM_ABI_AFTER_V1
#    endif
#  else
#    define _LIBCUDACXX_HIDE_FROM_ABI_AFTER_V1 _LIBCUDACXX_HIDE_FROM_ABI
#  endif

// Just so we can migrate to the new macros gradually.

#  ifdef __cuda_std__
#    define _LIBCUDACXX_INLINE_VISIBILITY _CCCL_HOST_DEVICE
#  else
#    define _LIBCUDACXX_INLINE_VISIBILITY _LIBCUDACXX_HIDE_FROM_ABI
#  endif // __cuda_std__

#  define _LIBCUDACXX_CONCAT1(_LIBCUDACXX_X, _LIBCUDACXX_Y) _LIBCUDACXX_X##_LIBCUDACXX_Y
#  define _LIBCUDACXX_CONCAT(_LIBCUDACXX_X, _LIBCUDACXX_Y)  _LIBCUDACXX_CONCAT1(_LIBCUDACXX_X, _LIBCUDACXX_Y)

#  ifndef _LIBCUDACXX_ABI_NAMESPACE
#    ifdef __cuda_std__
#      define _LIBCUDACXX_ABI_NAMESPACE _LIBCUDACXX_CONCAT(__, _LIBCUDACXX_CUDA_ABI_VERSION)
#    else
#      define _LIBCUDACXX_ABI_NAMESPACE _LIBCUDACXX_CONCAT(__, _LIBCUDACXX_ABI_VERSION)
#    endif // __cuda_std__
#  endif // _LIBCUDACXX_ABI_NAMESPACE

// clang-format off
#  define _CUDA_VSTD_NOVERSION ::cuda::std
#  define _CUDA_VSTD           ::cuda::std::_LIBCUDACXX_ABI_NAMESPACE
#  define _CUDA_VRANGES        ::cuda::std::ranges::_LIBCUDACXX_ABI_NAMESPACE
#  define _CUDA_VIEWS          ::cuda::std::ranges::views::_LIBCUDACXX_CUDA_ABI_NAMESPACE
#  define _CUDA_VMR            ::cuda::mr::_LIBCUDACXX_ABI_NAMESPACE
#  define _CUDA_VPTX           ::cuda::ptx::_LIBCUDACXX_ABI_NAMESPACE

// Standard namespaces with or without versioning
#  define _LIBCUDACXX_BEGIN_NAMESPACE_STD_NOVERSION namespace cuda { namespace std {
#  define _LIBCUDACXX_END_NAMESPACE_STD_NOVERSION } }
#  define _LIBCUDACXX_BEGIN_NAMESPACE_STD namespace cuda { namespace std { inline namespace _LIBCUDACXX_ABI_NAMESPACE {
#  define _LIBCUDACXX_END_NAMESPACE_STD } } }

// cuda specific namespaces
#  define _LIBCUDACXX_BEGIN_NAMESPACE_CUDA namespace cuda { inline namespace _LIBCUDACXX_ABI_NAMESPACE {
#  define _LIBCUDACXX_END_NAMESPACE_CUDA } }
#  define _LIBCUDACXX_BEGIN_NAMESPACE_CUDA_MR namespace cuda { namespace mr { inline namespace _LIBCUDACXX_ABI_NAMESPACE {
#  define _LIBCUDACXX_END_NAMESPACE_CUDA_MR } } }
#  define _LIBCUDACXX_BEGIN_NAMESPACE_CUDA_DEVICE namespace cuda { namespace device { inline namespace _LIBCUDACXX_ABI_NAMESPACE {
#  define _LIBCUDACXX_END_NAMESPACE_CUDA_DEVICE } } }
#  define _LIBCUDACXX_BEGIN_NAMESPACE_CUDA_PTX namespace cuda { namespace ptx { inline namespace _LIBCUDACXX_ABI_NAMESPACE {
#  define _LIBCUDACXX_END_NAMESPACE_CUDA_PTX } } }
#  define _LIBCUDACXX_BEGIN_NAMESPACE_CUDA_DEVICE_EXPERIMENTAL namespace cuda { namespace device { namespace experimental { inline namespace _LIBCUDACXX_ABI_NAMESPACE {
#  define _LIBCUDACXX_END_NAMESPACE_CUDA_DEVICE_EXPERIMENTAL } } } }

// Namespaces related to <ranges>
#  define _LIBCUDACXX_BEGIN_NAMESPACE_RANGES namespace cuda { namespace std { namespace ranges { inline namespace _LIBCUDACXX_ABI_NAMESPACE {
#  define _LIBCUDACXX_END_NAMESPACE_RANGES } } } }
#  define _LIBCUDACXX_BEGIN_NAMESPACE_VIEWS namespace cuda { namespace std { namespace ranges { namespace views { inline namespace _LIBCUDACXX_ABI_NAMESPACE {
#  define _LIBCUDACXX_END_NAMESPACE_VIEWS } } } } }

#  if _CCCL_STD_VER >= 2020
#    define _LIBCUDACXX_BEGIN_NAMESPACE_RANGES_ABI inline namespace __cxx20 {
#  else
#    define _LIBCUDACXX_BEGIN_NAMESPACE_RANGES_ABI inline namespace __cxx17 {
#  endif
#  define _LIBCUDACXX_END_NAMESPACE_RANGES_ABI }

#  define _LIBCUDACXX_BEGIN_NAMESPACE_CPO(_CPO) namespace _CPO { _LIBCUDACXX_BEGIN_NAMESPACE_RANGES_ABI
#  define _LIBCUDACXX_END_NAMESPACE_CPO } _LIBCUDACXX_END_NAMESPACE_RANGES_ABI

#  if _CCCL_STD_VER >= 2017
#    define _LIBCUDACXX_BEGIN_NAMESPACE_FILESYSTEM _LIBCUDACXX_BEGIN_NAMESPACE_STD inline namespace __fs { namespace filesystem {
#  else // ^^^ C++17 ^^^ / vvv C++14 vvv
#    define _LIBCUDACXX_BEGIN_NAMESPACE_FILESYSTEM _LIBCUDACXX_BEGIN_NAMESPACE_STD namespace __fs { namespace filesystem {
#  endif // _CCCL_STD_VER <= 2014
#  define _LIBCUDACXX_END_NAMESPACE_FILESYSTEM _LIBCUDACXX_END_NAMESPACE_STD } }
#  define _CUDA_VSTD_FS _CUDA_VSTD::__fs::filesystem

// clang-format on

#  ifndef _LIBCUDACXX_PREFERRED_OVERLOAD
#    if __has_attribute(__enable_if__)
#      define _LIBCUDACXX_PREFERRED_OVERLOAD __attribute__((__enable_if__(true, "")))
#    endif
#  endif

#  ifdef _LIBCUDACXX_HAS_NO_UNICODE_CHARS
typedef unsigned short char16_t;
typedef unsigned int char32_t;
#  endif // _LIBCUDACXX_HAS_NO_UNICODE_CHARS

#  if defined(_CCCL_COMPILER_GCC) || defined(_CCCL_COMPILER_CLANG)
#    define _LIBCUDACXX_NOALIAS __attribute__((__malloc__))
#  else
#    define _LIBCUDACXX_NOALIAS
#  endif

#  if __has_feature(cxx_explicit_conversions) || defined(_CCCL_COMPILER_IBM) || defined(_CCCL_COMPILER_GCC) \
    || defined(_CCCL_COMPILER_CLANG)
#    define _LIBCUDACXX_EXPLICIT explicit
#  else
#    define _LIBCUDACXX_EXPLICIT
#  endif

#  if !__has_builtin(__builtin_operator_new) || !__has_builtin(__builtin_operator_delete)
#    define _LIBCUDACXX_HAS_NO_BUILTIN_OPERATOR_NEW_DELETE
#  endif

#  define _LIBCUDACXX_DECLARE_STRONG_ENUM(x) enum class _LIBCUDACXX_ENUM_VIS x
#  define _LIBCUDACXX_DECLARE_STRONG_ENUM_EPILOG(x)

#  ifdef _LIBCUDACXX_DEBUG
#    if _LIBCUDACXX_DEBUG == 0
#      define _LIBCUDACXX_DEBUG_LEVEL 1
#    elif _LIBCUDACXX_DEBUG == 1
#      define _LIBCUDACXX_DEBUG_LEVEL 2
#    else
#      error Supported values for _LIBCUDACXX_DEBUG are 0 and 1
#    endif
#    if !defined(_LIBCUDACXX_BUILDING_LIBRARY)
#      define _LIBCUDACXX_EXTERN_TEMPLATE(...)
#    endif
#  endif

#  ifdef _LIBCUDACXX_DISABLE_EXTERN_TEMPLATE
#    define _LIBCUDACXX_EXTERN_TEMPLATE(...)
#    define _LIBCUDACXX_EXTERN_TEMPLATE2(...)
#  endif

#  ifndef _LIBCUDACXX_EXTERN_TEMPLATE
#    define _LIBCUDACXX_EXTERN_TEMPLATE(...) extern template __VA_ARGS__;
#  endif

#  ifndef _LIBCUDACXX_EXTERN_TEMPLATE2
#    define _LIBCUDACXX_EXTERN_TEMPLATE2(...) extern template __VA_ARGS__;
#  endif

#  if defined(__APPLE__) || defined(__FreeBSD__) || defined(_LIBCUDACXX_MSVCRT_LIKE) || defined(__sun__) \
    || defined(__NetBSD__) || defined(__CloudABI__)
#    define _LIBCUDACXX_LOCALE__L_EXTENSIONS 1
#  endif

#  if defined(__unix__) || (defined(__APPLE__) && defined(__MACH__))
// Most unix variants have catopen.  These are the specific ones that don't.
#    if !defined(__BIONIC__) && !defined(_NEWLIB_VERSION)
#      define _LIBCUDACXX_HAS_CATOPEN 1
#    endif
#  endif

#  ifdef __FreeBSD__
#    define _DECLARE_C99_LDBL_MATH 1
#  endif

#  if defined(_LIBCUDACXX_ABI_MICROSOFT) && !defined(_LIBCUDACXX_NO_VCRUNTIME)
#    define _LIBCUDACXX_DEFER_NEW_TO_VCRUNTIME
#  endif

// If we are getting operator new from the MSVC CRT, then allocation overloads
// for align_val_t were added in 19.12, aka VS 2017 version 15.3.
#  if defined(_LIBCUDACXX_MSVCRT) && defined(_CCCL_COMPILER_MSVC) && _MSC_VER < 1912
#    define _LIBCUDACXX_HAS_NO_LIBRARY_ALIGNED_ALLOCATION
#  elif defined(_LIBCUDACXX_ABI_VCRUNTIME) && !defined(__cpp_aligned_new)
// We're deferring to Microsoft's STL to provide aligned new et al. We don't
// have it unless the language feature test macro is defined.
#    define _LIBCUDACXX_HAS_NO_LIBRARY_ALIGNED_ALLOCATION
#  endif

#  if defined(__APPLE__)
#    if !defined(__MAC_OS_X_VERSION_MIN_REQUIRED) && defined(__ENVIRONMENT_MAC_OS_X_VERSION_MIN_REQUIRED__)
#      define __MAC_OS_X_VERSION_MIN_REQUIRED __ENVIRONMENT_MAC_OS_X_VERSION_MIN_REQUIRED__
#    endif
#  endif // defined(__APPLE__)

#  if !defined(_LIBCUDACXX_HAS_NO_ALIGNED_ALLOCATION)                     \
      && (defined(_LIBCUDACXX_HAS_NO_LIBRARY_ALIGNED_ALLOCATION)          \
          || (!defined(__cpp_aligned_new) || __cpp_aligned_new < 201606)) \
    || defined(__cuda_std__) // FIXME: Properly handle aligned allocations
#    define _LIBCUDACXX_HAS_NO_ALIGNED_ALLOCATION
#  endif

#  if defined(__APPLE__) || defined(__FreeBSD__)
#    define _LIBCUDACXX_HAS_DEFAULTRUNELOCALE
#  endif

#  if defined(__APPLE__) || defined(__FreeBSD__) || defined(__sun__)
#    define _LIBCUDACXX_WCTYPE_IS_MASK
#  endif

#  if _CCCL_STD_VER <= 2017 || !defined(__cpp_char8_t)
#    define _LIBCUDACXX_NO_HAS_CHAR8_T
#  endif

// Deprecation macros.
//
// Deprecations warnings are always enabled, except when users explicitly opt-out
// by defining _LIBCUDACXX_DISABLE_DEPRECATION_WARNINGS.
// NVCC 11.1 and 11.2 are broken with the deprecated attribute, so disable it
#  if !defined(_LIBCUDACXX_DISABLE_DEPRECATION_WARNINGS) && !defined(_CCCL_CUDACC_BELOW_11_3)
#    if __has_attribute(deprecated)
#      define _LIBCUDACXX_DEPRECATED __attribute__((deprecated))
#    elif _CCCL_STD_VER > 2011
#      define _LIBCUDACXX_DEPRECATED [[deprecated]]
#    else
#      define _LIBCUDACXX_DEPRECATED
#    endif
#  else
#    define _LIBCUDACXX_DEPRECATED
#  endif

#  define _LIBCUDACXX_DEPRECATED_IN_CXX11 _LIBCUDACXX_DEPRECATED

#  if _CCCL_STD_VER >= 2014
#    define _LIBCUDACXX_DEPRECATED_IN_CXX14 _LIBCUDACXX_DEPRECATED
#  else
#    define _LIBCUDACXX_DEPRECATED_IN_CXX14
#  endif

#  if _CCCL_STD_VER >= 2017
#    define _LIBCUDACXX_DEPRECATED_IN_CXX17 _LIBCUDACXX_DEPRECATED
#  else
#    define _LIBCUDACXX_DEPRECATED_IN_CXX17
#  endif

#  if _CCCL_STD_VER >= 2020
#    define _LIBCUDACXX_DEPRECATED_IN_CXX20 _LIBCUDACXX_DEPRECATED
#  else
#    define _LIBCUDACXX_DEPRECATED_IN_CXX20
#  endif

#  if _CCCL_STD_VER <= 2011
#    define _LIBCUDACXX_EXPLICIT_AFTER_CXX11
#  else
#    define _LIBCUDACXX_EXPLICIT_AFTER_CXX11 explicit
#  endif

#  if _CCCL_STD_VER > 2014 && defined(__cpp_inline_variables) && (__cpp_inline_variables >= 201606L)
#    define _LIBCUDACXX_INLINE_VAR inline
#  else
#    define _LIBCUDACXX_INLINE_VAR
#  endif

#  ifdef _LIBCUDACXX_HAS_NO_RVALUE_REFERENCES
#    define _LIBCUDACXX_EXPLICIT_MOVE(x) _CUDA_VSTD::move(x)
#  else
#    define _LIBCUDACXX_EXPLICIT_MOVE(x) (x)
#  endif

#  if __has_attribute(no_destroy)
#    define _LIBCUDACXX_NO_DESTROY __attribute__((__no_destroy__))
#  else
#    define _LIBCUDACXX_NO_DESTROY
#  endif

#  ifndef _LIBCUDACXX_HAS_NO_ASAN
extern "C" _LIBCUDACXX_FUNC_VIS void
__sanitizer_annotate_contiguous_container(const void*, const void*, const void*, const void*);
#  endif

#  ifndef _LIBCUDACXX_WEAK
#    define _LIBCUDACXX_WEAK __attribute__((__weak__))
#  endif

// Redefine some macros for internal use
#  if defined(__cuda_std__)
#    undef _LIBCUDACXX_FUNC_VIS
#    define _LIBCUDACXX_FUNC_VIS _LIBCUDACXX_INLINE_VISIBILITY
#    undef _LIBCUDACXX_TYPE_VIS
#    define _LIBCUDACXX_TYPE_VIS
#  endif // __cuda_std__

// Thread API
#  ifndef _LIBCUDACXX_HAS_THREAD_API_EXTERNAL
#    if defined(_CCCL_COMPILER_NVRTC) || defined(__EMSCRIPTEN__)
#      define _LIBCUDACXX_HAS_THREAD_API_EXTERNAL
#    endif
#  endif // _LIBCUDACXX_HAS_THREAD_API_EXTERNAL

#  ifndef _LIBCUDACXX_HAS_THREAD_API_CUDA
#    if (defined(__CUDA_ARCH__) || defined(__EMSCRIPTEN__))
#      define _LIBCUDACXX_HAS_THREAD_API_CUDA
#    endif // __cuda_std__
#  endif // _LIBCUDACXX_HAS_THREAD_API_CUDA

#  ifndef _LIBCUDACXX_HAS_THREAD_API_WIN32
#    if defined(_CCCL_COMPILER_MSVC) && !defined(_LIBCUDACXX_HAS_THREAD_API_CUDA)
#      define _LIBCUDACXX_HAS_THREAD_API_WIN32
#    endif
#  endif // _LIBCUDACXX_HAS_THREAD_API_WIN32

#  if !defined(_LIBCUDACXX_HAS_NO_THREADS) && !defined(_LIBCUDACXX_HAS_THREAD_API_PTHREAD) \
    && !defined(_LIBCUDACXX_HAS_THREAD_API_WIN32) && !defined(_LIBCUDACXX_HAS_THREAD_API_EXTERNAL)
#    if defined(__FreeBSD__) || defined(__Fuchsia__) || defined(__wasi__) || defined(__NetBSD__) || defined(__linux__) \
      || defined(__GNU__) || defined(__APPLE__) || defined(__CloudABI__) || defined(__sun__)                           \
      || (defined(__MINGW32__) && __has_include(<pthread.h>))
#      define _LIBCUDACXX_HAS_THREAD_API_PTHREAD
#    elif defined(_LIBCUDACXX_WIN32API)
#      define _LIBCUDACXX_HAS_THREAD_API_WIN32
#    else
#      define _LIBCUDACXX_UNSUPPORTED_THREAD_API
#    endif // _LIBCUDACXX_HAS_THREAD_API
#  endif // _LIBCUDACXX_HAS_NO_THREADS

#  if defined(_LIBCUDACXX_HAS_THREAD_API_PTHREAD)
#    if defined(__ANDROID__) && __ANDROID_API__ >= 30
#      define _LIBCUDACXX_HAS_COND_CLOCKWAIT
#    elif defined(_LIBCUDACXX_GLIBC_PREREQ)
#      if _LIBCUDACXX_GLIBC_PREREQ(2, 30)
#        define _LIBCUDACXX_HAS_COND_CLOCKWAIT
#      endif
#    endif
#  endif

#  if defined(_LIBCUDACXX_HAS_NO_THREADS) && defined(_LIBCUDACXX_HAS_THREAD_API_PTHREAD)
#    error _LIBCUDACXX_HAS_THREAD_API_PTHREAD may only be defined when \
       _LIBCUDACXX_HAS_NO_THREADS is not defined.
#  endif

#  if defined(_LIBCUDACXX_HAS_NO_THREADS) && defined(_LIBCUDACXX_HAS_THREAD_API_EXTERNAL)
#    error _LIBCUDACXX_HAS_THREAD_API_EXTERNAL may not be defined when \
       _LIBCUDACXX_HAS_NO_THREADS is defined.
#  endif

#  if defined(__STDCPP_THREADS__) && defined(_LIBCUDACXX_HAS_NO_THREADS)
#    error _LIBCUDACXX_HAS_NO_THREADS cannot be set when __STDCPP_THREADS__ is set.
#  endif

#  if !defined(_LIBCUDACXX_HAS_NO_THREADS) && !defined(__STDCPP_THREADS__)
#    define __STDCPP_THREADS__ 1
#  endif

// The glibc and Bionic implementation of pthreads implements
// pthread_mutex_destroy as nop for regular mutexes. Additionally, Win32
// mutexes have no destroy mechanism.
//
// This optimization can't be performed on Apple platforms, where
// pthread_mutex_destroy can allow the kernel to release resources.
// See https://llvm.org/D64298 for details.
//
// TODO(EricWF): Enable this optimization on Bionic after speaking to their
//               respective stakeholders.
#  if (defined(_LIBCUDACXX_HAS_THREAD_API_PTHREAD) && defined(__GLIBC__)) || defined(_LIBCUDACXX_HAS_THREAD_API_WIN32)
#    define _LIBCUDACXX_HAS_TRIVIAL_MUTEX_DESTRUCTION
#  endif

// Destroying a condvar is a nop on Windows.
//
// This optimization can't be performed on Apple platforms, where
// pthread_cond_destroy can allow the kernel to release resources.
// See https://llvm.org/D64298 for details.
//
// TODO(EricWF): This is potentially true for some pthread implementations
// as well.
#  if defined(_LIBCUDACXX_HAS_THREAD_API_WIN32)
#    define _LIBCUDACXX_HAS_TRIVIAL_CONDVAR_DESTRUCTION
#  endif

// Systems that use capability-based security (FreeBSD with Capsicum,
// Nuxi CloudABI) may only provide local filesystem access (using *at()).
// Functions like open(), rename(), unlink() and stat() should not be
// used, as they attempt to access the global filesystem namespace.
#  ifdef __CloudABI__
#    define _LIBCUDACXX_HAS_NO_GLOBAL_FILESYSTEM_NAMESPACE
#  endif

// CloudABI is intended for running networked services. Processes do not
// have standard input and output channels.
#  ifdef __CloudABI__
#    define _LIBCUDACXX_HAS_NO_STDIN
#    define _LIBCUDACXX_HAS_NO_STDOUT
#  endif

// Some systems do not provide gets() in their C library, for security reasons.
#  ifndef _LIBCUDACXX_C_HAS_NO_GETS
#    if defined(_LIBCUDACXX_MSVCRT) || (defined(__FreeBSD__) && __FreeBSD__ >= 13)
#      define _LIBCUDACXX_C_HAS_NO_GETS
#    endif
#  endif

#  if defined(__BIONIC__) || defined(__CloudABI__) || defined(__Fuchsia__) || defined(__wasi__) \
    || defined(_LIBCUDACXX_HAS_MUSL_LIBC)
#    define _LIBCUDACXX_PROVIDES_DEFAULT_RUNE_TABLE
#  endif

// Thread-unsafe functions such as strtok() and localtime()
// are not available.
#  ifdef __CloudABI__
#    define _LIBCUDACXX_HAS_NO_THREAD_UNSAFE_C_FUNCTIONS
#  endif

// TODO: Support C11 Atomics?
// #if __has_feature(cxx_atomic) || __has_extension(c_atomic) || __has_keyword(_Atomic)
// #  define _LIBCUDACXX_HAS_C_ATOMIC_IMP
#  if defined(_CCCL_COMPILER_ICC)
#    define _LIBCUDACXX_HAS_GCC_ATOMIC_IMP
#  elif defined(_CCCL_COMPILER_CLANG)
#    define _LIBCUDACXX_HAS_GCC_ATOMIC_IMP
#  elif defined(_CCCL_COMPILER_GCC)
#    define _LIBCUDACXX_HAS_GCC_ATOMIC_IMP
#  elif defined(_CCCL_COMPILER_NVHPC)
#    define _LIBCUDACXX_HAS_GCC_ATOMIC_IMP
#  elif defined(_CCCL_COMPILER_MSVC)
#    define _LIBCUDACXX_HAS_MSVC_ATOMIC_IMPL
#  endif

// CUDA Atomics supersede host atomics in order to insert the host/device dispatch layer
#  if defined(_CCCL_CUDA_COMPILER_NVCC) || defined(_CCCL_COMPILER_NVRTC) || defined(_CCCL_COMPILER_NVHPC) \
    || defined(_CCCL_CUDACC)
#    define _LIBCUDACXX_HAS_CUDA_ATOMIC_IMPL
#  endif

#  if (!defined(_LIBCUDACXX_HAS_C_ATOMIC_IMP) && !defined(_LIBCUDACXX_HAS_GCC_ATOMIC_IMP) \
       && !defined(_LIBCUDACXX_HAS_EXTERNAL_ATOMIC_IMP))                                  \
    || defined(_LIBCUDACXX_HAS_NO_THREADS)
#    define _LIBCUDACXX_HAS_NO_ATOMIC_HEADER
#  else
#    ifdef __cuda_std__
#      undef _LIBCUDACXX_ATOMIC_FLAG_TYPE
#      define _LIBCUDACXX_ATOMIC_FLAG_TYPE int
#    endif
#    ifndef _LIBCUDACXX_ATOMIC_FLAG_TYPE
#      define _LIBCUDACXX_ATOMIC_FLAG_TYPE bool
#    endif
#    ifdef _LIBCUDACXX_FREESTANDING
#      define _LIBCUDACXX_ATOMIC_ONLY_USE_BUILTINS
#    endif
#  endif

#  ifndef _LIBCUDACXX_DISABLE_UBSAN_UNSIGNED_INTEGER_CHECK
#    define _LIBCUDACXX_DISABLE_UBSAN_UNSIGNED_INTEGER_CHECK
#  endif

#  if defined(_LIBCUDACXX_ENABLE_THREAD_SAFETY_ANNOTATIONS)
#    if defined(_CCCL_COMPILER_CLANG) && __has_attribute(acquire_capability)
// Work around the attribute handling in clang.  When both __declspec and
// __attribute__ are present, the processing goes awry preventing the definition
// of the types.
#      if !defined(_LIBCUDACXX_OBJECT_FORMAT_COFF)
#        define _LIBCUDACXX_HAS_THREAD_SAFETY_ANNOTATIONS
#      endif
#    endif
#  endif

#  if __has_attribute(require_constant_initialization)
#    define _LIBCUDACXX_SAFE_STATIC __attribute__((__require_constant_initialization__))
#  else
#    define _LIBCUDACXX_SAFE_STATIC
#  endif

#  if !defined(_LIBCUDACXX_HAS_NO_OFF_T_FUNCTIONS)
#    if defined(_LIBCUDACXX_MSVCRT) || defined(_NEWLIB_VERSION)
#      define _LIBCUDACXX_HAS_NO_OFF_T_FUNCTIONS
#    endif
#  endif

#  if __has_attribute(diagnose_if) && !defined(_LIBCUDACXX_DISABLE_ADDITIONAL_DIAGNOSTICS)
#    define _LIBCUDACXX_DIAGNOSE_WARNING(...) __attribute__((diagnose_if(__VA_ARGS__, "warning")))
#    define _LIBCUDACXX_DIAGNOSE_ERROR(...)   __attribute__((diagnose_if(__VA_ARGS__, "error")))
#  else
#    define _LIBCUDACXX_DIAGNOSE_WARNING(...)
#    define _LIBCUDACXX_DIAGNOSE_ERROR(...)
#  endif

<<<<<<< HEAD
#if __has_cpp_attribute(clang::lifetimebound)
#define _LIBCUDACXX_LIFETIMEBOUND [[clang::lifetimebound]]
#else
#define _LIBCUDACXX_LIFETIMEBOUND
#endif

#if __has_attribute(__nodebug__)
#define _LIBCUDACXX_NODEBUG __attribute__((__nodebug__))
#else
#define _LIBCUDACXX_NODEBUG
#endif
=======
#  if __has_attribute(__nodebug__)
#    define _LIBCUDACXX_NODEBUG __attribute__((__nodebug__))
#  else
#    define _LIBCUDACXX_NODEBUG
#  endif
>>>>>>> bc08dfaf

#  if __has_attribute(__preferred_name__)
#    define _LIBCUDACXX_PREFERRED_NAME(x) __attribute__((__preferred_name__(x)))
#  else
#    define _LIBCUDACXX_PREFERRED_NAME(x)
#  endif

#  if defined(_LIBCUDACXX_ABI_MICROSOFT) && (defined(_CCCL_COMPILER_MSVC) || __has_declspec_attribute(empty_bases))
#    define _LIBCUDACXX_DECLSPEC_EMPTY_BASES __declspec(empty_bases)
#  else
#    define _LIBCUDACXX_DECLSPEC_EMPTY_BASES
#  endif

#  if defined(_LIBCUDACXX_ENABLE_CXX17_REMOVED_FEATURES)
#    define _LIBCUDACXX_ENABLE_CXX17_REMOVED_AUTO_PTR
#    define _LIBCUDACXX_ENABLE_CXX17_REMOVED_UNEXPECTED_FUNCTIONS
#    define _LIBCUDACXX_ENABLE_CXX17_REMOVED_RANDOM_SHUFFLE
#    define _LIBCUDACXX_ENABLE_CXX17_REMOVED_BINDERS
#  endif // _LIBCUDACXX_ENABLE_CXX17_REMOVED_FEATURES

#  if !defined(__cpp_deduction_guides) || __cpp_deduction_guides < 201611
#    define _LIBCUDACXX_HAS_NO_DEDUCTION_GUIDES
#  endif

#  if !defined(__cpp_coroutines) || __cpp_coroutines < 201703L
#    define _LIBCUDACXX_HAS_NO_COROUTINES
#  endif

// We need `is_constant_evaluated` for clang and gcc. MSVC also needs extensive rework
#  if !defined(_LIBCUDACXX_IS_CONSTANT_EVALUATED)
#    define _LIBCUDACXX_HAS_NO_CONSTEXPR_COMPLEX_OPERATIONS
#  elif defined(_CCCL_COMPILER_NVRTC)
#    define _LIBCUDACXX_HAS_NO_CONSTEXPR_COMPLEX_OPERATIONS
#  elif defined(_CCCL_COMPILER_MSVC)
#    define _LIBCUDACXX_HAS_NO_CONSTEXPR_COMPLEX_OPERATIONS
#  elif defined(_CCCL_CUDACC_BELOW_11_8)
#    define _LIBCUDACXX_HAS_NO_CONSTEXPR_COMPLEX_OPERATIONS
#  elif defined(_CCCL_CUDA_COMPILER_CLANG)
#    define _LIBCUDACXX_HAS_NO_CONSTEXPR_COMPLEX_OPERATIONS
#  endif

// FIXME: Correct this macro when either (A) a feature test macro for the
// spaceship operator is provided, or (B) a compiler provides a complete
// implementation.
#  define _LIBCUDACXX_HAS_NO_SPACESHIP_OPERATOR

#  define _LIBCUDACXX_HAS_NO_VENDOR_AVAILABILITY_ANNOTATIONS

// The stream API was dropped and re-added in the dylib shipped on macOS
// and iOS. We can only assume the dylib to provide these definitions for
// macosx >= 10.9 and ios >= 7.0. Otherwise, the definitions are available
// from the headers, but not from the dylib. Explicit instantiation
// declarations for streams exist conditionally to this; if we provide
// an explicit instantiation declaration and we try to deploy to a dylib
// that does not provide those symbols, we'll get a load-time error.
#  if !defined(_LIBCUDACXX_BUILDING_LIBRARY)                        \
    && ((defined(__ENVIRONMENT_MAC_OS_X_VERSION_MIN_REQUIRED__)     \
         && __ENVIRONMENT_MAC_OS_X_VERSION_MIN_REQUIRED__ < 1090)   \
        || (defined(__ENVIRONMENT_IPHONE_OS_VERSION_MIN_REQUIRED__) \
            && __ENVIRONMENT_IPHONE_OS_VERSION_MIN_REQUIRED__ < 70000))
#    define _LIBCUDACXX_DO_NOT_ASSUME_STREAMS_EXPLICIT_INSTANTIATION_IN_DYLIB
#  endif

#  define _LIBCUDACXX_UNUSED_VAR(x) ((void) (x))

// Configures the fopen close-on-exec mode character, if any. This string will
// be appended to any mode string used by fstream for fopen/fdopen.
//
// Not all platforms support this, but it helps avoid fd-leaks on platforms that
// do.
#  if defined(__BIONIC__)
#    define _LIBCUDACXX_FOPEN_CLOEXEC_MODE "e"
#  else
#    define _LIBCUDACXX_FOPEN_CLOEXEC_MODE
#  endif

#  if __has_attribute(__format__)
// The attribute uses 1-based indices for ordinary and static member functions.
// The attribute uses 2-based indices for non-static member functions.
#    define _LIBCUDACXX_ATTRIBUTE_FORMAT(archetype, format_string_index, first_format_arg_index) \
      __attribute__((__format__(archetype, format_string_index, first_format_arg_index)))
#  else
#    define _LIBCUDACXX_ATTRIBUTE_FORMAT(archetype, format_string_index, first_format_arg_index) /* nothing */
#  endif

#  ifndef _LIBCUDACXX_SYS_CLOCK_DURATION
#    define _LIBCUDACXX_SYS_CLOCK_DURATION nanoseconds
#  endif // _LIBCUDACXX_SYS_CLOCK_DURATION

// There are a handful of public standard library types that are intended to
// support CTAD but don't need any explicit deduction guides to do so. This
// macro is used to mark them as such, which suppresses the
// '-Wctad-maybe-unsupported' compiler warning when CTAD is used in user code
// with these classes.
#  if (!defined(_CCCL_COMPILER_GCC) || __GNUC__ > 6) && _CCCL_STD_VER >= 2017
#    define _LIBCUDACXX_CTAD_SUPPORTED_FOR_TYPE(_ClassName) \
      template <class... _Tag>                              \
      _ClassName(typename _Tag::__allow_ctad...)->_ClassName<_Tag...>
#  else
#    define _LIBCUDACXX_CTAD_SUPPORTED_FOR_TYPE(_ClassName) static_assert(true, "")
#  endif

#  if (defined(__CUDACC_VER_MAJOR__) && __CUDACC_VER_MAJOR__ <= 11) \
    && (defined(__CUDACC_VER_MINOR__) && __CUDACC_VER_MINOR__ <= 2)
#    define _LIBCUDACXX_CONSTEXPR_GLOBAL const
#  else
#    define _LIBCUDACXX_CONSTEXPR_GLOBAL constexpr
#  endif

#  if defined(__CUDA_ARCH__)
#    define _LIBCUDACXX_CPO_ACCESSIBILITY _CCCL_DEVICE _LIBCUDACXX_CONSTEXPR_GLOBAL
#  else
#    define _LIBCUDACXX_CPO_ACCESSIBILITY _LIBCUDACXX_INLINE_VAR constexpr
#  endif

// Older nvcc do not handle the constraint of `construct_at` in earlier std modes
// So to preserve our performance optimization we default to the unconstrained
// `__construct_at` and only in C++20 use `construct_at`
#  if _CCCL_STD_VER > 2017
#    define _LIBCUDACXX_CONSTRUCT_AT(_LOCATION, ...) \
      _CUDA_VSTD::construct_at(_CUDA_VSTD::addressof(_LOCATION), __VA_ARGS__)
#  else
#    define _LIBCUDACXX_CONSTRUCT_AT(_LOCATION, ...) \
      _CUDA_VSTD::__construct_at(_CUDA_VSTD::addressof(_LOCATION), __VA_ARGS__)
#  endif

// We can only expose constexpr allocations if the compiler supports it
#  if defined(__cpp_constexpr_dynamic_alloc) && defined(__cpp_lib_constexpr_dynamic_alloc) && _CCCL_STD_VER >= 2020 \
    && !defined(_CCCL_COMPILER_NVRTC)
#    define _CCCL_HAS_CONSTEXPR_ALLOCATION
#    define _CCCL_CONSTEXPR_CXX20_ALLOCATION constexpr
#  else // ^^^ __cpp_constexpr_dynamic_alloc ^^^ / vvv !__cpp_constexpr_dynamic_alloc vvv
#    define _CCCL_CONSTEXPR_CXX20_ALLOCATION
#  endif

// NVRTC has a bug that prevented the use of delegated constructors, as it did not accept execution space annotations.
// This creates a whole lot of boilerplate that we can avoid through a macro (see nvbug3961621)
#  if defined(_CCCL_COMPILER_NVRTC) || (defined(_CCCL_CUDACC_BELOW_11_3) && defined(_CCCL_COMPILER_CLANG))
#    define _LIBCUDACXX_DELEGATE_CONSTRUCTORS(__class, __baseclass, ...)                                 \
      using __base = __baseclass<__VA_ARGS__>;                                                           \
      template <class... _Args, __enable_if_t<_CCCL_TRAIT(is_constructible, __base, _Args...), int> = 0> \
      _LIBCUDACXX_INLINE_VISIBILITY constexpr __class(_Args&&... __args) noexcept(                       \
        _CCCL_TRAIT(is_nothrow_constructible, __base, _Args...))                                         \
          : __base(_CUDA_VSTD::forward<_Args>(__args)...)                                                \
      {}                                                                                                 \
      constexpr __class() noexcept = default;
#  else // ^^^ _CCCL_COMPILER_NVRTC || nvcc < 11.3 ^^^ / vvv !_CCCL_COMPILER_NVRTC || nvcc >= 11.3 vvv
#    define _LIBCUDACXX_DELEGATE_CONSTRUCTORS(__class, __baseclass, ...) \
      using __base = __baseclass<__VA_ARGS__>;                           \
      using __base::__base;                                              \
      constexpr __class() noexcept = default;
#  endif // !_CCCL_COMPILER_NVRTC || nvcc >= 11.3

#  define _LIBCUDACXX_HAS_NO_INCOMPLETE_RANGES

#endif // __cplusplus

#endif // _LIBCUDACXX_CONFIG<|MERGE_RESOLUTION|>--- conflicted
+++ resolved
@@ -1648,25 +1648,11 @@
 #    define _LIBCUDACXX_DIAGNOSE_ERROR(...)
 #  endif
 
-<<<<<<< HEAD
-#if __has_cpp_attribute(clang::lifetimebound)
-#define _LIBCUDACXX_LIFETIMEBOUND [[clang::lifetimebound]]
-#else
-#define _LIBCUDACXX_LIFETIMEBOUND
-#endif
-
-#if __has_attribute(__nodebug__)
-#define _LIBCUDACXX_NODEBUG __attribute__((__nodebug__))
-#else
-#define _LIBCUDACXX_NODEBUG
-#endif
-=======
 #  if __has_attribute(__nodebug__)
 #    define _LIBCUDACXX_NODEBUG __attribute__((__nodebug__))
 #  else
 #    define _LIBCUDACXX_NODEBUG
 #  endif
->>>>>>> bc08dfaf
 
 #  if __has_attribute(__preferred_name__)
 #    define _LIBCUDACXX_PREFERRED_NAME(x) __attribute__((__preferred_name__(x)))
