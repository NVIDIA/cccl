--- conflicted
+++ resolved
@@ -434,19 +434,11 @@
 #    define _LIBCUDACXX_ALWAYS_INLINE __attribute__((__always_inline__))
 #  endif // !_CCCL_COMPILER_MSVC
 
-<<<<<<< HEAD
-#  if defined(__cuda_std__)
-#    define _LIBCUDACXX_ATOMIC_ALWAYS_LOCK_FREE(size, ptr) (size <= 8)
-#  elif defined(_CCCL_COMPILER_CLANG) || defined(_CCCL_COMPILER_GCC)
-#    define _LIBCUDACXX_ATOMIC_ALWAYS_LOCK_FREE(...) __atomic_always_lock_free(__VA_ARGS__)
-#  endif // __cuda_std__
-=======
 #  if defined(_CCCL_CUDA_COMPILER)
 #    define _LIBCUDACXX_ATOMIC_ALWAYS_LOCK_FREE(size, ptr) (size <= 8)
 #  elif defined(_CCCL_COMPILER_CLANG) || defined(_CCCL_COMPILER_GCC)
 #    define _LIBCUDACXX_ATOMIC_ALWAYS_LOCK_FREE(...) __atomic_always_lock_free(__VA_ARGS__)
 #  endif // _CCCL_CUDA_COMPILER
->>>>>>> f53f8dd9
 
 // https://bugs.llvm.org/show_bug.cgi?id=44517
 #  define __check_builtin(__x) (__has_builtin(__##__x) || __has_keyword(__##__x) || __has_feature(__x))
@@ -783,13 +775,6 @@
 typedef __char16_t char16_t;
 typedef __char32_t char32_t;
 #    endif
-<<<<<<< HEAD
-
-#    if !(__has_feature(cxx_strong_enums))
-#      define _LIBCUDACXX_HAS_NO_STRONG_ENUMS
-#    endif
-=======
->>>>>>> f53f8dd9
 
 #    if !(__has_feature(cxx_lambdas))
 #      define _LIBCUDACXX_HAS_NO_LAMBDAS
@@ -943,29 +928,12 @@
 
 #  endif // _CCCL_COMPILER_[CLANG|GCC|MSVC|IBM|NVRTC]
 
-<<<<<<< HEAD
-#  if defined(_CCCL_COMPILER_NVHPC) && !defined(__cuda_std__)
-=======
 #  if defined(_CCCL_CUDA_COMPILER_NVHPC)
->>>>>>> f53f8dd9
 // Forcefully disable visibility controls when used as the standard library with NVC++.
 // TODO: reevaluate.
 #    define _LIBCUDACXX_HIDE_FROM_ABI
 #    ifndef _LIBCUDACXX_DISABLE_EXTERN_TEMPLATE
 #      define _LIBCUDACXX_DISABLE_EXTERN_TEMPLATE
-<<<<<<< HEAD
-#    endif
-#  endif
-
-#  ifndef _LIBCUDACXX_FREESTANDING
-#    if defined(__cuda_std__) || !defined(__STDC_HOSTED__)
-#      define _LIBCUDACXX_FREESTANDING
-#    endif
-#  endif // !_LIBCUDACXX_FREESTANDING
-
-#  ifndef _LIBCUDACXX_DISABLE_VISIBILITY_ANNOTATIONS
-#    if defined(_CCCL_COMPILER_NVRTC) || (defined(_CCCL_COMPILER_NVHPC) && !defined(__cuda_std__))
-=======
 #    endif // !_LIBCUDACXX_DISABLE_EXTERN_TEMPLATE
 #  endif // _CCCL_CUDA_COMPILER_NVHPC
 
@@ -975,29 +943,16 @@
 
 #  ifndef _LIBCUDACXX_DISABLE_VISIBILITY_ANNOTATIONS
 #    if defined(_CCCL_COMPILER_NVRTC) || defined(_CCCL_CUDA_COMPILER_NVHPC)
->>>>>>> f53f8dd9
 #      define _LIBCUDACXX_DISABLE_VISIBILITY_ANNOTATIONS
 #    endif
 #  endif // _LIBCUDACXX_DISABLE_VISIBILITY_ANNOTATIONS
 
 #  ifndef _LIBCUDACXX_HAS_CUDA_ATOMIC_EXT
-<<<<<<< HEAD
-#    if defined(__cuda_std__)
-#      define _LIBCUDACXX_HAS_CUDA_ATOMIC_EXT
-#    endif
-#  endif // _LIBCUDACXX_HAS_CUDA_ATOMIC_EXT
-
-#  ifndef _LIBCUDACXX_HAS_EXTERNAL_ATOMIC_IMP
-#    if defined(__cuda_std__)
-#      define _LIBCUDACXX_HAS_EXTERNAL_ATOMIC_IMP
-#    endif
-=======
 #    define _LIBCUDACXX_HAS_CUDA_ATOMIC_EXT
 #  endif // _LIBCUDACXX_HAS_CUDA_ATOMIC_EXT
 
 #  ifndef _LIBCUDACXX_HAS_EXTERNAL_ATOMIC_IMP
 #    define _LIBCUDACXX_HAS_EXTERNAL_ATOMIC_IMP
->>>>>>> f53f8dd9
 #  endif // _LIBCUDACXX_HAS_EXTERNAL_ATOMIC_IMP
 
 #  ifndef _LIBCUDACXX_HAS_NO_ASAN
@@ -1015,13 +970,7 @@
 #  endif // _LIBCUDACXX_HAS_NO_ASAN
 
 #  ifndef _LIBCUDACXX_HAS_NO_CXX20_CHRONO_LITERALS
-<<<<<<< HEAD
-#    if defined(__cuda_std__) || (defined(_CCCL_COMPILER_CLANG) && _LIBCUDACXX_CLANG_VER < 800)
-#      define _LIBCUDACXX_HAS_NO_CXX20_CHRONO_LITERALS
-#    endif // __cuda_std__
-=======
 #    define _LIBCUDACXX_HAS_NO_CXX20_CHRONO_LITERALS
->>>>>>> f53f8dd9
 #  endif // _LIBCUDACXX_HAS_NO_CXX20_CHRONO_LITERALS
 
 #  ifndef _LIBCUDACXX_HAS_NO_INT128
@@ -1055,23 +1004,11 @@
 #  endif // !_LIBCUDACXX_HAS_NVBF16
 
 #  ifndef _LIBCUDACXX_HAS_NO_MONOTONIC_CLOCK
-<<<<<<< HEAD
-#    if defined(__cuda_std__)
-#      define _LIBCUDACXX_HAS_NO_MONOTONIC_CLOCK
-#    endif
-#  endif // _LIBCUDACXX_HAS_NO_MONOTONIC_CLOCK
-
-#  ifndef _LIBCUDACXX_HAS_NO_PLATFORM_WAIT
-#    if defined(__cuda_std__)
-#      define _LIBCUDACXX_HAS_NO_PLATFORM_WAIT
-#    endif
-=======
 #    define _LIBCUDACXX_HAS_NO_MONOTONIC_CLOCK
 #  endif // _LIBCUDACXX_HAS_NO_MONOTONIC_CLOCK
 
 #  ifndef _LIBCUDACXX_HAS_NO_PLATFORM_WAIT
 #    define _LIBCUDACXX_HAS_NO_PLATFORM_WAIT
->>>>>>> f53f8dd9
 #  endif // _LIBCUDACXX_HAS_NO_PLATFORM_WAIT
 
 #  ifndef _LIBCUDACXX_HAS_NO_PRAGMA_PUSH_POP_MACRO
@@ -1082,23 +1019,6 @@
 #  endif // _LIBCUDACXX_HAS_NO_PRAGMA_PUSH_POP_MACRO
 
 #  ifndef _LIBCUDACXX_HAS_NO_THREAD_CONTENTION_TABLE
-<<<<<<< HEAD
-#    if defined(__cuda_std__)
-#      define _LIBCUDACXX_HAS_NO_THREAD_CONTENTION_TABLE
-#    endif
-#  endif // _LIBCUDACXX_HAS_NO_THREAD_CONTENTION_TABLE
-
-#  ifndef _LIBCUDACXX_HAS_NO_TREE_BARRIER
-#    if defined(__cuda_std__)
-#      define _LIBCUDACXX_HAS_NO_TREE_BARRIER
-#    endif
-#  endif // _LIBCUDACXX_HAS_NO_TREE_BARRIER
-
-#  ifndef _LIBCUDACXX_HAS_NO_WCHAR_H
-#    if defined(__cuda_std__)
-#      define _LIBCUDACXX_HAS_NO_WCHAR_H
-#    endif
-=======
 #    define _LIBCUDACXX_HAS_NO_THREAD_CONTENTION_TABLE
 #  endif // _LIBCUDACXX_HAS_NO_THREAD_CONTENTION_TABLE
 
@@ -1108,7 +1028,6 @@
 
 #  ifndef _LIBCUDACXX_HAS_NO_WCHAR_H
 #    define _LIBCUDACXX_HAS_NO_WCHAR_H
->>>>>>> f53f8dd9
 #  endif // _LIBCUDACXX_HAS_NO_WCHAR_H
 
 #  ifndef _LIBCUDACXX_NO_EXCEPTIONS
@@ -1121,11 +1040,7 @@
 // Try to find out if RTTI is disabled.
 // g++ and cl.exe have RTTI on by default and define a macro when it is.
 #  ifndef _LIBCUDACXX_NO_RTTI
-<<<<<<< HEAD
-#    if defined(__cuda_std__) || (defined(_CCCL_COMPILER_CLANG) && !(__has_feature(cxx_rtti))) \
-      || (defined(_CCCL_COMPILER_GCC) && !defined(__GXX_RTTI)) || (defined(_CCCL_COMPILER_MSVC) && !defined(_CPPRTTI))
-#      define _LIBCUDACXX_NO_RTTI
-#    endif
+#    define _LIBCUDACXX_NO_RTTI
 #  endif // !_LIBCUDACXX_NO_RTTI
 
 #  ifndef _LIBCUDACXX_NODEBUG_TYPE
@@ -1181,64 +1096,6 @@
 
 #  endif // defined(_LIBCUDACXX_OBJECT_FORMAT_COFF)
 
-=======
-#    define _LIBCUDACXX_NO_RTTI
-#  endif // !_LIBCUDACXX_NO_RTTI
-
-#  ifndef _LIBCUDACXX_NODEBUG_TYPE
-#    if defined(__cuda_std__)
-#      define _LIBCUDACXX_NODEBUG_TYPE
-#    elif __has_attribute(__nodebug__) && (defined(_CCCL_COMPILER_CLANG) && _LIBCUDACXX_CLANG_VER >= 1210)
-#      define _LIBCUDACXX_NODEBUG_TYPE __attribute__((nodebug))
-#    else
-#      define _LIBCUDACXX_NODEBUG_TYPE
-#    endif
-#  endif // !_LIBCUDACXX_NODEBUG_TYPE
-
-#  if defined(_LIBCUDACXX_OBJECT_FORMAT_COFF)
-
-#    ifdef _DLL
-#      define _LIBCUDACXX_CRT_FUNC __declspec(dllimport)
-#    else
-#      define _LIBCUDACXX_CRT_FUNC
-#    endif
-
-#    if defined(_LIBCUDACXX_DISABLE_VISIBILITY_ANNOTATIONS)
-#      define _LIBCUDACXX_DLL_VIS
-#      define _LIBCUDACXX_EXTERN_TEMPLATE_TYPE_VIS
-#      define _LIBCUDACXX_CLASS_TEMPLATE_INSTANTIATION_VIS
-#      define _LIBCUDACXX_OVERRIDABLE_FUNC_VIS
-#      define _LIBCUDACXX_EXPORTED_FROM_ABI
-#    elif defined(_LIBCUDACXX_BUILDING_LIBRARY)
-#      define _LIBCUDACXX_DLL_VIS __declspec(dllexport)
-#      if defined(__MINGW32__)
-#        define _LIBCUDACXX_EXTERN_TEMPLATE_TYPE_VIS _LIBCUDACXX_DLL_VIS
-#        define _LIBCUDACXX_CLASS_TEMPLATE_INSTANTIATION_VIS
-#      else
-#        define _LIBCUDACXX_EXTERN_TEMPLATE_TYPE_VIS
-#        define _LIBCUDACXX_CLASS_TEMPLATE_INSTANTIATION_VIS _LIBCUDACXX_DLL_VIS
-#      endif
-#      define _LIBCUDACXX_OVERRIDABLE_FUNC_VIS _LIBCUDACXX_DLL_VIS
-#      define _LIBCUDACXX_EXPORTED_FROM_ABI    __declspec(dllexport)
-#    else
-#      define _LIBCUDACXX_DLL_VIS                  __declspec(dllimport)
-#      define _LIBCUDACXX_EXTERN_TEMPLATE_TYPE_VIS _LIBCUDACXX_DLL_VIS
-#      define _LIBCUDACXX_CLASS_TEMPLATE_INSTANTIATION_VIS
-#      define _LIBCUDACXX_OVERRIDABLE_FUNC_VIS
-#      define _LIBCUDACXX_EXPORTED_FROM_ABI __declspec(dllimport)
-#    endif
-
-#    define _LIBCUDACXX_TYPE_VIS      _LIBCUDACXX_DLL_VIS
-#    define _LIBCUDACXX_FUNC_VIS      _LIBCUDACXX_DLL_VIS
-#    define _LIBCUDACXX_EXCEPTION_ABI _LIBCUDACXX_DLL_VIS
-#    define _LIBCUDACXX_HIDDEN
-#    define _LIBCUDACXX_METHOD_TEMPLATE_IMPLICIT_INSTANTIATION_VIS
-#    define _LIBCUDACXX_TEMPLATE_VIS
-#    define _LIBCUDACXX_ENUM_VIS
-
-#  endif // defined(_LIBCUDACXX_OBJECT_FORMAT_COFF)
-
->>>>>>> f53f8dd9
 #  ifndef _LIBCUDACXX_HIDDEN
 #    if !defined(_LIBCUDACXX_DISABLE_VISIBILITY_ANNOTATIONS)
 #      define _LIBCUDACXX_HIDDEN __attribute__((__visibility__("hidden")))
@@ -1394,181 +1251,6 @@
 #    endif // __cuda_std__
 #  endif // _LIBCUDACXX_ABI_NAMESPACE
 
-<<<<<<< HEAD
-#  ifdef __cuda_std__
-#    define _LIBCUDACXX_BEGIN_NAMESPACE_STD_NOVERSION \
-      namespace cuda                                  \
-      {                                               \
-      namespace std                                   \
-      {
-#    define _LIBCUDACXX_END_NAMESPACE_STD_NOVERSION \
-      }                                             \
-      }
-#    define _CUDA_VSTD_NOVERSION ::cuda::std
-#    define _CUDA_VSTD           ::cuda::std::_LIBCUDACXX_ABI_NAMESPACE
-#    define _CUDA_VRANGES        ::cuda::std::ranges::_LIBCUDACXX_ABI_NAMESPACE
-#    define _CUDA_VIEWS          ::cuda::std::ranges::views::_LIBCUDACXX_CUDA_ABI_NAMESPACE
-#    define _CUDA_VMR            ::cuda::mr::_LIBCUDACXX_ABI_NAMESPACE
-#    define _CUDA_VPTX           ::cuda::ptx::_LIBCUDACXX_ABI_NAMESPACE
-#  else
-#    define _LIBCUDACXX_BEGIN_NAMESPACE_STD_NOVERSION \
-      namespace std                                   \
-      {
-#    define _LIBCUDACXX_END_NAMESPACE_STD_NOVERSION }
-#    define _CUDA_VSTD_NOVERSION                    ::std
-#    define _CUDA_VSTD                              ::std::_LIBCUDACXX_ABI_NAMESPACE
-#    define _CUDA_VRANGES                           ::std::ranges::_LIBCUDACXX_ABI_NAMESPACE
-#    define _CUDA_VIEWS                             ::std::ranges::views::_LIBCUDACXX_CUDA_ABI_NAMESPACE
-#  endif
-
-#  ifdef __cuda_std__
-#    define _LIBCUDACXX_BEGIN_NAMESPACE_CUDA     \
-      namespace cuda                             \
-      {                                          \
-      inline namespace _LIBCUDACXX_ABI_NAMESPACE \
-      {
-#    define _LIBCUDACXX_END_NAMESPACE_CUDA \
-      }                                    \
-      }
-#    define _LIBCUDACXX_BEGIN_NAMESPACE_CUDA_MR  \
-      namespace cuda                             \
-      {                                          \
-      namespace mr                               \
-      {                                          \
-      inline namespace _LIBCUDACXX_ABI_NAMESPACE \
-      {
-#    define _LIBCUDACXX_END_NAMESPACE_CUDA_MR \
-      }                                       \
-      }                                       \
-      }
-#    define _LIBCUDACXX_BEGIN_NAMESPACE_CUDA_DEVICE \
-      namespace cuda                                \
-      {                                             \
-      namespace device                              \
-      {                                             \
-      inline namespace _LIBCUDACXX_ABI_NAMESPACE    \
-      {
-#    define _LIBCUDACXX_END_NAMESPACE_CUDA_DEVICE \
-      }                                           \
-      }                                           \
-      }
-#    define _LIBCUDACXX_BEGIN_NAMESPACE_CUDA_PTX \
-      namespace cuda                             \
-      {                                          \
-      namespace ptx                              \
-      {                                          \
-      inline namespace _LIBCUDACXX_ABI_NAMESPACE \
-      {
-#    define _LIBCUDACXX_END_NAMESPACE_CUDA_PTX \
-      }                                        \
-      }                                        \
-      }
-#    define _LIBCUDACXX_BEGIN_NAMESPACE_CUDA_DEVICE_EXPERIMENTAL \
-      namespace cuda                                             \
-      {                                                          \
-      namespace device                                           \
-      {                                                          \
-      namespace experimental                                     \
-      {                                                          \
-      inline namespace _LIBCUDACXX_ABI_NAMESPACE                 \
-      {
-#    define _LIBCUDACXX_END_NAMESPACE_CUDA_DEVICE_EXPERIMENTAL \
-      }                                                        \
-      }                                                        \
-      }                                                        \
-      }
-#  endif
-
-// Inline namespaces are available in Clang/GCC/MSVC regardless of C++ dialect.
-#  define _LIBCUDACXX_BEGIN_NAMESPACE_STD      \
-    _LIBCUDACXX_BEGIN_NAMESPACE_STD_NOVERSION  \
-    inline namespace _LIBCUDACXX_ABI_NAMESPACE \
-    {
-#  define _LIBCUDACXX_END_NAMESPACE_STD \
-    }                                   \
-    _LIBCUDACXX_END_NAMESPACE_STD_NOVERSION
-
-#  ifndef __cuda_std__
-_LIBCUDACXX_BEGIN_NAMESPACE_STD
-_LIBCUDACXX_END_NAMESPACE_STD
-#  endif
-
-#  define _LIBCUDACXX_BEGIN_NAMESPACE_RANGES   \
-    _LIBCUDACXX_BEGIN_NAMESPACE_STD_NOVERSION  \
-    namespace ranges                           \
-    {                                          \
-    inline namespace _LIBCUDACXX_ABI_NAMESPACE \
-    {
-#  define _LIBCUDACXX_END_NAMESPACE_RANGES \
-    }                                      \
-    }                                      \
-    _LIBCUDACXX_END_NAMESPACE_STD_NOVERSION
-
-#  if !defined(__cuda_std__)
-_LIBCUDACXX_BEGIN_NAMESPACE_RANGES
-_LIBCUDACXX_END_NAMESPACE_RANGES
-#  endif
-
-#  define _LIBCUDACXX_BEGIN_NAMESPACE_VIEWS         \
-    _LIBCUDACXX_BEGIN_NAMESPACE_STD_NOVERSION       \
-    namespace ranges                                \
-    {                                               \
-    namespace views                                 \
-    {                                               \
-    inline namespace _LIBCUDACXX_CUDA_ABI_NAMESPACE \
-    {
-#  define _LIBCUDACXX_END_NAMESPACE_VIEWS \
-    }                                     \
-    }                                     \
-    }                                     \
-    _LIBCUDACXX_END_NAMESPACE_STD_NOVERSION
-#  if !defined(__cuda_std__)
-_LIBCUDACXX_BEGIN_NAMESPACE_VIEWS
-_LIBCUDACXX_END_NAMESPACE_VIEWS
-#  endif
-
-#  if _CCCL_STD_VER > 2017
-#    define _LIBCUDACXX_BEGIN_NAMESPACE_RANGES_ABI \
-      inline namespace __cxx20                     \
-      {
-#  else
-#    define _LIBCUDACXX_BEGIN_NAMESPACE_RANGES_ABI \
-      inline namespace __cxx17                     \
-      {
-#  endif
-#  define _LIBCUDACXX_END_NAMESPACE_RANGES_ABI }
-
-#  define _LIBCUDACXX_BEGIN_NAMESPACE_CPO(_CPO) \
-    namespace _CPO                              \
-    {                                           \
-    _LIBCUDACXX_BEGIN_NAMESPACE_RANGES_ABI
-#  define _LIBCUDACXX_END_NAMESPACE_CPO \
-    }                                   \
-    }
-
-#  if _CCCL_STD_VER >= 2017
-#    define _LIBCUDACXX_BEGIN_NAMESPACE_FILESYSTEM \
-      _LIBCUDACXX_BEGIN_NAMESPACE_STD              \
-      inline namespace __fs                        \
-      {                                            \
-      namespace filesystem                         \
-      {
-#  else
-#    define _LIBCUDACXX_BEGIN_NAMESPACE_FILESYSTEM \
-      _LIBCUDACXX_BEGIN_NAMESPACE_STD              \
-      namespace __fs                               \
-      {                                            \
-      namespace filesystem                         \
-      {
-#  endif
-
-#  define _LIBCUDACXX_END_NAMESPACE_FILESYSTEM \
-    _LIBCUDACXX_END_NAMESPACE_STD              \
-    }                                          \
-    }
-
-#  define _CUDA_VSTD_FS _CUDA_VSTD::__fs::filesystem
-=======
 // clang-format off
 #  define _CUDA_VSTD_NOVERSION ::cuda::std
 #  define _CUDA_VSTD           ::cuda::std::_LIBCUDACXX_ABI_NAMESPACE
@@ -1620,7 +1302,6 @@
 #  define _CUDA_VSTD_FS _CUDA_VSTD::__fs::filesystem
 
 // clang-format on
->>>>>>> f53f8dd9
 
 #  ifndef _LIBCUDACXX_PREFERRED_OVERLOAD
 #    if __has_attribute(__enable_if__)
@@ -1638,7 +1319,6 @@
 #  else
 #    define _LIBCUDACXX_NOALIAS
 #  endif
-<<<<<<< HEAD
 
 #  if __has_feature(cxx_explicit_conversions) || defined(_CCCL_COMPILER_IBM) || defined(_CCCL_COMPILER_GCC) \
     || defined(_CCCL_COMPILER_CLANG)
@@ -1651,29 +1331,8 @@
 #    define _LIBCUDACXX_HAS_NO_BUILTIN_OPERATOR_NEW_DELETE
 #  endif
 
-#  ifdef _LIBCUDACXX_HAS_NO_STRONG_ENUMS
-#    define _LIBCUDACXX_DECLARE_STRONG_ENUM(x) \
-      struct _LIBCUDACXX_TYPE_VIS x            \
-      {                                        \
-        enum __lx
-#    define _LIBCUDACXX_DECLARE_STRONG_ENUM_EPILOG(x)    \
-      __lx __v_;                                         \
-      _LIBCUDACXX_INLINE_VISIBILITY x(__lx __v)          \
-          : __v_(__v)                                    \
-      {}                                                 \
-      _LIBCUDACXX_INLINE_VISIBILITY explicit x(int __v)  \
-          : __v_(static_cast<__lx>(__v))                 \
-      {}                                                 \
-      _LIBCUDACXX_INLINE_VISIBILITY operator int() const \
-      {                                                  \
-        return __v_;                                     \
-      }                                                  \
-      }                                                  \
-      ;
-#  else // _LIBCUDACXX_HAS_NO_STRONG_ENUMS
-#    define _LIBCUDACXX_DECLARE_STRONG_ENUM(x) enum class _LIBCUDACXX_ENUM_VIS x
-#    define _LIBCUDACXX_DECLARE_STRONG_ENUM_EPILOG(x)
-#  endif // _LIBCUDACXX_HAS_NO_STRONG_ENUMS
+#  define _LIBCUDACXX_DECLARE_STRONG_ENUM(x) enum class _LIBCUDACXX_ENUM_VIS x
+#  define _LIBCUDACXX_DECLARE_STRONG_ENUM_EPILOG(x)
 
 #  ifdef _LIBCUDACXX_DEBUG
 #    if _LIBCUDACXX_DEBUG == 0
@@ -1701,49 +1360,6 @@
 #    define _LIBCUDACXX_EXTERN_TEMPLATE2(...) extern template __VA_ARGS__;
 #  endif
 
-=======
-
-#  if __has_feature(cxx_explicit_conversions) || defined(_CCCL_COMPILER_IBM) || defined(_CCCL_COMPILER_GCC) \
-    || defined(_CCCL_COMPILER_CLANG)
-#    define _LIBCUDACXX_EXPLICIT explicit
-#  else
-#    define _LIBCUDACXX_EXPLICIT
-#  endif
-
-#  if !__has_builtin(__builtin_operator_new) || !__has_builtin(__builtin_operator_delete)
-#    define _LIBCUDACXX_HAS_NO_BUILTIN_OPERATOR_NEW_DELETE
-#  endif
-
-#  define _LIBCUDACXX_DECLARE_STRONG_ENUM(x) enum class _LIBCUDACXX_ENUM_VIS x
-#  define _LIBCUDACXX_DECLARE_STRONG_ENUM_EPILOG(x)
-
-#  ifdef _LIBCUDACXX_DEBUG
-#    if _LIBCUDACXX_DEBUG == 0
-#      define _LIBCUDACXX_DEBUG_LEVEL 1
-#    elif _LIBCUDACXX_DEBUG == 1
-#      define _LIBCUDACXX_DEBUG_LEVEL 2
-#    else
-#      error Supported values for _LIBCUDACXX_DEBUG are 0 and 1
-#    endif
-#    if !defined(_LIBCUDACXX_BUILDING_LIBRARY)
-#      define _LIBCUDACXX_EXTERN_TEMPLATE(...)
-#    endif
-#  endif
-
-#  ifdef _LIBCUDACXX_DISABLE_EXTERN_TEMPLATE
-#    define _LIBCUDACXX_EXTERN_TEMPLATE(...)
-#    define _LIBCUDACXX_EXTERN_TEMPLATE2(...)
-#  endif
-
-#  ifndef _LIBCUDACXX_EXTERN_TEMPLATE
-#    define _LIBCUDACXX_EXTERN_TEMPLATE(...) extern template __VA_ARGS__;
-#  endif
-
-#  ifndef _LIBCUDACXX_EXTERN_TEMPLATE2
-#    define _LIBCUDACXX_EXTERN_TEMPLATE2(...) extern template __VA_ARGS__;
-#  endif
-
->>>>>>> f53f8dd9
 #  if defined(__APPLE__) || defined(__FreeBSD__) || defined(_LIBCUDACXX_MSVCRT_LIKE) || defined(__sun__) \
     || defined(__NetBSD__) || defined(__CloudABI__)
 #    define _LIBCUDACXX_LOCALE__L_EXTENSIONS 1
@@ -1885,11 +1501,7 @@
 #  endif // _LIBCUDACXX_HAS_THREAD_API_EXTERNAL
 
 #  ifndef _LIBCUDACXX_HAS_THREAD_API_CUDA
-<<<<<<< HEAD
-#    if defined(__cuda_std__) && (defined(__CUDA_ARCH__) || defined(__EMSCRIPTEN__))
-=======
 #    if (defined(__CUDA_ARCH__) || defined(__EMSCRIPTEN__))
->>>>>>> f53f8dd9
 #      define _LIBCUDACXX_HAS_THREAD_API_CUDA
 #    endif // __cuda_std__
 #  endif // _LIBCUDACXX_HAS_THREAD_API_CUDA
@@ -2158,19 +1770,6 @@
 #      define _LIBCUDACXX_POP_MACROS  _Pragma("pop_macro(\"min\")") _Pragma("pop_macro(\"max\")")
 #    endif
 #  endif // defined(_LIBCUDACXX_HAS_NO_PRAGMA_PUSH_POP_MACRO)
-<<<<<<< HEAD
-
-#  if !defined(_LIBCUDACXX_NO_AUTO_LINK) && !defined(__cuda_std__)
-#    if defined(_LIBCUDACXX_ABI_MICROSOFT) && !defined(_LIBCUDACXX_BUILDING_LIBRARY)
-#      if defined(_DLL)
-#        pragma comment(lib, "c++.lib")
-#      else
-#        pragma comment(lib, "libc++.lib")
-#      endif
-#    endif // defined(_LIBCUDACXX_ABI_MICROSOFT) && !defined(_LIBCUDACXX_BUILDING_LIBRARY)
-#  endif // !defined(_LIBCUDACXX_NO_AUTO_LINK)
-=======
->>>>>>> f53f8dd9
 
 #  define _LIBCUDACXX_UNUSED_VAR(x) ((void) (x))
 
@@ -2195,15 +1794,7 @@
 #  endif
 
 #  ifndef _LIBCUDACXX_SYS_CLOCK_DURATION
-<<<<<<< HEAD
-#    if defined(__cuda_std__)
-#      define _LIBCUDACXX_SYS_CLOCK_DURATION nanoseconds
-#    else
-#      define _LIBCUDACXX_SYS_CLOCK_DURATION microseconds
-#    endif
-=======
 #    define _LIBCUDACXX_SYS_CLOCK_DURATION nanoseconds
->>>>>>> f53f8dd9
 #  endif // _LIBCUDACXX_SYS_CLOCK_DURATION
 
 // There are a handful of public standard library types that are intended to
