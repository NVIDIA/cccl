--- conflicted
+++ resolved
@@ -1095,7 +1095,6 @@
 typedef unsigned int char32_t;
 #  endif // _LIBCUDACXX_HAS_NO_UNICODE_CHARS
 
-<<<<<<< HEAD
 #  if defined(_CCCL_COMPILER_GCC) || defined(_CCCL_COMPILER_CLANG)
 #    define _LIBCUDACXX_NOALIAS __attribute__((__malloc__))
 #  else
@@ -1103,10 +1102,6 @@
 #  endif
 
 #  if __has_feature(cxx_explicit_conversions) || defined(_CCCL_COMPILER_GCC) || defined(_CCCL_COMPILER_CLANG)
-=======
-#  if __has_feature(cxx_explicit_conversions) || defined(_CCCL_COMPILER_IBM) || defined(_CCCL_COMPILER_GCC) \
-    || defined(_CCCL_COMPILER_CLANG)
->>>>>>> e42d7b7c
 #    define _LIBCUDACXX_EXPLICIT explicit
 #  else
 #    define _LIBCUDACXX_EXPLICIT
