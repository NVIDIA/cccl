--- conflicted
+++ resolved
@@ -346,7 +346,7 @@
                  _Size >= 2 * __bits_per_word
                    ? static_cast<__storage_type>(__v >> __bits_per_word)
                    : static_cast<__storage_type>(
-                     (__v >> __bits_per_word) & (__storage_type(1) << (_Size - __bits_per_word)) - 1)}
+                       (__v >> __bits_per_word) & (__storage_type(1) << (_Size - __bits_per_word)) - 1)}
   {}
 
   _LIBCUDACXX_HIDE_FROM_ABI _LIBCUDACXX_INLINE_VISIBILITY _CCCL_CONSTEXPR_CXX14 reference
@@ -388,7 +388,6 @@
     }
   }
 
-<<<<<<< HEAD
   _LIBCUDACXX_HIDE_FROM_ABI _LIBCUDACXX_INLINE_VISIBILITY _CCCL_CONSTEXPR_CXX14 void
   operator^=(const __bitset& __v) noexcept
   {
@@ -397,40 +396,6 @@
       __first_[__i] ^= __v.__first_[__i];
     }
   }
-=======
-  bool all() const noexcept;
-  bool any() const noexcept;
-  _LIBCUDACXX_INLINE_VISIBILITY size_t __hash_code() const noexcept;
-
-private:
-  unsigned long to_ulong(false_type) const;
-  _LIBCUDACXX_INLINE_VISIBILITY unsigned long to_ulong(true_type) const;
-  unsigned long long to_ullong(false_type) const;
-  _LIBCUDACXX_INLINE_VISIBILITY unsigned long long to_ullong(true_type) const;
-  _LIBCUDACXX_INLINE_VISIBILITY unsigned long long to_ullong(true_type, false_type) const;
-  unsigned long long to_ullong(true_type, true_type) const;
-};
-
-template <size_t _N_words, size_t _Size>
-inline constexpr __bitset<_N_words, _Size>::__bitset() noexcept
-    : __first_{0}
-{}
-
-template <size_t _N_words, size_t _Size>
-inline constexpr __bitset<_N_words, _Size>::__bitset(unsigned long long __v) noexcept
-#if __SIZEOF_SIZE_T__ == 8
-    : __first_{__v}
-#elif __SIZEOF_SIZE_T__ == 4
-    : __first_{static_cast<__storage_type>(__v),
-               _Size >= 2 * __bits_per_word
-                 ? static_cast<__storage_type>(__v >> __bits_per_word)
-                 : static_cast<__storage_type>(
-                     (__v >> __bits_per_word) & (__storage_type(1) << (_Size - __bits_per_word)) - 1)}
-#else
-#  error This constructor has not been ported to this platform
-#endif
-{}
->>>>>>> 03d6fc19
 
   _LIBCUDACXX_HIDE_FROM_ABI _LIBCUDACXX_INLINE_VISIBILITY _CCCL_CONSTEXPR_CXX14 __bitset&
   operator<<=(size_t __pos) noexcept
@@ -1025,7 +990,8 @@
 
 #if defined(_LIBCUDACXX_HAS_STRING)
   template <class _CharT, class _Traits, class _Allocator>
-  _LIBCUDACXX_HIDE_FROM_ABI _LIBCUDACXX_INLINE_VISIBILITY _CCCL_CONSTEXPR_CXX14 basic_string<_CharT, _Traits, _Allocator>
+  _LIBCUDACXX_HIDE_FROM_ABI _LIBCUDACXX_INLINE_VISIBILITY
+  _CCCL_CONSTEXPR_CXX14 basic_string<_CharT, _Traits, _Allocator>
   to_string(_CharT __zero = _CharT('0'), _CharT __one = _CharT('1')) const
   {
     basic_string<_CharT, _Traits, _Allocator> __r(_Size, __zero);
@@ -1040,24 +1006,24 @@
   }
 
   template <class _CharT, class _Traits>
-  _LIBCUDACXX_HIDE_FROM_ABI _LIBCUDACXX_INLINE_VISIBILITY _CCCL_CONSTEXPR_CXX14
-    basic_string<_CharT, _Traits, allocator<_CharT>>
-    to_string(_CharT __zero = _CharT('0'), _CharT __one = _CharT('1')) const
+  _LIBCUDACXX_HIDE_FROM_ABI _LIBCUDACXX_INLINE_VISIBILITY
+  _CCCL_CONSTEXPR_CXX14 basic_string<_CharT, _Traits, allocator<_CharT>>
+  to_string(_CharT __zero = _CharT('0'), _CharT __one = _CharT('1')) const
   {
     return to_string<_CharT, _Traits, allocator<_CharT>>(__zero, __one);
   }
 
   template <class _CharT>
-  _LIBCUDACXX_HIDE_FROM_ABI _LIBCUDACXX_INLINE_VISIBILITY _CCCL_CONSTEXPR_CXX14
-    basic_string<_CharT, char_traits<_CharT>, allocator<_CharT>>
-    to_string(_CharT __zero = _CharT('0'), _CharT __one = _CharT('1')) const
+  _LIBCUDACXX_HIDE_FROM_ABI _LIBCUDACXX_INLINE_VISIBILITY
+  _CCCL_CONSTEXPR_CXX14 basic_string<_CharT, char_traits<_CharT>, allocator<_CharT>>
+  to_string(_CharT __zero = _CharT('0'), _CharT __one = _CharT('1')) const
   {
     return to_string<_CharT, char_traits<_CharT>, allocator<_CharT>>(__zero, __one);
   }
 
-  _LIBCUDACXX_HIDE_FROM_ABI _LIBCUDACXX_INLINE_VISIBILITY _CCCL_CONSTEXPR_CXX14
-    basic_string<char, char_traits<char>, allocator<char>>
-    to_string(char __zero = '0', char __one = '1') const
+  _LIBCUDACXX_HIDE_FROM_ABI _LIBCUDACXX_INLINE_VISIBILITY
+  _CCCL_CONSTEXPR_CXX14 basic_string<char, char_traits<char>, allocator<char>>
+  to_string(char __zero = '0', char __one = '1') const
   {
     return to_string<char, char_traits<char>, allocator<char>>(__zero, __one);
   }
