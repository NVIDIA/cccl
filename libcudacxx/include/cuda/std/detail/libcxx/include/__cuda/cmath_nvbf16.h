// -*- C++ -*-
//===----------------------------------------------------------------------===//
//
// Part of the LLVM Project, under the Apache License v2.0 with LLVM Exceptions.
// See https://llvm.org/LICENSE.txt for license information.
// SPDX-License-Identifier: Apache-2.0 WITH LLVM-exception
// SPDX-FileCopyrightText: Copyright (c) 2024 NVIDIA CORPORATION & AFFILIATES.
//
//===----------------------------------------------------------------------===//

#ifndef _LIBCUDACXX___CUDA_CMATH_NVBF16_H
#define _LIBCUDACXX___CUDA_CMATH_NVBF16_H

#include <cuda/std/detail/__config>

#if defined(_CCCL_IMPLICIT_SYSTEM_HEADER_GCC)
#  pragma GCC system_header
#elif defined(_CCCL_IMPLICIT_SYSTEM_HEADER_CLANG)
#  pragma clang system_header
#elif defined(_CCCL_IMPLICIT_SYSTEM_HEADER_MSVC)
#  pragma system_header
#endif // no system header

#if defined(_LIBCUDACXX_HAS_NVBF16)

_CCCL_DIAG_PUSH
_CCCL_DIAG_SUPPRESS_CLANG("-Wunused-function")
#  include <cuda_bf16.h>
_CCCL_DIAG_POP

<<<<<<< HEAD
#  include <cuda/std/detail/libcxx/include/__type_traits/integral_constant.h>
#  include <cuda/std/detail/libcxx/include/cmath>
=======
#  include <cuda/std/cstdint>

#  include <nv/target>
>>>>>>> baee3f50

#  include <nv/target>

_LIBCUDACXX_BEGIN_NAMESPACE_STD

// trigonometric functions
inline _LIBCUDACXX_INLINE_VISIBILITY __nv_bfloat16 sin(__nv_bfloat16 __v)
{
  NV_IF_ELSE_TARGET(NV_IS_DEVICE, (return ::hsin(__v);), (return __nv_bfloat16(::sin(float(__v)));))
}

inline _LIBCUDACXX_INLINE_VISIBILITY __nv_bfloat16 sinh(__nv_bfloat16 __v)
{
  return __nv_bfloat16(::sinh(float(__v)));
}

inline _LIBCUDACXX_INLINE_VISIBILITY __nv_bfloat16 cos(__nv_bfloat16 __v)
{
  NV_IF_ELSE_TARGET(NV_IS_DEVICE, (return ::hcos(__v);), (return __nv_bfloat16(::cos(float(__v)));))
}

inline _LIBCUDACXX_INLINE_VISIBILITY __nv_bfloat16 cosh(__nv_bfloat16 __v)
{
  return __nv_bfloat16(::cosh(float(__v)));
}

inline _LIBCUDACXX_INLINE_VISIBILITY __nv_bfloat16 exp(__nv_bfloat16 __v)
{
  NV_IF_ELSE_TARGET(NV_IS_DEVICE, (return ::hexp(__v);), (return __nv_bfloat16(::exp(float(__v)));))
}

inline _LIBCUDACXX_INLINE_VISIBILITY __nv_bfloat16 hypot(__nv_bfloat16 __x, __nv_bfloat16 __y)
{
  return __nv_bfloat16(::hypot(float(__x), float(__y)));
}

inline _LIBCUDACXX_INLINE_VISIBILITY __nv_bfloat16 atan2(__nv_bfloat16 __x, __nv_bfloat16 __y)
{
  return __nv_bfloat16(::atan2(float(__x), float(__y)));
}

inline _LIBCUDACXX_INLINE_VISIBILITY __nv_bfloat16 log(__nv_bfloat16 __x)
{
  NV_IF_ELSE_TARGET(NV_IS_DEVICE, (return ::hlog(__x);), (return __nv_bfloat16(::log(float(__x)));))
}

inline _LIBCUDACXX_INLINE_VISIBILITY __nv_bfloat16 sqrt(__nv_bfloat16 __x)
{
  NV_IF_ELSE_TARGET(NV_IS_DEVICE, (return ::hsqrt(__x);), (return __nv_bfloat16(::sqrt(float(__x)));))
}

// floating point helper
inline _LIBCUDACXX_INLINE_VISIBILITY bool signbit(__nv_bfloat16 __v)
{
  return ::signbit(::__bfloat162float(__v));
}

inline _LIBCUDACXX_INLINE_VISIBILITY bool __constexpr_isnan(__nv_bfloat16 __x) noexcept
{
  return ::__hisnan(__x);
}

inline _LIBCUDACXX_INLINE_VISIBILITY bool isnan(__nv_bfloat16 __v)
{
  return __constexpr_isnan(__v);
}

inline _LIBCUDACXX_INLINE_VISIBILITY bool __constexpr_isinf(__nv_bfloat16 __x) noexcept
{
#  if _CCCL_STD_VER >= 2020 && defined(_LIBCUDACXX_CUDACC_BELOW_12_3)
  // this is a workaround for nvbug 4362808
  return !::__hisnan(__x) && ::__hisnan(__x - __x);
#  else // ^^^ C++20 && below 12.3 ^^^ / vvv C++17 or 12.3+ vvv
  return ::__hisinf(__x) != 0;
#  endif // _CCCL_STD_VER <= 2017 || _LIBCUDACXX_CUDACC_VER < 1203000
}

inline _LIBCUDACXX_INLINE_VISIBILITY bool isinf(__nv_bfloat16 __v)
{
  return __constexpr_isinf(__v);
}

inline _LIBCUDACXX_INLINE_VISIBILITY bool __constexpr_isfinite(__nv_bfloat16 __x) noexcept
{
  return !__constexpr_isnan(__x) && !__constexpr_isinf(__x);
}

inline _LIBCUDACXX_INLINE_VISIBILITY bool isfinite(__nv_bfloat16 __v)
{
  return __constexpr_isfinite(__v);
}

inline _LIBCUDACXX_INLINE_VISIBILITY __nv_bfloat16 __constexpr_copysign(__nv_bfloat16 __x, __nv_bfloat16 __y) noexcept
{
  return __nv_bfloat16(::copysignf(float(__x), float(__y)));
}

inline _LIBCUDACXX_INLINE_VISIBILITY __nv_bfloat16 copysign(__nv_bfloat16 __x, __nv_bfloat16 __y)
{
  return __constexpr_copysign(__x, __y);
}

inline _LIBCUDACXX_INLINE_VISIBILITY __nv_bfloat16 __constexpr_fabs(__nv_bfloat16 __x) noexcept
{
  return ::__habs(__x);
}

inline _LIBCUDACXX_INLINE_VISIBILITY __nv_bfloat16 fabs(__nv_bfloat16 __x)
{
  return __constexpr_fabs(__x);
}

inline _LIBCUDACXX_INLINE_VISIBILITY __nv_bfloat16 abs(__nv_bfloat16 __x)
{
  return __constexpr_fabs(__x);
}

inline _LIBCUDACXX_INLINE_VISIBILITY __nv_bfloat16 __constexpr_fmax(__nv_bfloat16 __x, __nv_bfloat16 __y) noexcept
{
  return ::__hmax(__x, __y);
}

_LIBCUDACXX_END_NAMESPACE_STD

#endif /// _LIBCUDACXX_HAS_NVBF16

#endif // _LIBCUDACXX___CUDA_CMATH_NVBF16_H<|MERGE_RESOLUTION|>--- conflicted
+++ resolved
@@ -28,14 +28,7 @@
 #  include <cuda_bf16.h>
 _CCCL_DIAG_POP
 
-<<<<<<< HEAD
-#  include <cuda/std/detail/libcxx/include/__type_traits/integral_constant.h>
-#  include <cuda/std/detail/libcxx/include/cmath>
-=======
 #  include <cuda/std/cstdint>
-
-#  include <nv/target>
->>>>>>> baee3f50
 
 #  include <nv/target>
 
