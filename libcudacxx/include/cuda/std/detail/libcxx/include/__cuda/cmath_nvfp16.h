--- conflicted
+++ resolved
@@ -25,13 +25,7 @@
 
 #  include <cuda_fp16.h>
 
-<<<<<<< HEAD
-#  include <cuda/std/detail/libcxx/include/cmath>
-=======
 #  include <cuda/std/cstdint>
-
-#  include <nv/target>
->>>>>>> baee3f50
 
 #  include <nv/target>
 
