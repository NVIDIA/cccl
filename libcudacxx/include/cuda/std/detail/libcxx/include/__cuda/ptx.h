--- conflicted
+++ resolved
@@ -12,13 +12,7 @@
 #ifndef _LIBCUDACXX___CUDA_PTX_H
 #define _LIBCUDACXX___CUDA_PTX_H
 
-<<<<<<< HEAD
-#ifndef __cuda_std__
-#  error "<__cuda/ptx.h> should only be included in from <cuda/ptx>"
-#endif // __cuda_std__
-=======
 #include <cuda/std/detail/__config>
->>>>>>> baee3f50
 
 #if defined(_CCCL_IMPLICIT_SYSTEM_HEADER_GCC)
 #  pragma GCC system_header
