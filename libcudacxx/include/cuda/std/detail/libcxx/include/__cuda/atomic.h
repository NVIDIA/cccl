// -*- C++ -*-
//===----------------------------------------------------------------------===//
//
// Part of the LLVM Project, under the Apache License v2.0 with LLVM Exceptions.
// See https://llvm.org/LICENSE.txt for license information.
// SPDX-License-Identifier: Apache-2.0 WITH LLVM-exception
// SPDX-FileCopyrightText: Copyright (c) 2023 NVIDIA CORPORATION & AFFILIATES.
//
//===----------------------------------------------------------------------===//

#ifndef _LIBCUDACXX___CUDA_ATOMIC_H
#define _LIBCUDACXX___CUDA_ATOMIC_H

<<<<<<< HEAD
#ifndef __cuda_std__
#  error "<__cuda/atomic> should only be included in from <cuda/std/atomic>"
#endif // __cuda_std__
=======
#include <cuda/std/detail/__config>
>>>>>>> baee3f50

#if defined(_CCCL_IMPLICIT_SYSTEM_HEADER_GCC)
#  pragma GCC system_header
#elif defined(_CCCL_IMPLICIT_SYSTEM_HEADER_CLANG)
#  pragma clang system_header
#elif defined(_CCCL_IMPLICIT_SYSTEM_HEADER_MSVC)
#  pragma system_header
#endif // no system header

_LIBCUDACXX_BEGIN_NAMESPACE_CUDA

using std::__detail::thread_scope;
using std::__detail::thread_scope_block;
using std::__detail::thread_scope_device;
using std::__detail::thread_scope_system;
using std::__detail::thread_scope_thread;

namespace __detail
{
using std::__detail::__thread_scope_block_tag;
using std::__detail::__thread_scope_device_tag;
using std::__detail::__thread_scope_system_tag;
} // namespace __detail

using memory_order = std::memory_order;

constexpr memory_order memory_order_relaxed = std::memory_order_relaxed;
constexpr memory_order memory_order_consume = std::memory_order_consume;
constexpr memory_order memory_order_acquire = std::memory_order_acquire;
constexpr memory_order memory_order_release = std::memory_order_release;
constexpr memory_order memory_order_acq_rel = std::memory_order_acq_rel;
constexpr memory_order memory_order_seq_cst = std::memory_order_seq_cst;

// atomic<T>

template <class _Tp, thread_scope _Sco = thread_scope::thread_scope_system>
struct atomic : public std::__atomic_base<_Tp, _Sco>
{
  typedef std::__atomic_base<_Tp, _Sco> __base;

  constexpr atomic() noexcept = default;
  _LIBCUDACXX_HOST_DEVICE
  constexpr atomic(_Tp __d) noexcept
      : __base(__d)
  {}

  _LIBCUDACXX_HOST_DEVICE
  _Tp operator=(_Tp __d) volatile noexcept
  {
    __base::store(__d);
    return __d;
  }
  _LIBCUDACXX_HOST_DEVICE
  _Tp operator=(_Tp __d) noexcept
  {
    __base::store(__d);
    return __d;
  }

  _LIBCUDACXX_HOST_DEVICE
  _Tp fetch_max(const _Tp& __op, memory_order __m = memory_order_seq_cst) volatile noexcept
  {
    return std::__detail::__cxx_atomic_fetch_max(&this->__a_, __op, __m);
  }

  _LIBCUDACXX_HOST_DEVICE
  _Tp fetch_min(const _Tp& __op, memory_order __m = memory_order_seq_cst) volatile noexcept
  {
    return std::__detail::__cxx_atomic_fetch_min(&this->__a_, __op, __m);
  }
};

// atomic<T*>

template <class _Tp, thread_scope _Sco>
struct atomic<_Tp*, _Sco> : public std::__atomic_base<_Tp*, _Sco>
{
  typedef std::__atomic_base<_Tp*, _Sco> __base;

  constexpr atomic() noexcept = default;
  _LIBCUDACXX_HOST_DEVICE
  constexpr atomic(_Tp* __d) noexcept
      : __base(__d)
  {}

  _LIBCUDACXX_HOST_DEVICE
  _Tp* operator=(_Tp* __d) volatile noexcept
  {
    __base::store(__d);
    return __d;
  }
  _LIBCUDACXX_HOST_DEVICE
  _Tp* operator=(_Tp* __d) noexcept
  {
    __base::store(__d);
    return __d;
  }

  _LIBCUDACXX_HOST_DEVICE
  _Tp* fetch_add(ptrdiff_t __op, memory_order __m = memory_order_seq_cst) volatile noexcept
  {
    return __cxx_atomic_fetch_add(&this->__a_, __op, __m);
  }
  _LIBCUDACXX_HOST_DEVICE
  _Tp* fetch_add(ptrdiff_t __op, memory_order __m = memory_order_seq_cst) noexcept
  {
    return __cxx_atomic_fetch_add(&this->__a_, __op, __m);
  }
  _LIBCUDACXX_HOST_DEVICE
  _Tp* fetch_sub(ptrdiff_t __op, memory_order __m = memory_order_seq_cst) volatile noexcept
  {
    return __cxx_atomic_fetch_sub(&this->__a_, __op, __m);
  }
  _LIBCUDACXX_HOST_DEVICE
  _Tp* fetch_sub(ptrdiff_t __op, memory_order __m = memory_order_seq_cst) noexcept
  {
    return __cxx_atomic_fetch_sub(&this->__a_, __op, __m);
  }

  _LIBCUDACXX_HOST_DEVICE
  _Tp* operator++(int) volatile noexcept
  {
    return fetch_add(1);
  }
  _LIBCUDACXX_HOST_DEVICE
  _Tp* operator++(int) noexcept
  {
    return fetch_add(1);
  }
  _LIBCUDACXX_HOST_DEVICE
  _Tp* operator--(int) volatile noexcept
  {
    return fetch_sub(1);
  }
  _LIBCUDACXX_HOST_DEVICE
  _Tp* operator--(int) noexcept
  {
    return fetch_sub(1);
  }
  _LIBCUDACXX_HOST_DEVICE
  _Tp* operator++() volatile noexcept
  {
    return fetch_add(1) + 1;
  }
  _LIBCUDACXX_HOST_DEVICE
  _Tp* operator++() noexcept
  {
    return fetch_add(1) + 1;
  }
  _LIBCUDACXX_HOST_DEVICE
  _Tp* operator--() volatile noexcept
  {
    return fetch_sub(1) - 1;
  }
  _LIBCUDACXX_HOST_DEVICE
  _Tp* operator--() noexcept
  {
    return fetch_sub(1) - 1;
  }
  _LIBCUDACXX_HOST_DEVICE
  _Tp* operator+=(ptrdiff_t __op) volatile noexcept
  {
    return fetch_add(__op) + __op;
  }
  _LIBCUDACXX_HOST_DEVICE
  _Tp* operator+=(ptrdiff_t __op) noexcept
  {
    return fetch_add(__op) + __op;
  }
  _LIBCUDACXX_HOST_DEVICE
  _Tp* operator-=(ptrdiff_t __op) volatile noexcept
  {
    return fetch_sub(__op) - __op;
  }
  _LIBCUDACXX_HOST_DEVICE
  _Tp* operator-=(ptrdiff_t __op) noexcept
  {
    return fetch_sub(__op) - __op;
  }
};

// atomic_ref<T>

template <class _Tp, thread_scope _Sco = thread_scope::thread_scope_system>
struct atomic_ref : public std::__atomic_base_ref<_Tp, _Sco>
{
  typedef std::__atomic_base_ref<_Tp, _Sco> __base;

  _LIBCUDACXX_HOST_DEVICE
  constexpr atomic_ref(_Tp& __d) noexcept
      : __base(__d)
  {}

  _LIBCUDACXX_HOST_DEVICE
  _Tp operator=(_Tp __d) const noexcept
  {
    __base::store(__d);
    return __d;
  }

  _LIBCUDACXX_HOST_DEVICE
  _Tp fetch_max(const _Tp& __op, memory_order __m = memory_order_seq_cst) const noexcept
  {
    return std::__detail::__cxx_atomic_fetch_max(&this->__a_, __op, __m);
  }

  _LIBCUDACXX_HOST_DEVICE
  _Tp fetch_min(const _Tp& __op, memory_order __m = memory_order_seq_cst) const noexcept
  {
    return std::__detail::__cxx_atomic_fetch_min(&this->__a_, __op, __m);
  }
};

// atomic_ref<T*>

template <class _Tp, thread_scope _Sco>
struct atomic_ref<_Tp*, _Sco> : public std::__atomic_base_ref<_Tp*, _Sco>
{
  typedef std::__atomic_base_ref<_Tp*, _Sco> __base;

  _LIBCUDACXX_HOST_DEVICE
  constexpr atomic_ref(_Tp*& __d) noexcept
      : __base(__d)
  {}

  _LIBCUDACXX_HOST_DEVICE
  _Tp* operator=(_Tp* __d) const noexcept
  {
    __base::store(__d);
    return __d;
  }

  _LIBCUDACXX_HOST_DEVICE
  _Tp* fetch_add(ptrdiff_t __op, memory_order __m = memory_order_seq_cst) const noexcept
  {
    return __cxx_atomic_fetch_add(&this->__a_, __op, __m);
  }
  _LIBCUDACXX_HOST_DEVICE
  _Tp* fetch_sub(ptrdiff_t __op, memory_order __m = memory_order_seq_cst) const noexcept
  {
    return __cxx_atomic_fetch_sub(&this->__a_, __op, __m);
  }

  _LIBCUDACXX_HOST_DEVICE
  _Tp* operator++(int) const noexcept
  {
    return fetch_add(1);
  }
  _LIBCUDACXX_HOST_DEVICE
  _Tp* operator--(int) const noexcept
  {
    return fetch_sub(1);
  }
  _LIBCUDACXX_HOST_DEVICE
  _Tp* operator++() const noexcept
  {
    return fetch_add(1) + 1;
  }
  _LIBCUDACXX_HOST_DEVICE
  _Tp* operator--() const noexcept
  {
    return fetch_sub(1) - 1;
  }
  _LIBCUDACXX_HOST_DEVICE
  _Tp* operator+=(ptrdiff_t __op) const noexcept
  {
    return fetch_add(__op) + __op;
  }
  _LIBCUDACXX_HOST_DEVICE
  _Tp* operator-=(ptrdiff_t __op) const noexcept
  {
    return fetch_sub(__op) - __op;
  }
};

inline _LIBCUDACXX_HOST_DEVICE void
atomic_thread_fence(memory_order __m, thread_scope _Scope = thread_scope::thread_scope_system)
{
  NV_DISPATCH_TARGET(
    NV_IS_DEVICE,
    (switch (_Scope) {
      case thread_scope::thread_scope_system:
        std::__detail::__atomic_thread_fence_cuda((int) __m, __detail::__thread_scope_system_tag());
        break;
      case thread_scope::thread_scope_device:
        std::__detail::__atomic_thread_fence_cuda((int) __m, __detail::__thread_scope_device_tag());
        break;
      case thread_scope::thread_scope_block:
        std::__detail::__atomic_thread_fence_cuda((int) __m, __detail::__thread_scope_block_tag());
        break;
      // Atomics scoped to themselves do not require fencing
      case thread_scope::thread_scope_thread:
        break;
    }),
    NV_IS_HOST,
    ((void) _Scope; std::atomic_thread_fence(__m);))
}

inline _LIBCUDACXX_HOST_DEVICE void atomic_signal_fence(memory_order __m)
{
  std::atomic_signal_fence(__m);
}

_LIBCUDACXX_END_NAMESPACE_CUDA

#endif // _LIBCUDACXX___CUDA_ATOMIC_H<|MERGE_RESOLUTION|>--- conflicted
+++ resolved
@@ -11,13 +11,7 @@
 #ifndef _LIBCUDACXX___CUDA_ATOMIC_H
 #define _LIBCUDACXX___CUDA_ATOMIC_H
 
-<<<<<<< HEAD
-#ifndef __cuda_std__
-#  error "<__cuda/atomic> should only be included in from <cuda/std/atomic>"
-#endif // __cuda_std__
-=======
 #include <cuda/std/detail/__config>
->>>>>>> baee3f50
 
 #if defined(_CCCL_IMPLICIT_SYSTEM_HEADER_GCC)
 #  pragma GCC system_header
