// -*- C++ -*-
//===--------------------------- string.h ---------------------------------===//
//
// Part of the LLVM Project, under the Apache License v2.0 with LLVM Exceptions.
// See https://llvm.org/LICENSE.txt for license information.
// SPDX-License-Identifier: Apache-2.0 WITH LLVM-exception
//
//===----------------------------------------------------------------------===//

#ifndef _LIBCUDACXX_STRING_H
#define _LIBCUDACXX_STRING_H

/*
    string.h synopsis

Macros:

    NULL

Types:

    size_t

void* memcpy(void* restrict s1, const void* restrict s2, size_t n);
void* memmove(void* s1, const void* s2, size_t n);
char* strcpy (char* restrict s1, const char* restrict s2);
char* strncpy(char* restrict s1, const char* restrict s2, size_t n);
char* strcat (char* restrict s1, const char* restrict s2);
char* strncat(char* restrict s1, const char* restrict s2, size_t n);
int memcmp(const void* s1, const void* s2, size_t n);
int strcmp (const char* s1, const char* s2);
int strncmp(const char* s1, const char* s2, size_t n);
int strcoll(const char* s1, const char* s2);
size_t strxfrm(char* restrict s1, const char* restrict s2, size_t n);
const void* memchr(const void* s, int c, size_t n);
      void* memchr(      void* s, int c, size_t n);
const char* strchr(const char* s, int c);
      char* strchr(      char* s, int c);
size_t strcspn(const char* s1, const char* s2);
const char* strpbrk(const char* s1, const char* s2);
      char* strpbrk(      char* s1, const char* s2);
const char* strrchr(const char* s, int c);
      char* strrchr(      char* s, int c);
size_t strspn(const char* s1, const char* s2);
const char* strstr(const char* s1, const char* s2);
      char* strstr(      char* s1, const char* s2);
char* strtok(char* restrict s1, const char* restrict s2);
void* memset(void* s, int c, size_t n);
char* strerror(int errnum);
size_t strlen(const char* s);

*/

#include <cuda/std/detail/__config>

#if defined(_CCCL_IMPLICIT_SYSTEM_HEADER_GCC)
#  pragma GCC system_header
#elif defined(_CCCL_IMPLICIT_SYSTEM_HEADER_CLANG)
#  pragma clang system_header
#elif defined(_CCCL_IMPLICIT_SYSTEM_HEADER_MSVC)
#  pragma system_header
#endif // no system header

<<<<<<< HEAD
#if !defined(_CCCL_COMPILER_NVRTC) && !defined(_CCCL_COMPILER_MSVC)
#  include_next <string.h>
#endif // !_CCCL_COMPILER_NVRTC && !_CCCL_COMPILER_MSVC
=======
#if !defined(_CCCL_COMPILER_NVRTC)
#  include <string.h>
#endif // !_CCCL_COMPILER_NVRTC
>>>>>>> baee3f50

// MSVCRT, GNU libc and its derivates may already have the correct prototype in
// <string.h>. This macro can be defined by users if their C library provides
// the right signature.
#if defined(__CORRECT_ISO_CPP_STRING_H_PROTO) || defined(_LIBCUDACXX_MSVCRT) || defined(__sun__) \
  || defined(_STRING_H_CPLUSPLUS_98_CONFORMANCE_)
#  define _LIBCUDACXX_STRING_H_HAS_CONST_OVERLOADS
#endif

#if defined(__cplusplus) && !defined(_LIBCUDACXX_STRING_H_HAS_CONST_OVERLOADS) \
  && defined(_LIBCUDACXX_PREFERRED_OVERLOAD)
extern "C++" {
inline _LIBCUDACXX_INLINE_VISIBILITY char* __libcpp_strchr(const char* __s, int __c)
{
  return (char*) strchr(__s, __c);
}
inline _LIBCUDACXX_INLINE_VISIBILITY _LIBCUDACXX_PREFERRED_OVERLOAD const char* strchr(const char* __s, int __c)
{
  return __libcpp_strchr(__s, __c);
}
inline _LIBCUDACXX_INLINE_VISIBILITY _LIBCUDACXX_PREFERRED_OVERLOAD char* strchr(char* __s, int __c)
{
  return __libcpp_strchr(__s, __c);
}

inline _LIBCUDACXX_INLINE_VISIBILITY char* __libcpp_strpbrk(const char* __s1, const char* __s2)
{
  return (char*) strpbrk(__s1, __s2);
}
inline _LIBCUDACXX_INLINE_VISIBILITY _LIBCUDACXX_PREFERRED_OVERLOAD const char*
strpbrk(const char* __s1, const char* __s2)
{
  return __libcpp_strpbrk(__s1, __s2);
}
inline _LIBCUDACXX_INLINE_VISIBILITY _LIBCUDACXX_PREFERRED_OVERLOAD char* strpbrk(char* __s1, const char* __s2)
{
  return __libcpp_strpbrk(__s1, __s2);
}

inline _LIBCUDACXX_INLINE_VISIBILITY char* __libcpp_strrchr(const char* __s, int __c)
{
  return (char*) strrchr(__s, __c);
}
inline _LIBCUDACXX_INLINE_VISIBILITY _LIBCUDACXX_PREFERRED_OVERLOAD const char* strrchr(const char* __s, int __c)
{
  return __libcpp_strrchr(__s, __c);
}
inline _LIBCUDACXX_INLINE_VISIBILITY _LIBCUDACXX_PREFERRED_OVERLOAD char* strrchr(char* __s, int __c)
{
  return __libcpp_strrchr(__s, __c);
}

inline _LIBCUDACXX_INLINE_VISIBILITY void* __libcpp_memchr(const void* __s, int __c, size_t __n)
{
  return (void*) memchr(__s, __c, __n);
}
inline _LIBCUDACXX_INLINE_VISIBILITY _LIBCUDACXX_PREFERRED_OVERLOAD const void*
memchr(const void* __s, int __c, size_t __n)
{
  return __libcpp_memchr(__s, __c, __n);
}
inline _LIBCUDACXX_INLINE_VISIBILITY _LIBCUDACXX_PREFERRED_OVERLOAD void* memchr(void* __s, int __c, size_t __n)
{
  return __libcpp_memchr(__s, __c, __n);
}

inline _LIBCUDACXX_INLINE_VISIBILITY char* __libcpp_strstr(const char* __s1, const char* __s2)
{
  return (char*) strstr(__s1, __s2);
}
inline _LIBCUDACXX_INLINE_VISIBILITY _LIBCUDACXX_PREFERRED_OVERLOAD const char*
strstr(const char* __s1, const char* __s2)
{
  return __libcpp_strstr(__s1, __s2);
}
inline _LIBCUDACXX_INLINE_VISIBILITY _LIBCUDACXX_PREFERRED_OVERLOAD char* strstr(char* __s1, const char* __s2)
{
  return __libcpp_strstr(__s1, __s2);
}
}
#endif

#endif // _LIBCUDACXX_STRING_H<|MERGE_RESOLUTION|>--- conflicted
+++ resolved
@@ -61,15 +61,9 @@
 #  pragma system_header
 #endif // no system header
 
-<<<<<<< HEAD
-#if !defined(_CCCL_COMPILER_NVRTC) && !defined(_CCCL_COMPILER_MSVC)
-#  include_next <string.h>
-#endif // !_CCCL_COMPILER_NVRTC && !_CCCL_COMPILER_MSVC
-=======
 #if !defined(_CCCL_COMPILER_NVRTC)
 #  include <string.h>
 #endif // !_CCCL_COMPILER_NVRTC
->>>>>>> baee3f50
 
 // MSVCRT, GNU libc and its derivates may already have the correct prototype in
 // <string.h>. This macro can be defined by users if their C library provides
