--- conflicted
+++ resolved
@@ -267,41 +267,6 @@
   return *this;
 }
 
-<<<<<<< HEAD
-[[nodiscard]] _CCCL_API inline __half arg(__half __re)
-{
-  return _CUDA_VSTD::atan2(__int2half_rn(0), __re);
-}
-
-// We have performance issues with some trigonometric functions with __half
-template <>
-_CCCL_API inline complex<__half> asinh(const complex<__half>& __x)
-{
-  return complex<__half>{_CUDA_VSTD::asinh(complex<float>{__x})};
-}
-template <>
-_CCCL_API inline complex<__half> acosh(const complex<__half>& __x)
-{
-  return complex<__half>{_CUDA_VSTD::acosh(complex<float>{__x})};
-}
-template <>
-_CCCL_API inline complex<__half> atanh(const complex<__half>& __x)
-{
-  return complex<__half>{_CUDA_VSTD::atanh(complex<float>{__x})};
-}
-template <>
-_CCCL_API inline complex<__half> acos(const complex<__half>& __x)
-{
-  return complex<__half>{_CUDA_VSTD::acos(complex<float>{__x})};
-}
-template <>
-[[nodiscard]] _CCCL_API inline complex<__half> exp(const complex<__half>& __x)
-{
-  return complex<__half>{_CUDA_VSTD::exp(complex<float>{__x})};
-}
-
-=======
->>>>>>> 68583867
 template <>
 struct __get_complex_impl<__half>
 {
