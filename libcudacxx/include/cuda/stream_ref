//===----------------------------------------------------------------------===//
//
// Part of libcu++, the C++ Standard Library for your entire system,
// under the Apache License v2.0 with LLVM Exceptions.
// See https://llvm.org/LICENSE.txt for license information.
// SPDX-License-Identifier: Apache-2.0 WITH LLVM-exception
// SPDX-FileCopyrightText: Copyright (c) 2023 NVIDIA CORPORATION & AFFILIATES.
//
//===----------------------------------------------------------------------===//

#ifndef _CUDA_STREAM_REF
#define _CUDA_STREAM_REF

/*
    stream_ref synopsis
namespace cuda {
class stream_ref {
    using value_type = cudaStream_t;

    stream_ref() = default;
    stream_ref(cudaStream_t stream_) noexcept : stream(stream_) {}

    stream_ref(int) = delete;
    stream_ref(nullptr_t) = delete;

    [[nodiscard]] value_type get() const noexcept;

    void wait() const;

    [[nodiscard]] bool ready() const;

    [[nodiscard]] friend bool operator==(stream_ref, stream_ref);
    [[nodiscard]] friend bool operator!=(stream_ref, stream_ref);

private:
  cudaStream_t stream = 0; // exposition only
};
}  // cuda
*/

#include <cuda_runtime_api.h> // cuda_runtime_api needs to come first

#include <cuda/std/detail/__config>

#if defined(_CCCL_IMPLICIT_SYSTEM_HEADER_GCC)
#  pragma GCC system_header
#elif defined(_CCCL_IMPLICIT_SYSTEM_HEADER_CLANG)
#  pragma clang system_header
#elif defined(_CCCL_IMPLICIT_SYSTEM_HEADER_MSVC)
#  pragma system_header
#endif // no system header

#include <cuda/std/cstddef>
<<<<<<< HEAD
=======
#include <cuda/std/__cuda/api_wrapper.h>
#include <cuda/std/detail/libcxx/include/__exception/cuda_error.h>
>>>>>>> a69505ee
#include <cuda/std/detail/libcxx/include/__exception/terminate.h>

_LIBCUDACXX_BEGIN_NAMESPACE_CUDA

/**
 * \brief A non-owning wrapper for a `cudaStream_t`.
 */
class stream_ref
{
private:
  ::cudaStream_t __stream{0};

public:
  using value_type = ::cudaStream_t;

  /**
   * \brief Constructs a `stream_view` of the "default" CUDA stream.
   *
   * For behavior of the default stream,
   * \see
   * https://docs.nvidia.com/cuda/cuda-runtime-api/stream-sync-behavior.html
   *
   */
  stream_ref() = default;

  /**
   * \brief Constructs a `stream_view` from a `cudaStream_t` handle.
   *
   * This constructor provides implicit conversion from `cudaStream_t`.
   *
   * \note: It is the callers responsibilty to ensure the `stream_view` does not
   * outlive the stream identified by the `cudaStream_t` handle.
   *
   */
  constexpr stream_ref(value_type __stream_) noexcept
      : __stream{__stream_}
  {}

  /// Disallow construction from an `int`, e.g., `0`.
  stream_ref(int) = delete;

  /// Disallow construction from `nullptr`.
  stream_ref(_CUDA_VSTD::nullptr_t) = delete;

  /**
   * \brief Compares two `stream_view`s for equality
   *
   * \note Allows comparison with `cudaStream_t` due to implicit conversion to
   * `stream_view`.
   *
   * \param lhs The first `stream_view` to compare
   * \param rhs The second `stream_view` to compare
   * \return true if equal, false if unequal
   */
  _LIBCUDACXX_NODISCARD_FRIEND constexpr bool operator==(const stream_ref& __lhs, const stream_ref& __rhs) noexcept
  {
    return __lhs.__stream == __rhs.__stream;
  }

  /**
   * \brief Compares two `stream_view`s for inequality
   *
   * \note Allows comparison with `cudaStream_t` due to implicit conversion to
   * `stream_view`.
   *
   * \param lhs The first `stream_view` to compare
   * \param rhs The second `stream_view` to compare
   * \return true if unequal, false if equal
   */
  _LIBCUDACXX_NODISCARD_FRIEND constexpr bool operator!=(const stream_ref& __lhs, const stream_ref& __rhs) noexcept
  {
    return __lhs.__stream != __rhs.__stream;
  }

  /// Returns the wrapped `cudaStream_t` handle.
  _LIBCUDACXX_NODISCARD_ATTRIBUTE constexpr value_type get() const noexcept { return __stream; }

  /**
   * \brief Synchronizes the wrapped stream.
   *
   * \throws cuda::cuda_error if synchronization fails.
   *
   */
  void wait() const
  {
<<<<<<< HEAD
    const auto __result = ::cudaStreamSynchronize(get());
    switch (__result)
    {
      case ::cudaSuccess:
        return;
      default:
        ::cudaGetLastError(); // Clear CUDA error state
#ifndef _LIBCUDACXX_NO_EXCEPTIONS
        throw cuda::cuda_error{__result, "Failed to synchronize stream."};
#else
        _CUDA_VSTD_NOVERSION::terminate();
#endif
    }
=======
    _CCCL_TRY_CUDA_API(::cudaStreamSynchronize, "Failed to synchronize stream.", get());
>>>>>>> a69505ee
  }

  /**
   * \brief Queries if all operations on the wrapped stream have completed.
   *
   * \throws cuda::cuda_error if the query fails.
   *
   * \return `true` if all operations have completed, or `false` if not.
   */
  _LIBCUDACXX_NODISCARD_ATTRIBUTE bool ready() const
  {
    const auto __result = ::cudaStreamQuery(get());
    if (__result == ::cudaErrorNotReady) {
      return false;
    }
    switch (__result)
    {
      case ::cudaSuccess:
        break;
<<<<<<< HEAD
      case ::cudaErrorNotReady:
        return false;
      default:
        ::cudaGetLastError(); // Clear CUDA error state
#ifndef _LIBCUDACXX_NO_EXCEPTIONS
        throw cuda::cuda_error{__result, ""};
#else
      _CUDA_VSTD_NOVERSION::terminate();
#endif
=======
      default:
        ::cudaGetLastError(); // Clear CUDA error state
        ::cuda::__throw_cuda_error(__result, "Failed to querry stream.");
>>>>>>> a69505ee
    }
    return true;
  }
};

_LIBCUDACXX_END_NAMESPACE_CUDA

#endif //_CUDA_STREAM_REF<|MERGE_RESOLUTION|>--- conflicted
+++ resolved
@@ -51,12 +51,8 @@
 #endif // no system header
 
 #include <cuda/std/cstddef>
-<<<<<<< HEAD
-=======
 #include <cuda/std/__cuda/api_wrapper.h>
 #include <cuda/std/detail/libcxx/include/__exception/cuda_error.h>
->>>>>>> a69505ee
-#include <cuda/std/detail/libcxx/include/__exception/terminate.h>
 
 _LIBCUDACXX_BEGIN_NAMESPACE_CUDA
 
@@ -141,23 +137,7 @@
    */
   void wait() const
   {
-<<<<<<< HEAD
-    const auto __result = ::cudaStreamSynchronize(get());
-    switch (__result)
-    {
-      case ::cudaSuccess:
-        return;
-      default:
-        ::cudaGetLastError(); // Clear CUDA error state
-#ifndef _LIBCUDACXX_NO_EXCEPTIONS
-        throw cuda::cuda_error{__result, "Failed to synchronize stream."};
-#else
-        _CUDA_VSTD_NOVERSION::terminate();
-#endif
-    }
-=======
     _CCCL_TRY_CUDA_API(::cudaStreamSynchronize, "Failed to synchronize stream.", get());
->>>>>>> a69505ee
   }
 
   /**
@@ -177,21 +157,9 @@
     {
       case ::cudaSuccess:
         break;
-<<<<<<< HEAD
-      case ::cudaErrorNotReady:
-        return false;
-      default:
-        ::cudaGetLastError(); // Clear CUDA error state
-#ifndef _LIBCUDACXX_NO_EXCEPTIONS
-        throw cuda::cuda_error{__result, ""};
-#else
-      _CUDA_VSTD_NOVERSION::terminate();
-#endif
-=======
       default:
         ::cudaGetLastError(); // Clear CUDA error state
         ::cuda::__throw_cuda_error(__result, "Failed to querry stream.");
->>>>>>> a69505ee
     }
     return true;
   }
