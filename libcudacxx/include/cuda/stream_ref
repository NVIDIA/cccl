//===----------------------------------------------------------------------===//
//
// Part of libcu++, the C++ Standard Library for your entire system,
// under the Apache License v2.0 with LLVM Exceptions.
// See https://llvm.org/LICENSE.txt for license information.
// SPDX-License-Identifier: Apache-2.0 WITH LLVM-exception
// SPDX-FileCopyrightText: Copyright (c) 2023 NVIDIA CORPORATION & AFFILIATES.
//
//===----------------------------------------------------------------------===//

#ifndef _CUDA_STREAM_REF
#define _CUDA_STREAM_REF

// clang-format off
/*
    stream_ref synopsis
namespace cuda {
class stream_ref {
    using value_type = cudaStream_t;

    stream_ref() = default;
    stream_ref(cudaStream_t stream_) noexcept : stream(stream_) {}

    stream_ref(int) = delete;
    stream_ref(nullptr_t) = delete;

    [[nodiscard]] value_type get() const noexcept;

    void wait() const;

    [[nodiscard]] bool ready() const;

    [[nodiscard]] friend bool operator==(stream_ref, stream_ref);
    [[nodiscard]] friend bool operator!=(stream_ref, stream_ref);

private:
  cudaStream_t stream = 0; // exposition only
};
}  // cuda
*/

#ifdef LIBCUDACXX_ENABLE_EXPERIMENTAL_MEMORY_RESOURCE

#include <cuda_runtime_api.h> // cuda_runtime_api needs to come first
// clang-format on

#include <cuda/std/detail/__config>

#include <cuda/std/detail/__pragma_push>

#include <cuda/std/array>
#include <cuda/std/type_traits>

_LIBCUDACXX_BEGIN_NAMESPACE_CUDA

/**
 * \brief A non-owning wrapper for a `cudaStream_t`.
 *
 * `stream_view` is a non-owning "view" type similar to `std::span` or
 * `std::string_view`. \see https://en.cppreference.com/w/cpp/container/span and
 * \see https://en.cppreference.com/w/cpp/string/basic_string_view
 *
 */
class stream_ref
{
private:
  ::cudaStream_t __stream{0};

public:
  using value_type = ::cudaStream_t;

  /**
   * \brief Constructs a `stream_view` of the "default" CUDA stream.
   *
   * For behavior of the default stream,
   * \see
   * https://docs.nvidia.com/cuda/cuda-runtime-api/stream-sync-behavior.html
   *
   */
  stream_ref() = default;

  /**
   * \brief Constructs a `stream_view` from a `cudaStream_t` handle.
   *
   * This constructor provides implicit conversion from `cudaStream_t`.
   *
   * \note: It is the callers responsibilty to ensure the `stream_view` does not
   * outlive the stream identified by the `cudaStream_t` handle.
   *
   */
  constexpr stream_ref(value_type __stream_) noexcept
      : __stream{__stream_}
  {}

  /// Disallow construction from an `int`, e.g., `0`.
  stream_ref(int) = delete;

  /// Disallow construction from `nullptr`.
  stream_ref(_CUDA_VSTD::nullptr_t) = delete;

  /**
   * \brief Compares two `stream_view`s for equality
   *
   * \note Allows comparison with `cudaStream_t` due to implicit conversion to
   * `stream_view`.
   *
   * \param lhs The first `stream_view` to compare
   * \param rhs The second `stream_view` to compare
   * \return true if equal, false if unequal
   */
<<<<<<< HEAD

#if !defined(_LIBCUDACXX_CUDACC_BELOW_11_3)
  _LIBCUDACXX_NODISCARD_ATTRIBUTE
#endif // !defined(_LIBCUDACXX_CUDACC_BELOW_11_3)
  friend constexpr bool operator==(const stream_ref& __lhs, const stream_ref& __rhs) noexcept
=======
  _LIBCUDACXX_NODISCARD_FRIEND constexpr bool operator==(const stream_ref& __lhs, const stream_ref& __rhs) noexcept
>>>>>>> 61a3b296
  {
    return __lhs.__stream == __rhs.__stream;
  }

  /**
   * \brief Compares two `stream_view`s for inequality
   *
   * \note Allows comparison with `cudaStream_t` due to implicit conversion to
   * `stream_view`.
   *
   * \param lhs The first `stream_view` to compare
   * \param rhs The second `stream_view` to compare
   * \return true if unequal, false if equal
   */
<<<<<<< HEAD
#if !defined(_LIBCUDACXX_CUDACC_BELOW_11_3)
  _LIBCUDACXX_NODISCARD_ATTRIBUTE
#endif // !defined(_LIBCUDACXX_CUDACC_BELOW_11_3)
  friend constexpr bool operator!=(const stream_ref& __lhs, const stream_ref& __rhs) noexcept
=======
  _LIBCUDACXX_NODISCARD_FRIEND constexpr bool operator!=(const stream_ref& __lhs, const stream_ref& __rhs) noexcept
>>>>>>> 61a3b296
  {
    return __lhs.__stream != __rhs.__stream;
  }

  /// Returns the wrapped `cudaStream_t` handle.
  _LIBCUDACXX_NODISCARD_ATTRIBUTE constexpr value_type get() const noexcept { return __stream; }

  /**
   * \brief Synchronizes the wrapped stream.
   *
   * \throws cuda::cuda_error if synchronization fails.
   *
   */
  void wait() const
  {
    const auto __result = ::cudaStreamQuery(get());
    switch (__result)
    {
      case ::cudaSuccess:
        return;
      default:
        ::cudaGetLastError(); // Clear CUDA error state
#ifndef _LIBCUDACXX_NO_EXCEPTIONS
        throw cuda::cuda_error{__result, "Failed to synchronize stream."};
#else
        _LIBCUDACXX_UNREACHABLE();
#endif
    }
  }

  /**
   * \brief Queries if all operations on the wrapped stream have completed.
   *
   * \throws cuda::cuda_error if the query fails.
   *
   * \return `true` if all operations have completed, or `false` if not.
   */
  _LIBCUDACXX_NODISCARD_ATTRIBUTE bool ready() const
  {
    const auto __result = ::cudaStreamQuery(get());
    switch (__result)
    {
      case ::cudaSuccess:
        return true;
      case ::cudaErrorNotReady:
        return false;
      default:
        ::cudaGetLastError(); // Clear CUDA error state
#ifndef _LIBCUDACXX_NO_EXCEPTIONS
        throw cuda::cuda_error{__result, ""};
#else
        // _LIBCUDACXX_UNREACHABLE();
#endif
        return false;
    }
  }
};

_LIBCUDACXX_END_NAMESPACE_CUDA

#include <cuda/std/detail/__pragma_pop>

#endif // LIBCUDACXX_ENABLE_EXPERIMENTAL_MEMORY_RESOURCE

#endif //_CUDA_STREAM_REF<|MERGE_RESOLUTION|>--- conflicted
+++ resolved
@@ -108,15 +108,7 @@
    * \param rhs The second `stream_view` to compare
    * \return true if equal, false if unequal
    */
-<<<<<<< HEAD
-
-#if !defined(_LIBCUDACXX_CUDACC_BELOW_11_3)
-  _LIBCUDACXX_NODISCARD_ATTRIBUTE
-#endif // !defined(_LIBCUDACXX_CUDACC_BELOW_11_3)
-  friend constexpr bool operator==(const stream_ref& __lhs, const stream_ref& __rhs) noexcept
-=======
   _LIBCUDACXX_NODISCARD_FRIEND constexpr bool operator==(const stream_ref& __lhs, const stream_ref& __rhs) noexcept
->>>>>>> 61a3b296
   {
     return __lhs.__stream == __rhs.__stream;
   }
@@ -131,14 +123,7 @@
    * \param rhs The second `stream_view` to compare
    * \return true if unequal, false if equal
    */
-<<<<<<< HEAD
-#if !defined(_LIBCUDACXX_CUDACC_BELOW_11_3)
-  _LIBCUDACXX_NODISCARD_ATTRIBUTE
-#endif // !defined(_LIBCUDACXX_CUDACC_BELOW_11_3)
-  friend constexpr bool operator!=(const stream_ref& __lhs, const stream_ref& __rhs) noexcept
-=======
   _LIBCUDACXX_NODISCARD_FRIEND constexpr bool operator!=(const stream_ref& __lhs, const stream_ref& __rhs) noexcept
->>>>>>> 61a3b296
   {
     return __lhs.__stream != __rhs.__stream;
   }
