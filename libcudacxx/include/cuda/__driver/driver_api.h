//===----------------------------------------------------------------------===//
//
// Part of libcu++, the C++ Standard Library for your entire system,
// under the Apache License v2.0 with LLVM Exceptions.
// See https://llvm.org/LICENSE.txt for license information.
// SPDX-License-Identifier: Apache-2.0 WITH LLVM-exception
// SPDX-FileCopyrightText: Copyright (c) 2025 NVIDIA CORPORATION & AFFILIATES.
//
//===----------------------------------------------------------------------===//

#ifndef _CUDA___DRIVER_DRIVER_API_H
#define _CUDA___DRIVER_DRIVER_API_H

#include <cuda/std/detail/__config>

#if defined(_CCCL_IMPLICIT_SYSTEM_HEADER_GCC)
#  pragma GCC system_header
#elif defined(_CCCL_IMPLICIT_SYSTEM_HEADER_CLANG)
#  pragma clang system_header
#elif defined(_CCCL_IMPLICIT_SYSTEM_HEADER_MSVC)
#  pragma system_header
#endif // no system header

#if _CCCL_HAS_CTK()

#  include <cuda/std/__exception/cuda_error.h>
#  include <cuda/std/__internal/namespaces.h>
#  include <cuda/std/__type_traits/always_false.h>

#  include <cuda.h>

#  include <cuda/std/__cccl/prologue.h>

_CCCL_BEGIN_NAMESPACE_CUDA_DRIVER

// Get the driver function by name using this macro
#  define _CCCLRT_GET_DRIVER_FUNCTION(function_name) \
    reinterpret_cast<decltype(::function_name)*>(::cuda::__driver::__get_driver_entry_point(#function_name))

#  define _CCCLRT_GET_DRIVER_FUNCTION_VERSIONED(function_name, versioned_fn_name, major, minor) \
    reinterpret_cast<decltype(::versioned_fn_name)*>(                                           \
      ::cuda::__driver::__get_driver_entry_point(#function_name, major, minor))

_CCCL_SUPPRESS_DEPRECATED_PUSH

//! @brief Get a driver function pointer for a given API name and optionally specific CUDA version
//!
//! For minor version compatibility request the 12.0 version of everything for now, unless requested otherwise
[[nodiscard]] _CCCL_HOST_API inline void*
__get_driver_entry_point(const char* __name, [[maybe_unused]] int __major = 12, [[maybe_unused]] int __minor = 0)
{
  // TODO switch to dlopen of libcuda.so instead of the below and maybe pair it with cuInit to avoid checking for two
  // initializations
  static auto __get_driver_entry_point_fn = reinterpret_cast<decltype(cuGetProcAddress)*>([]() {
    void* __fn;
    ::cudaDriverEntryPointQueryResult __result;
    ::cudaError_t __status = ::cudaGetDriverEntryPoint("cuGetProcAddress", &__fn, ::cudaEnableDefault, &__result);
    if (__status != ::cudaSuccess || __result != ::cudaDriverEntryPointSuccess)
    {
      ::cuda::__throw_cuda_error(::cudaErrorUnknown, "Failed to get cuGetProcAddress");
    }
    return __fn;
  }());

  void* __fn;
  ::CUdriverProcAddressQueryResult __result;
  ::CUresult __status =
    __get_driver_entry_point_fn(__name, &__fn, __major * 1000 + __minor * 10, ::CU_GET_PROC_ADDRESS_DEFAULT, &__result);
  if (__status != ::CUDA_SUCCESS || __result != ::CU_GET_PROC_ADDRESS_SUCCESS)
  {
    if (__status == ::CUDA_ERROR_INVALID_VALUE)
    {
<<<<<<< HEAD
=======
      ::cuda::__throw_cuda_error(::cudaErrorInvalidValue, "Driver version is too low to use this API", __name);
    }
    if (__result == ::CU_GET_PROC_ADDRESS_VERSION_NOT_SUFFICIENT)
    {
>>>>>>> 37b100bb
      ::cuda::__throw_cuda_error(::cudaErrorNotSupported, "Driver does not support this API", __name);
    }
    else
    {
      ::cuda::__throw_cuda_error(::cudaErrorUnknown, "Failed to access driver API", __name);
    }
  }
  return __fn;
}

_CCCL_SUPPRESS_DEPRECATED_POP

template <typename Fn, typename... Args>
_CCCL_HOST_API inline void __call_driver_fn(Fn __fn, const char* __err_msg, Args... __args)
{
  ::CUresult __status = __fn(__args...);
  if (__status != ::CUDA_SUCCESS)
  {
    ::cuda::__throw_cuda_error(static_cast<::cudaError_t>(__status), __err_msg);
  }
}

// Version management

[[nodiscard]] _CCCL_HOST_API inline int __getVersion()
{
  static int __version = []() {
    int __v;
    auto __driver_fn = _CCCLRT_GET_DRIVER_FUNCTION(cuDriverGetVersion);
    ::cuda::__driver::__call_driver_fn(__driver_fn, "Failed to check CUDA driver version", &__v);
    return __v;
  }();
  return __version;
}

// Device management

[[nodiscard]] _CCCL_HOST_API inline ::CUdevice __deviceGet(int __ordinal)
{
  static auto __driver_fn = _CCCLRT_GET_DRIVER_FUNCTION(cuDeviceGet);
  ::CUdevice __result;
  ::cuda::__driver::__call_driver_fn(__driver_fn, "Failed to get device", &__result, __ordinal);
  return __result;
}

_CCCL_HOST_API inline void __deviceGetName(char* __name_out, int __len, int __ordinal)
{
  static auto __driver_fn = _CCCLRT_GET_DRIVER_FUNCTION(cuDeviceGetName);

  // TODO CUdevice is just an int, we probably could just cast, but for now do the safe thing
  ::CUdevice __dev = __deviceGet(__ordinal);
  ::cuda::__driver::__call_driver_fn(__driver_fn, "Failed to query the name of a device", __name_out, __len, __dev);
}

// Primary context management

[[nodiscard]] _CCCL_HOST_API inline ::CUcontext __primaryCtxRetain(::CUdevice __dev)
{
  static auto __driver_fn = _CCCLRT_GET_DRIVER_FUNCTION(cuDevicePrimaryCtxRetain);
  ::CUcontext __result;
  ::cuda::__driver::__call_driver_fn(__driver_fn, "Failed to retain context for a device", &__result, __dev);
  return __result;
}

_CCCL_HOST_API inline void __primaryCtxRelease(::CUdevice __dev)
{
  static auto __driver_fn = _CCCLRT_GET_DRIVER_FUNCTION(cuDevicePrimaryCtxRelease);
  // TODO we might need to ignore failure here
  ::cuda::__driver::__call_driver_fn(__driver_fn, "Failed to release context for a device", __dev);
}

[[nodiscard]] _CCCL_HOST_API inline bool __isPrimaryCtxActive(::CUdevice __dev)
{
  static auto __driver_fn = _CCCLRT_GET_DRIVER_FUNCTION(cuDevicePrimaryCtxGetState);
  int __result;
  unsigned int __dummy;
  ::cuda::__driver::__call_driver_fn(__driver_fn, "Failed to check the primary ctx state", __dev, &__dummy, &__result);
  return __result == 1;
}

// Context management

_CCCL_HOST_API inline void __ctxPush(::CUcontext __ctx)
{
  static auto __driver_fn = _CCCLRT_GET_DRIVER_FUNCTION(cuCtxPushCurrent);
  ::cuda::__driver::__call_driver_fn(__driver_fn, "Failed to push context", __ctx);
}

_CCCL_HOST_API inline ::CUcontext __ctxPop()
{
  static auto __driver_fn = _CCCLRT_GET_DRIVER_FUNCTION(cuCtxPopCurrent);
  ::CUcontext __result;
  ::cuda::__driver::__call_driver_fn(__driver_fn, "Failed to pop context", &__result);
  return __result;
}

[[nodiscard]] _CCCL_HOST_API inline ::CUcontext __ctxGetCurrent()
{
  static auto __driver_fn = _CCCLRT_GET_DRIVER_FUNCTION(cuCtxGetCurrent);
  ::CUcontext __result;
  ::cuda::__driver::__call_driver_fn(__driver_fn, "Failed to get current context", &__result);
  return __result;
}

// Memory management

_CCCL_HOST_API inline void __memcpyAsync(void* __dst, const void* __src, size_t __count, ::CUstream __stream)
{
  static auto __driver_fn = _CCCLRT_GET_DRIVER_FUNCTION(cuMemcpyAsync);
  ::cuda::__driver::__call_driver_fn(
    __driver_fn,
    "Failed to perform a memcpy",
    reinterpret_cast<::CUdeviceptr>(__dst),
    reinterpret_cast<::CUdeviceptr>(__src),
    __count,
    __stream);
}

#  if _CCCL_CTK_AT_LEAST(13, 0)
_CCCL_HOST_API inline void __memcpyAsyncWithAttributes(
  void* __dst, const void* __src, size_t __count, ::CUstream __stream, ::CUmemcpyAttributes __attributes)
{
  static auto __driver_fn = _CCCLRT_GET_DRIVER_FUNCTION_VERSIONED(cuMemcpyBatchAsync, cuMemcpyBatchAsync, 13, 0);
  size_t __zero           = 0;
  _CUDA_DRIVER::__call_driver_fn(
    __driver_fn,
    "Failed to perform a memcpy with attributes",
    reinterpret_cast<::CUdeviceptr*>(&__dst),
    reinterpret_cast<::CUdeviceptr*>(&__src),
    &__count,
    1,
    &__attributes,
    &__zero,
    1,
    __stream);
}
#  endif // _CCCL_CTK_AT_LEAST(13, 0)

template <typename _Tp>
_CCCL_HOST_API void __memsetAsync(void* __dst, _Tp __value, size_t __count, ::CUstream __stream)
{
  if constexpr (sizeof(_Tp) == 1)
  {
    static auto __driver_fn = _CCCLRT_GET_DRIVER_FUNCTION(cuMemsetD8Async);
    ::cuda::__driver::__call_driver_fn(
      __driver_fn, "Failed to perform a memset", reinterpret_cast<::CUdeviceptr>(__dst), __value, __count, __stream);
  }
  else if constexpr (sizeof(_Tp) == 2)
  {
    static auto __driver_fn = _CCCLRT_GET_DRIVER_FUNCTION(cuMemsetD16Async);
    ::cuda::__driver::__call_driver_fn(
      __driver_fn, "Failed to perform a memset", reinterpret_cast<::CUdeviceptr>(__dst), __value, __count, __stream);
  }
  else if constexpr (sizeof(_Tp) == 4)
  {
    static auto __driver_fn = _CCCLRT_GET_DRIVER_FUNCTION(cuMemsetD32Async);
    ::cuda::__driver::__call_driver_fn(
      __driver_fn, "Failed to perform a memset", reinterpret_cast<::CUdeviceptr>(__dst), __value, __count, __stream);
  }
  else
  {
    static_assert(::cuda::std::__always_false_v<_Tp>, "Unsupported type for memset");
  }
}

_CCCL_HOST_API inline ::cudaError_t __mempoolCreateNoThrow(::CUmemoryPool* __pool, ::CUmemPoolProps* __props)
{
  static auto __driver_fn = _CCCLRT_GET_DRIVER_FUNCTION(cuMemPoolCreate);
  return static_cast<::cudaError_t>(__driver_fn(__pool, __props));
}

_CCCL_HOST_API inline void __mempoolSetAttribute(::CUmemoryPool __pool, ::CUmemPool_attribute __attr, void* __value)
{
  static auto __driver_fn = _CCCLRT_GET_DRIVER_FUNCTION(cuMemPoolSetAttribute);
  ::cuda::__driver::__call_driver_fn(__driver_fn, "Failed to set attribute for a memory pool", __pool, __attr, __value);
}

_CCCL_HOST_API inline void __mempoolGetAttribute(::CUmemoryPool __pool, ::CUmemPool_attribute __attr, void* __value)
{
  static auto __driver_fn = _CCCLRT_GET_DRIVER_FUNCTION(cuMemPoolGetAttribute);
  ::cuda::__driver::__call_driver_fn(__driver_fn, "Failed to get attribute for a memory pool", __pool, __attr, __value);
}

_CCCL_HOST_API inline void __mempoolDestroy(::CUmemoryPool __pool)
{
  static auto __driver_fn = _CCCLRT_GET_DRIVER_FUNCTION(cuMemPoolDestroy);
  ::cuda::__driver::__call_driver_fn(__driver_fn, "Failed to destroy a memory pool", __pool);
}

_CCCL_HOST_API inline void
__mallocFromPoolAsync(::CUdeviceptr* __dptr, ::cuda::std::size_t __bytes, ::CUmemoryPool __pool, ::CUstream __stream)
{
  static auto __driver_fn = _CCCLRT_GET_DRIVER_FUNCTION(cuMemAllocFromPoolAsync);
  ::cuda::__driver::__call_driver_fn(
    __driver_fn, "Failed to allocate memory from a memory pool", __dptr, __bytes, __pool, __stream);
}

_CCCL_HOST_API inline void __mempoolTrimTo(::CUmemoryPool __pool, ::cuda::std::size_t __min_bytes_to_keep)
{
  static auto __driver_fn = _CCCLRT_GET_DRIVER_FUNCTION(cuMemPoolTrimTo);
  ::cuda::__driver::__call_driver_fn(__driver_fn, "Failed to trim a memory pool", __pool, __min_bytes_to_keep);
}

_CCCL_HOST_API inline void __freeFromPoolAsync(::CUdeviceptr __dptr, ::CUstream __stream)
{
  static auto __driver_fn = _CCCLRT_GET_DRIVER_FUNCTION(cuMemFreeAsync);
  ::cuda::__driver::__call_driver_fn(__driver_fn, "Failed to free memory from a memory pool", __dptr, __stream);
}

_CCCL_HOST_API inline void __mempoolSetAccess(::CUmemoryPool __pool, ::CUmemAccessDesc* __descs, ::size_t __count)
{
  static auto __driver_fn = _CCCLRT_GET_DRIVER_FUNCTION(cuMemPoolSetAccess);
  ::cuda::__driver::__call_driver_fn(__driver_fn, "Failed to set access of a memory pool", __pool, __descs, __count);
}

_CCCL_HOST_API inline ::CUmemAccess_flags __mempoolGetAccess(::CUmemoryPool __pool, ::CUmemLocation* __location)
{
  static auto __driver_fn = _CCCLRT_GET_DRIVER_FUNCTION(cuMemPoolGetAccess);
  ::CUmemAccess_flags __flags;
  ::cuda::__driver::__call_driver_fn(__driver_fn, "Failed to get access of a memory pool", &__flags, __pool, __location);
  return __flags;
}

#  if _CCCL_CTK_AT_LEAST(13, 0)
_CCCL_HOST_API inline ::CUmemoryPool
__getDefaultMemPool(CUmemLocation __location, CUmemAllocationType_enum __allocation_type)
{
  static auto __driver_fn =
    _CCCLRT_GET_DRIVER_FUNCTION_VERSIONED(cuMemGetDefaultMemPool, cuMemGetDefaultMemPool, 13, 0);
  ::CUmemoryPool __result;
  ::cuda::__driver::__call_driver_fn(
    __driver_fn, "Failed to get default memory pool", &__result, &__location, __allocation_type);
  return __result;
}
#  endif // _CCCL_CTK_AT_LEAST(13, 0)

// Stream management

_CCCL_HOST_API inline void __streamSynchronize(::CUstream __stream)
{
  static auto __driver_fn = _CCCLRT_GET_DRIVER_FUNCTION(cuStreamSynchronize);
  ::cuda::__driver::__call_driver_fn(__driver_fn, "Failed to synchronize a stream", __stream);
}

[[nodiscard]] _CCCL_HOST_API inline ::CUcontext __streamGetCtx(::CUstream __stream)
{
  static auto __driver_fn = _CCCLRT_GET_DRIVER_FUNCTION(cuStreamGetCtx);
  ::CUcontext __result;
  ::cuda::__driver::__call_driver_fn(__driver_fn, "Failed to get context from a stream", __stream, &__result);
  return __result;
}

#  if _CCCL_CTK_AT_LEAST(12, 5)
struct __ctx_from_stream
{
  enum class __kind
  {
    __device,
    __green
  };

  __kind __ctx_kind_;
  union
  {
    ::CUcontext __ctx_device_;
    ::CUgreenCtx __ctx_green_;
  };
};

[[nodiscard]] _CCCL_HOST_API inline __ctx_from_stream __streamGetCtx_v2(::CUstream __stream)
{
  static auto __driver_fn = _CCCLRT_GET_DRIVER_FUNCTION_VERSIONED(cuStreamGetCtx, cuStreamGetCtx_v2, 12, 5);

  ::CUcontext __ctx   = nullptr;
  ::CUgreenCtx __gctx = nullptr;
  __ctx_from_stream __result;
  ::cuda::__driver::__call_driver_fn(__driver_fn, "Failed to get context from a stream", __stream, &__ctx, &__gctx);
  if (__gctx)
  {
    __result.__ctx_kind_  = __ctx_from_stream::__kind::__green;
    __result.__ctx_green_ = __gctx;
  }
  else
  {
    __result.__ctx_kind_   = __ctx_from_stream::__kind::__device;
    __result.__ctx_device_ = __ctx;
  }
  return __result;
}
#  endif // _CCCL_CTK_AT_LEAST(12, 5)

_CCCL_HOST_API inline void __streamWaitEvent(::CUstream __stream, ::CUevent __evnt)
{
  static auto __driver_fn = _CCCLRT_GET_DRIVER_FUNCTION(cuStreamWaitEvent);
  ::cuda::__driver::__call_driver_fn(
    __driver_fn, "Failed to make a stream wait for an event", __stream, __evnt, ::CU_EVENT_WAIT_DEFAULT);
}

[[nodiscard]] _CCCL_HOST_API inline ::cudaError_t __streamQueryNoThrow(::CUstream __stream)
{
  static auto __driver_fn = _CCCLRT_GET_DRIVER_FUNCTION(cuStreamQuery);
  return static_cast<::cudaError_t>(__driver_fn(__stream));
}

[[nodiscard]] _CCCL_HOST_API inline int __streamGetPriority(::CUstream __stream)
{
  int __priority;
  static auto __driver_fn = _CCCLRT_GET_DRIVER_FUNCTION(cuStreamGetPriority);
  ::cuda::__driver::__call_driver_fn(__driver_fn, "Failed to get the priority of a stream", __stream, &__priority);
  return __priority;
}

[[nodiscard]] _CCCL_HOST_API inline unsigned long long __streamGetId(::CUstream __stream)
{
  unsigned long long __id;
  static auto __driver_fn = _CCCLRT_GET_DRIVER_FUNCTION(cuStreamGetId);
  ::cuda::__driver::__call_driver_fn(__driver_fn, "Failed to get the ID of a stream", __stream, &__id);
  return __id;
}

// Event management

_CCCL_HOST_API inline void __eventRecord(::CUevent __evnt, ::CUstream __stream)
{
  static auto __driver_fn = _CCCLRT_GET_DRIVER_FUNCTION(cuEventRecord);
  ::cuda::__driver::__call_driver_fn(__driver_fn, "Failed to record CUDA event", __evnt, __stream);
}

// Destroy calls return error codes to let the calling code decide if the error should be ignored
[[nodiscard]] _CCCL_HOST_API inline ::cudaError_t __streamDestroyNoThrow(::CUstream __stream)
{
  static auto __driver_fn = _CCCLRT_GET_DRIVER_FUNCTION(cuStreamDestroy);
  return static_cast<::cudaError_t>(__driver_fn(__stream));
}

[[nodiscard]] _CCCL_HOST_API inline ::cudaError_t __eventDestroyNoThrow(::CUevent __evnt)
{
  static auto __driver_fn = _CCCLRT_GET_DRIVER_FUNCTION(cuEventDestroy);
  return static_cast<::cudaError_t>(__driver_fn(__evnt));
}

_CCCL_HOST_API inline void __eventElapsedTime(::CUevent __start, ::CUevent __end, float* __ms)
{
  static auto __driver_fn = _CCCLRT_GET_DRIVER_FUNCTION(cuEventElapsedTime);
  ::cuda::__driver::__call_driver_fn(__driver_fn, "Failed to get CUDA event elapsed time", __ms, __start, __end);
}

// Library management

[[nodiscard]] _CCCL_HOST_API inline ::CUfunction __kernelGetFunction(::CUkernel __kernel)
{
  static auto __driver_fn = _CCCLRT_GET_DRIVER_FUNCTION(cuKernelGetFunction);
  ::CUfunction __result;
  _CUDA_DRIVER::__call_driver_fn(__driver_fn, "Failed to get kernel function", &__result, __kernel);
  return __result;
}

[[nodiscard]] _CCCL_HOST_API inline int
__kernelGetAttribute(::CUfunction_attribute __attr, ::CUkernel __kernel, ::CUdevice __dev)
{
  int __value;
  static auto __driver_fn = _CCCLRT_GET_DRIVER_FUNCTION(cuKernelGetAttribute);
  _CUDA_DRIVER::__call_driver_fn(__driver_fn, "Failed to get kernel attribute", &__value, __attr, __kernel, __dev);
  return __value;
}

#  if _CCCL_CTK_AT_LEAST(12, 3)
[[nodiscard]] _CCCL_HOST_API inline const char* __kernelGetName(::CUkernel __kernel)
{
  static auto __driver_fn = _CCCLRT_GET_DRIVER_FUNCTION_VERSIONED(cuKernelGetName, cuKernelGetName, 12, 3);
  const char* __name;
  _CUDA_DRIVER::__call_driver_fn(__driver_fn, "Failed to get kernel name", &__name, __kernel);
  return __name;
}
#  endif // _CCCL_CTK_AT_LEAST(12, 3)

[[nodiscard]] _CCCL_HOST_API inline ::CUlibrary __libraryLoadData(
  const void* __code,
  ::CUjit_option* __jit_opts,
  void** __jit_opt_vals,
  unsigned __njit_opts,
  ::CUlibraryOption* __lib_opts,
  void** __lib_opt_vals,
  unsigned __nlib_opts)
{
  static auto __driver_fn = _CCCLRT_GET_DRIVER_FUNCTION(cuLibraryLoadData);
  ::CUlibrary __result;
  _CUDA_DRIVER::__call_driver_fn(
    __driver_fn,
    "Failed to load a library from data",
    &__result,
    __code,
    __jit_opts,
    __jit_opt_vals,
    __njit_opts,
    __lib_opts,
    __lib_opt_vals,
    __nlib_opts);
  return __result;
}

[[nodiscard]] _CCCL_HOST_API inline ::CUkernel __libraryGetKernel(::CUlibrary __library, const char* __name)
{
  static auto __driver_fn = _CCCLRT_GET_DRIVER_FUNCTION(cuLibraryGetKernel);
  ::CUkernel __result;
  _CUDA_DRIVER::__call_driver_fn(__driver_fn, "Failed to get kernel from library", &__result, __library, __name);
  return __result;
}

[[nodiscard]] _CCCL_HOST_API inline ::cudaError_t __libraryUnloadNoThrow(::CUlibrary __library)
{
  static auto __driver_fn = _CCCLRT_GET_DRIVER_FUNCTION(cuLibraryUnload);
  return static_cast<::cudaError_t>(__driver_fn(__library));
}

#  if _CCCL_CTK_AT_LEAST(12, 5)
[[nodiscard]] _CCCL_HOST_API inline ::CUlibrary __kernelGetLibrary(::CUkernel __kernel)
{
  static auto __driver_fn = _CCCLRT_GET_DRIVER_FUNCTION_VERSIONED(cuKernelGetLibrary, cuKernelGetLibrary, 12, 5);
  ::CUlibrary __lib;
  _CUDA_DRIVER::__call_driver_fn(__driver_fn, "Failed to get the library from kernel", &__lib, __kernel);
  return __lib;
}
#  endif // _CCCL_CTK_AT_LEAST(12, 5)

[[nodiscard]] _CCCL_HOST_API inline ::cudaError_t
__libraryGetKernelNoThrow(::CUkernel& __kernel, ::CUlibrary __lib, const char* __name)
{
  static auto __driver_fn = _CCCLRT_GET_DRIVER_FUNCTION(cuLibraryGetKernel);
  return static_cast<cudaError_t>(__driver_fn(&__kernel, __lib, __name));
}

[[nodiscard]] _CCCL_HOST_API inline ::cudaError_t
__libraryGetGlobalNoThrow(::CUdeviceptr& __dptr, ::cuda::std::size_t& __nbytes, ::CUlibrary __lib, const char* __name)
{
  static auto __driver_fn = _CCCLRT_GET_DRIVER_FUNCTION(cuLibraryGetGlobal);
  return static_cast<::cudaError_t>(__driver_fn(&__dptr, &__nbytes, __lib, __name));
}

[[nodiscard]] _CCCL_HOST_API inline ::cudaError_t
__libraryGetManagedNoThrow(::CUdeviceptr& __dptr, ::cuda::std::size_t& __nbytes, ::CUlibrary __lib, const char* __name)
{
  static auto __driver_fn = _CCCLRT_GET_DRIVER_FUNCTION(cuLibraryGetManaged);
  return static_cast<::cudaError_t>(__driver_fn(&__dptr, &__nbytes, __lib, __name));
}

// Execution control

[[nodiscard]] _CCCL_HOST_API inline ::cudaError_t
__functionGetAttributeNoThrow(int& __value, ::CUfunction_attribute __attr, ::CUfunction __kernel)
{
  static auto __driver_fn = _CCCLRT_GET_DRIVER_FUNCTION(cuFuncGetAttribute);
  return static_cast<::cudaError_t>(__driver_fn(&__value, __attr, __kernel));
}

[[nodiscard]] _CCCL_HOST_API inline ::cudaError_t
__functionSetAttributeNoThrow(::CUfunction __kernel, ::CUfunction_attribute __attr, int __value)
{
  static auto __driver_fn = _CCCLRT_GET_DRIVER_FUNCTION(cuFuncSetAttribute);
  return static_cast<::cudaError_t>(__driver_fn(__kernel, __attr, __value));
}

_CCCL_HOST_API inline void
__launchKernel(::CUlaunchConfig& __config, ::CUfunction __kernel, void* __args[], void* __extra[] = nullptr)
{
  static auto __driver_fn = _CCCLRT_GET_DRIVER_FUNCTION(cuLaunchKernelEx);
  _CUDA_DRIVER::__call_driver_fn(__driver_fn, "Failed to launch kernel", &__config, __kernel, __args, __extra);
}

// Graph management

[[nodiscard]] _CCCL_HOST_API inline ::CUgraphNode __graphAddKernelNode(
  ::CUgraph __graph, const ::CUgraphNode __deps[], ::cuda::std::size_t __ndeps, ::CUDA_KERNEL_NODE_PARAMS& __node_params)
{
  static auto __driver_fn = _CCCLRT_GET_DRIVER_FUNCTION(cuGraphAddKernelNode);
  ::CUgraphNode __result;
  _CUDA_DRIVER::__call_driver_fn(
    __driver_fn, "Failed to add a node to a graph", &__result, __graph, __deps, __ndeps, &__node_params);
  return __result;
}

_CCCL_HOST_API inline void
__graphKernelNodeSetAttribute(::CUgraphNode __node, ::CUkernelNodeAttrID __id, const ::CUkernelNodeAttrValue& __value)
{
  static auto __driver_fn = _CCCLRT_GET_DRIVER_FUNCTION(cuGraphKernelNodeSetAttribute);
  _CUDA_DRIVER::__call_driver_fn(__driver_fn, "Failed to set kernel node parameters", __node, __id, &__value);
}

// Green contexts

#  if _CCCL_CTK_AT_LEAST(12, 5)
// Add actual resource description input once exposure is ready
[[nodiscard]] _CCCL_HOST_API inline ::CUgreenCtx __greenCtxCreate(::CUdevice __dev)
{
  ::CUgreenCtx __result;
  static auto __driver_fn = _CCCLRT_GET_DRIVER_FUNCTION_VERSIONED(cuGreenCtxCreate, cuGreenCtxCreate, 12, 5);
  ::cuda::__driver::__call_driver_fn(
    __driver_fn, "Failed to create a green context", &__result, nullptr, __dev, ::CU_GREEN_CTX_DEFAULT_STREAM);
  return __result;
}

[[nodiscard]] _CCCL_HOST_API inline ::cudaError_t __greenCtxDestroyNoThrow(::CUgreenCtx __green_ctx)
{
  static auto __driver_fn = _CCCLRT_GET_DRIVER_FUNCTION_VERSIONED(cuGreenCtxDestroy, cuGreenCtxDestroy, 12, 5);
  return static_cast<::cudaError_t>(__driver_fn(__green_ctx));
}

[[nodiscard]] _CCCL_HOST_API inline ::CUcontext __ctxFromGreenCtx(::CUgreenCtx __green_ctx)
{
  ::CUcontext __result;
  static auto __driver_fn = _CCCLRT_GET_DRIVER_FUNCTION_VERSIONED(cuCtxFromGreenCtx, cuCtxFromGreenCtx, 12, 5);
  ::cuda::__driver::__call_driver_fn(__driver_fn, "Failed to convert a green context", &__result, __green_ctx);
  return __result;
}
#  endif // _CCCL_CTK_AT_LEAST(12, 5)

#  if _CCCL_CTK_AT_LEAST(13, 0)
[[nodiscard]] _CCCL_HOST_API inline unsigned long long __greenCtxGetId(::CUgreenCtx __green_ctx)
{
  static auto __driver_fn = _CCCLRT_GET_DRIVER_FUNCTION_VERSIONED(cuGreenCtxGetId, cuGreenCtxGetId, 13, 0);
  unsigned long long __id;
  _CUDA_DRIVER::__call_driver_fn(__driver_fn, "Failed to get the ID of a green context", __green_ctx, &__id);
  return __id;
}
#  endif // _CCCL_CTK_AT_LEAST(13, 0)

#  undef _CCCLRT_GET_DRIVER_FUNCTION
#  undef _CCCLRT_GET_DRIVER_FUNCTION_VERSIONED

_CCCL_END_NAMESPACE_CUDA_DRIVER

#  include <cuda/std/__cccl/epilogue.h>

#endif // _CCCL_HAS_CTK()

#endif // _CUDA___DRIVER_DRIVER_API_H<|MERGE_RESOLUTION|>--- conflicted
+++ resolved
@@ -70,13 +70,10 @@
   {
     if (__status == ::CUDA_ERROR_INVALID_VALUE)
     {
-<<<<<<< HEAD
-=======
       ::cuda::__throw_cuda_error(::cudaErrorInvalidValue, "Driver version is too low to use this API", __name);
     }
     if (__result == ::CU_GET_PROC_ADDRESS_VERSION_NOT_SUFFICIENT)
     {
->>>>>>> 37b100bb
       ::cuda::__throw_cuda_error(::cudaErrorNotSupported, "Driver does not support this API", __name);
     }
     else
