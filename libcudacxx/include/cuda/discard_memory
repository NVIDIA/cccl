--- conflicted
+++ resolved
@@ -21,10 +21,6 @@
 #  pragma system_header
 #endif // no system header
 
-<<<<<<< HEAD
-#include <cuda/ptx>
-=======
->>>>>>> e485ff50
 #include <cuda/std/cstdint>
 
 _LIBCUDACXX_BEGIN_NAMESPACE_CUDA
