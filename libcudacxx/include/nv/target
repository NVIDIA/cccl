--- conflicted
+++ resolved
@@ -65,20 +65,13 @@
 constexpr base_int_t sm_90_bit  = 1 << 16;
 constexpr base_int_t sm_100_bit = 1 << 17;
 constexpr base_int_t sm_101_bit = 1 << 18;
-<<<<<<< HEAD
 constexpr base_int_t sm_103_bit = 1 << 19;
-constexpr base_int_t sm_120_bit = 1 << 20;
+constexpr base_int_t sm_110_bit = 1 << 20;
+constexpr base_int_t sm_120_bit = 1 << 21;
 constexpr base_int_t all_devices =
   sm_35_bit | sm_37_bit | sm_50_bit | sm_52_bit | sm_53_bit | sm_60_bit | sm_61_bit | sm_62_bit | sm_70_bit | sm_72_bit
   | sm_75_bit | sm_80_bit | sm_86_bit | sm_87_bit | sm_89_bit | sm_90_bit | sm_100_bit | sm_101_bit | sm_103_bit
-=======
-constexpr base_int_t sm_110_bit = 1 << 19;
-constexpr base_int_t sm_120_bit = 1 << 20;
-constexpr base_int_t all_devices =
-  sm_35_bit | sm_37_bit | sm_50_bit | sm_52_bit | sm_53_bit | sm_60_bit | sm_61_bit | sm_62_bit | sm_70_bit | sm_72_bit
-  | sm_75_bit | sm_80_bit | sm_86_bit | sm_87_bit | sm_89_bit | sm_90_bit | sm_100_bit | sm_101_bit | sm_110_bit
->>>>>>> 4f42e3ee
-  | sm_120_bit;
+  | sm_110_bit | sm_120_bit;
 
 // Store a set of targets as a set of bits
 struct _NV_BITSET_ATTRIBUTE target_description
@@ -111,11 +104,8 @@
   sm_90  = 90,
   sm_100 = 100,
   sm_101 = 101,
-<<<<<<< HEAD
   sm_103 = 103,
-=======
   sm_110 = 110,
->>>>>>> 4f42e3ee
   sm_120 = 120,
 };
 
@@ -144,11 +134,8 @@
        : toint(a) == 90  ? sm_90_bit
        : toint(a) == 100 ? sm_100_bit
        : toint(a) == 101 ? sm_101_bit
-<<<<<<< HEAD
        : toint(a) == 103 ? sm_103_bit
-=======
        : toint(a) == 110 ? sm_110_bit
->>>>>>> 4f42e3ee
        : toint(a) == 120 ? sm_120_bit
                          : 0;
 }
@@ -156,11 +143,8 @@
 constexpr base_int_t bitrounddown(sm_selector a)
 {
   return toint(a) >= 120 ? sm_120_bit
-<<<<<<< HEAD
+       : toint(a) >= 110 ? sm_110_bit
        : toint(a) >= 103 ? sm_103_bit
-=======
-       : toint(a) >= 110 ? sm_110_bit
->>>>>>> 4f42e3ee
        : toint(a) >= 101 ? sm_101_bit
        : toint(a) >= 100 ? sm_100_bit
        : toint(a) >= 90  ? sm_90_bit
@@ -240,11 +224,8 @@
 constexpr sm_selector sm_90  = sm_selector::sm_90;
 constexpr sm_selector sm_100 = sm_selector::sm_100;
 constexpr sm_selector sm_101 = sm_selector::sm_101;
-<<<<<<< HEAD
 constexpr sm_selector sm_103 = sm_selector::sm_103;
-=======
 constexpr sm_selector sm_110 = sm_selector::sm_110;
->>>>>>> 4f42e3ee
 constexpr sm_selector sm_120 = sm_selector::sm_120;
 
 using detail::is_exactly;
