// This file demonstrates how to use <nv/target> and how to avoid common
// pitfalls regarding compiler/dialect compatibility.

//=======================================================================================================================
#include <nv/target>

// The below are part of libcu++ and are exposed for users that would like a simpler method of targeting host/device
// code on NVCC, NVC++ or GCC/Clang/MSVC even when the NVCC compiler isn't present.

// These macros are to be used in lieu of common #if defined(__CUDA_ARCH__) statements and
// are only to be used inside of function scopes

/* Macros defined when including <nv/target> or virtually any libcu++ header
  NV_IF_TARGET(query, true, ...)        | Queries compilation mode and emits code if true                |
  NV_IF_ELSE_TARGET(query, true, false) | As above, but can also emit different code when false          |
  NV_DISPATCH_TARGET(...)               | Similar to a switch statement emitting code for multiple modes |
*/

/* Queryable properties defined by <nv/target>
Can be imagined as __CUDA_ARCH__ >= SM_XX
  NV_PROVIDES_SM_35
  NV_PROVIDES_SM_37
  NV_PROVIDES_SM_50
  NV_PROVIDES_SM_52
  NV_PROVIDES_SM_53
  NV_PROVIDES_SM_60
  NV_PROVIDES_SM_61
  NV_PROVIDES_SM_62
  NV_PROVIDES_SM_70
  NV_PROVIDES_SM_72
  NV_PROVIDES_SM_75
  NV_PROVIDES_SM_80
  NV_PROVIDES_SM_86
  NV_PROVIDES_SM_87

Similar to above, but instead __CUDA_ARCH__ == SM_XX
  NV_IS_EXACTLY_SM_35
  NV_IS_EXACTLY_SM_37
  NV_IS_EXACTLY_SM_50
  NV_IS_EXACTLY_SM_52
  NV_IS_EXACTLY_SM_53
  NV_IS_EXACTLY_SM_60
  NV_IS_EXACTLY_SM_61
  NV_IS_EXACTLY_SM_62
  NV_IS_EXACTLY_SM_70
  NV_IS_EXACTLY_SM_72
  NV_IS_EXACTLY_SM_75
  NV_IS_EXACTLY_SM_80
  NV_IS_EXACTLY_SM_86
  NV_IS_EXACTLY_SM_87

Queries whether if host or device code is being compiled
  NV_IS_HOST
  NV_IS_DEVICE

Static true/false values for fallbacks or user manipulation
  NV_ANY_TARGET
  NV_NO_TARGET
*/

//=======================================================================================================================
// NV_IF_ELSE_TARGET(query, true statement, false statement)
__host__ __device__ int my_popc(unsigned int v)
{
  // NV_IF_ELSE_TARGET accepts three arguments, a query and two statement.
  // Here we check if we're compiling for device code. This function acts as a backend for both CUDA and host CPU popc.
  NV_IF_ELSE_TARGET(
    NV_IS_DEVICE,
<<<<<<< HEAD
    return __popc(v);
    , // Is false, use CUDA intrinsic
=======
    return __popc(v); // Is false, use CUDA intrinsic
    , // Notice comma signifying end of block
>>>>>>> baee3f50
    return __builtin_popc(v); // Is host, use GCC builtin
  )
}
// Note the commas seperating statements, if preprocessed code is written out the macro will be preprocessed into the
// below:
/*
  my_popc(unsigned int v) {
    {return __popc(v);}
  }
*/

//=======================================================================================================================
// NV_IF_TARGET(query, true statement) OR NV_IF_TARGET(q, t, ...)
__host__ __device__ void some_algorithm()
{
  // NV_IF_TARGET accepts two arguments, a query and a statement. (and an optional false statement in >=C++11)
  NV_IF_TARGET(NV_IS_DEVICE,
               do_device_specific_work(); // Code only emitted if compiling for device
  )
}

//=======================================================================================================================
// NV_DISPATCH_TARGET(...) - Available only in C++11 and up due to variadic macros
__host__ __device__ void my_memset(void* p, uint8_t v, uint64_t c)
{
  // Target dispatch accepts pairs of queries and statements.
  // The first postive query encountered will be emitted while others are ignored.
  NV_DISPATCH_TARGET(
    NV_PROVIDES_SM_80,
    // https://docs.nvidia.com/cuda/parallel-thread-execution/index.html#data-movement-and-conversion-instructions-cp-async
    if (v == 0) zero_fill(p, 0, c); // zero fill using cp.async available on SM_80
    else memset(p, v, c);
    , // Notice comma signifying end of block
    NV_ANY_TARGET, // Uncoditionally use memset in other cases
    memset(p, v, c);)
}

//***********************************************************************************************************************

// # Common pitfalls:

//=======================================================================================================================
// Embedding preprocessor statements as an argument. Perform textual manipulation outside of the macro.
/*
NV_IF_TARGET(
  NV_IS_DEVICE,
// This will break immediately on most compilers
#  if defined(ENABLE_SM_80_FEATURE)
    sm80_function();
#  else
    device_function();
#  endif
)

// Instead one could write the above as:
#if defined(ENABLE_SM_80_FEATURE)
# define OPTIMAL_DEVICE_FUNCTION() sm80_function()
#else
# define OPTIMAL_DEVICE_FUNCTION() device_function()
#endif

NV_IF_TARGET(
  NV_IS_DEVICE,
  OPTIMAL_DEVICE_FUNCTION();
)
*/

//=======================================================================================================================
// Some statements may have unguarded commas, e.g. lambdas or aggregate assignment
// Supported with C++11 and up ONLY, as it requires variadic macro processing
/*
NV_IF_TARGET(
  NV_IS_DEVICE,
    ( // You may wrap a statement or series of statements with a parenthesis to guard commas from any macro machinery
      int input[] = {x, y, z...};
      my_algorithm(input);
    )
)
*/<|MERGE_RESOLUTION|>--- conflicted
+++ resolved
@@ -66,13 +66,8 @@
   // Here we check if we're compiling for device code. This function acts as a backend for both CUDA and host CPU popc.
   NV_IF_ELSE_TARGET(
     NV_IS_DEVICE,
-<<<<<<< HEAD
-    return __popc(v);
-    , // Is false, use CUDA intrinsic
-=======
     return __popc(v); // Is false, use CUDA intrinsic
     , // Notice comma signifying end of block
->>>>>>> baee3f50
     return __builtin_popc(v); // Is host, use GCC builtin
   )
 }
