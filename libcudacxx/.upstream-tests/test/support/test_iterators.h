--- conflicted
+++ resolved
@@ -1046,13 +1046,10 @@
     return *this;
   }
 
-<<<<<<< HEAD
 #if defined(TEST_COMPILER_MSVC)
 TEST_NV_DIAG_DEFAULT(1805)
 #endif // TEST_COMPILER_MSVC
 
-=======
->>>>>>> 61a3b296
   // If `T` is a reference type, the implicitly-generated assignment operator will be deleted (and would take precedence
   // over the templated `operator=` above because it's a better match).
   __host__ __device__ constexpr Proxy& operator=(const Proxy& rhs) {
