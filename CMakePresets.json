{
  "version": 3,
  "cmakeMinimumRequired": {
    "major": 3,
    "minor": 21,
    "patch": 0
  },
  "configurePresets": [
    {
      "name": "base",
      "hidden": true,
      "generator": "Ninja",
      "binaryDir": "${sourceDir}/build/$env{CCCL_BUILD_INFIX}/${presetName}",
      "cacheVariables": {
        "CMAKE_BUILD_TYPE": "Release",
<<<<<<< HEAD
        "CMAKE_CUDA_ARCHITECTURES": "75-real;80-real;90",
=======
        "CMAKE_CUDA_ARCHITECTURES": "all-major-cccl",
>>>>>>> 1d554516
        "CCCL_ENABLE_UNSTABLE": true,
        "CCCL_ENABLE_LIBCUDACXX": false,
        "CCCL_ENABLE_CUB": false,
        "CCCL_ENABLE_THRUST": false,
        "CCCL_ENABLE_CUDAX": false,
        "CCCL_ENABLE_TESTING": false,
        "CCCL_ENABLE_EXAMPLES": false,
        "CCCL_ENABLE_C": false,
        "libcudacxx_ENABLE_INSTALL_RULES": true,
        "CUB_ENABLE_INSTALL_RULES": true,
        "Thrust_ENABLE_INSTALL_RULES": true,
        "cudax_ENABLE_INSTALL_RULES": true
      }
    },
    {
      "name": "install",
      "displayName": "Installation / Packaging (only stable libraries)",
      "inherits": "base",
      "cacheVariables": {
        "cudax_ENABLE_INSTALL_RULES": false
      }
    },
    {
      "name": "install-unstable",
      "displayName": "Installation / Packaging (includes experimental libraries)",
      "inherits": "base"
    },
    {
      "name": "install-unstable-only",
      "displayName": "Installation / Packaging (*only* experimental libraries)",
      "inherits": "base",
      "cacheVariables": {
        "libcudacxx_ENABLE_INSTALL_RULES": false,
        "CUB_ENABLE_INSTALL_RULES": false,
        "Thrust_ENABLE_INSTALL_RULES": false
      }
    },
    {
      "name": "all-dev",
      "inherits": "base",
      "cacheVariables": {
        "CMAKE_CUDA_ARCHITECTURES": "native",
        "CCCL_ENABLE_LIBCUDACXX": true,
        "CCCL_ENABLE_CUB": true,
        "CCCL_ENABLE_THRUST": true,
        "CCCL_ENABLE_CUDAX": true,
        "CCCL_ENABLE_TESTING": true,
        "CCCL_ENABLE_EXAMPLES": true,
        "CCCL_ENABLE_BENCHMARKS": true,
        "CCCL_ENABLE_C": true,
        "CCCL_IGNORE_DEPRECATED_CPP_DIALECT": true,
        "LIBCUDACXX_ENABLE_LIBCUDACXX_TESTS": true,
        "CUB_ENABLE_TESTING": true,
        "CUB_ENABLE_EXAMPLES": true,
        "CUB_ENABLE_DIALECT_CPP17": true,
        "CUB_ENABLE_DIALECT_CPP20": true,
        "THRUST_ENABLE_MULTICONFIG": true,
        "THRUST_MULTICONFIG_WORKLOAD": "LARGE",
        "THRUST_MULTICONFIG_ENABLE_DIALECT_CPP17": true,
        "THRUST_MULTICONFIG_ENABLE_DIALECT_CPP20": true,
        "THRUST_MULTICONFIG_ENABLE_SYSTEM_CPP": true,
        "THRUST_MULTICONFIG_ENABLE_SYSTEM_CUDA": true,
        "THRUST_MULTICONFIG_ENABLE_SYSTEM_OMP": true,
        "THRUST_MULTICONFIG_ENABLE_SYSTEM_TBB": true,
        "cudax_ENABLE_HEADER_TESTING": true,
        "cudax_ENABLE_TESTING": true,
        "cudax_ENABLE_EXAMPLES": true,
        "cudax_ENABLE_CUDASTF": true,
        "cudax_ENABLE_CUDASTF_BOUNDSCHECK": false,
        "cudax_ENABLE_CUDASTF_CODE_GENERATION": true,
        "cudax_ENABLE_CUDASTF_MATHLIBS": false,
        "cudax_ENABLE_DIALECT_CPP17": true,
        "cudax_ENABLE_DIALECT_CPP20": true,
        "CCCL_C_Parallel_ENABLE_TESTING": true,
        "CCCL_C_Parallel_ENABLE_HEADER_TESTING": true
      }
    },
    {
      "name": "all-dev-debug",
      "displayName": "all-dev debug",
      "inherits": "all-dev",
      "cacheVariables": {
        "CMAKE_CUDA_ARCHITECTURES": "native",
        "CMAKE_BUILD_TYPE": "Debug",
        "CMAKE_CUDA_FLAGS": "-G",
        "CCCL_ENABLE_BENCHMARKS": false,
        "cudax_ENABLE_CUDASTF_BOUNDSCHECK": true
      }
    },
    {
      "name": "libcudacxx-codegen",
      "displayName": "libcu++: codegen",
      "inherits": "base",
      "cacheVariables": {
        "CCCL_ENABLE_LIBCUDACXX": true,
        "CCCL_IGNORE_DEPRECATED_CPP_DIALECT": true,
        "LIBCUDACXX_ENABLE_LIBCUDACXX_TESTS": false,
        "libcudacxx_ENABLE_CODEGEN": true,
        "LIBCUDACXX_ENABLE_CUDA": false
      }
    },
    {
      "name": "libcudacxx-base",
      "hidden": true,
      "inherits": "base",
      "cacheVariables": {
        "CCCL_ENABLE_LIBCUDACXX": true,
        "LIBCUDACXX_ENABLE_LIBCUDACXX_TESTS": true
      }
    },
    {
      "name": "libcudacxx-cpp17",
      "displayName": "libcu++: C++17",
      "inherits": "libcudacxx-base",
      "cacheVariables": {
        "CMAKE_CXX_STANDARD": "17",
        "CMAKE_CUDA_STANDARD": "17",
        "LIBCUDACXX_TEST_STANDARD_VER": "c++17"
      }
    },
    {
      "name": "libcudacxx-cpp20",
      "displayName": "libcu++: C++20",
      "inherits": "libcudacxx-base",
      "cacheVariables": {
        "CMAKE_CXX_STANDARD": "20",
        "CMAKE_CUDA_STANDARD": "20",
        "LIBCUDACXX_TEST_STANDARD_VER": "c++20"
      }
    },
    {
      "name": "libcudacxx-nvrtc-base",
      "hidden": true,
      "inherits": "libcudacxx-base",
      "cacheVariables": {
        "LIBCUDACXX_TEST_WITH_NVRTC": true,
        "CMAKE_CUDA_ARCHITECTURES": "70"
      }
    },
    {
      "name": "libcudacxx-nvrtc-cpp17",
      "displayName": "libcu++ NVRTC: C++17",
      "inherits": "libcudacxx-nvrtc-base",
      "cacheVariables": {
        "CMAKE_CXX_STANDARD": "17",
        "CMAKE_CUDA_STANDARD": "17",
        "LIBCUDACXX_TEST_STANDARD_VER": "c++17"
      }
    },
    {
      "name": "libcudacxx-nvrtc-cpp20",
      "displayName": "libcu++ NVRTC: C++20",
      "inherits": "libcudacxx-nvrtc-base",
      "cacheVariables": {
        "CMAKE_CXX_STANDARD": "20",
        "CMAKE_CUDA_STANDARD": "20",
        "LIBCUDACXX_TEST_STANDARD_VER": "c++20"
      }
    },
    {
      "name": "cub-base",
      "hidden": true,
      "inherits": "base",
      "cacheVariables": {
        "CCCL_ENABLE_CUB": true,
        "CUB_ENABLE_TESTING": true,
        "CUB_ENABLE_EXAMPLES": true,
        "CUB_ENABLE_DIALECT_CPP17": false,
        "CUB_ENABLE_DIALECT_CPP20": false
      }
    },
    {
      "name": "cub-cpp17",
      "displayName": "CUB: C++17",
      "inherits": "cub-base",
      "cacheVariables": {
        "CUB_ENABLE_DIALECT_CPP17": true
      }
    },
    {
      "name": "cub-cpp20",
      "displayName": "CUB: C++20",
      "inherits": "cub-base",
      "cacheVariables": {
        "CUB_ENABLE_DIALECT_CPP20": true
      }
    },
    {
      "name": "thrust-base",
      "hidden": true,
      "inherits": "base",
      "cacheVariables": {
        "CCCL_ENABLE_THRUST": true,
        "THRUST_ENABLE_MULTICONFIG": true,
        "THRUST_MULTICONFIG_ENABLE_SYSTEM_CPP": true,
        "THRUST_MULTICONFIG_ENABLE_SYSTEM_CUDA": true,
        "THRUST_MULTICONFIG_ENABLE_SYSTEM_OMP": true,
        "THRUST_MULTICONFIG_ENABLE_SYSTEM_TBB": true,
        "THRUST_MULTICONFIG_ENABLE_DIALECT_CPP17": false,
        "THRUST_MULTICONFIG_ENABLE_DIALECT_CPP20": false
      }
    },
    {
      "name": "thrust-cpp17",
      "displayName": "Thrust: C++17",
      "inherits": "thrust-base",
      "cacheVariables": {
        "THRUST_MULTICONFIG_ENABLE_DIALECT_CPP17": true
      }
    },
    {
      "name": "thrust-cpp20",
      "displayName": "Thrust: C++20",
      "inherits": "thrust-base",
      "cacheVariables": {
        "THRUST_MULTICONFIG_ENABLE_DIALECT_CPP20": true
      }
    },
    {
      "name": "cudax-base",
      "hidden": true,
      "inherits": "base",
      "cacheVariables": {
        "CCCL_ENABLE_CUDAX": true,
        "cudax_ENABLE_HEADER_TESTING": true,
        "cudax_ENABLE_TESTING": true,
        "cudax_ENABLE_EXAMPLES": true,
        "cudax_ENABLE_CUDASTF": true,
        "cudax_ENABLE_CUDASTF_BOUNDSCHECK": false,
        "cudax_ENABLE_CUDASTF_CODE_GENERATION": true,
        "cudax_ENABLE_CUDASTF_MATHLIBS": false,
        "cudax_ENABLE_DIALECT_CPP17": false,
        "cudax_ENABLE_DIALECT_CPP20": false
      }
    },
    {
      "name": "cudax-cpp17",
      "displayName": "cudax: C++17",
      "inherits": "cudax-base",
      "cacheVariables": {
        "cudax_ENABLE_DIALECT_CPP17": true
      }
    },
    {
      "name": "cudax-cpp20",
      "displayName": "cudax: C++20",
      "inherits": "cudax-base",
      "cacheVariables": {
        "cudax_ENABLE_DIALECT_CPP20": true
      }
    },
    {
      "name": "cccl-c-parallel",
      "displayName": "CCCL C Parallel Library",
      "inherits": "base",
      "cacheVariables": {
        "CCCL_ENABLE_C": true,
        "CCCL_C_Parallel_ENABLE_TESTING": true,
        "CCCL_C_Parallel_ENABLE_HEADER_TESTING": true
      }
    },
    {
      "name": "packaging",
      "displayName": "CCCL Packaging Tests/Examples",
      "inherits": "base",
      "cacheVariables": {
        "CCCL_ENABLE_EXAMPLES": true,
        "CCCL_ENABLE_TESTING": true
      }
    },
    {
      "name": "cub-benchmark",
      "displayName": "CUB benchmarking",
      "generator": "Ninja",
      "cacheVariables": {
        "CMAKE_BUILD_TYPE": "Release",
        "CMAKE_CUDA_ARCHITECTURES": "native",
        "CCCL_ENABLE_BENCHMARKS": true,
        "CCCL_ENABLE_CUB": true,
        "CCCL_ENABLE_THRUST": false,
        "CCCL_ENABLE_LIBCUDACXX": false,
        "CCCL_ENABLE_CUDAX": false,
        "CCCL_ENABLE_C": false,
        "CCCL_ENABLE_TESTING": false,
        "CCCL_ENABLE_EXAMPLES": false,
        "CUB_ENABLE_EXAMPLES": false,
        "CUB_ENABLE_TESTING": false,
        "CUB_ENABLE_HEADER_TESTING": false
      }
    },
    {
      "name": "cub-tune",
      "displayName": "CUB tuning",
      "inherits": "cub-benchmark",
      "cacheVariables": {
        "CUB_ENABLE_TUNING": true
      }
    },
    {
      "name": "benchmark",
      "displayName": "CUB/Thrust benchmarking",
      "inherits": "cub-benchmark",
      "cacheVariables": {
        "CCCL_ENABLE_THRUST": true,
        "THRUST_ENABLE_EXAMPLES": false,
        "THRUST_ENABLE_TESTING": false,
        "THRUST_ENABLE_HEADER_TESTING": false
      }
    }
  ],
  "buildPresets": [
    {
      "name": "all-dev",
      "configurePreset": "all-dev"
    },
    {
      "name": "all-dev-debug",
      "configurePreset": "all-dev-debug"
    },
    {
      "name": "install",
      "configurePreset": "install"
    },
    {
      "name": "libcudacxx-codegen",
      "configurePreset": "libcudacxx-codegen",
      "targets": [
        "libcudacxx.atomics.codegen"
      ]
    },
    {
      "name": "libcudacxx-codegen-install",
      "configurePreset": "libcudacxx-codegen",
      "targets": [
        "libcudacxx.atomics.codegen.install"
      ]
    },
    {
      "name": "libcudacxx-nvrtcc",
      "hidden": true,
      "targets": [
        "libcudacxx.nvrtcc"
      ]
    },
    {
      "name": "libcudacxx-base",
      "hidden": true,
      "targets": [
        "libcudacxx.test.internal_headers",
        "libcudacxx.test.public_headers",
        "libcudacxx.test.public_headers_host_only",
        "libcudacxx.test.lit.precompile",
        "libcudacxx.test.atomics.ptx",
        "libcudacxx.test.c2h_all"
      ]
    },
    {
      "name": "libcudacxx-nvrtc-cpp17",
      "hidden": false,
      "inherits": [
        "libcudacxx-nvrtcc"
      ],
      "configurePreset": "libcudacxx-nvrtc-cpp17"
    },
    {
      "name": "libcudacxx-nvrtc-cpp20",
      "hidden": false,
      "inherits": [
        "libcudacxx-nvrtcc"
      ],
      "configurePreset": "libcudacxx-nvrtc-cpp20"
    },
    {
      "name": "libcudacxx-cpp17",
      "configurePreset": "libcudacxx-cpp17",
      "inherits": [
        "libcudacxx-base"
      ]
    },
    {
      "name": "libcudacxx-cpp20",
      "configurePreset": "libcudacxx-cpp20",
      "inherits": [
        "libcudacxx-base"
      ]
    },
    {
      "name": "cub-cpp17",
      "configurePreset": "cub-cpp17"
    },
    {
      "name": "cub-cpp20",
      "configurePreset": "cub-cpp20"
    },
    {
      "name": "thrust-cpp17",
      "configurePreset": "thrust-cpp17"
    },
    {
      "name": "thrust-cpp20",
      "configurePreset": "thrust-cpp20"
    },
    {
      "name": "cudax-cpp17",
      "configurePreset": "cudax-cpp17"
    },
    {
      "name": "cudax-cpp20",
      "configurePreset": "cudax-cpp20"
    },
    {
      "name": "cccl-c-parallel",
      "configurePreset": "cccl-c-parallel"
    },
    {
      "name": "packaging",
      "configurePreset": "packaging"
    }
  ],
  "testPresets": [
    {
      "name": "base",
      "hidden": true,
      "output": {
        "outputOnFailure": true
      },
      "execution": {
        "noTestsAction": "error",
        "stopOnFailure": false
      }
    },
    {
      "name": "all-dev",
      "configurePreset": "all-dev",
      "inherits": "base"
    },
    {
      "name": "all-dev-debug",
      "configurePreset": "all-dev-debug",
      "inherits": "all-dev"
    },
    {
      "name": "libcudacxx-codegen",
      "configurePreset": "libcudacxx-codegen",
      "filter": {
        "include": {
          "name": "^libcudacxx\\.test\\.atomics\\.codegen.*$"
        }
      }
    },
    {
      "name": "libcudacxx-ctest-base",
      "hidden": true,
      "inherits": [
        "base"
      ],
      "filter": {
        "exclude": {
          "name": "^libcudacxx\\.test\\.lit$"
        }
      }
    },
    {
      "name": "libcudacxx-ctest-cpp17",
      "configurePreset": "libcudacxx-cpp17",
      "inherits": [
        "libcudacxx-ctest-base"
      ]
    },
    {
      "name": "libcudacxx-ctest-cpp20",
      "configurePreset": "libcudacxx-cpp20",
      "inherits": [
        "libcudacxx-ctest-base"
      ]
    },
    {
      "name": "libcudacxx-lit-base",
      "hidden": true,
      "inherits": [
        "base"
      ],
      "filter": {
        "include": {
          "name": "^libcudacxx\\.test\\.lit$"
        }
      },
      "output": {
        "verbosity": "extra",
        "outputOnFailure": false
      }
    },
    {
      "name": "libcudacxx-lit-cpp17",
      "configurePreset": "libcudacxx-cpp17",
      "inherits": [
        "libcudacxx-lit-base"
      ]
    },
    {
      "name": "libcudacxx-lit-cpp20",
      "configurePreset": "libcudacxx-cpp20",
      "inherits": [
        "libcudacxx-lit-base"
      ]
    },
    {
      "name": "libcudacxx-nvrtc-base",
      "hidden": true,
      "inherits": [
        "libcudacxx-lit-base"
      ]
    },
    {
      "name": "libcudacxx-nvrtc-cpp17",
      "configurePreset": "libcudacxx-nvrtc-cpp17",
      "inherits": [
        "libcudacxx-nvrtc-base"
      ]
    },
    {
      "name": "libcudacxx-nvrtc-cpp20",
      "configurePreset": "libcudacxx-nvrtc-cpp20",
      "inherits": [
        "libcudacxx-nvrtc-base"
      ]
    },
    {
      "name": "cub-base",
      "hidden": true,
      "inherits": "base"
    },
    {
      "name": "cub-nolid-base",
      "hidden": true,
      "inherits": "cub-base",
      "filter": {
        "exclude": {
          "name": "^cub.*\\.lid_[0-2].*$"
        }
      }
    },
    {
      "name": "cub-lid0-base",
      "hidden": true,
      "inherits": "cub-base",
      "filter": {
        "include": {
          "name": "^cub.*\\.lid_0.*$"
        }
      }
    },
    {
      "name": "cub-lid1-base",
      "hidden": true,
      "inherits": "cub-base",
      "filter": {
        "include": {
          "name": "^cub.*\\.lid_1.*$"
        }
      }
    },
    {
      "name": "cub-lid2-base",
      "hidden": true,
      "inherits": "cub-base",
      "filter": {
        "include": {
          "name": "^cub.*\\.lid_2.*$"
        }
      }
    },
    {
      "name": "cub-nolid-cpp17",
      "configurePreset": "cub-cpp17",
      "inherits": "cub-nolid-base"
    },
    {
      "name": "cub-nolid-cpp20",
      "configurePreset": "cub-cpp20",
      "inherits": "cub-nolid-base"
    },
    {
      "name": "cub-lid0-cpp17",
      "configurePreset": "cub-cpp17",
      "inherits": "cub-lid0-base"
    },
    {
      "name": "cub-lid0-cpp20",
      "configurePreset": "cub-cpp20",
      "inherits": "cub-lid0-base"
    },
    {
      "name": "cub-lid1-cpp17",
      "configurePreset": "cub-cpp17",
      "inherits": "cub-lid1-base"
    },
    {
      "name": "cub-lid1-cpp20",
      "configurePreset": "cub-cpp20",
      "inherits": "cub-lid1-base"
    },
    {
      "name": "cub-lid2-cpp17",
      "configurePreset": "cub-cpp17",
      "inherits": "cub-lid2-base"
    },
    {
      "name": "cub-lid2-cpp20",
      "configurePreset": "cub-cpp20",
      "inherits": "cub-lid2-base"
    },
    {
      "name": "cub-cpp17",
      "configurePreset": "cub-cpp17",
      "inherits": "cub-base"
    },
    {
      "name": "cub-cpp20",
      "configurePreset": "cub-cpp20",
      "inherits": "cub-base"
    },
    {
      "name": "thrust-base",
      "hidden": true,
      "inherits": "base",
      "filter": {
        "exclude": {
          "name": "^thrust.*\\.test\\.async[._].*$"
        }
      }
    },
    {
      "name": "thrust-gpu-base",
      "hidden": true,
      "inherits": "thrust-base",
      "filter": {
        "include": {
          "name": "^thrust.*\\.cuda\\..*$"
        }
      }
    },
    {
      "name": "thrust-cpu-base",
      "hidden": true,
      "inherits": "thrust-base",
      "filter": {
        "exclude": {
          "name": "^thrust.*\\.cuda\\..*$"
        }
      }
    },
    {
      "name": "thrust-gpu-cpp17",
      "configurePreset": "thrust-cpp17",
      "inherits": "thrust-gpu-base"
    },
    {
      "name": "thrust-gpu-cpp20",
      "configurePreset": "thrust-cpp20",
      "inherits": "thrust-gpu-base"
    },
    {
      "name": "thrust-cpu-cpp17",
      "configurePreset": "thrust-cpp17",
      "inherits": "thrust-cpu-base"
    },
    {
      "name": "thrust-cpu-cpp20",
      "configurePreset": "thrust-cpp20",
      "inherits": "thrust-cpu-base"
    },
    {
      "name": "thrust-cpp17",
      "configurePreset": "thrust-cpp17",
      "inherits": "thrust-base"
    },
    {
      "name": "thrust-cpp20",
      "configurePreset": "thrust-cpp20",
      "inherits": "thrust-base"
    },
    {
      "name": "cudax-base",
      "hidden": true,
      "inherits": "base",
      "filter": {
        "exclude": {
          "name": "^cudax\\.cpp[0-9][0-9]\\.test\\.stf\\.stress.*$"
        }
      }
    },
    {
      "name": "cudax-cpp17",
      "configurePreset": "cudax-cpp17",
      "inherits": "cudax-base"
    },
    {
      "name": "cudax-cpp20",
      "configurePreset": "cudax-cpp20",
      "inherits": "cudax-base"
    },
    {
      "name": "cccl-c-parallel",
      "configurePreset": "cccl-c-parallel",
      "inherits": "base"
    },
    {
      "name": "packaging",
      "configurePreset": "packaging",
      "inherits": "base"
    }
  ]
}<|MERGE_RESOLUTION|>--- conflicted
+++ resolved
@@ -13,11 +13,7 @@
       "binaryDir": "${sourceDir}/build/$env{CCCL_BUILD_INFIX}/${presetName}",
       "cacheVariables": {
         "CMAKE_BUILD_TYPE": "Release",
-<<<<<<< HEAD
-        "CMAKE_CUDA_ARCHITECTURES": "75-real;80-real;90",
-=======
         "CMAKE_CUDA_ARCHITECTURES": "all-major-cccl",
->>>>>>> 1d554516
         "CCCL_ENABLE_UNSTABLE": true,
         "CCCL_ENABLE_LIBCUDACXX": false,
         "CCCL_ENABLE_CUB": false,
