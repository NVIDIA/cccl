{
  "version": 3,
  "cmakeMinimumRequired": {
    "major": 3,
    "minor": 21,
    "patch": 0
  },
  "configurePresets": [
    {
      "name": "base",
      "hidden": true,
      "generator": "Ninja",
      "binaryDir": "${sourceDir}/build/$env{CCCL_BUILD_INFIX}/${presetName}",
      "cacheVariables": {
        "CMAKE_BUILD_TYPE": "Release",
        "CMAKE_CUDA_ARCHITECTURES": "60;70;80",
        "CCCL_ENABLE_UNSTABLE": true,
        "CCCL_ENABLE_LIBCUDACXX": false,
        "CCCL_ENABLE_CUB": false,
        "CCCL_ENABLE_THRUST": false,
        "CCCL_ENABLE_CUDAX": false,
        "CCCL_ENABLE_TESTING": false,
        "CCCL_ENABLE_EXAMPLES": false,
        "libcudacxx_ENABLE_INSTALL_RULES": true,
        "CUB_ENABLE_INSTALL_RULES": true,
        "Thrust_ENABLE_INSTALL_RULES": true,
        "cudax_ENABLE_INSTALL_RULES": true
      }
    },
    {
      "name": "all-dev",
      "inherits": "base",
      "cacheVariables": {
        "CCCL_ENABLE_LIBCUDACXX": true,
        "CCCL_ENABLE_CUB": true,
        "CCCL_ENABLE_THRUST": true,
        "CCCL_ENABLE_CUDAX": true,
        "CCCL_ENABLE_TESTING": true,
        "CCCL_ENABLE_EXAMPLES": true,
        "CCCL_ENABLE_BENCHMARKS": true,
        "CCCL_ENABLE_C": true,
        "LIBCUDACXX_ENABLE_LIBCUDACXX_TESTS": true,
        "CUB_ENABLE_TESTING": true,
        "CUB_ENABLE_EXAMPLES": true,
        "CUB_SEPARATE_CATCH2": true,
        "CUB_IGNORE_DEPRECATED_CPP_DIALECT": true,
        "CUB_ENABLE_DIALECT_CPP11": true,
        "CUB_ENABLE_DIALECT_CPP14": true,
        "CUB_ENABLE_DIALECT_CPP17": true,
        "CUB_ENABLE_DIALECT_CPP20": true,
        "THRUST_ENABLE_MULTICONFIG": true,
        "THRUST_MULTICONFIG_WORKLOAD": "LARGE",
        "THRUST_IGNORE_DEPRECATED_CPP_DIALECT": true,
        "THRUST_MULTICONFIG_ENABLE_DIALECT_CPP11": true,
        "THRUST_MULTICONFIG_ENABLE_DIALECT_CPP14": true,
        "THRUST_MULTICONFIG_ENABLE_DIALECT_CPP17": true,
        "THRUST_MULTICONFIG_ENABLE_DIALECT_CPP20": true,
        "THRUST_MULTICONFIG_ENABLE_SYSTEM_CPP": true,
        "THRUST_MULTICONFIG_ENABLE_SYSTEM_CUDA": true,
        "THRUST_MULTICONFIG_ENABLE_SYSTEM_OMP": true,
        "THRUST_MULTICONFIG_ENABLE_SYSTEM_TBB": true,
        "cudax_ENABLE_HEADER_TESTING": true,
        "cudax_ENABLE_TESTING": true,
        "cudax_ENABLE_DIALECT_CPP17": true,
        "cudax_ENABLE_DIALECT_CPP20": true
      }
    },
    {
      "name": "all-dev-debug",
      "displayName": "all-dev debug",
      "inherits": "all-dev",
      "cacheVariables": {
        "CCCL_ENABLE_BENCHMARKS": false,
        "CMAKE_BUILD_TYPE": "Debug",
        "CMAKE_CUDA_FLAGS": "-G"
      }
    },
    {
      "name": "libcudacxx-codegen",
      "displayName": "libcu++: codegen",
      "inherits": "base",
      "cacheVariables": {
        "CCCL_ENABLE_LIBCUDACXX": true,
        "LIBCUDACXX_ENABLE_LIBCUDACXX_TESTS": false,
        "libcudacxx_ENABLE_CODEGEN": true,
        "LIBCUDACXX_ENABLE_CUDA": false
      }
    },
    {
      "name": "libcudacxx-base",
      "hidden": true,
      "inherits": "base",
      "cacheVariables": {
        "CCCL_ENABLE_LIBCUDACXX": true,
        "LIBCUDACXX_ENABLE_LIBCUDACXX_TESTS": true
      }
    },
    {
      "name": "libcudacxx-cpp11",
      "displayName": "libcu++: C++11",
      "inherits": "libcudacxx-base",
      "cacheVariables": {
        "CMAKE_CXX_STANDARD": "11",
        "CMAKE_CUDA_STANDARD": "11",
        "LIBCUDACXX_TEST_STANDARD_VER": "c++11"
      }
    },
    {
      "name": "libcudacxx-cpp14",
      "displayName": "libcu++: C++14",
      "inherits": "libcudacxx-base",
      "cacheVariables": {
        "CMAKE_CXX_STANDARD": "14",
        "CMAKE_CUDA_STANDARD": "14",
        "LIBCUDACXX_TEST_STANDARD_VER": "c++14"

      }
    },
    {
      "name": "libcudacxx-cpp17",
      "displayName": "libcu++: C++17",
      "inherits": "libcudacxx-base",
      "cacheVariables": {
        "CMAKE_CXX_STANDARD": "17",
        "CMAKE_CUDA_STANDARD": "17",
        "LIBCUDACXX_TEST_STANDARD_VER": "c++17"

      }
    },
    {
      "name": "libcudacxx-cpp20",
      "displayName": "libcu++: C++20",
      "inherits": "libcudacxx-base",
      "cacheVariables": {
        "CMAKE_CXX_STANDARD": "20",
        "CMAKE_CUDA_STANDARD": "20",
        "LIBCUDACXX_TEST_STANDARD_VER": "c++20"
      }
    },
    {
      "name": "libcudacxx-nvrtc-base",
      "hidden": true,
      "inherits": "libcudacxx-base",
      "cacheVariables": {
        "LIBCUDACXX_TEST_WITH_NVRTC": true,
        "CMAKE_CUDA_ARCHITECTURES": "70"
      }
    },
    {
      "name": "libcudacxx-nvrtc-cpp11",
      "displayName": "libcu++ NVRTC: C++11",
      "inherits": "libcudacxx-nvrtc-base",
      "cacheVariables": {
        "CMAKE_CXX_STANDARD": "11",
        "CMAKE_CUDA_STANDARD": "11",
        "LIBCUDACXX_TEST_STANDARD_VER": "c++11"
      }
    },
    {
      "name": "libcudacxx-nvrtc-cpp14",
      "displayName": "libcu++ NVRTC: C++14",
      "inherits": "libcudacxx-nvrtc-base",
      "cacheVariables": {
        "CMAKE_CXX_STANDARD": "14",
        "CMAKE_CUDA_STANDARD": "14",
        "LIBCUDACXX_TEST_STANDARD_VER": "c++14"
      }
    },
    {
      "name": "libcudacxx-nvrtc-cpp17",
      "displayName": "libcu++ NVRTC: C++17",
      "inherits": "libcudacxx-nvrtc-base",
      "cacheVariables": {
        "CMAKE_CXX_STANDARD": "17",
        "CMAKE_CUDA_STANDARD": "17",
        "LIBCUDACXX_TEST_STANDARD_VER": "c++17"
      }
    },
    {
      "name": "libcudacxx-nvrtc-cpp20",
      "displayName": "libcu++ NVRTC: C++20",
      "inherits": "libcudacxx-nvrtc-base",
      "cacheVariables": {
        "CMAKE_CXX_STANDARD": "20",
        "CMAKE_CUDA_STANDARD": "20",
        "LIBCUDACXX_TEST_STANDARD_VER": "c++20"
      }
    },
    {
      "name": "cub-base",
      "hidden": true,
      "inherits": "base",
      "cacheVariables": {
        "CCCL_ENABLE_CUB": true,
        "CUB_ENABLE_TESTING": true,
        "CUB_ENABLE_EXAMPLES": true,
        "CUB_SEPARATE_CATCH2": true,
        "CUB_ENABLE_DIALECT_CPP11": false,
        "CUB_ENABLE_DIALECT_CPP14": false,
        "CUB_ENABLE_DIALECT_CPP17": false,
        "CUB_ENABLE_DIALECT_CPP20": false
      }
    },
    {
      "name": "cub-cpp11",
      "displayName": "CUB: C++11",
      "inherits": "cub-base",
      "cacheVariables": {
        "CUB_IGNORE_DEPRECATED_CPP_DIALECT": true,
        "CUB_ENABLE_DIALECT_CPP11": true
      }
    },
    {
      "name": "cub-cpp14",
      "displayName": "CUB: C++14",
      "inherits": "cub-base",
      "cacheVariables": {
        "CUB_IGNORE_DEPRECATED_CPP_DIALECT": true,
        "CUB_ENABLE_DIALECT_CPP14": true
      }
    },
    {
      "name": "cub-cpp17",
      "displayName": "CUB: C++17",
      "inherits": "cub-base",
      "cacheVariables": {
        "CUB_ENABLE_DIALECT_CPP17": true
      }
    },
    {
      "name": "cub-cpp20",
      "displayName": "CUB: C++20",
      "inherits": "cub-base",
      "cacheVariables": {
        "CUB_ENABLE_DIALECT_CPP20": true
      }
    },
    {
      "name": "thrust-base",
      "hidden": true,
      "inherits": "base",
      "cacheVariables": {
        "CCCL_ENABLE_THRUST": true,
        "THRUST_ENABLE_MULTICONFIG": true,
        "THRUST_MULTICONFIG_ENABLE_SYSTEM_CPP": true,
        "THRUST_MULTICONFIG_ENABLE_SYSTEM_CUDA": true,
        "THRUST_MULTICONFIG_ENABLE_SYSTEM_OMP": true,
        "THRUST_MULTICONFIG_ENABLE_SYSTEM_TBB": true,
        "THRUST_MULTICONFIG_ENABLE_DIALECT_CPP11": false,
        "THRUST_MULTICONFIG_ENABLE_DIALECT_CPP14": false,
        "THRUST_MULTICONFIG_ENABLE_DIALECT_CPP17": false,
        "THRUST_MULTICONFIG_ENABLE_DIALECT_CPP20": false
      }
    },
    {
      "name": "thrust-cpp11",
      "displayName": "Thrust: C++11",
      "inherits": "thrust-base",
      "cacheVariables": {
        "THRUST_IGNORE_DEPRECATED_CPP_DIALECT": true,
        "THRUST_MULTICONFIG_ENABLE_DIALECT_CPP11": true
      }
    },
    {
      "name": "thrust-cpp14",
      "displayName": "Thrust: C++14",
      "inherits": "thrust-base",
      "cacheVariables": {
        "THRUST_IGNORE_DEPRECATED_CPP_DIALECT": true,
        "THRUST_MULTICONFIG_ENABLE_DIALECT_CPP14": true
      }
    },
    {
      "name": "thrust-cpp17",
      "displayName": "Thrust: C++17",
      "inherits": "thrust-base",
      "cacheVariables": {
        "THRUST_MULTICONFIG_ENABLE_DIALECT_CPP17": true
      }
    },
    {
      "name": "thrust-cpp20",
      "displayName": "Thrust: C++20",
      "inherits": "thrust-base",
      "cacheVariables": {
        "THRUST_MULTICONFIG_ENABLE_DIALECT_CPP20": true
      }
    },
    {
      "name": "cudax-base",
      "hidden": true,
      "inherits": "base",
      "cacheVariables": {
        "CCCL_ENABLE_CUDAX": true,
        "cudax_ENABLE_HEADER_TESTING": true,
        "cudax_ENABLE_TESTING": true,
        "cudax_ENABLE_DIALECT_CPP17": false,
        "cudax_ENABLE_DIALECT_CPP20": false
      }
    },
    {
      "name": "cudax-cpp17",
      "displayName": "cudax: C++17",
      "inherits": "cudax-base",
      "cacheVariables": {
        "cudax_ENABLE_DIALECT_CPP17": true
      }
    },
    {
      "name": "cudax-cpp20",
      "displayName": "cudax: C++20",
      "inherits": "cudax-base",
      "cacheVariables": {
        "cudax_ENABLE_DIALECT_CPP20": true
      }
    },
    {
      "name": "cccl-infra",
      "displayName": "CCCL Infrastructure",
      "inherits": "base",
      "cacheVariables": {
        "CMAKE_CUDA_COMPILER": "nvcc",
        "CCCL_ENABLE_EXAMPLES": true,
        "CCCL_ENABLE_TESTING": true
      }
    }
  ],
  "buildPresets": [
    {
      "name": "all-dev",
      "configurePreset": "all-dev"
    },
    {
      "name": "all-dev-debug",
      "configurePreset": "all-dev-debug"
    },
    {
      "name": "libcudacxx-codegen",
      "configurePreset": "libcudacxx-codegen",
      "targets": ["libcudacxx.atomics.codegen"]
    },
    {
      "name": "libcudacxx-codegen-install",
      "configurePreset": "libcudacxx-codegen",
      "targets": ["libcudacxx.atomics.codegen.install"]
    },
    {
      "name": "libcudacxx-nvrtcc",
      "hidden": true,
      "targets": ["libcudacxx.nvrtcc"]
    },
    {
      "name": "libcudacxx-base",
      "hidden": true,
      "targets": [
        "libcudacxx.test.internal_headers",
        "libcudacxx.test.public_headers",
        "libcudacxx.test.public_headers_host_only",
        "libcudacxx.test.lit.precompile",
        "libcudacxx.test.atomics.ptx"
      ]
    },
    {
      "name": "libcudacxx-nvrtc-cpp11",
      "hidden": false,
      "inherits": ["libcudacxx-nvrtcc"],
      "configurePreset": "libcudacxx-nvrtc-cpp11"
    },
    {
      "name": "libcudacxx-nvrtc-cpp14",
      "hidden": false,
      "inherits": ["libcudacxx-nvrtcc"],
      "configurePreset": "libcudacxx-nvrtc-cpp14"
    },
    {
      "name": "libcudacxx-nvrtc-cpp17",
      "hidden": false,
      "inherits": ["libcudacxx-nvrtcc"],
      "configurePreset": "libcudacxx-nvrtc-cpp17"
    },
    {
      "name": "libcudacxx-nvrtc-cpp20",
      "hidden": false,
      "inherits": ["libcudacxx-nvrtcc"],
      "configurePreset": "libcudacxx-nvrtc-cpp20"
    },
    {
      "name": "libcudacxx-cpp11",
      "configurePreset": "libcudacxx-cpp11",
      "inherits": ["libcudacxx-base"]
    },
    {
      "name": "libcudacxx-cpp14",
      "configurePreset": "libcudacxx-cpp14",
      "inherits": ["libcudacxx-base"]
    },
    {
      "name": "libcudacxx-cpp17",
      "configurePreset": "libcudacxx-cpp17",
      "inherits": ["libcudacxx-base"]
    },
    {
      "name": "libcudacxx-cpp20",
      "configurePreset": "libcudacxx-cpp20",
      "inherits": ["libcudacxx-base"]
    },
    {
      "name": "cub-cpp11",
      "configurePreset": "cub-cpp11"
    },
    {
      "name": "cub-cpp14",
      "configurePreset": "cub-cpp14"
    },
    {
      "name": "cub-cpp17",
      "configurePreset": "cub-cpp17"
    },
    {
      "name": "cub-cpp20",
      "configurePreset": "cub-cpp20"
    },
    {
      "name": "thrust-cpp11",
      "configurePreset": "thrust-cpp11"
    },
    {
      "name": "thrust-cpp14",
      "configurePreset": "thrust-cpp14"
    },
    {
      "name": "thrust-cpp17",
      "configurePreset": "thrust-cpp17"
    },
    {
      "name": "thrust-cpp20",
      "configurePreset": "thrust-cpp20"
    },
    {
      "name": "cudax-cpp17",
      "configurePreset": "cudax-cpp17"
    },
    {
      "name": "cudax-cpp20",
      "configurePreset": "cudax-cpp20"
    },
    {
      "name": "cccl-infra",
      "configurePreset": "cccl-infra"
    }
  ],
  "testPresets": [
    {
      "name": "base",
      "hidden": true,
      "output": {
        "outputOnFailure": true
      },
      "execution": {
        "noTestsAction": "error",
        "stopOnFailure": false
      }
    },
    {
      "name": "all-dev",
      "configurePreset": "all-dev",
      "inherits": "base"
    },
    {
      "name": "all-dev-debug",
      "configurePreset": "all-dev-debug",
      "inherits": "all-dev"
    },
    {
<<<<<<< HEAD
      "name": "libcudacxx-ctest-base",
      "hidden": true,
      "inherits": [
        "base"
      ],
      "filter": {
        "exclude": {
          "name": "^libcudacxx\\.test\\.lit$"
        }
      }
    },
    {
=======
>>>>>>> 583567bc
      "name": "libcudacxx-codegen",
      "configurePreset": "libcudacxx-codegen",
      "filter": {
        "include": {
          "name": "^libcudacxx\\.test\\.atomics\\.codegen.*$"
        }
      }
    },
    {
      "name": "libcudacxx-lit-base",
      "hidden": true,
      "inherits": [
        "base"
      ],
      "filter": {
        "include": {
          "name": "^libcudacxx\\.test\\.lit$"
        }
      },
      "output": {
        "verbosity": "extra",
        "outputOnFailure": false
      }
    },
    {
      "name": "libcudacxx-lit-cpp11",
      "configurePreset": "libcudacxx-cpp11",
      "inherits": [
        "libcudacxx-lit-base"
      ]
    },
    {
      "name": "libcudacxx-lit-cpp14",
      "configurePreset": "libcudacxx-cpp14",
      "inherits": [
        "libcudacxx-lit-base"
      ]
    },
    {
      "name": "libcudacxx-lit-cpp17",
      "configurePreset": "libcudacxx-cpp17",
      "inherits": [
        "libcudacxx-lit-base"
      ]
    },
    {
      "name": "libcudacxx-lit-cpp20",
      "configurePreset": "libcudacxx-cpp20",
      "inherits": [
        "libcudacxx-lit-base"
      ]
    },
    {
      "name": "libcudacxx-nvrtc-base",
      "hidden": true,
      "inherits": [
        "libcudacxx-lit-base"
      ]
    },
    {
      "name": "libcudacxx-nvrtc-cpp11",
      "configurePreset": "libcudacxx-nvrtc-cpp11",
      "inherits": [
        "libcudacxx-nvrtc-base"
      ]
    },
    {
      "name": "libcudacxx-nvrtc-cpp14",
      "configurePreset": "libcudacxx-nvrtc-cpp14",
      "inherits": [
        "libcudacxx-nvrtc-base"
      ]
    },
    {
      "name": "libcudacxx-nvrtc-cpp17",
      "configurePreset": "libcudacxx-nvrtc-cpp17",
      "inherits": [
        "libcudacxx-nvrtc-base"
      ]
    },
    {
      "name": "libcudacxx-nvrtc-cpp20",
      "configurePreset": "libcudacxx-nvrtc-cpp20",
      "inherits": [
        "libcudacxx-nvrtc-base"
      ]
    },
    {
      "name": "cub-base",
      "hidden": true,
      "inherits": "base"
    },
    {
      "name": "cub-nolid-base",
      "hidden": true,
      "inherits": "cub-base",
      "filter": {
        "exclude": {
          "name": "^cub.*\\.lid_[0-2].*$"
        }
      }
    },
    {
      "name": "cub-lid0-base",
      "hidden": true,
      "inherits": "cub-base",
      "filter": {
        "include": {
          "name": "^cub.*\\.lid_0.*$"
        }
      }
    },
    {
      "name": "cub-lid1-base",
      "hidden": true,
      "inherits": "cub-base",
      "filter": {
        "include": {
          "name": "^cub.*\\.lid_1.*$"
        }
      }
    },
    {
      "name": "cub-lid2-base",
      "hidden": true,
      "inherits": "cub-base",
      "filter": {
        "include": {
          "name": "^cub.*\\.lid_2.*$"
        }
      }
    },
    {
      "name": "cub-nolid-cpp11",
      "configurePreset": "cub-cpp11",
      "inherits": "cub-nolid-base"
    },
    {
      "name": "cub-nolid-cpp14",
      "configurePreset": "cub-cpp14",
      "inherits": "cub-nolid-base"
    },
    {
      "name": "cub-nolid-cpp17",
      "configurePreset": "cub-cpp17",
      "inherits": "cub-nolid-base"
    },
    {
      "name": "cub-nolid-cpp20",
      "configurePreset": "cub-cpp20",
      "inherits": "cub-nolid-base"
    },
    {
      "name": "cub-lid0-cpp11",
      "configurePreset": "cub-cpp11",
      "inherits": "cub-lid0-base"
    },
    {
      "name": "cub-lid0-cpp14",
      "configurePreset": "cub-cpp14",
      "inherits": "cub-lid0-base"
    },
    {
      "name": "cub-lid0-cpp17",
      "configurePreset": "cub-cpp17",
      "inherits": "cub-lid0-base"
    },
    {
      "name": "cub-lid0-cpp20",
      "configurePreset": "cub-cpp20",
      "inherits": "cub-lid0-base"
    },
    {
      "name": "cub-lid1-cpp11",
      "configurePreset": "cub-cpp11",
      "inherits": "cub-lid1-base"
    },
    {
      "name": "cub-lid1-cpp14",
      "configurePreset": "cub-cpp14",
      "inherits": "cub-lid1-base"
    },
    {
      "name": "cub-lid1-cpp17",
      "configurePreset": "cub-cpp17",
      "inherits": "cub-lid1-base"
    },
    {
      "name": "cub-lid1-cpp20",
      "configurePreset": "cub-cpp20",
      "inherits": "cub-lid1-base"
    },
    {
      "name": "cub-lid2-cpp11",
      "configurePreset": "cub-cpp11",
      "inherits": "cub-lid2-base"
    },
    {
      "name": "cub-lid2-cpp14",
      "configurePreset": "cub-cpp14",
      "inherits": "cub-lid2-base"
    },
    {
      "name": "cub-lid2-cpp17",
      "configurePreset": "cub-cpp17",
      "inherits": "cub-lid2-base"
    },
    {
      "name": "cub-lid2-cpp20",
      "configurePreset": "cub-cpp20",
      "inherits": "cub-lid2-base"
    },
    {
      "name": "cub-cpp11",
      "configurePreset": "cub-cpp11",
      "inherits": "cub-base"
    },
    {
      "name": "cub-cpp14",
      "configurePreset": "cub-cpp14",
      "inherits": "cub-base"
    },
    {
      "name": "cub-cpp17",
      "configurePreset": "cub-cpp17",
      "inherits": "cub-base"
    },
    {
      "name": "cub-cpp20",
      "configurePreset": "cub-cpp20",
      "inherits": "cub-base"
    },
    {
      "name": "thrust-base",
      "hidden": true,
      "inherits": "base",
      "filter": {
        "exclude": {
          "name": "^thrust.*\\.test\\.async[._].*$"
        }
      }
    },
    {
      "name": "thrust-gpu-base",
      "hidden": true,
      "inherits": "thrust-base",
      "filter": {
        "include": {
          "name": "^thrust.*\\.cuda\\..*$"
        }
      }
    },
    {
      "name": "thrust-cpu-base",
      "hidden": true,
      "inherits": "thrust-base",
      "filter": {
        "exclude": {
          "name": "^thrust.*\\.cuda\\..*$"
        }
      }
    },
    {
      "name": "thrust-gpu-cpp11",
      "configurePreset": "thrust-cpp11",
      "inherits": "thrust-gpu-base"
    },
    {
      "name": "thrust-gpu-cpp14",
      "configurePreset": "thrust-cpp14",
      "inherits": "thrust-gpu-base"
    },
    {
      "name": "thrust-gpu-cpp17",
      "configurePreset": "thrust-cpp17",
      "inherits": "thrust-gpu-base"
    },
    {
      "name": "thrust-gpu-cpp20",
      "configurePreset": "thrust-cpp20",
      "inherits": "thrust-gpu-base"
    },
    {
      "name": "thrust-cpu-cpp11",
      "configurePreset": "thrust-cpp11",
      "inherits": "thrust-cpu-base"
    },
    {
      "name": "thrust-cpu-cpp14",
      "configurePreset": "thrust-cpp14",
      "inherits": "thrust-cpu-base"
    },
    {
      "name": "thrust-cpu-cpp17",
      "configurePreset": "thrust-cpp17",
      "inherits": "thrust-cpu-base"
    },
    {
      "name": "thrust-cpu-cpp20",
      "configurePreset": "thrust-cpp20",
      "inherits": "thrust-cpu-base"
    },
    {
      "name": "thrust-cpp11",
      "configurePreset": "thrust-cpp11",
      "inherits": "thrust-base"
    },
    {
      "name": "thrust-cpp14",
      "configurePreset": "thrust-cpp14",
      "inherits": "thrust-base"
    },
    {
      "name": "thrust-cpp17",
      "configurePreset": "thrust-cpp17",
      "inherits": "thrust-base"
    },
    {
      "name": "thrust-cpp20",
      "configurePreset": "thrust-cpp20",
      "inherits": "thrust-base"
    },
    {
      "name": "cudax-base",
      "hidden": true,
      "inherits": "base"
    },
    {
      "name": "cudax-cpp17",
      "configurePreset": "cudax-cpp17",
      "inherits": "cudax-base"
    },
    {
      "name": "cudax-cpp20",
      "configurePreset": "cudax-cpp20",
      "inherits": "cudax-base"
    },
    {
      "name": "cccl-infra",
      "configurePreset": "cccl-infra",
      "inherits": "base"
    }
  ]
}<|MERGE_RESOLUTION|>--- conflicted
+++ resolved
@@ -337,17 +337,23 @@
     {
       "name": "libcudacxx-codegen",
       "configurePreset": "libcudacxx-codegen",
-      "targets": ["libcudacxx.atomics.codegen"]
+      "targets": [
+        "libcudacxx.atomics.codegen"
+      ]
     },
     {
       "name": "libcudacxx-codegen-install",
       "configurePreset": "libcudacxx-codegen",
-      "targets": ["libcudacxx.atomics.codegen.install"]
+      "targets": [
+        "libcudacxx.atomics.codegen.install"
+      ]
     },
     {
       "name": "libcudacxx-nvrtcc",
       "hidden": true,
-      "targets": ["libcudacxx.nvrtcc"]
+      "targets": [
+        "libcudacxx.nvrtcc"
+      ]
     },
     {
       "name": "libcudacxx-base",
@@ -363,46 +369,62 @@
     {
       "name": "libcudacxx-nvrtc-cpp11",
       "hidden": false,
-      "inherits": ["libcudacxx-nvrtcc"],
+      "inherits": [
+        "libcudacxx-nvrtcc"
+      ],
       "configurePreset": "libcudacxx-nvrtc-cpp11"
     },
     {
       "name": "libcudacxx-nvrtc-cpp14",
       "hidden": false,
-      "inherits": ["libcudacxx-nvrtcc"],
+      "inherits": [
+        "libcudacxx-nvrtcc"
+      ],
       "configurePreset": "libcudacxx-nvrtc-cpp14"
     },
     {
       "name": "libcudacxx-nvrtc-cpp17",
       "hidden": false,
-      "inherits": ["libcudacxx-nvrtcc"],
+      "inherits": [
+        "libcudacxx-nvrtcc"
+      ],
       "configurePreset": "libcudacxx-nvrtc-cpp17"
     },
     {
       "name": "libcudacxx-nvrtc-cpp20",
       "hidden": false,
-      "inherits": ["libcudacxx-nvrtcc"],
+      "inherits": [
+        "libcudacxx-nvrtcc"
+      ],
       "configurePreset": "libcudacxx-nvrtc-cpp20"
     },
     {
       "name": "libcudacxx-cpp11",
       "configurePreset": "libcudacxx-cpp11",
-      "inherits": ["libcudacxx-base"]
+      "inherits": [
+        "libcudacxx-base"
+      ]
     },
     {
       "name": "libcudacxx-cpp14",
       "configurePreset": "libcudacxx-cpp14",
-      "inherits": ["libcudacxx-base"]
+      "inherits": [
+        "libcudacxx-base"
+      ]
     },
     {
       "name": "libcudacxx-cpp17",
       "configurePreset": "libcudacxx-cpp17",
-      "inherits": ["libcudacxx-base"]
+      "inherits": [
+        "libcudacxx-base"
+      ]
     },
     {
       "name": "libcudacxx-cpp20",
       "configurePreset": "libcudacxx-cpp20",
-      "inherits": ["libcudacxx-base"]
+      "inherits": [
+        "libcudacxx-base"
+      ]
     },
     {
       "name": "cub-cpp11",
@@ -472,7 +494,6 @@
       "inherits": "all-dev"
     },
     {
-<<<<<<< HEAD
       "name": "libcudacxx-ctest-base",
       "hidden": true,
       "inherits": [
@@ -485,8 +506,6 @@
       }
     },
     {
-=======
->>>>>>> 583567bc
       "name": "libcudacxx-codegen",
       "configurePreset": "libcudacxx-codegen",
       "filter": {
