--- conflicted
+++ resolved
@@ -262,14 +262,13 @@
   ],
   "buildPresets": [
     {
-<<<<<<< HEAD
-      "name": "libcudacxx-nvrtcc",
-      "hidden": true,
-      "targets": ["libcudacxx.nvrtcc"]
-=======
       "name": "all-dev",
       "configurePreset": "all-dev"
->>>>>>> 2a23cfb7
+    },
+    {
+      "name": "libcudacxx-nvrtcc",
+      "hidden": true,
+      "targets": ["libcudacxx.nvrtcc"]
     },
     {
       "name": "libcudacxx-base",
