--- conflicted
+++ resolved
@@ -87,12 +87,9 @@
         "cudax_ENABLE_HEADER_TESTING": true,
         "cudax_ENABLE_TESTING": true,
         "cudax_ENABLE_EXAMPLES": true,
-<<<<<<< HEAD
+        "cudax_ENABLE_CUDASTF": true,
+        "cudax_ENABLE_CUDASTF_BOUNDSCHECK": false,
         "cudax_ENABLE_CUDASTF_CODE_GENERATION": true,
-=======
-        "cudax_ENABLE_CUDASTF": true,
->>>>>>> 8ed4a206
-        "cudax_ENABLE_CUDASTF_BOUNDSCHECK": false,
         "cudax_ENABLE_CUDASTF_DEBUG": false,
         "cudax_ENABLE_CUDASTF_MATHLIBS": false,
         "cudax_ENABLE_DIALECT_CPP17": true,
@@ -333,8 +330,8 @@
         "cudax_ENABLE_EXAMPLES": true,
         "cudax_ENABLE_CUDASTF": true,
         "cudax_ENABLE_CUDASTF_BOUNDSCHECK": false,
+        "cudax_ENABLE_CUDASTF_CODE_GENERATION": true,
         "cudax_ENABLE_CUDASTF_MATHLIBS": false,
-        "cudax_ENABLE_CUDASTF_CODE_GENERATION": true,
         "cudax_ENABLE_DIALECT_CPP17": false,
         "cudax_ENABLE_DIALECT_CPP20": false
       }
