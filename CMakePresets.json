--- conflicted
+++ resolved
@@ -274,10 +274,6 @@
       "inherits": "base",
       "cacheVariables": {
         "CCCL_ENABLE_C_PARALLEL": true,
-<<<<<<< HEAD
-        "CCCL_ENABLE_C_EXPERIMENTAL_STF": false,
-=======
->>>>>>> a590528b
         "CCCL_C_Parallel_ENABLE_TESTING": true,
         "CCCL_C_Parallel_ENABLE_HEADER_TESTING": true
       }
@@ -287,10 +283,6 @@
       "displayName": "CCCL C CUDASTF Library",
       "inherits": "base",
       "cacheVariables": {
-<<<<<<< HEAD
-        "CCCL_ENABLE_C_PARALLEL": false,
-=======
->>>>>>> a590528b
         "CCCL_ENABLE_C_EXPERIMENTAL_STF": true,
         "CCCL_C_EXPERIMENTAL_STF_ENABLE_TESTING": true
       }
@@ -317,10 +309,6 @@
         "CCCL_ENABLE_LIBCUDACXX": false,
         "CCCL_ENABLE_CUDAX": false,
         "CCCL_ENABLE_C_PARALLEL": false,
-<<<<<<< HEAD
-=======
-        "CCCL_ENABLE_C_EXPERIMENTAL_STF": false,
->>>>>>> a590528b
         "CCCL_ENABLE_TESTING": false,
         "CCCL_ENABLE_EXAMPLES": false,
         "CUB_ENABLE_EXAMPLES": false,
