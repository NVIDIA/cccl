--- conflicted
+++ resolved
@@ -62,26 +62,12 @@
 {
   cuda::std::complex<T> m_min;
   cuda::std::complex<T> m_max;
-<<<<<<< HEAD
 
   __host__ __device__ random_to_item_t(cuda::std::complex<T> min, cuda::std::complex<T> max)
       : m_min(min)
       , m_max(max)
   {}
 
-  __device__ cuda::std::complex<T> operator()(cuda::std::complex<T> random_value)
-  {
-    return (m_max - m_min) * random_value + m_min;
-  }
-
-=======
-
-  __host__ __device__ random_to_item_t(cuda::std::complex<T> min, cuda::std::complex<T> max)
-      : m_min(min)
-      , m_max(max)
-  {}
-
->>>>>>> c7f8b34f
   __device__ cuda::std::complex<T> operator()(float random_value)
   {
     return (m_max - m_min) * cuda::std::complex<T>(random_value) + m_min;
