{
  "shutdownAction": "stopContainer",
<<<<<<< HEAD
  "image": "rapidsai/devcontainers:25.10-cpp-gcc14-cuda13.0",
=======
  "image": "rapidsai/devcontainers:25.10-cpp-gcc13-cuda12.9",
>>>>>>> 9772e25b
  "hostRequirements": {
    "gpu": "optional"
  },
  "initializeCommand": [
    "/bin/bash",
    "-c",
    "mkdir -m 0755 -p ${localWorkspaceFolder}/.{aws,cache,config}; mkdir -m 0755 -p ${localWorkspaceFolder}/{build,wheelhouse}; if test -z ${localEnv:WSLENV}; then docker volume create --driver local --opt type=none --opt device=${localWorkspaceFolder}/build --opt o=bind cccl-build; docker volume create --driver local --opt type=none --opt device=${localWorkspaceFolder}/wheelhouse --opt o=bind cccl-wheelhouse; else docker volume create cccl-build; docker volume create cccl-wheelhouse; fi;"
  ],
  "postCreateCommand": [
    "/bin/bash",
    "-c",
    "if test -z \"${DISABLE_SCCACHE:+x}\"; then echo \"export SCCACHE_DIST_URL='https://$(dpkg --print-architecture).$(uname -s | tr '[:upper:]' '[:lower:]').sccache.rapids.nvidia.com'\" >> /home/coder/.bashrc; fi"
  ],
  "postAttachCommand": [
    "/bin/bash",
    "-c",
    "if [ ${CODESPACES:-false} = 'true' ]; then . devcontainer-utils-post-attach-command; fi"
  ],
  "containerEnv": {
    "AWS_ROLE_ARN": "arn:aws:iam::279114543810:role/nv-gha-token-sccache-devs",
    "CI": "${localEnv:CI}",
    "DEVCONTAINER_UTILS_ENABLE_SCCACHE_DIST": "true",
    "NVCC_APPEND_FLAGS": "-t=100",
    "SCCACHE_DIST_AUTH_TOKEN_VAR": "${localEnv:SCCACHE_DIST_AUTH_TOKEN_VAR}",
    "SCCACHE_DIST_TOKEN": "${localEnv:SCCACHE_DIST_TOKEN}",
    "SCCACHE_DIST_CONNECT_TIMEOUT": "${localEnv:SCCACHE_DIST_CONNECT_TIMEOUT:30}",
    "SCCACHE_DIST_FALLBACK_TO_LOCAL_COMPILE": "${localEnv:SCCACHE_DIST_FALLBACK_TO_LOCAL_COMPILE:true}",
    "SCCACHE_DIST_KEEPALIVE_ENABLED": "${localEnv:SCCACHE_DIST_KEEPALIVE_ENABLED:true}",
    "SCCACHE_DIST_KEEPALIVE_INTERVAL": "${localEnv:SCCACHE_DIST_KEEPALIVE_INTERVAL:20}",
    "SCCACHE_DIST_KEEPALIVE_TIMEOUT": "${localEnv:SCCACHE_DIST_KEEPALIVE_TIMEOUT:600}",
    "SCCACHE_DIST_MAX_RETRIES": "${localEnv:SCCACHE_DIST_MAX_RETRIES:4}",
    "SCCACHE_DIST_REQUEST_TIMEOUT": "${localEnv:SCCACHE_DIST_REQUEST_TIMEOUT:7140}",
    "SCCACHE_IDLE_TIMEOUT": "${localEnv:SCCACHE_IDLE_TIMEOUT:7200}",
    "SCCACHE_SERVER_LOG": "${localEnv:SCCACHE_SERVER_LOG:sccache=debug}",
    "SCCACHE_BUCKET": "rapids-sccache-devs",
    "SCCACHE_REGION": "us-east-2",
    "SCCACHE_S3_KEY_PREFIX": "cccl-test-sccache-dist",
    "HISTFILE": "${containerWorkspaceFolder}/.cache/._bash_history",
    "DEVCONTAINER_NAME": "cuda13.0-gcc14",
    "CCCL_CUDA_VERSION": "13.0",
    "CCCL_HOST_COMPILER": "gcc",
    "CCCL_HOST_COMPILER_VERSION": "14",
    "CCCL_BUILD_INFIX": "cuda13.0-gcc14",
    "CCCL_CUDA_EXTENDED": "false",
    "HOST_WORKSPACE": "${localWorkspaceFolder}"
  },
  "workspaceFolder": "/home/coder/${localWorkspaceFolderBasename}",
  "workspaceMount": "source=${localWorkspaceFolder},target=/home/coder/${localWorkspaceFolderBasename},type=bind,consistency=consistent",
  "mounts": [
    "source=${localWorkspaceFolder}/.aws,target=/home/coder/.aws,type=bind,consistency=consistent",
    "source=${localWorkspaceFolder}/.cache,target=/home/coder/.cache,type=bind,consistency=consistent",
    "source=${localWorkspaceFolder}/.config,target=/home/coder/.config,type=bind,consistency=consistent",
    "source=cccl-build,target=/home/coder/cccl/build",
    "source=cccl-wheelhouse,target=/home/coder/cccl/wheelhouse"
  ],
  "customizations": {
    "vscode": {
      "extensions": [
        "llvm-vs-code-extensions.vscode-clangd",
        "seaube.clangformat",
        "nvidia.nsight-vscode-edition",
        "ms-vscode.cmake-tools"
      ],
      "settings": {
        "editor.defaultFormatter": "seaube.clangformat",
        "editor.formatOnSave": true,
        "clang-format.executable": "/usr/bin/clang-format",
        "clangd.arguments": [
          "--header-insertion=never",
          "--compile-commands-dir=${workspaceFolder}"
        ],
        "files.eol": "\n",
        "files.trimTrailingWhitespace": true
      }
    }
  },
  "name": "cuda13.0-gcc14"
}<|MERGE_RESOLUTION|>--- conflicted
+++ resolved
@@ -1,10 +1,6 @@
 {
   "shutdownAction": "stopContainer",
-<<<<<<< HEAD
-  "image": "rapidsai/devcontainers:25.10-cpp-gcc14-cuda13.0",
-=======
   "image": "rapidsai/devcontainers:25.10-cpp-gcc13-cuda12.9",
->>>>>>> 9772e25b
   "hostRequirements": {
     "gpu": "optional"
   },
