{
  "shutdownAction": "stopContainer",
<<<<<<< HEAD
  "image": "rapidsai/devcontainers:25.10-cpp-gcc14-cuda13.0",
=======
  "image": "rapidsai/devcontainers:25.10-cpp-gcc13-cuda12.9",
  "runArgs": [
    "--init",
    "--name",
    "${localEnv:USER:anon}-${localWorkspaceFolderBasename}-cuda12.9-gcc13"
  ],
>>>>>>> c230ecf4
  "hostRequirements": {
    "gpu": "optional"
  },
  "initializeCommand": [
    "/bin/bash",
    "-c",
    "mkdir -m 0755 -p ${localWorkspaceFolder}/.{aws,cache,config}; mkdir -m 0755 -p ${localWorkspaceFolder}/{build,wheelhouse}; if test -z ${localEnv:WSLENV}; then docker volume create --driver local --opt type=none --opt device=${localWorkspaceFolder}/build --opt o=bind cccl-build >/dev/null; docker volume create --driver local --opt type=none --opt device=${localWorkspaceFolder}/wheelhouse --opt o=bind cccl-wheelhouse >/dev/null; else docker volume create cccl-build >/dev/null; docker volume create cccl-wheelhouse >/dev/null; fi;"
  ],
  "postAttachCommand": [
    "/bin/bash",
    "-c",
    "if [ ${CODESPACES:-false} = 'true' ]; then . devcontainer-utils-post-attach-command; fi"
  ],
  "containerEnv": {
    "SCCACHE_REGION": "us-east-2",
    "SCCACHE_BUCKET": "rapids-sccache-devs",
    "AWS_ROLE_ARN": "arn:aws:iam::279114543810:role/nv-gha-token-sccache-devs",
    "HISTFILE": "${containerWorkspaceFolder}/.cache/._bash_history",
    "DEVCONTAINER_NAME": "cuda13.0-gcc14",
    "CCCL_CUDA_VERSION": "13.0",
    "CCCL_HOST_COMPILER": "gcc",
    "CCCL_HOST_COMPILER_VERSION": "14",
    "CCCL_BUILD_INFIX": "cuda13.0-gcc14",
    "CCCL_CUDA_EXTENDED": "false",
    "HOST_WORKSPACE": "${localWorkspaceFolder}"
  },
  "workspaceFolder": "/home/coder/cccl",
  "workspaceMount": "source=${localWorkspaceFolder},target=/home/coder/cccl,type=bind,consistency=consistent",
  "mounts": [
    "source=${localWorkspaceFolder}/.aws,target=/home/coder/.aws,type=bind,consistency=consistent",
    "source=${localWorkspaceFolder}/.cache,target=/home/coder/.cache,type=bind,consistency=consistent",
    "source=${localWorkspaceFolder}/.config,target=/home/coder/.config,type=bind,consistency=consistent",
    "source=cccl-build,target=/home/coder/cccl/build",
    "source=cccl-wheelhouse,target=/home/coder/cccl/wheelhouse"
  ],
  "customizations": {
    "vscode": {
      "extensions": [
        "llvm-vs-code-extensions.vscode-clangd",
        "seaube.clangformat",
        "nvidia.nsight-vscode-edition",
        "ms-vscode.cmake-tools"
      ],
      "settings": {
        "editor.defaultFormatter": "seaube.clangformat",
        "editor.formatOnSave": true,
        "clang-format.executable": "/usr/bin/clang-format",
        "clangd.arguments": [
          "--header-insertion=never",
          "--compile-commands-dir=${workspaceFolder}"
        ],
        "files.eol": "\n",
        "files.trimTrailingWhitespace": true
      }
    }
  },
  "name": "cuda13.0-gcc14"
}<|MERGE_RESOLUTION|>--- conflicted
+++ resolved
@@ -1,15 +1,11 @@
 {
   "shutdownAction": "stopContainer",
-<<<<<<< HEAD
   "image": "rapidsai/devcontainers:25.10-cpp-gcc14-cuda13.0",
-=======
-  "image": "rapidsai/devcontainers:25.10-cpp-gcc13-cuda12.9",
   "runArgs": [
     "--init",
     "--name",
-    "${localEnv:USER:anon}-${localWorkspaceFolderBasename}-cuda12.9-gcc13"
+    "${localEnv:USER:anon}-${localWorkspaceFolderBasename}-cuda13.0-gcc14"
   ],
->>>>>>> c230ecf4
   "hostRequirements": {
     "gpu": "optional"
   },
