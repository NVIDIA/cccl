{
  "shutdownAction": "stopContainer",
<<<<<<< HEAD
  "image": "rapidsai/devcontainers:25.08-cpp-gcc11-cuda12.0",
  "runArgs": [
    "--init",
    "--rm",
    "--name",
    "${localEnv:USER:anon}-${localWorkspaceFolderBasename}-cuda12.0-gcc11"
  ],
=======
  "image": "rapidsai/devcontainers:25.10-cpp-gcc11-cuda12.0",
>>>>>>> 4a0276c2
  "hostRequirements": {
    "gpu": "optional"
  },
  "initializeCommand": [
    "/bin/bash",
    "-c",
    "mkdir -m 0755 -p ${localWorkspaceFolder}/.{aws,cache,config}; mkdir -m 0755 -p ${localWorkspaceFolder}/{build,wheelhouse}; if test -z ${localEnv:WSLENV}; then docker volume create --driver local --opt type=none --opt device=${localWorkspaceFolder}/build --opt o=bind cccl-build >/dev/null; docker volume create --driver local --opt type=none --opt device=${localWorkspaceFolder}/wheelhouse --opt o=bind cccl-wheelhouse >/dev/null; else docker volume create cccl-build >/dev/null; docker volume create cccl-wheelhouse >/dev/null; fi;"
  ],
  "postAttachCommand": [
    "/bin/bash",
    "-c",
    "if [ ${CODESPACES:-false} = 'true' ]; then . devcontainer-utils-post-attach-command; fi"
  ],
  "containerEnv": {
    "SCCACHE_REGION": "us-east-2",
    "SCCACHE_BUCKET": "rapids-sccache-devs",
    "AWS_ROLE_ARN": "arn:aws:iam::279114543810:role/nv-gha-token-sccache-devs",
    "HISTFILE": "${containerWorkspaceFolder}/.cache/._bash_history",
    "DEVCONTAINER_NAME": "cuda12.0-gcc11",
    "CCCL_CUDA_VERSION": "12.0",
    "CCCL_HOST_COMPILER": "gcc",
    "CCCL_HOST_COMPILER_VERSION": "11",
    "CCCL_BUILD_INFIX": "cuda12.0-gcc11",
    "CCCL_CUDA_EXTENDED": "false",
    "HOST_WORKSPACE": "${localWorkspaceFolder}"
  },
  "workspaceFolder": "/home/coder/cccl",
  "workspaceMount": "source=${localWorkspaceFolder},target=/home/coder/cccl,type=bind,consistency=consistent",
  "mounts": [
    "source=${localWorkspaceFolder}/.aws,target=/home/coder/.aws,type=bind,consistency=consistent",
    "source=${localWorkspaceFolder}/.cache,target=/home/coder/.cache,type=bind,consistency=consistent",
    "source=${localWorkspaceFolder}/.config,target=/home/coder/.config,type=bind,consistency=consistent",
    "source=cccl-build,target=/home/coder/cccl/build",
    "source=cccl-wheelhouse,target=/home/coder/cccl/wheelhouse"
  ],
  "customizations": {
    "vscode": {
      "extensions": [
        "llvm-vs-code-extensions.vscode-clangd",
        "seaube.clangformat",
        "nvidia.nsight-vscode-edition",
        "ms-vscode.cmake-tools"
      ],
      "settings": {
        "editor.defaultFormatter": "seaube.clangformat",
        "editor.formatOnSave": true,
        "clang-format.executable": "/usr/bin/clang-format",
        "clangd.arguments": [
          "--header-insertion=never",
          "--compile-commands-dir=${workspaceFolder}"
        ],
        "files.eol": "\n",
        "files.trimTrailingWhitespace": true
      }
    }
  },
  "name": "cuda12.0-gcc11"
}<|MERGE_RESOLUTION|>--- conflicted
+++ resolved
@@ -1,16 +1,12 @@
 {
   "shutdownAction": "stopContainer",
-<<<<<<< HEAD
-  "image": "rapidsai/devcontainers:25.08-cpp-gcc11-cuda12.0",
+  "image": "rapidsai/devcontainers:25.10-cpp-gcc11-cuda12.0",
   "runArgs": [
     "--init",
     "--rm",
     "--name",
     "${localEnv:USER:anon}-${localWorkspaceFolderBasename}-cuda12.0-gcc11"
   ],
-=======
-  "image": "rapidsai/devcontainers:25.10-cpp-gcc11-cuda12.0",
->>>>>>> 4a0276c2
   "hostRequirements": {
     "gpu": "optional"
   },
