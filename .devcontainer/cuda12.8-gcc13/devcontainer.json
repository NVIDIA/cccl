{
  "shutdownAction": "stopContainer",
<<<<<<< HEAD
  "image": "rapidsai/devcontainers:25.08-cpp-gcc13-cuda12.8",
  "runArgs": [
    "--init",
    "--rm",
    "--name",
    "${localEnv:USER:anon}-${localWorkspaceFolderBasename}-cuda12.8-gcc13"
  ],
=======
  "image": "rapidsai/devcontainers:25.10-cpp-gcc13-cuda12.8",
>>>>>>> 4a0276c2
  "hostRequirements": {
    "gpu": "optional"
  },
  "initializeCommand": [
    "/bin/bash",
    "-c",
    "mkdir -m 0755 -p ${localWorkspaceFolder}/.{aws,cache,config}; mkdir -m 0755 -p ${localWorkspaceFolder}/{build,wheelhouse}; if test -z ${localEnv:WSLENV}; then docker volume create --driver local --opt type=none --opt device=${localWorkspaceFolder}/build --opt o=bind cccl-build >/dev/null; docker volume create --driver local --opt type=none --opt device=${localWorkspaceFolder}/wheelhouse --opt o=bind cccl-wheelhouse >/dev/null; else docker volume create cccl-build >/dev/null; docker volume create cccl-wheelhouse >/dev/null; fi;"
  ],
  "postAttachCommand": [
    "/bin/bash",
    "-c",
    "if [ ${CODESPACES:-false} = 'true' ]; then . devcontainer-utils-post-attach-command; fi"
  ],
  "containerEnv": {
    "SCCACHE_REGION": "us-east-2",
    "SCCACHE_BUCKET": "rapids-sccache-devs",
    "AWS_ROLE_ARN": "arn:aws:iam::279114543810:role/nv-gha-token-sccache-devs",
    "HISTFILE": "${containerWorkspaceFolder}/.cache/._bash_history",
    "DEVCONTAINER_NAME": "cuda12.8-gcc13",
    "CCCL_CUDA_VERSION": "12.8",
    "CCCL_HOST_COMPILER": "gcc",
    "CCCL_HOST_COMPILER_VERSION": "13",
    "CCCL_BUILD_INFIX": "cuda12.8-gcc13",
    "CCCL_CUDA_EXTENDED": "false",
    "HOST_WORKSPACE": "${localWorkspaceFolder}"
  },
  "workspaceFolder": "/home/coder/cccl",
  "workspaceMount": "source=${localWorkspaceFolder},target=/home/coder/cccl,type=bind,consistency=consistent",
  "mounts": [
    "source=${localWorkspaceFolder}/.aws,target=/home/coder/.aws,type=bind,consistency=consistent",
    "source=${localWorkspaceFolder}/.cache,target=/home/coder/.cache,type=bind,consistency=consistent",
    "source=${localWorkspaceFolder}/.config,target=/home/coder/.config,type=bind,consistency=consistent",
    "source=cccl-build,target=/home/coder/cccl/build",
    "source=cccl-wheelhouse,target=/home/coder/cccl/wheelhouse"
  ],
  "customizations": {
    "vscode": {
      "extensions": [
        "llvm-vs-code-extensions.vscode-clangd",
        "seaube.clangformat",
        "nvidia.nsight-vscode-edition",
        "ms-vscode.cmake-tools"
      ],
      "settings": {
        "editor.defaultFormatter": "seaube.clangformat",
        "editor.formatOnSave": true,
        "clang-format.executable": "/usr/bin/clang-format",
        "clangd.arguments": [
          "--header-insertion=never",
          "--compile-commands-dir=${workspaceFolder}"
        ],
        "files.eol": "\n",
        "files.trimTrailingWhitespace": true
      }
    }
  },
  "name": "cuda12.8-gcc13"
}<|MERGE_RESOLUTION|>--- conflicted
+++ resolved
@@ -1,16 +1,12 @@
 {
   "shutdownAction": "stopContainer",
-<<<<<<< HEAD
-  "image": "rapidsai/devcontainers:25.08-cpp-gcc13-cuda12.8",
+  "image": "rapidsai/devcontainers:25.10-cpp-gcc13-cuda12.8",
   "runArgs": [
     "--init",
     "--rm",
     "--name",
     "${localEnv:USER:anon}-${localWorkspaceFolderBasename}-cuda12.8-gcc13"
   ],
-=======
-  "image": "rapidsai/devcontainers:25.10-cpp-gcc13-cuda12.8",
->>>>>>> 4a0276c2
   "hostRequirements": {
     "gpu": "optional"
   },
