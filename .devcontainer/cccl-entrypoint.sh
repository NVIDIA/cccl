#!/usr/bin/env bash

# shellcheck disable=SC1091

set -e;

<<<<<<< HEAD
if ! test -n "${DISABLE_SCCACHE:+x}" && test -n "${DEVCONTAINER_UTILS_ENABLE_SCCACHE_DIST:+x}"; then
=======
if ! test -n "${DISABLE_SCCACHE:+x}" && test -n "${DEVCONTAINER_UTILS_ENABLE_SCCACHE_DIST:+x}" && ! test -n "${SCCACHE_DIST_URL:+x}"; then
>>>>>>> 385765e4
    export SCCACHE_DIST_URL="https://$(dpkg --print-architecture).$(uname -s | tr '[:upper:]' '[:lower:]').sccache.rapids.nvidia.com";
    echo "export SCCACHE_DIST_URL=$SCCACHE_DIST_URL" >> ~/.bashrc;
fi

if [[ -n "${GITHUB_ACTIONS:-}" ]]; then
    echo "::group::Initializing devcontainer..."
fi
<<<<<<< HEAD
=======

>>>>>>> 385765e4
devcontainer-utils-post-create-command;
devcontainer-utils-init-git;
devcontainer-utils-post-attach-command;
if [[ -n "${GITHUB_ACTIONS:-}" ]]; then
    echo "::endgroup::"
fi

if ! dpkg -s ca-certificates > /dev/null 2>&1; then
    if [[ -n "${GITHUB_ACTIONS:-}" ]]; then
        echo "::group::Installing ca-certificates..."
    fi
    sudo apt-get update
    sudo apt-get install -y ca-certificates
    if [[ -n "${GITHUB_ACTIONS:-}" ]]; then
        echo "::endgroup::"
    fi
else
    if [[ -n "${GITHUB_ACTIONS:-}" ]]; then
        echo "::group::Updating ca-certificates..."
    fi
    sudo update-ca-certificates
    if [[ -n "${GITHUB_ACTIONS:-}" ]]; then
        echo "::endgroup::"
    fi
fi

cd /home/coder/cccl/

if test $# -gt 0; then
    exec "$@";
else
    exec /bin/bash -li;
fi<|MERGE_RESOLUTION|>--- conflicted
+++ resolved
@@ -4,11 +4,7 @@
 
 set -e;
 
-<<<<<<< HEAD
-if ! test -n "${DISABLE_SCCACHE:+x}" && test -n "${DEVCONTAINER_UTILS_ENABLE_SCCACHE_DIST:+x}"; then
-=======
 if ! test -n "${DISABLE_SCCACHE:+x}" && test -n "${DEVCONTAINER_UTILS_ENABLE_SCCACHE_DIST:+x}" && ! test -n "${SCCACHE_DIST_URL:+x}"; then
->>>>>>> 385765e4
     export SCCACHE_DIST_URL="https://$(dpkg --print-architecture).$(uname -s | tr '[:upper:]' '[:lower:]').sccache.rapids.nvidia.com";
     echo "export SCCACHE_DIST_URL=$SCCACHE_DIST_URL" >> ~/.bashrc;
 fi
@@ -16,10 +12,7 @@
 if [[ -n "${GITHUB_ACTIONS:-}" ]]; then
     echo "::group::Initializing devcontainer..."
 fi
-<<<<<<< HEAD
-=======
 
->>>>>>> 385765e4
 devcontainer-utils-post-create-command;
 devcontainer-utils-init-git;
 devcontainer-utils-post-attach-command;
