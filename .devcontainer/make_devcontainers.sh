#!/bin/bash

# This script parses the CI matrix.yaml file and generates a devcontainer.json file for each unique combination of
# CUDA version, compiler name/version, and Ubuntu version. The devcontainer.json files are written to the
# .devcontainer directory to a subdirectory named after the CUDA version and compiler name/version.
# GitHub docs on using multiple devcontainer.json files:
# https://docs.github.com/en/codespaces/setting-up-your-project-for-codespaces/adding-a-dev-container-configuration/introduction-to-dev-containers#devcontainerjson

set -euo pipefail

# Ensure the script is being executed in its containing directory
cd "$( cd "$( dirname "${BASH_SOURCE[0]}" )" && pwd )";


function usage {
    echo "Usage: $0 [--clean] [-h/--help] [-v/--verbose]"
    echo "  --clean   Remove stale devcontainer subdirectories"
    echo "  -h, --help   Display this help message"
    echo "  -v, --verbose  Enable verbose mode (set -x)"
    exit 1
}

matrix_sections=(
    'pull_request.nvcc'
    'pull_request."nvcc-cuda-next"'
)

# Function to update the devcontainer.json file with the provided parameters
update_devcontainer() {
    local input_file="$1"
    local output_file="$2"
    local name="$3"
    local cuda_version="$4"
    local compiler_name="$5"
    local compiler_exe="$6"
    local compiler_version="$7"
    local os="$8"
    local devcontainer_version="$9"

    local IMAGE_ROOT="rapidsai/devcontainers:${devcontainer_version}-cpp-"
    local image="${IMAGE_ROOT}${compiler_name}${compiler_version}-cuda${cuda_version}-${os}"

    jq --arg image "$image" --arg name "$name" \
       --arg cuda_version "$cuda_version" --arg compiler_name "$compiler_name" \
       --arg compiler_exe "$compiler_exe" --arg compiler_version "$compiler_version" --arg os "$os" \
       '.image = $image | .name = $name | .containerEnv.DEVCONTAINER_NAME = $name |
        .containerEnv.CCCL_BUILD_INFIX = $name |
        .containerEnv.CCCL_CUDA_VERSION = $cuda_version | .containerEnv.CCCL_HOST_COMPILER = $compiler_name |
        .containerEnv.CCCL_HOST_COMPILER_VERSION = $compiler_version '\
       "$input_file" > "$output_file"
}

make_name() {
    local cuda_version="$1"
    local compiler_name="$2"
    local compiler_version="$3"

    echo "cuda$cuda_version-$compiler_name$compiler_version"
}

get_devcontainer_version_from_matrix() {
    local matrix_file="$1"

    # Read matrix.yaml and convert it to json
    matrix_json=$(yq -o json ${matrix_file})

    # Get the devcontainer image version
    echo "$matrix_json" | jq -r '.devcontainer_version'
}

get_container_info_from_matrix() {
    local matrix_file="$1"

    # Read matrix.yaml and convert it to json
    local matrix_json=$(yq -o json ${matrix_file})

    # Extract the requested matrix_sections
    sections_query=$(printf '.%s + ' "${matrix_sections[@]}" | sed 's/ + $//')
    matrix_json=$(echo "$matrix_json" | jq -c "$sections_query")

    # Exclude Windows environments
    matrix_json=$(echo "$matrix_json" | jq 'del(.[] | select(.os | contains("windows")))')

    # Get unique combinations of cuda version, compiler name/version, and Ubuntu version
    echo "$matrix_json" | jq -c '[.[] | {cuda: .cuda, compiler_name: .compiler.name, compiler_exe: .compiler.exe, compiler_version: .compiler.version, os: .os}] | unique | .[]'
}

CLEAN=false
VERBOSE=false
while [[ $# -gt 0 ]]; do
    case "$1" in
        --clean)
            CLEAN=true
            ;;
        -h|--help)
            usage
            ;;
        -v|--verbose)
            VERBOSE=true
            ;;
        *)
            usage
            ;;
    esac
    shift
done

MATRIX_FILE="../ci/matrix.yaml"
COMPUTE_MATRIX="../.github/actions/workflow-build/build-workflow.py"

# Enable verbose mode if requested
if [ "$VERBOSE" = true ]; then
    set -x
    cat ${MATRIX_FILE}
fi

<<<<<<< HEAD
readonly DEVCONTAINER_VERSION=$(get_devcontainer_version_from_matrix ${MATRIX_FILE})
readonly combinations=$(get_container_info_from_matrix "${MATRIX_FILE}")
=======
# Read matrix.yaml and convert it to json
matrix_json=$(python3 ${COMPUTE_MATRIX} ${MATRIX_FILE} --devcontainer-info)

if [ "$VERBOSE" = true ]; then
    echo "$matrix_json"
fi

# Get the devcontainer image version and define image tag root
readonly DEVCONTAINER_VERSION=$(echo "$matrix_json" | jq -r '.devcontainer_version')

# Get unique combinations of cuda version, compiler name/version, and Ubuntu version
readonly combinations=$(echo "$matrix_json" | jq -c '.combinations[]')
>>>>>>> e40e51e9

# Update the base devcontainer with the default values
# The root devcontainer.json file is used as the default container as well as a template for all
# other devcontainer.json files by replacing the `image:` field with the appropriate image name
readonly base_devcontainer_file="./devcontainer.json"
readonly NEWEST_GCC_CUDA_ENTRY=$(echo "$combinations" | jq -rs '[.[] | select(.compiler_name == "gcc")] | sort_by((.cuda | tonumber), (.compiler_version | tonumber)) | .[-1]')
readonly DEFAULT_CUDA=$(echo "$NEWEST_GCC_CUDA_ENTRY" | jq -r '.cuda')
readonly DEFAULT_COMPILER_NAME=$(echo "$NEWEST_GCC_CUDA_ENTRY" | jq -r '.compiler_name')
readonly DEFAULT_COMPILER_EXE=$(echo "$NEWEST_GCC_CUDA_ENTRY" | jq -r '.compiler_exe')
readonly DEFAULT_COMPILER_VERSION=$(echo "$NEWEST_GCC_CUDA_ENTRY" | jq -r '.compiler_version')
readonly DEFAULT_OS=$(echo "$NEWEST_GCC_CUDA_ENTRY" | jq -r '.os')
readonly DEFAULT_NAME=$(make_name "$DEFAULT_CUDA" "$DEFAULT_COMPILER_NAME" "$DEFAULT_COMPILER_VERSION")

update_devcontainer ${base_devcontainer_file} "./temp_devcontainer.json" "$DEFAULT_NAME" "$DEFAULT_CUDA" "$DEFAULT_COMPILER_NAME" "$DEFAULT_COMPILER_EXE" "$DEFAULT_COMPILER_VERSION" "$DEFAULT_OS" "$DEVCONTAINER_VERSION"
mv "./temp_devcontainer.json" ${base_devcontainer_file}

# Create an array to keep track of valid subdirectory names
valid_subdirs=()

# The img folder should not be removed:
valid_subdirs+=("img")

# For each unique combination
for combination in $combinations; do
    cuda_version=$(echo "$combination" | jq -r '.cuda')
    compiler_name=$(echo "$combination" | jq -r '.compiler_name')
    compiler_exe=$(echo "$combination" | jq -r '.compiler_exe')
    compiler_version=$(echo "$combination" | jq -r '.compiler_version')
    os=$(echo "$combination" | jq -r '.os')

    name=$(make_name "$cuda_version" "$compiler_name" "$compiler_version")
    mkdir -p "$name"
    new_devcontainer_file="$name/devcontainer.json"

    update_devcontainer "$base_devcontainer_file" "$new_devcontainer_file" "$name" "$cuda_version" "$compiler_name" "$compiler_exe" "$compiler_version" "$os" "$DEVCONTAINER_VERSION"
    echo "Created $new_devcontainer_file"

    # Add the subdirectory name to the valid_subdirs array
    valid_subdirs+=("$name")
done

# Clean up stale subdirectories and devcontainer.json files
if [ "$CLEAN" = true ]; then
    for subdir in ./*; do
        if [ -d "$subdir" ] && [[ ! " ${valid_subdirs[@]} " =~ " ${subdir#./} " ]]; then
            echo "Removing stale subdirectory: $subdir"
            rm -r "$subdir"
        fi
    done
fi<|MERGE_RESOLUTION|>--- conflicted
+++ resolved
@@ -11,7 +11,6 @@
 # Ensure the script is being executed in its containing directory
 cd "$( cd "$( dirname "${BASH_SOURCE[0]}" )" && pwd )";
 
-
 function usage {
     echo "Usage: $0 [--clean] [-h/--help] [-v/--verbose]"
     echo "  --clean   Remove stale devcontainer subdirectories"
@@ -19,11 +18,6 @@
     echo "  -v, --verbose  Enable verbose mode (set -x)"
     exit 1
 }
-
-matrix_sections=(
-    'pull_request.nvcc'
-    'pull_request."nvcc-cuda-next"'
-)
 
 # Function to update the devcontainer.json file with the provided parameters
 update_devcontainer() {
@@ -58,33 +52,6 @@
     echo "cuda$cuda_version-$compiler_name$compiler_version"
 }
 
-get_devcontainer_version_from_matrix() {
-    local matrix_file="$1"
-
-    # Read matrix.yaml and convert it to json
-    matrix_json=$(yq -o json ${matrix_file})
-
-    # Get the devcontainer image version
-    echo "$matrix_json" | jq -r '.devcontainer_version'
-}
-
-get_container_info_from_matrix() {
-    local matrix_file="$1"
-
-    # Read matrix.yaml and convert it to json
-    local matrix_json=$(yq -o json ${matrix_file})
-
-    # Extract the requested matrix_sections
-    sections_query=$(printf '.%s + ' "${matrix_sections[@]}" | sed 's/ + $//')
-    matrix_json=$(echo "$matrix_json" | jq -c "$sections_query")
-
-    # Exclude Windows environments
-    matrix_json=$(echo "$matrix_json" | jq 'del(.[] | select(.os | contains("windows")))')
-
-    # Get unique combinations of cuda version, compiler name/version, and Ubuntu version
-    echo "$matrix_json" | jq -c '[.[] | {cuda: .cuda, compiler_name: .compiler.name, compiler_exe: .compiler.exe, compiler_version: .compiler.version, os: .os}] | unique | .[]'
-}
-
 CLEAN=false
 VERBOSE=false
 while [[ $# -gt 0 ]]; do
@@ -114,23 +81,14 @@
     cat ${MATRIX_FILE}
 fi
 
-<<<<<<< HEAD
-readonly DEVCONTAINER_VERSION=$(get_devcontainer_version_from_matrix ${MATRIX_FILE})
-readonly combinations=$(get_container_info_from_matrix "${MATRIX_FILE}")
-=======
 # Read matrix.yaml and convert it to json
 matrix_json=$(python3 ${COMPUTE_MATRIX} ${MATRIX_FILE} --devcontainer-info)
-
-if [ "$VERBOSE" = true ]; then
-    echo "$matrix_json"
-fi
 
 # Get the devcontainer image version and define image tag root
 readonly DEVCONTAINER_VERSION=$(echo "$matrix_json" | jq -r '.devcontainer_version')
 
 # Get unique combinations of cuda version, compiler name/version, and Ubuntu version
 readonly combinations=$(echo "$matrix_json" | jq -c '.combinations[]')
->>>>>>> e40e51e9
 
 # Update the base devcontainer with the default values
 # The root devcontainer.json file is used as the default container as well as a template for all
