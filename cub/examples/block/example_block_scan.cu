/******************************************************************************
 * Copyright (c) 2011, Duane Merrill.  All rights reserved.
 * Copyright (c) 2011-2018, NVIDIA CORPORATION.  All rights reserved.
 *
 * Redistribution and use in source and binary forms, with or without
 * modification, are permitted provided that the following conditions are met:
 *     * Redistributions of source code must retain the above copyright
 *       notice, this list of conditions and the following disclaimer.
 *     * Redistributions in binary form must reproduce the above copyright
 *       notice, this list of conditions and the following disclaimer in the
 *       documentation and/or other materials provided with the distribution.
 *     * Neither the name of the NVIDIA CORPORATION nor the
 *       names of its contributors may be used to endorse or promote products
 *       derived from this software without specific prior written permission.
 *
 * THIS SOFTWARE IS PROVIDED BY THE COPYRIGHT HOLDERS AND CONTRIBUTORS "AS IS" AND
 * ANY EXPRESS OR IMPLIED WARRANTIES, INCLUDING, BUT NOT LIMITED TO, THE IMPLIED
 * WARRANTIES OF MERCHANTABILITY AND FITNESS FOR A PARTICULAR PURPOSE ARE
 * DISCLAIMED. IN NO EVENT SHALL NVIDIA CORPORATION BE LIABLE FOR ANY
 * DIRECT, INDIRECT, INCIDENTAL, SPECIAL, EXEMPLARY, OR CONSEQUENTIAL DAMAGES
 * (INCLUDING, BUT NOT LIMITED TO, PROCUREMENT OF SUBSTITUTE GOODS OR SERVICES;
 * LOSS OF USE, DATA, OR PROFITS; OR BUSINESS INTERRUPTION) HOWEVER CAUSED AND
 * ON ANY THEORY OF LIABILITY, WHETHER IN CONTRACT, STRICT LIABILITY, OR TORT
 * (INCLUDING NEGLIGENCE OR OTHERWISE) ARISING IN ANY WAY OUT OF THE USE OF THIS
 * SOFTWARE, EVEN IF ADVISED OF THE POSSIBILITY OF SUCH DAMAGE.
 *
 ******************************************************************************/

/******************************************************************************
 * Simple demonstration of cub::BlockScan
 *
 * To compile using the command line:
 *   nvcc -arch=sm_XX example_block_scan.cu -I../.. -lcudart -O3
 *
 ******************************************************************************/

// Ensure printing of CUDA runtime errors to console (define before including cub.h)
#define CUB_STDERR

#include <cub/block/block_load.cuh>
#include <cub/block/block_scan.cuh>
#include <cub/block/block_store.cuh>

#include <iostream>

#include "../../test/test_util.h"
#include <stdio.h>

using namespace cub;

//---------------------------------------------------------------------
// Globals, constants and typedefs
//---------------------------------------------------------------------

/// Verbose output
bool g_verbose = false;

/// Timing iterations
int g_timing_iterations = 100;

/// Default grid size
int g_grid_size = 1;

//---------------------------------------------------------------------
// Kernels
//---------------------------------------------------------------------

/**
 * Simple kernel for performing a block-wide exclusive prefix sum over integers
 */
template <int BLOCK_THREADS,
          int ITEMS_PER_THREAD,
          BlockScanAlgorithm ALGORITHM>
__global__ void BlockPrefixSumKernel(int* d_in, // Tile of input
                                     int* d_out, // Tile of output
                                     clock_t* d_elapsed) // Elapsed cycle count of block scan
{
  // Specialize BlockLoad type for our thread block (uses warp-striped loads for coalescing, then transposes in shared
  // memory to a blocked arrangement)
  typedef BlockLoad<int, BLOCK_THREADS, ITEMS_PER_THREAD, BLOCK_LOAD_WARP_TRANSPOSE> BlockLoadT;

  // Specialize BlockStore type for our thread block (uses warp-striped loads for coalescing, then transposes in shared
  // memory to a blocked arrangement)
  typedef BlockStore<int, BLOCK_THREADS, ITEMS_PER_THREAD, BLOCK_STORE_WARP_TRANSPOSE> BlockStoreT;

  // Specialize BlockScan type for our thread block
  typedef BlockScan<int, BLOCK_THREADS, ALGORITHM> BlockScanT;

  // Shared memory
  __shared__ union TempStorage
  {
    typename BlockLoadT::TempStorage load;
    typename BlockStoreT::TempStorage store;
    typename BlockScanT::TempStorage scan;
  } temp_storage;

  // Per-thread tile data
  int data[ITEMS_PER_THREAD];

  // Load items into a blocked arrangement
  BlockLoadT(temp_storage.load).Load(d_in, data);

  // Barrier for smem reuse
  __syncthreads();

  // Start cycle timer
  clock_t start = clock();

  // Compute exclusive prefix sum
  int aggregate;
  BlockScanT(temp_storage.scan).ExclusiveSum(data, data, aggregate);

  // Stop cycle timer
  clock_t stop = clock();

  // Barrier for smem reuse
  __syncthreads();

  // Store items from a blocked arrangement
  BlockStoreT(temp_storage.store).Store(d_out, data);

  // Store aggregate and elapsed clocks
  if (threadIdx.x == 0)
  {
    *d_elapsed                              = (start > stop) ? start - stop : stop - start;
    d_out[BLOCK_THREADS * ITEMS_PER_THREAD] = aggregate;
  }
}

//---------------------------------------------------------------------
// Host utilities
//---------------------------------------------------------------------

/**
 * Initialize exclusive prefix sum problem (and solution).
 * Returns the aggregate
 */
int Initialize(int* h_in, int* h_reference, int num_items)
{
  int inclusive = 0;

  for (int i = 0; i < num_items; ++i)
  {
    h_in[i] = i % 17;

    h_reference[i] = inclusive;
    inclusive += h_in[i];
  }

  return inclusive;
}

/**
 * Test thread block scan
 */
template <int BLOCK_THREADS, int ITEMS_PER_THREAD, BlockScanAlgorithm ALGORITHM>
void Test()
{
  constexpr int TILE_SIZE = BLOCK_THREADS * ITEMS_PER_THREAD;

  // Allocate host arrays
  int* h_in        = new int[TILE_SIZE];
  int* h_reference = new int[TILE_SIZE];
  int* h_gpu       = new int[TILE_SIZE + 1];

  // Initialize problem and reference output on host
  int h_aggregate = Initialize(h_in, h_reference, TILE_SIZE);

  // Initialize device arrays
  int* d_in          = NULL;
  int* d_out         = NULL;
  clock_t* d_elapsed = NULL;
  cudaMalloc((void**) &d_in, sizeof(int) * TILE_SIZE);
  cudaMalloc((void**) &d_out, sizeof(int) * (TILE_SIZE + 1));
  cudaMalloc((void**) &d_elapsed, sizeof(clock_t));

  // Display input problem data
  if (g_verbose)
  {
    printf("Input data: ");
    for (int i = 0; i < TILE_SIZE; i++)
    {
      printf("%d, ", h_in[i]);
    }
    printf("\n\n");
  }

  // Kernel props
  int max_sm_occupancy;
  CubDebugExit(
    MaxSmOccupancy(max_sm_occupancy, BlockPrefixSumKernel<BLOCK_THREADS, ITEMS_PER_THREAD, ALGORITHM>, BLOCK_THREADS));

  // Copy problem to device
  cudaMemcpy(d_in, h_in, sizeof(int) * TILE_SIZE, cudaMemcpyHostToDevice);

<<<<<<< HEAD
  printf("BlockScan algorithm %s on %d items (%d timing iterations, %d blocks, %d threads, %d items per thread, %d SM "
         "occupancy):\n",
         (ALGORITHM == BLOCK_SCAN_RAKING) ? "BLOCK_SCAN_RAKING"
         : (ALGORITHM == BLOCK_SCAN_RAKING_MEMOIZE)
           ? "BLOCK_SCAN_RAKING_MEMOIZE"
           : "BLOCK_SCAN_WARP_SCANS",
         TILE_SIZE,
         g_timing_iterations,
         g_grid_size,
         BLOCK_THREADS,
         ITEMS_PER_THREAD,
         max_sm_occupancy);
=======
  printf(
    "BlockScan algorithm %s on %d items (%d timing iterations, %d blocks, %d threads, %d items per thread, %d SM "
    "occupancy):\n",
    (ALGORITHM == BLOCK_SCAN_RAKING) ? "BLOCK_SCAN_RAKING"
    : (ALGORITHM == BLOCK_SCAN_RAKING_MEMOIZE)
      ? "BLOCK_SCAN_RAKING_MEMOIZE"
      : "BLOCK_SCAN_WARP_SCANS",
    TILE_SIZE,
    g_timing_iterations,
    g_grid_size,
    BLOCK_THREADS,
    ITEMS_PER_THREAD,
    max_sm_occupancy);
>>>>>>> baee3f50

  // Run aggregate/prefix kernel
  BlockPrefixSumKernel<BLOCK_THREADS, ITEMS_PER_THREAD, ALGORITHM>
    <<<g_grid_size, BLOCK_THREADS>>>(d_in, d_out, d_elapsed);

  // Check results
  printf("\tOutput items: ");
  int compare = CompareDeviceResults(h_reference, d_out, TILE_SIZE, g_verbose, g_verbose);
  printf("%s\n", compare ? "FAIL" : "PASS");
  AssertEquals(0, compare);

  // Check total aggregate
  printf("\tAggregate: ");
  compare = CompareDeviceResults(&h_aggregate, d_out + TILE_SIZE, 1, g_verbose, g_verbose);
  printf("%s\n", compare ? "FAIL" : "PASS");
  AssertEquals(0, compare);

  // Run this several times and average the performance results
  GpuTimer timer;
  float elapsed_millis   = 0.0;
  clock_t elapsed_clocks = 0;

  for (int i = 0; i < g_timing_iterations; ++i)
  {
    // Copy problem to device
    cudaMemcpy(d_in, h_in, sizeof(int) * TILE_SIZE, cudaMemcpyHostToDevice);

    timer.Start();

    // Run aggregate/prefix kernel
    BlockPrefixSumKernel<BLOCK_THREADS, ITEMS_PER_THREAD, ALGORITHM>
      <<<g_grid_size, BLOCK_THREADS>>>(d_in, d_out, d_elapsed);

    timer.Stop();
    elapsed_millis += timer.ElapsedMillis();

    // Copy clocks from device
    clock_t clocks;
    CubDebugExit(cudaMemcpy(&clocks, d_elapsed, sizeof(clock_t), cudaMemcpyDeviceToHost));
    elapsed_clocks += clocks;
  }

  // Check for kernel errors and STDIO from the kernel, if any
  CubDebugExit(cudaPeekAtLastError());
  CubDebugExit(cudaDeviceSynchronize());

  // Display timing results
  float avg_millis          = elapsed_millis / g_timing_iterations;
  float avg_items_per_sec   = float(TILE_SIZE * g_grid_size) / avg_millis / 1000.0f;
  float avg_clocks          = float(elapsed_clocks) / g_timing_iterations;
  float avg_clocks_per_item = avg_clocks / TILE_SIZE;

  printf("\tAverage BlockScan::Sum clocks: %.3f\n", avg_clocks);
  printf("\tAverage BlockScan::Sum clocks per item: %.3f\n", avg_clocks_per_item);
  printf("\tAverage kernel millis: %.4f\n", avg_millis);
  printf("\tAverage million items / sec: %.4f\n", avg_items_per_sec);

  // Cleanup
  if (h_in)
  {
    delete[] h_in;
  }
  if (h_reference)
  {
    delete[] h_reference;
  }
  if (h_gpu)
  {
    delete[] h_gpu;
  }
  if (d_in)
  {
    cudaFree(d_in);
  }
  if (d_out)
  {
    cudaFree(d_out);
  }
  if (d_elapsed)
  {
    cudaFree(d_elapsed);
  }
}

/**
 * Main
 */
int main(int argc, char** argv)
{
  // Initialize command line
  CommandLineArgs args(argc, argv);
  g_verbose = args.CheckCmdLineFlag("v");
  args.GetCmdLineArgument("i", g_timing_iterations);
  args.GetCmdLineArgument("grid-size", g_grid_size);

  // Print usage
  if (args.CheckCmdLineFlag("help"))
  {
    printf("%s "
           "[--device=<device-id>] "
           "[--i=<timing iterations (default:%d)>]"
           "[--grid-size=<grid size (default:%d)>]"
           "[--v] "
           "\n",
           argv[0],
           g_timing_iterations,
           g_grid_size);
    exit(0);
  }

  // Initialize device
  CubDebugExit(args.DeviceInit());

  // Run tests
  Test<1024, 1, BLOCK_SCAN_RAKING>();
  Test<512, 2, BLOCK_SCAN_RAKING>();
  Test<256, 4, BLOCK_SCAN_RAKING>();
  Test<128, 8, BLOCK_SCAN_RAKING>();
  Test<64, 16, BLOCK_SCAN_RAKING>();
  Test<32, 32, BLOCK_SCAN_RAKING>();

  printf("-------------\n");

  Test<1024, 1, BLOCK_SCAN_RAKING_MEMOIZE>();
  Test<512, 2, BLOCK_SCAN_RAKING_MEMOIZE>();
  Test<256, 4, BLOCK_SCAN_RAKING_MEMOIZE>();
  Test<128, 8, BLOCK_SCAN_RAKING_MEMOIZE>();
  Test<64, 16, BLOCK_SCAN_RAKING_MEMOIZE>();
  Test<32, 32, BLOCK_SCAN_RAKING_MEMOIZE>();

  printf("-------------\n");

  Test<1024, 1, BLOCK_SCAN_WARP_SCANS>();
  Test<512, 2, BLOCK_SCAN_WARP_SCANS>();
  Test<256, 4, BLOCK_SCAN_WARP_SCANS>();
  Test<128, 8, BLOCK_SCAN_WARP_SCANS>();
  Test<64, 16, BLOCK_SCAN_WARP_SCANS>();
  Test<32, 32, BLOCK_SCAN_WARP_SCANS>();

  return 0;
}<|MERGE_RESOLUTION|>--- conflicted
+++ resolved
@@ -193,20 +193,6 @@
   // Copy problem to device
   cudaMemcpy(d_in, h_in, sizeof(int) * TILE_SIZE, cudaMemcpyHostToDevice);
 
-<<<<<<< HEAD
-  printf("BlockScan algorithm %s on %d items (%d timing iterations, %d blocks, %d threads, %d items per thread, %d SM "
-         "occupancy):\n",
-         (ALGORITHM == BLOCK_SCAN_RAKING) ? "BLOCK_SCAN_RAKING"
-         : (ALGORITHM == BLOCK_SCAN_RAKING_MEMOIZE)
-           ? "BLOCK_SCAN_RAKING_MEMOIZE"
-           : "BLOCK_SCAN_WARP_SCANS",
-         TILE_SIZE,
-         g_timing_iterations,
-         g_grid_size,
-         BLOCK_THREADS,
-         ITEMS_PER_THREAD,
-         max_sm_occupancy);
-=======
   printf(
     "BlockScan algorithm %s on %d items (%d timing iterations, %d blocks, %d threads, %d items per thread, %d SM "
     "occupancy):\n",
@@ -220,7 +206,6 @@
     BLOCK_THREADS,
     ITEMS_PER_THREAD,
     max_sm_occupancy);
->>>>>>> baee3f50
 
   // Run aggregate/prefix kernel
   BlockPrefixSumKernel<BLOCK_THREADS, ITEMS_PER_THREAD, ALGORITHM>
