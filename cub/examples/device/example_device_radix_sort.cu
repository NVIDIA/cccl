--- conflicted
+++ resolved
@@ -71,28 +71,8 @@
 
   bool operator<(const Pair& b) const
   {
-    if (key < b.key)
-    {
-<<<<<<< HEAD
-        return key < b.key;
-    }
-=======
-      return true;
-    }
-
-    if (key > b.key)
-    {
-      return false;
-    }
-
-    // Return true if key is negative zero and b.key is positive zero
-    unsigned int key_bits   = SafeBitCast<unsigned int>(key);
-    unsigned int b_key_bits = SafeBitCast<unsigned int>(b.key);
-    unsigned int HIGH_BIT   = 1u << 31;
-
-    return ((key_bits & HIGH_BIT) != 0) && ((b_key_bits & HIGH_BIT) == 0);
-  }
->>>>>>> 5bfa6e8f
+    return key < b.key;
+  }
 };
 
 /**
