<hr>
<h3>About CUB</h3>

CUB provides state-of-the-art, reusable software components for every layer
of the CUDA programming model:
- [<b><em>Device-wide primitives</em></b>](https://nvidia.github.io/cccl/cub/device_wide.html)
  - Sort, prefix scan, reduction, histogram, etc.
  - Compatible with CUDA dynamic parallelism
- [<b><em>Block-wide "collective" primitives</em></b>](https://nvidia.github.io/cccl/cub/block_wide.html)
  - I/O, sort, prefix scan, reduction, histogram, etc.
  - Compatible with arbitrary thread block sizes and types
- [<b><em>Warp-wide "collective" primitives</em></b>](https://nvidia.github.io/cccl/cub/warp_wide.html)
  - Warp-wide prefix scan, reduction, etc.
  - Safe and architecture-specific
- <b><em>Thread and resource utilities</em></b>
  - PTX intrinsics, device reflection, texture-caching iterators, caching memory allocators, etc.

![Orientation of collective primitives within the CUDA software stack](https://nvidia.github.io/cccl/cub/_images/cub_overview.png)

CUB is included in the NVIDIA HPC SDK and the CUDA Toolkit.

We recommend the [CUB Project Website](https://nvidia.github.io/cccl/cub/) for further information and examples.

<br><hr>
<h3>A Simple Example</h3>

```cpp
#include <cub/cub.cuh>

// Block-sorting CUDA kernel
__global__ void BlockSortKernel(int *d_in, int *d_out)
{
     using namespace cub;

     // Specialize BlockRadixSort, BlockLoad, and BlockStore for 128 threads
     // owning 16 integer items each
<<<<<<< HEAD
     typedef BlockRadixSort<int, 128, 16>                    BlockRadixSort;
     typedef BlockLoad<int, 128, 16, BLOCK_LOAD_TRANSPOSE>   BlockLoad;
     typedef BlockStore<int, 128, 16, BLOCK_STORE_TRANSPOSE> BlockStore;
=======
     using BlockRadixSort = BlockRadixSort<int, 128, 16>;
     using BlockLoad = BlockLoad<int, 128, 16, BLOCK_LOAD_TRANSPOSE>;
     using BlockStore = BlockStore<int, 128, 16, BLOCK_STORE_TRANSPOSE>;
>>>>>>> 76288d5f

     // Allocate shared memory
     __shared__ union {
         typename BlockRadixSort::TempStorage  sort;
         typename BlockLoad::TempStorage       load;
         typename BlockStore::TempStorage      store;
     } temp_storage;

     int block_offset = blockIdx.x * (128 * 16);	  // OffsetT for this block's ment

     // Obtain a segment of 2048 consecutive keys that are blocked across threads
     int thread_keys[16];
     BlockLoad(temp_storage.load).Load(d_in + block_offset, thread_keys);
     __syncthreads();

     // Collectively sort the keys
     BlockRadixSort(temp_storage.sort).Sort(thread_keys);
     __syncthreads();

     // Store the sorted segment
     BlockStore(temp_storage.store).Store(d_out + block_offset, thread_keys);
}
```

Each thread block uses `cub::BlockRadixSort` to collectively sort
its own input segment.  The class is specialized by the
data type being sorted, by the number of threads per block, by the number of
keys per thread, and implicitly by the targeted compilation architecture.

The `cub::BlockLoad` and `cub::BlockStore` classes are similarly specialized.
Furthermore, to provide coalesced accesses to device memory, these primitives are
configured to access memory using a striped access pattern (where consecutive threads
simultaneously access consecutive items) and then <em>transpose</em> the keys into
a [<em>blocked arrangement</em>](index.html#sec4sec3) of elements across threads.

Once specialized, these classes expose opaque `TempStorage` member types.
The thread block uses these storage types to statically allocate the union of
shared memory needed by the thread block.  (Alternatively these storage types
could be aliased to global memory allocations).

<br><hr>
<h3>Supported Compilers</h3>

CUB is regularly tested using the specified versions of the following
compilers. Unsupported versions may emit deprecation warnings, which can be
silenced by defining CUB_IGNORE_DEPRECATED_COMPILER during compilation.

- NVCC 11.0+
- GCC 5+
- Clang 7+
- MSVC 2019+ (19.20/16.0/14.20)

<br><hr>
<h3>Releases</h3>

CUB is distributed with the NVIDIA HPC SDK and the CUDA Toolkit in addition
to GitHub.

See the [changelog](CHANGELOG.md) for details about specific releases.

| CUB Release               | Included In                             |
| ------------------------- | --------------------------------------- |
| 2.0.1                     | CUDA Toolkit 12.0                       |
| 2.0.0                     | TBD                                     |
| 1.17.2                    | TBD                                     |
| 1.17.1                    | TBD                                     |
| 1.17.0                    | TBD                                     |
| 1.16.0                    | TBD                                     |
| 1.15.0                    | NVIDIA HPC SDK 22.1 & CUDA Toolkit 11.6 |
| 1.14.0                    | NVIDIA HPC SDK 21.9                     |
| 1.13.1                    | CUDA Toolkit 11.5                       |
| 1.13.0                    | NVIDIA HPC SDK 21.7                     |
| 1.12.1                    | CUDA Toolkit 11.4                       |
| 1.12.0                    | NVIDIA HPC SDK 21.3                     |
| 1.11.0                    | CUDA Toolkit 11.3                       |
| 1.10.0                    | NVIDIA HPC SDK 20.9 & CUDA Toolkit 11.2 |
| 1.9.10-1                  | NVIDIA HPC SDK 20.7 & CUDA Toolkit 11.1 |
| 1.9.10                    | NVIDIA HPC SDK 20.5                     |
| 1.9.9                     | CUDA Toolkit 11.0                       |
| 1.9.8-1                   | NVIDIA HPC SDK 20.3                     |
| 1.9.8                     | CUDA Toolkit 11.0 Early Access          |
| 1.9.8                     | CUDA 11.0 Early Access                  |
| 1.8.0                     |                                         |
| 1.7.5                     | Thrust 1.9.2                            |
| 1.7.4                     | Thrust 1.9.1-2                          |
| 1.7.3                     |                                         |
| 1.7.2                     |                                         |
| 1.7.1                     |                                         |
| 1.7.0                     | Thrust 1.9.0-5                          |
| 1.6.4                     |                                         |
| 1.6.3                     |                                         |
| 1.6.2 (previously 1.5.5)  |                                         |
| 1.6.1 (previously 1.5.4)  |                                         |
| 1.6.0 (previously 1.5.3)  |                                         |
| 1.5.2                     |                                         |
| 1.5.1                     |                                         |
| 1.5.0                     |                                         |
| 1.4.1                     |                                         |
| 1.4.0                     |                                         |
| 1.3.2                     |                                         |
| 1.3.1                     |                                         |
| 1.3.0                     |                                         |
| 1.2.3                     |                                         |
| 1.2.2                     |                                         |
| 1.2.0                     |                                         |
| 1.1.1                     |                                         |
| 1.0.2                     |                                         |
| 1.0.1                     |                                         |
| 0.9.4                     |                                         |
| 0.9.2                     |                                         |
| 0.9.1                     |                                         |
| 0.9.0                     |                                         |

<br><hr>
<h3>Development Process</h3>

CUB and Thrust depend on each other. It is recommended to clone Thrust
and build CUB as a component of Thrust.

CUB uses the [CMake build system](https://cmake.org/) to build unit tests,
examples, and header tests. To build CUB as a developer, the following
recipe should be followed:

```bash
# Clone Thrust and CUB from Github. CUB is located in Thrust's
# `dependencies/cub` submodule.
git clone --recursive https://github.com/NVIDIA/thrust.git
cd thrust

# Create build directory:
mkdir build
cd build

# Configure -- use one of the following:
cmake -DTHRUST_INCLUDE_CUB_CMAKE=ON ..   # Command line interface.
ccmake -DTHRUST_INCLUDE_CUB_CMAKE=ON ..  # ncurses GUI (Linux only)
cmake-gui  # Graphical UI, set source/build directories and options in the app

# Build:
cmake --build . -j <num jobs>   # invokes make (or ninja, etc)

# Run tests and examples:
ctest
```

By default, the C++14 standard is targeted, but this can be changed in CMake.
More information on configuring your CUB build and creating a pull request is
found in [CONTRIBUTING.md](CONTRIBUTING.md).

<br><hr>
<h3>Open Source License</h3>

CUB is available under the "New BSD" open-source license:

```
Copyright (c) 2010-2011, Duane Merrill.  All rights reserved.
Copyright (c) 2011-2018, NVIDIA CORPORATION.  All rights reserved.

Redistribution and use in source and binary forms, with or without
modification, are permitted provided that the following conditions are met:
   *  Redistributions of source code must retain the above copyright
      notice, this list of conditions and the following disclaimer.
   *  Redistributions in binary form must reproduce the above copyright
      notice, this list of conditions and the following disclaimer in the
      documentation and/or other materials provided with the distribution.
   *  Neither the name of the NVIDIA CORPORATION nor the
      names of its contributors may be used to endorse or promote products
      derived from this software without specific prior written permission.

THIS SOFTWARE IS PROVIDED BY THE COPYRIGHT HOLDERS AND CONTRIBUTORS "AS IS" AND
ANY EXPRESS OR IMPLIED WARRANTIES, INCLUDING, BUT NOT LIMITED TO, THE IMPLIED
WARRANTIES OF MERCHANTABILITY AND FITNESS FOR A PARTICULAR PURPOSE ARE
DISCLAIMED. IN NO EVENT SHALL NVIDIA CORPORATION BE LIABLE FOR ANY
DIRECT, INDIRECT, INCIDENTAL, SPECIAL, EXEMPLARY, OR CONSEQUENTIAL DAMAGES
(INCLUDING, BUT NOT LIMITED TO, PROCUREMENT OF SUBSTITUTE GOODS OR SERVICES;
LOSS OF USE, DATA, OR PROFITS; OR BUSINESS INTERRUPTION) HOWEVER CAUSED AND
ON ANY THEORY OF LIABILITY, WHETHER IN CONTRACT, STRICT LIABILITY, OR TORT
(INCLUDING NEGLIGENCE OR OTHERWISE) ARISING IN ANY WAY OUT OF THE USE OF THIS
SOFTWARE, EVEN IF ADVISED OF THE POSSIBILITY OF SUCH DAMAGE.
```<|MERGE_RESOLUTION|>--- conflicted
+++ resolved
@@ -34,15 +34,9 @@
 
      // Specialize BlockRadixSort, BlockLoad, and BlockStore for 128 threads
      // owning 16 integer items each
-<<<<<<< HEAD
-     typedef BlockRadixSort<int, 128, 16>                    BlockRadixSort;
-     typedef BlockLoad<int, 128, 16, BLOCK_LOAD_TRANSPOSE>   BlockLoad;
-     typedef BlockStore<int, 128, 16, BLOCK_STORE_TRANSPOSE> BlockStore;
-=======
      using BlockRadixSort = BlockRadixSort<int, 128, 16>;
      using BlockLoad = BlockLoad<int, 128, 16, BLOCK_LOAD_TRANSPOSE>;
      using BlockStore = BlockStore<int, 128, 16, BLOCK_STORE_TRANSPOSE>;
->>>>>>> 76288d5f
 
      // Allocate shared memory
      __shared__ union {
