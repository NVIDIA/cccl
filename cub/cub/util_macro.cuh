--- conflicted
+++ resolved
@@ -63,24 +63,14 @@
 
 #ifndef DOXYGEN_SHOULD_SKIP_THIS // Do not document
 template <typename T, typename U>
-<<<<<<< HEAD
-constexpr _CCCL_HOST_DEVICE auto min CUB_PREVENT_MACRO_SUBSTITUTION(T &&t,
-                                                                      U &&u)
-=======
-constexpr __host__ __device__ auto min CUB_PREVENT_MACRO_SUBSTITUTION(T&& t, U&& u)
->>>>>>> 0ea74c41
+constexpr _CCCL_HOST_DEVICE auto min CUB_PREVENT_MACRO_SUBSTITUTION(T &&t, U &&u)
   -> decltype(t < u ? ::cuda::std::forward<T>(t) : ::cuda::std::forward<U>(u))
 {
   return t < u ? ::cuda::std::forward<T>(t) : ::cuda::std::forward<U>(u);
 }
 
 template <typename T, typename U>
-<<<<<<< HEAD
-constexpr _CCCL_HOST_DEVICE auto max CUB_PREVENT_MACRO_SUBSTITUTION(T &&t,
-                                                                      U &&u)
-=======
-constexpr __host__ __device__ auto max CUB_PREVENT_MACRO_SUBSTITUTION(T&& t, U&& u)
->>>>>>> 0ea74c41
+constexpr _CCCL_HOST_DEVICE auto max CUB_PREVENT_MACRO_SUBSTITUTION(T &&t, U &&u)
   -> decltype(t < u ? ::cuda::std::forward<U>(u) : ::cuda::std::forward<T>(t))
 {
   return t < u ? ::cuda::std::forward<U>(u) : ::cuda::std::forward<T>(t);
