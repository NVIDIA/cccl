--- conflicted
+++ resolved
@@ -234,29 +234,11 @@
 
 #  if _CCCL_HAS_NVFP16()
 
-<<<<<<< HEAD
 template <typename ReductionOp, int Length>
 inline constexpr bool enable_sm80_simd_reduction_v<__half, ReductionOp, Length> =
   (is_cuda_std_min_max_v<ReductionOp, __half> || is_cuda_std_plus_mul_v<ReductionOp, __half>) && Length >= 4;
 
 #  endif // defined(_CCCL_HAS_NVFP16)
-=======
-template <typename ReductionOp>
-struct enable_generic_simd_reduction_traits<__half, ReductionOp>
-{
-  static constexpr bool value = cub::detail::is_one_of<
-    ReductionOp,
-    ::cuda::minimum<>,
-    ::cuda::minimum<__half>,
-    ::cuda::maximum<>,
-    ::cuda::maximum<__half>,
-    ::cuda::std::plus<>,
-    ::cuda::std::plus<__half>,
-    ::cuda::std::multiplies<>,
-    ::cuda::std::multiplies<__half>>();
-};
-#  endif // _CCCL_HAS_NVFP16()
->>>>>>> 56d5803c
 
 #  if _CCCL_HAS_NVBF16()
 
@@ -273,7 +255,6 @@
 #  if defined(_CCCL_HAS_NVFP16)
 
 template <typename T, typename ReductionOp, int Length>
-<<<<<<< HEAD
 inline constexpr bool enable_sm70_simd_reduction_v =
   ::cuda::std::is_same_v<T, __half> && is_cuda_std_plus_mul_v<ReductionOp, T> && Length >= 4;
 
@@ -286,49 +267,6 @@
 
 //----------------------------------------------------------------------------------------------------------------------
 // All architectures SIMD
-=======
-_CCCL_NODISCARD _CCCL_DEVICE constexpr bool enable_sm80_simd_reduction()
-{
-  using cub::detail::is_one_of;
-  using ::cuda::std::is_same;
-  return is_one_of<ReductionOp,
-                   ::cuda::minimum<>,
-                   ::cuda::minimum<T>,
-                   ::cuda::maximum<>,
-                   ::cuda::maximum<T>,
-                   ::cuda::std::plus<>,
-                   ::cuda::std::plus<T>,
-                   ::cuda::std::multiplies<>,
-                   ::cuda::std::multiplies<T>>()
-      && Length >= 4
-#  if _CCCL_HAS_NVFP16() && _CCCL_HAS_NVBF16()
-      && (is_same<T, __half>::value || is_same<T, __nv_bfloat16>::value)
-#  elif _CCCL_HAS_NVFP16()
-      && is_same<T, __half>::value
-#  elif _CCCL_HAS_NVBF16()
-      && is_same<T, __nv_bfloat16>::value
-#  endif
-    ;
-}
-
-template <typename T, typename ReductionOp, int Length>
-_CCCL_NODISCARD _CCCL_DEVICE constexpr bool enable_sm70_simd_reduction()
-{
-  using cub::detail::is_one_of;
-  using ::cuda::std::is_same;
-#  if _CCCL_HAS_NVFP16()
-  return is_same<T, __half>::value
-      && is_one_of<ReductionOp,
-                   ::cuda::std::plus<>,
-                   ::cuda::std::plus<T>,
-                   ::cuda::std::multiplies<>,
-                   ::cuda::std::multiplies<T>>()
-      && Length >= 4;
-#  else
-  return false;
-#  endif
-}
->>>>>>> 56d5803c
 
 template <typename Input, typename ReductionOp, typename AccumT>
 _CCCL_NODISCARD _CCCL_DEVICE _CCCL_FORCEINLINE constexpr bool enable_simd_reduction()
