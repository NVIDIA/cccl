/******************************************************************************
 * Copyright (c) 2011, Duane Merrill.  All rights reserved.
 * Copyright (c) 2011-2025, NVIDIA CORPORATION.  All rights reserved.
 *
 * Redistribution and use in source and binary forms, with or without
 * modification, are permitted provided that the following conditions are met:
 *     * Redistributions of source code must retain the above copyright
 *       notice, this list of conditions and the following disclaimer.
 *     * Redistributions in binary form must reproduce the above copyright
 *       notice, this list of conditions and the following disclaimer in the
 *       documentation and/or other materials provided with the distribution.
 *     * Neither the name of the NVIDIA CORPORATION nor the
 *       names of its contributors may be used to endorse or promote products
 *       derived from this software without specific prior written permission.
 *
 * THIS SOFTWARE IS PROVIDED BY THE COPYRIGHT HOLDERS AND CONTRIBUTORS "AS IS" AND
 * ANY EXPRESS OR IMPLIED WARRANTIES, INCLUDING, BUT NOT LIMITED TO, THE IMPLIED
 * WARRANTIES OF MERCHANTABILITY AND FITNESS FOR A PARTICULAR PURPOSE ARE
 * DISCLAIMED. IN NO EVENT SHALL NVIDIA CORPORATION BE LIABLE FOR ANY
 * DIRECT, INDIRECT, INCIDENTAL, SPECIAL, EXEMPLARY, OR CONSEQUENTIAL DAMAGES
 * (INCLUDING, BUT NOT LIMITED TO, PROCUREMENT OF SUBSTITUTE GOODS OR SERVICES;
 * LOSS OF USE, DATA, OR PROFITS; OR BUSINESS INTERRUPTION) HOWEVER CAUSED AND
 * ON ANY THEORY OF LIABILITY, WHETHER IN CONTRACT, STRICT LIABILITY, OR TORT
 * (INCLUDING NEGLIGENCE OR OTHERWISE) ARISING IN ANY WAY OUT OF THE USE OF THIS
 * SOFTWARE, EVEN IF ADVISED OF THE POSSIBILITY OF SUCH DAMAGE.
 *
 ******************************************************************************/

//! @file
//! Thread reduction over statically-sized array-like types
#pragma once

#include <cub/config.cuh>

#if defined(_CCCL_IMPLICIT_SYSTEM_HEADER_GCC)
#  pragma GCC system_header
#elif defined(_CCCL_IMPLICIT_SYSTEM_HEADER_CLANG)
#  pragma clang system_header
#elif defined(_CCCL_IMPLICIT_SYSTEM_HEADER_MSVC)
#  pragma system_header
#endif // no system header

#include <cub/detail/array_utils.cuh> // to_array()
#include <cub/detail/type_traits.cuh> // are_same()
#include <cub/detail/unsafe_bitcast.cuh>
#include <cub/thread/thread_load.cuh> // UnrolledCopy
#include <cub/thread/thread_operators.cuh>
#include <cub/thread/thread_simd.cuh>
#include <cub/util_namespace.cuh>

#include <cuda/functional> // cuda::maximum
#include <cuda/std/array> // array
#include <cuda/std/cassert> // assert
#include <cuda/std/cstdint> // uint16_t
#include <cuda/std/functional> // cuda::std::plus
#include <cuda/std/iterator> // cuda::std::iter_value_t

#if _CCCL_HAS_NVFP16()
#  include <cuda_fp16.h>
#endif // _CCCL_HAS_NVFP16()

#if _CCCL_HAS_NVBF16()
_CCCL_DIAG_PUSH
_CCCL_DIAG_SUPPRESS_CLANG("-Wunused-function")
#  include <cuda_bf16.h>
_CCCL_DIAG_POP
#endif // _CCCL_HAS_NVBF16()

CUB_NAMESPACE_BEGIN

//! @rst
//! The ``ThreadReduce`` function computes a reduction of items assigned to a single CUDA thread.
//!
//! Overview
//! ++++++++++++++++++++++++++
//!
//! - A `reduction <http://en.wikipedia.org/wiki/Reduce_(higher-order_function)>`__ (or *fold*)
//!   uses a binary combining operator to compute a single aggregate from a list of input elements.
//! - Supports array-like types that are statically-sized and can be indexed with the ``[] operator``:
//!   raw arrays, ``std::array``, ``std::span``,  ``std::mdspan`` (C++23)
//!
//! Main Function and Overloading
//! +++++++++++++++++++++++++++++
//!
//! Reduction over statically-sized array-like types, seeded with the specified prefix
//!
//! .. code-block:: c++
//!
//!    template <typename Input,
//!              typename ReductionOp,
//!              typename ValueT = ..., // type of a single input element
//!              typename AccumT = ...> // accumulator type
//!    [[nodiscard]] __device__ __forceinline__ AccumT
//!    ThreadReduce(const Input& input, ReductionOp reduction_op)
//!
//! .. code-block:: c++
//!
//!    template <typename Input,
//!              typename ReductionOp,
//!              typename PrefixT,
//!              typename ValueT = ..., // type of a single input element
//!              typename AccumT = ...> // accumulator type
//!    [[nodiscard]] __device__ __forceinline__ AccumT
//!    ThreadReduce(const Input& input, ReductionOp reduction_op, PrefixT prefix)
//!
//! Performance Considerations
//! ++++++++++++++++++++++++++
//!
//! The function provides the following optimizations:
//!
//! - *Vectorization/SIMD* for:
//!
//!   - Minimum (``cuda::minimum<>``) and Maximum (``cuda::maximum<>``) on SM90+ for ``int16_t/uint16_t``
//!     data types (Hopper DPX instructions)
//!   - Sum (``cuda::std::plus<>``) and Multiplication (``cuda::std::multiplies<>``) on SM80+ for ``__nv_bfloat16``
//!     data type
//!   - Minimum (``cuda::minimum<>``) and Maximum (``cuda::maximum<>``) on SM80+ for ``__half/__nv_bfloat16``
//!     data types
//!   - Sum (``cuda::std::plus<>``) and Multiplication (``cuda::std::multiplies<>``) on SM70+ for ``__half`` data type
//!
//! - *Instruction-Level Parallelism (ILP)* by exploiting a *ternary tree reduction* for:
//!
//!   - Minimum (``cuda::minimum<>``) and Maximum (``cuda::maximum<>``) on SM90+ for ``int32_t/uint32_t`` data types
//!     (Hopper DPX instructions)
//!   - Minimum (``cuda::minimum<>``) and Maximum (``cuda::maximum<>``) on SM80+ for integer data types (Hopper DPX
//!     instructions), ``__half2``, ``__nv_bfloat162``, ``__half`` (after vectorization), and ``__nv_bfloat16``
//!     (after vectorization) data types
//!   - Sum (``cuda::std::plus<>``), Bitwise AND (``cuda::std::bit_and<>``), OR (``cuda::std::bit_or<>``), XOR
//!     (``cuda::std::bit_xor<>``) on SM50+ for integer data types
//!
//! - *Instruction-Level Parallelism (ILP)* by exploiting a *binary tree reduction* for
//!
//!   - All other cases that maps to predefined operators
//!
//! Simple Example
//! ++++++++++++++++++++++++++
//!
//! The code snippet below illustrates a simple sum reductions over 4 integer values.
//!
//! .. code-block:: c++
//!
//!    #include <cub/cub.cuh>
//!
//!    __global__ void ExampleKernel(...)
//!    {
//!        int array[4] = {1, 2, 3, 4};
//!        int sum      = cub::ThreadReduce(array, _CUDA_VSTD::plus<>{}); // sum = 10
//!
//! @endrst
//!
//! @brief Reduction over statically-sized array-like types.
//!
//! @tparam Input
//!   <b>[inferred]</b> The data type to be reduced having member
//!   <tt>operator[](int i)</tt> and must be statically-sized (size() method or static array)
//!
//! @tparam ReductionOp
//!   <b>[inferred]</b> Binary reduction operator type having member
//!   <tt>T operator()(const T &a, const T &b)</tt>
//!
//! @param[in] input
//!   Array=like input
//!
//! @param[in] reduction_op
//!   Binary reduction operator
//!
//! @return Accumulation of type (simplified) ``decltype(reduction_op(a, b))`` see
//! <a
//! href="https://www.open-std.org/jtc1/sc22/wg21/docs/papers/2022/p2322r6.html#return-the-result-of-the-initial-invocation">P2322</a>
//!

template <typename Input,
          typename ReductionOp,
          typename ValueT = _CUDA_VSTD::iter_value_t<Input>,
          typename AccumT = _CUDA_VSTD::__accumulator_t<ReductionOp, ValueT>>
[[nodiscard]] _CCCL_DEVICE _CCCL_FORCEINLINE AccumT ThreadReduce(const Input& input, ReductionOp reduction_op);
// forward declaration

/***********************************************************************************************************************
 * Internal Reduction Implementations
 **********************************************************************************************************************/
#ifndef _CCCL_DOXYGEN_INVOKED // Do not document

/// Internal namespace (to prevent ADL mishaps between static functions when mixing different CUB installations)
namespace detail
{

/***********************************************************************************************************************
 * Enable SIMD/Tree reduction heuristics (Trait)
 **********************************************************************************************************************/

/// DPX instructions compute min, max, and sum for up to three 16 and 32-bit signed or unsigned integer parameters
/// see DPX documentation https://docs.nvidia.com/cuda/cuda-c-programming-guide/index.html#dpx
/// NOTE: The compiler is able to automatically vectorize all cases with 3 operands
///       However, all other cases with per-halfword comparison need to be explicitly vectorized
///
/// DPX reduction is enabled if the following conditions are met:
/// - Hopper+ architectures. DPX instructions are emulated before Hopper
/// - The number of elements must be large enough for performance reasons (see below)
/// - All types must be the same
/// - Only works with integral types of 2 bytes
/// - DPX instructions provide Min, Max SIMD operations
/// If the number of instructions is the same, we favor the compiler
///
/// length | Standard |  DPX
///  2     |    1     |  NA
///  3     |    1     |  NA
///  4     |    2     |  3
///  5     |    2     |  3
///  6     |    3     |  3
///  7     |    3     |  3
///  8     |    4     |  4
///  9     |    4     |  4
/// 10     |    5     |  4 // ***
/// 11     |    5     |  4 // ***
/// 12     |    6     |  5 // ***
/// 13     |    6     |  5 // ***
/// 14     |    7     |  5 // ***
/// 15     |    7     |  5 // ***
/// 16     |    8     |  6 // ***

// TODO: add Blackwell support

//----------------------------------------------------------------------------------------------------------------------
// SM90 SIMD

template <typename T, typename ReductionOp, int Length>
inline constexpr bool enable_sm90_simd_reduction_v =
  is_one_of_v<T, int16_t, uint16_t> && is_cuda_minimum_maximum_v<ReductionOp, T> && Length >= 10;

//----------------------------------------------------------------------------------------------------------------------
// SM80 SIMD

template <typename T, typename ReductionOp, int Length>
inline constexpr bool enable_sm80_simd_reduction_v = false;

#  if _CCCL_HAS_NVFP16()

template <typename ReductionOp, int Length>
inline constexpr bool enable_sm80_simd_reduction_v<__half, ReductionOp, Length> =
  (is_cuda_minimum_maximum_v<ReductionOp, __half> || is_cuda_std_plus_mul_v<ReductionOp, __half>) && Length >= 4;

#  endif // defined(_CCCL_HAS_NVFP16)

#  if _CCCL_HAS_NVBF16()

template <typename ReductionOp, int Length>
inline constexpr bool enable_sm80_simd_reduction_v<__nv_bfloat16, ReductionOp, Length> =
  (is_cuda_minimum_maximum_v<ReductionOp, __nv_bfloat16> || is_cuda_std_plus_mul_v<ReductionOp, __nv_bfloat16>)
  && Length >= 4;

#  endif // _CCCL_HAS_NVBF16()

//----------------------------------------------------------------------------------------------------------------------
// SM70 SIMD

#  if _CCCL_HAS_NVFP16()

template <typename T, typename ReductionOp, int Length>
inline constexpr bool enable_sm70_simd_reduction_v =
  _CUDA_VSTD::is_same_v<T, __half> && is_cuda_std_plus_mul_v<ReductionOp, T> && Length >= 4;

#  else // _CCCL_HAS_NVFP16() ^^^^ / !_CCCL_HAS_NVFP16() vvvv

template <typename T, typename ReductionOp, int Length>
inline constexpr bool enable_sm70_simd_reduction_v = false;

#  endif // !_CCCL_HAS_NVFP16() ^^^^

/***********************************************************************************************************************
 * Enable Ternary Reduction (Trait)
 **********************************************************************************************************************/

template <typename T, typename ReductionOp>
inline constexpr bool enable_ternary_reduction_sm90_v =
  is_one_of_v<T, int32_t, uint32_t> && is_cuda_minimum_maximum_v<ReductionOp, T>;

#  if _CCCL_HAS_NVFP16()

template <typename ReductionOp>
inline constexpr bool enable_ternary_reduction_sm90_v<__half2, ReductionOp> =
  is_cuda_minimum_maximum_v<ReductionOp, __half2> || is_one_of_v<ReductionOp, SimdMin<__half>, SimdMax<__half>>;

#  endif // _CCCL_HAS_NVFP16()

#  if _CCCL_HAS_NVBF16()

template <typename ReductionOp>
inline constexpr bool enable_ternary_reduction_sm90_v<__nv_bfloat162, ReductionOp> =
  is_cuda_minimum_maximum_v<ReductionOp, __nv_bfloat162>
  || is_one_of_v<ReductionOp, SimdMin<__nv_bfloat16>, SimdMax<__nv_bfloat16>>;

#  endif // _CCCL_HAS_NVBF16()

template <typename T, typename ReductionOp>
inline constexpr bool enable_ternary_reduction_sm50_v =
  _CUDA_VSTD::is_integral_v<T> && sizeof(T) <= 4
  && (is_one_of_v<ReductionOp, _CUDA_VSTD::plus<>, _CUDA_VSTD::plus<T>> || is_cuda_std_bitwise_v<ReductionOp, T>);

/***********************************************************************************************************************
 * Internal Reduction Algorithms: Sequential, Binary, Ternary
 **********************************************************************************************************************/

template <typename AccumT, typename Input, typename ReductionOp>
[[nodiscard]] _CCCL_DEVICE _CCCL_FORCEINLINE AccumT ThreadReduceSequential(const Input& input, ReductionOp reduction_op)
{
  auto retval = static_cast<AccumT>(input[0]);
  _CCCL_PRAGMA_UNROLL_FULL()
  for (int i = 1; i < static_size_v<Input>; ++i)
  {
    retval = reduction_op(retval, input[i]);
  }
  return retval;
}

template <typename AccumT, typename Input, typename ReductionOp>
[[nodiscard]] _CCCL_DEVICE _CCCL_FORCEINLINE AccumT ThreadReduceBinaryTree(const Input& input, ReductionOp reduction_op)
{
  constexpr auto length = static_size_v<Input>;
  auto array            = cub::internal::to_array<AccumT>(input);
  _CCCL_PRAGMA_UNROLL_FULL()
  for (int i = 1; i < length; i *= 2)
  {
    _CCCL_PRAGMA_UNROLL_FULL()
    for (int j = 0; j + i < length; j += i * 2)
    {
      array[j] = reduction_op(array[j], array[j + i]);
    }
  }
  return array[0];
}

template <typename AccumT, typename Input, typename ReductionOp>
[[nodiscard]] _CCCL_DEVICE _CCCL_FORCEINLINE AccumT ThreadReduceTernaryTree(const Input& input, ReductionOp reduction_op)
{
  constexpr auto length = static_size_v<Input>;
  auto array            = cub::internal::to_array<AccumT>(input);
  _CCCL_PRAGMA_UNROLL_FULL()
  for (int i = 1; i < length; i *= 3)
  {
    _CCCL_PRAGMA_UNROLL_FULL()
    for (int j = 0; j + i < length; j += i * 3)
    {
      auto value = reduction_op(array[j], array[j + i]);
      array[j]   = (j + i * 2 < length) ? reduction_op(value, array[j + i * 2]) : value;
    }
  }
  return array[0];
}

/***********************************************************************************************************************
 * SIMD Reduction
 **********************************************************************************************************************/

template <typename Input, typename ReductionOp>
_CCCL_DEVICE _CCCL_FORCEINLINE auto ThreadReduceSimd(const Input& input, ReductionOp)
{
  using cub::detail::unsafe_bitcast;
  using T                       = _CUDA_VSTD::iter_value_t<Input>;
  using SimdReduceOp            = cub_operator_to_simd_operator_t<ReductionOp, T>;
  using SimdType                = simd_type_t<T>;
  constexpr auto length         = static_size_v<Input>;
  constexpr auto simd_ratio     = sizeof(SimdType) / sizeof(T);
  constexpr auto length_rounded = ::cuda::round_down(length, simd_ratio);
  using UnpackedType            = _CUDA_VSTD::array<T, simd_ratio>;
  using SimdArray               = _CUDA_VSTD::array<SimdType, length / simd_ratio>;
  static_assert(simd_ratio == 2, "Only SIMD size == 2 is supported");
  T local_array[length_rounded];
  UnrolledCopy<length_rounded>(input, local_array);
  auto simd_input      = unsafe_bitcast<SimdArray>(local_array);
  auto simd_reduction  = cub::ThreadReduce(simd_input, SimdReduceOp{});
  auto unpacked_values = unsafe_bitcast<UnpackedType>(simd_reduction);
  // Create a reversed copy of the SIMD reduction result and apply the SIMD operator.
  // This avoids redundant instructions for converting to and from 32-bit registers
  T unpacked_values_rev[] = {unpacked_values[1], unpacked_values[0]};
  auto simd_reduction_rev = unsafe_bitcast<SimdType>(unpacked_values_rev);
  SimdType result         = SimdReduceOp{}(simd_reduction, simd_reduction_rev);
  // repeat the same optimization for the last element
  if constexpr (length % simd_ratio == 1)
  {
    T tail[]       = {input[length - 1], T{}};
    auto tail_simd = unsafe_bitcast<SimdType>(tail);
    result         = SimdReduceOp{}(result, tail_simd);
  }
  return unsafe_bitcast<UnpackedType>(result)[0];
}

template <typename ReductionOp, typename T>
inline constexpr bool enable_min_max_promotion_v =
  is_cuda_minimum_maximum_v<ReductionOp, T> && _CUDA_VSTD::is_integral_v<T> && sizeof(T) <= 2;

} // namespace detail

/***********************************************************************************************************************
 * Reduction Interface/Dispatch (public)
 **********************************************************************************************************************/

template <typename Input, typename ReductionOp, typename ValueT, typename AccumT>
[[nodiscard]] _CCCL_DEVICE _CCCL_FORCEINLINE AccumT ThreadReduce(const Input& input, ReductionOp reduction_op)
{
  using namespace cub::internal;
  static_assert(is_fixed_size_random_access_range_v<Input>,
                "Input must support the subscript operator[] and have a compile-time size");
  static_assert(has_binary_call_operator<ReductionOp, ValueT>::value,
                "ReductionOp must have the binary call operator: operator(ValueT, ValueT)");
  if constexpr (static_size_v<Input> == 1)
  {
    return static_cast<AccumT>(input[0]);
  }
<<<<<<< HEAD
=======
  using cub::detail::is_one_of_v;
  using namespace cub::detail;
>>>>>>> f827ddeb
  using PromT = _CUDA_VSTD::_If<enable_min_max_promotion_v<ReductionOp, ValueT>, int, AccumT>;
  // TODO: should be part of the tuning policy
  if constexpr ((!is_cuda_operator_v<ReductionOp, ValueT> && !is_simd_operator_v<ReductionOp>) || sizeof(ValueT) >= 8)
  {
    return ThreadReduceSequential<AccumT>(input, reduction_op);
  }

  constexpr auto length = static_size_v<Input>;
  if constexpr (_CUDA_VSTD::is_same_v<Input, AccumT> && enable_sm90_simd_reduction_v<Input, ReductionOp, length>)
  {
    NV_IF_TARGET(NV_PROVIDES_SM_90, (return ThreadReduceSimd(input, reduction_op);))
  }

  if constexpr (_CUDA_VSTD::is_same_v<Input, AccumT> && enable_sm80_simd_reduction_v<Input, ReductionOp, length>)
  {
    NV_IF_TARGET(NV_PROVIDES_SM_80, (return ThreadReduceSimd(input, reduction_op);))
  }

  if constexpr (_CUDA_VSTD::is_same_v<Input, AccumT> && enable_sm70_simd_reduction_v<Input, ReductionOp, length>)
  {
    NV_IF_TARGET(NV_PROVIDES_SM_70, (return ThreadReduceSimd(input, reduction_op);))
  }

  if constexpr (enable_ternary_reduction_sm90_v<Input, ReductionOp>)
  {
    // with the current tuning policies, SM90/int32/+ uses too many registers (TODO: fix tuning policy)
    if constexpr ((is_one_of_v<ReductionOp, _CUDA_VSTD::plus<>, _CUDA_VSTD::plus<PromT>>
                   && is_one_of_v<PromT, int32_t, uint32_t>)
                  // the compiler generates bad code for int8/uint8 and min/max for SM90
                  || (is_cuda_minimum_maximum_v<ReductionOp, ValueT> && is_one_of_v<PromT, int8_t, uint8_t>) )
    {
      NV_IF_TARGET(NV_PROVIDES_SM_90, (return ThreadReduceSequential<PromT>(input, reduction_op);));
    }
    NV_IF_TARGET(NV_PROVIDES_SM_90, (return ThreadReduceTernaryTree<PromT>(input, reduction_op);));
  }

  if constexpr (enable_ternary_reduction_sm50_v<Input, ReductionOp>)
  {
    NV_IF_TARGET(NV_PROVIDES_SM_50, (return ThreadReduceSequential<PromT>(input, reduction_op);));
  }

  return ThreadReduceBinaryTree<PromT>(input, reduction_op);
}

//! @brief Reduction over statically-sized array-like types, seeded with the specified @p prefix.
//!
//! @tparam Input
//!   <b>[inferred]</b> The data type to be reduced having member
//!   <tt>operator[](int i)</tt> and must be statically-sized (size() method or static array)
//!
//! @tparam ReductionOp
//!   <b>[inferred]</b> Binary reduction operator type having member
//!   <tt>T operator()(const T &a, const T &b)</tt>
//!
//! @tparam PrefixT
//!   <b>[inferred]</b> The prefix type
//!
//! @param[in] input
//!   Input array
//!
//! @param[in] reduction_op
//!   Binary reduction operator
//!
//! @param[in] prefix
//!   Prefix to seed reduction with
//!
//! @return Aggregate of type <tt>cuda::std::__accumulator_t<ReductionOp, ValueT, PrefixT></tt>
//!
template <typename Input,
          typename ReductionOp,
          typename PrefixT,
          typename ValueT = _CUDA_VSTD::iter_value_t<Input>,
          typename AccumT = _CUDA_VSTD::__accumulator_t<ReductionOp, ValueT, PrefixT>>
[[nodiscard]] _CCCL_DEVICE _CCCL_FORCEINLINE AccumT
ThreadReduce(const Input& input, ReductionOp reduction_op, PrefixT prefix)
{
  using namespace cub::internal;
  static_assert(is_fixed_size_random_access_range_v<Input>,
                "Input must support the subscript operator[] and have a compile-time size");
  static_assert(has_binary_call_operator<ReductionOp, ValueT>::value,
                "ReductionOp must have the binary call operator: operator(ValueT, ValueT)");
  constexpr int length = static_size_v<Input>;
  // copy to a temporary array of type AccumT
  AccumT array[length + 1];
  array[0] = prefix;

  _CCCL_PRAGMA_UNROLL_FULL()
  for (int i = 0; i < length; ++i)
  {
    array[i + 1] = input[i];
  }
  return cub::ThreadReduce<decltype(array), ReductionOp, AccumT, AccumT>(array, reduction_op);
}

#endif // !_CCCL_DOXYGEN_INVOKED

CUB_NAMESPACE_END<|MERGE_RESOLUTION|>--- conflicted
+++ resolved
@@ -407,11 +407,6 @@
   {
     return static_cast<AccumT>(input[0]);
   }
-<<<<<<< HEAD
-=======
-  using cub::detail::is_one_of_v;
-  using namespace cub::detail;
->>>>>>> f827ddeb
   using PromT = _CUDA_VSTD::_If<enable_min_max_promotion_v<ReductionOp, ValueT>, int, AccumT>;
   // TODO: should be part of the tuning policy
   if constexpr ((!is_cuda_operator_v<ReductionOp, ValueT> && !is_simd_operator_v<ReductionOp>) || sizeof(ValueT) >= 8)
