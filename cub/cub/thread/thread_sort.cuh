--- conflicted
+++ resolved
@@ -79,17 +79,10 @@
 {
   constexpr bool KEYS_ONLY = ::cuda::std::is_same_v<ValueT, NullType>;
 
-<<<<<<< HEAD
-  _CCCL_PRAGMA_UNROLL_FULL()
-  for (int i = 0; i < ITEMS_PER_THREAD; ++i)
-  {
-    _CCCL_PRAGMA_UNROLL_FULL()
-=======
   _CCCL_SORT_MAYBE_UNROLL()
   for (int i = 0; i < ITEMS_PER_THREAD; ++i)
   {
     _CCCL_SORT_MAYBE_UNROLL()
->>>>>>> 4679e61c
     for (int j = 1 & i; j < ITEMS_PER_THREAD - 1; j += 2)
     {
       if (compare_op(keys[j + 1], keys[j]))
