/***********************************************************************************************************************
 * Copyright (c) 2011, Duane Merrill.  All rights reserved.
 * Copyright (c) 2011-2025, NVIDIA CORPORATION.  All rights reserved.
 *
 * Redistribution and use in source and binary forms, with or without modification, are permitted provided that the
 * following conditions are met:
 *     * Redistributions of source code must retain the above copyright
 *       notice, this list of conditions and the following disclaimer.
 *     * Redistributions in binary form must reproduce the above copyright
 *       notice, this list of conditions and the following disclaimer in the
 *       documentation and/or other materials provided with the distribution.
 *     * Neither the name of the NVIDIA CORPORATION nor the
 *       names of its contributors may be used to endorse or promote products
 *       derived from this software without specific prior written permission.
 *
 * THIS SOFTWARE IS PROVIDED BY THE COPYRIGHT HOLDERS AND CONTRIBUTORS "AS IS" AND ANY EXPRESS OR IMPLIED WARRANTIES,
 * INCLUDING, BUT NOT LIMITED TO, THE IMPLIED WARRANTIES OF MERCHANTABILITY AND FITNESS FOR A PARTICULAR PURPOSE ARE
 * DISCLAIMED. IN NO EVENT SHALL NVIDIA CORPORATION BE LIABLE FOR ANY DIRECT, INDIRECT, INCIDENTAL, SPECIAL, EXEMPLARY,
 * OR CONSEQUENTIAL DAMAGES (INCLUDING, BUT NOT LIMITED TO, PROCUREMENT OF SUBSTITUTE GOODS OR SERVICES;
 * LOSS OF USE, DATA, OR PROFITS; OR BUSINESS INTERRUPTION) HOWEVER CAUSED AND ON ANY THEORY OF LIABILITY, WHETHER IN
 * CONTRACT, STRICT LIABILITY, OR TORT (INCLUDING NEGLIGENCE OR OTHERWISE) ARISING IN ANY WAY OUT OF THE USE OF THIS
 * SOFTWARE, EVEN IF ADVISED OF THE POSSIBILITY OF SUCH DAMAGE.
 *
 **********************************************************************************************************************/

/**
 * @file
 * Simple binary operator functor types
 */

/******************************************************************************
 * Simple functor operators
 ******************************************************************************/

#pragma once

#include <cub/config.cuh>

#include "cuda/__functional/maximum.h"
#include "cuda/std/__functional/operations.h"
#include "cuda/std/__type_traits/always_false.h"

#if defined(_CCCL_IMPLICIT_SYSTEM_HEADER_GCC)
#  pragma GCC system_header
#elif defined(_CCCL_IMPLICIT_SYSTEM_HEADER_CLANG)
#  pragma clang system_header
#elif defined(_CCCL_IMPLICIT_SYSTEM_HEADER_MSVC)
#  pragma system_header
#endif // no system header

#include <cub/util_type.cuh>

#include <cuda/functional> // cuda::maximum, cuda::minimum
#include <cuda/std/cstdint> // cuda::std::uint32_t
<<<<<<< HEAD
#include <cuda/std/functional> // cuda::std::plus
=======
>>>>>>> 4d676283
#include <cuda/std/type_traits> // is_same_v

CUB_NAMESPACE_BEGIN

// TODO(bgruber): deprecate in C++17 with a note: "replace by decltype(cuda::std::not_fn(EqualityOp{}))"
/// @brief Inequality functor (wraps equality functor)
template <typename EqualityOp>
struct InequalityWrapper
{
  /// Wrapped equality operator
  EqualityOp op;

  /// Constructor
  _CCCL_HOST_DEVICE _CCCL_FORCEINLINE InequalityWrapper(EqualityOp op)
      : op(op)
  {}

  /// Boolean inequality operator, returns `t != u`
  template <typename T, typename U>
  _CCCL_HOST_DEVICE _CCCL_FORCEINLINE bool operator()(T&& t, U&& u)
  {
    return !op(_CUDA_VSTD::forward<T>(t), _CUDA_VSTD::forward<U>(u));
  }
};

/// @brief Arg max functor (keeps the value and offset of the first occurrence
///        of the larger item)
struct ArgMax
{
  /// Boolean max operator, preferring the item having the smaller offset in
  /// case of ties
  template <typename T, typename OffsetT>
  _CCCL_HOST_DEVICE _CCCL_FORCEINLINE KeyValuePair<OffsetT, T>
  operator()(const KeyValuePair<OffsetT, T>& a, const KeyValuePair<OffsetT, T>& b) const
  {
    // Mooch BUG (device reduce argmax gk110 3.2 million random fp32)
    // return ((b.value > a.value) ||
    //         ((a.value == b.value) && (b.key < a.key)))
    //      ? b : a;

    if ((b.value > a.value) || ((a.value == b.value) && (b.key < a.key)))
    {
      return b;
    }

    return a;
  }
};

/// @brief Arg min functor (keeps the value and offset of the first occurrence
///        of the smallest item)
struct ArgMin
{
  /// Boolean min operator, preferring the item having the smaller offset in
  /// case of ties
  template <typename T, typename OffsetT>
  _CCCL_HOST_DEVICE _CCCL_FORCEINLINE KeyValuePair<OffsetT, T>
  operator()(const KeyValuePair<OffsetT, T>& a, const KeyValuePair<OffsetT, T>& b) const
  {
    // Mooch BUG (device reduce argmax gk110 3.2 million random fp32)
    // return ((b.value < a.value) ||
    //         ((a.value == b.value) && (b.key < a.key)))
    //      ? b : a;

    if ((b.value < a.value) || ((a.value == b.value) && (b.key < a.key)))
    {
      return b;
    }

    return a;
  }
};

namespace detail
{

/// @brief Arg max functor (keeps the value and offset of the first occurrence
///        of the larger item)
struct arg_max
{
  /// Boolean max operator, preferring the item having the smaller offset in
  /// case of ties
  template <typename T, typename OffsetT>
  _CCCL_HOST_DEVICE _CCCL_FORCEINLINE ::cuda::std::pair<OffsetT, T>
  operator()(const ::cuda::std::pair<OffsetT, T>& a, const ::cuda::std::pair<OffsetT, T>& b) const
  {
    if ((b.second > a.second) || ((a.second == b.second) && (b.first < a.first)))
    {
      return b;
    }

    return a;
  }
};

/// @brief Arg min functor (keeps the value and offset of the first occurrence
///        of the smallest item)
struct arg_min
{
  /// Boolean min operator, preferring the item having the smaller offset in
  /// case of ties
  template <typename T, typename OffsetT>
  _CCCL_HOST_DEVICE _CCCL_FORCEINLINE ::cuda::std::pair<OffsetT, T>
  operator()(const ::cuda::std::pair<OffsetT, T>& a, const ::cuda::std::pair<OffsetT, T>& b) const
  {
    if ((b.second < a.second) || ((a.second == b.second) && (b.first < a.first)))
    {
      return b;
    }

    return a;
  }
};

template <typename ScanOpT>
struct ScanBySegmentOp
{
  /// Wrapped operator
  ScanOpT op;

  /// Constructor
  _CCCL_HOST_DEVICE _CCCL_FORCEINLINE ScanBySegmentOp() {}

  /// Constructor
  _CCCL_HOST_DEVICE _CCCL_FORCEINLINE ScanBySegmentOp(ScanOpT op)
      : op(op)
  {}

  /**
   * @brief Scan operator
   *
   * @tparam KeyValuePairT
   *   KeyValuePair pairing of T (value) and int (head flag)
   *
   * @param[in] first
   *   First partial reduction
   *
   * @param[in] second
   *   Second partial reduction
   */
  template <typename KeyValuePairT>
  _CCCL_HOST_DEVICE _CCCL_FORCEINLINE KeyValuePairT operator()(const KeyValuePairT& first, const KeyValuePairT& second)
  {
    KeyValuePairT retval;
    retval.key = first.key | second.key;
#ifdef _NVHPC_CUDA // WAR bug on nvc++
    if (second.key)
    {
      retval.value = second.value;
    }
    else
    {
      // If second.value isn't copied into a temporary here, nvc++ will
      // crash while compiling the TestScanByKeyWithLargeTypes test in
      // thrust/testing/scan_by_key.cu:
      auto v2      = second.value;
      retval.value = op(first.value, v2);
    }
#else // not nvc++:
    // if (second.key) {
    //   The second partial reduction spans a segment reset, so it's value
    //   aggregate becomes the running aggregate
    // else {
    //   The second partial reduction does not span a reset, so accumulate both
    //   into the running aggregate
    // }
    retval.value = (second.key) ? second.value : op(first.value, second.value);
#endif
    return retval;
  }
};

template <class OpT>
struct basic_binary_op_t
{
  static constexpr bool value = false;
};

template <typename T>
struct basic_binary_op_t<_CUDA_VSTD::plus<T>>
{
  static constexpr bool value = true;
};

template <typename T>
struct basic_binary_op_t<::cuda::minimum<T>>
{
  static constexpr bool value = true;
};

template <typename T>
struct basic_binary_op_t<::cuda::maximum<T>>
{
  static constexpr bool value = true;
};
} // namespace detail

/// @brief Default cast functor
template <typename B>
struct CastOp
{
  /// Cast operator, returns `(B) a`
  template <typename A>
  _CCCL_HOST_DEVICE _CCCL_FORCEINLINE B operator()(A&& a) const
  {
    return (B) a;
  }
};

/// @brief Binary operator wrapper for switching non-commutative scan arguments
template <typename ScanOp>
class SwizzleScanOp
{
private:
  /// Wrapped scan operator
  ScanOp scan_op;

public:
  /// Constructor
  _CCCL_HOST_DEVICE _CCCL_FORCEINLINE SwizzleScanOp(ScanOp scan_op)
      : scan_op(scan_op)
  {}

  /// Switch the scan arguments
  template <typename T>
  _CCCL_HOST_DEVICE _CCCL_FORCEINLINE T operator()(const T& a, const T& b)
  {
    T _a(a);
    T _b(b);

    return scan_op(_b, _a);
  }
};

/**
 * @brief Reduce-by-segment functor.
 *
 * Given two cub::KeyValuePair inputs `a` and `b` and a binary associative
 * combining operator `f(const T &x, const T &y)`, an instance of this functor
 * returns a cub::KeyValuePair whose `key` field is `a.key + b.key`, and whose
 * `value` field is either `b.value` if `b.key` is non-zero, or
 * `f(a.value, b.value)` otherwise.
 *
 * ReduceBySegmentOp is an associative, non-commutative binary combining
 * operator for input sequences of cub::KeyValuePair pairings. Such sequences
 * are typically used to represent a segmented set of values to be reduced
 * and a corresponding set of {0,1}-valued integer "head flags" demarcating the
 * first value of each segment.
 *
 * @tparam ReductionOpT Binary reduction operator to apply to values
 */
template <typename ReductionOpT>
struct ReduceBySegmentOp
{
  /// Wrapped reduction operator
  ReductionOpT op;

  /// Constructor
  _CCCL_HOST_DEVICE _CCCL_FORCEINLINE ReduceBySegmentOp() {}

  /// Constructor
  _CCCL_HOST_DEVICE _CCCL_FORCEINLINE ReduceBySegmentOp(ReductionOpT op)
      : op(op)
  {}

  /**
   * @brief Scan operator
   *
   * @tparam KeyValuePairT
   *   KeyValuePair pairing of T (value) and OffsetT (head flag)
   *
   * @param[in] first
   *   First partial reduction
   *
   * @param[in] second
   *   Second partial reduction
   */
  template <typename KeyValuePairT>
  _CCCL_HOST_DEVICE _CCCL_FORCEINLINE KeyValuePairT operator()(const KeyValuePairT& first, const KeyValuePairT& second)
  {
    KeyValuePairT retval;
    retval.key = first.key + second.key;
#ifdef _NVHPC_CUDA // WAR bug on nvc++
    if (second.key)
    {
      retval.value = second.value;
    }
    else
    {
      // If second.value isn't copied into a temporary here, nvc++ will
      // crash while compiling the TestScanByKeyWithLargeTypes test in
      // thrust/testing/scan_by_key.cu:
      auto v2      = second.value;
      retval.value = op(first.value, v2);
    }
#else // not nvc++:
    // if (second.key) {
    //   The second partial reduction spans a segment reset, so it's value
    //   aggregate becomes the running aggregate
    // else {
    //   The second partial reduction does not span a reset, so accumulate both
    //   into the running aggregate
    // }
    retval.value = (second.key) ? second.value : op(first.value, second.value);
#endif
    return retval;
  }
};

/**
 * @tparam ReductionOpT Binary reduction operator to apply to values
 */
template <typename ReductionOpT>
struct ReduceByKeyOp
{
  /// Wrapped reduction operator
  ReductionOpT op;

  /// Constructor
  _CCCL_HOST_DEVICE _CCCL_FORCEINLINE ReduceByKeyOp() {}

  /// Constructor
  _CCCL_HOST_DEVICE _CCCL_FORCEINLINE ReduceByKeyOp(ReductionOpT op)
      : op(op)
  {}

  /**
   * @brief Scan operator
   *
   * @param[in] first First partial reduction
   * @param[in] second Second partial reduction
   */
  template <typename KeyValuePairT>
  _CCCL_HOST_DEVICE _CCCL_FORCEINLINE KeyValuePairT operator()(const KeyValuePairT& first, const KeyValuePairT& second)
  {
    KeyValuePairT retval = second;

    if (first.key == second.key)
    {
      retval.value = op(first.value, retval.value);
    }

    return retval;
  }
};

#ifndef _CCCL_DOXYGEN_INVOKED // Do not document

//----------------------------------------------------------------------------------------------------------------------
// Predefined operators

namespace detail
{

//----------------------------------------------------------------------------------------------------------------------
// Predefined operators

template <typename, typename = void>
inline constexpr bool is_cuda_std_plus_v = false;

template <typename T>
inline constexpr bool is_cuda_std_plus_v<_CUDA_VSTD::plus<T>, void> = true;

template <typename T>
inline constexpr bool is_cuda_std_plus_v<_CUDA_VSTD::plus<T>, T> = true;

template <typename T>
inline constexpr bool is_cuda_std_plus_v<_CUDA_VSTD::plus<>, T> = true;

template <>
inline constexpr bool is_cuda_std_plus_v<_CUDA_VSTD::plus<>, void> = true;

template <typename, typename = void>
inline constexpr bool is_cuda_std_mul_v = false;

template <typename T>
inline constexpr bool is_cuda_std_mul_v<_CUDA_VSTD::multiplies<T>, void> = true;

template <typename T>
inline constexpr bool is_cuda_std_mul_v<_CUDA_VSTD::multiplies<T>, T> = true;

template <typename T>
inline constexpr bool is_cuda_std_mul_v<_CUDA_VSTD::multiplies<>, T> = true;

template <>
inline constexpr bool is_cuda_std_mul_v<_CUDA_VSTD::multiplies<>, void> = true;

template <typename, typename = void>
inline constexpr bool is_cuda_maximum_v = false;

template <typename T>
inline constexpr bool is_cuda_maximum_v<::cuda::maximum<T>, void> = true;

template <typename T>
inline constexpr bool is_cuda_maximum_v<::cuda::maximum<T>, T> = true;

template <typename T>
inline constexpr bool is_cuda_maximum_v<::cuda::maximum<>, T> = true;

template <>
inline constexpr bool is_cuda_maximum_v<::cuda::maximum<>, void> = true;

template <typename, typename = void>
inline constexpr bool is_cuda_minimum_v = false;

template <typename T>
inline constexpr bool is_cuda_minimum_v<::cuda::minimum<T>, void> = true;

template <typename T>
inline constexpr bool is_cuda_minimum_v<::cuda::minimum<T>, T> = true;

template <typename T>
inline constexpr bool is_cuda_minimum_v<::cuda::minimum<>, T> = true;

template <>
inline constexpr bool is_cuda_minimum_v<::cuda::minimum<>, void> = true;

template <typename, typename = void>
inline constexpr bool is_cuda_std_bit_and_v = false;

template <typename T>
inline constexpr bool is_cuda_std_bit_and_v<_CUDA_VSTD::bit_and<T>, void> = true;

template <typename T>
inline constexpr bool is_cuda_std_bit_and_v<_CUDA_VSTD::bit_and<T>, T> = true;

template <typename T>
inline constexpr bool is_cuda_std_bit_and_v<_CUDA_VSTD::bit_and<>, T> = true;

template <>
inline constexpr bool is_cuda_std_bit_and_v<_CUDA_VSTD::bit_and<>, void> = true;

template <typename, typename = void>
inline constexpr bool is_cuda_std_bit_or_v = false;

template <typename T>
inline constexpr bool is_cuda_std_bit_or_v<_CUDA_VSTD::bit_or<T>, void> = true;

template <typename T>
inline constexpr bool is_cuda_std_bit_or_v<_CUDA_VSTD::bit_or<T>, T> = true;

template <typename T>
inline constexpr bool is_cuda_std_bit_or_v<_CUDA_VSTD::bit_or<>, T> = true;

template <>
inline constexpr bool is_cuda_std_bit_or_v<_CUDA_VSTD::bit_or<>, void> = true;

template <typename, typename = void>
inline constexpr bool is_cuda_std_bit_xor_v = false;

template <typename T>
inline constexpr bool is_cuda_std_bit_xor_v<_CUDA_VSTD::bit_xor<T>, void> = true;

template <typename T>
inline constexpr bool is_cuda_std_bit_xor_v<_CUDA_VSTD::bit_xor<T>, T> = true;

template <typename T>
inline constexpr bool is_cuda_std_bit_xor_v<_CUDA_VSTD::bit_xor<>, T> = true;

template <>
inline constexpr bool is_cuda_std_bit_xor_v<_CUDA_VSTD::bit_xor<>, void> = true;

template <typename, typename = void>
inline constexpr bool is_cuda_std_logical_and_v = false;

template <>
inline constexpr bool is_cuda_std_logical_and_v<_CUDA_VSTD::logical_and<bool>, void> = true;

template <>
inline constexpr bool is_cuda_std_logical_and_v<_CUDA_VSTD::logical_and<bool>, bool> = true;

template <>
inline constexpr bool is_cuda_std_logical_and_v<_CUDA_VSTD::logical_and<>, bool> = true;

template <>
inline constexpr bool is_cuda_std_logical_and_v<_CUDA_VSTD::logical_and<>, void> = true;

template <typename, typename = void>
inline constexpr bool is_cuda_std_logical_or_v = false;

template <>
inline constexpr bool is_cuda_std_logical_or_v<_CUDA_VSTD::logical_or<bool>, void> = true;

template <>
inline constexpr bool is_cuda_std_logical_or_v<_CUDA_VSTD::logical_or<bool>, bool> = true;

template <>
inline constexpr bool is_cuda_std_logical_or_v<_CUDA_VSTD::logical_or<>, bool> = true;

template <>
inline constexpr bool is_cuda_std_logical_or_v<_CUDA_VSTD::logical_or<>, void> = true;

template <typename Op, typename T = void>
inline constexpr bool is_cuda_minimum_maximum_v = is_cuda_maximum_v<Op, T> || is_cuda_minimum_v<Op, T>;

template <typename Op, typename T = void>
inline constexpr bool is_cuda_std_plus_mul_v = is_cuda_std_plus_v<Op, T> || is_cuda_std_mul_v<Op, T>;

template <typename Op, typename T = void>
inline constexpr bool is_cuda_std_bitwise_v =
  is_cuda_std_bit_and_v<Op, T> || is_cuda_std_bit_or_v<Op, T> || is_cuda_std_bit_xor_v<Op, T>;

template <typename Op, typename T = void>
<<<<<<< HEAD
inline constexpr bool is_cuda_operator_v =
=======
inline constexpr bool is_simd_enabled_cuda_operator =
>>>>>>> 4d676283
  is_cuda_minimum_maximum_v<Op, T> || //
  is_cuda_std_plus_mul_v<Op, T> || //
  is_cuda_std_bitwise_v<Op, T>;

//----------------------------------------------------------------------------------------------------------------------
// Generalize Operator

template <typename Op, typename>
struct GeneralizeOperator
{
  using type = Op;
};

template <typename T>
struct GeneralizeOperator<_CUDA_VSTD::plus<T>, T>
{
  using type = _CUDA_VSTD::plus<>;
};

template <typename T>
struct GeneralizeOperator<_CUDA_VSTD::bit_and<T>, T>
{
  using type = _CUDA_VSTD::bit_and<>;
};

template <typename T>
struct GeneralizeOperator<_CUDA_VSTD::bit_or<T>, T>
{
  using type = _CUDA_VSTD::bit_or<>;
};

template <typename T>
struct GeneralizeOperator<_CUDA_VSTD::bit_xor<T>, T>
{
  using type = _CUDA_VSTD::bit_xor<>;
};

template <typename T>
struct GeneralizeOperator<::cuda::maximum<T>, T>
{
  using type = ::cuda::maximum<>;
};

template <typename T>
struct GeneralizeOperator<::cuda::minimum<T>, T>
{
  using type = ::cuda::minimum<>;
};

template <typename Op, typename T>
using generalize_operator_t = typename GeneralizeOperator<Op, T>::type;

<<<<<<< HEAD
template <typename T, typename Operator>
[[nodiscard]] constexpr _CCCL_DEVICE _CCCL_FORCEINLINE auto generalize_operator(Operator op)
{
  if constexpr (is_cuda_operator_v<Operator, T>)
  {
    return generalize_operator_t<Operator, T>{};
  }
  else
  {
    return op;
  }
}

=======
>>>>>>> 4d676283
//----------------------------------------------------------------------------------------------------------------------
// Identity

template <typename Op, typename T>
inline constexpr T identity_v;

template <typename T>
inline constexpr T identity_v<::cuda::minimum<>, T> = _CUDA_VSTD::numeric_limits<T>::max();

template <typename T>
inline constexpr T identity_v<::cuda::minimum<T>, T> = _CUDA_VSTD::numeric_limits<T>::max();

template <typename T>
inline constexpr T identity_v<::cuda::maximum<>, T> = _CUDA_VSTD::numeric_limits<T>::min();

template <typename T>
inline constexpr T identity_v<::cuda::maximum<T>, T> = _CUDA_VSTD::numeric_limits<T>::min();

} // namespace detail

#endif // !_CCCL_DOXYGEN_INVOKED

CUB_NAMESPACE_END<|MERGE_RESOLUTION|>--- conflicted
+++ resolved
@@ -52,10 +52,6 @@
 
 #include <cuda/functional> // cuda::maximum, cuda::minimum
 #include <cuda/std/cstdint> // cuda::std::uint32_t
-<<<<<<< HEAD
-#include <cuda/std/functional> // cuda::std::plus
-=======
->>>>>>> 4d676283
 #include <cuda/std/type_traits> // is_same_v
 
 CUB_NAMESPACE_BEGIN
@@ -559,11 +555,7 @@
   is_cuda_std_bit_and_v<Op, T> || is_cuda_std_bit_or_v<Op, T> || is_cuda_std_bit_xor_v<Op, T>;
 
 template <typename Op, typename T = void>
-<<<<<<< HEAD
-inline constexpr bool is_cuda_operator_v =
-=======
 inline constexpr bool is_simd_enabled_cuda_operator =
->>>>>>> 4d676283
   is_cuda_minimum_maximum_v<Op, T> || //
   is_cuda_std_plus_mul_v<Op, T> || //
   is_cuda_std_bitwise_v<Op, T>;
@@ -616,7 +608,6 @@
 template <typename Op, typename T>
 using generalize_operator_t = typename GeneralizeOperator<Op, T>::type;
 
-<<<<<<< HEAD
 template <typename T, typename Operator>
 [[nodiscard]] constexpr _CCCL_DEVICE _CCCL_FORCEINLINE auto generalize_operator(Operator op)
 {
@@ -630,8 +621,6 @@
   }
 }
 
-=======
->>>>>>> 4d676283
 //----------------------------------------------------------------------------------------------------------------------
 // Identity
 
