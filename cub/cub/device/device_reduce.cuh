/******************************************************************************
 * Copyright (c) 2011, Duane Merrill.  All rights reserved.
 * Copyright (c) 2011-2024, NVIDIA CORPORATION.  All rights reserved.
 *
 * Redistribution and use in source and binary forms, with or without
 * modification, are permitted provided that the following conditions are met:
 *     * Redistributions of source code must retain the above copyright
 *       notice, this list of conditions and the following disclaimer.
 *     * Redistributions in binary form must reproduce the above copyright
 *       notice, this list of conditions and the following disclaimer in the
 *       documentation and/or other materials provided with the distribution.
 *     * Neither the name of the NVIDIA CORPORATION nor the
 *       names of its contributors may be used to endorse or promote products
 *       derived from this software without specific prior written permission.
 *
 * THIS SOFTWARE IS PROVIDED BY THE COPYRIGHT HOLDERS AND CONTRIBUTORS "AS IS"
 * AND ANY EXPRESS OR IMPLIED WARRANTIES, INCLUDING, BUT NOT LIMITED TO, THE
 * IMPLIED WARRANTIES OF MERCHANTABILITY AND FITNESS FOR A PARTICULAR PURPOSE
 * ARE DISCLAIMED. IN NO EVENT SHALL NVIDIA CORPORATION BE LIABLE FOR ANY
 * DIRECT, INDIRECT, INCIDENTAL, SPECIAL, EXEMPLARY, OR CONSEQUENTIAL DAMAGES
 * (INCLUDING, BUT NOT LIMITED TO, PROCUREMENT OF SUBSTITUTE GOODS OR SERVICES;
 * LOSS OF USE, DATA, OR PROFITS; OR BUSINESS INTERRUPTION) HOWEVER CAUSED AND
 * ON ANY THEORY OF LIABILITY, WHETHER IN CONTRACT, STRICT LIABILITY, OR TORT
 * (INCLUDING NEGLIGENCE OR OTHERWISE) ARISING IN ANY WAY OUT OF THE USE OF THIS
 * SOFTWARE, EVEN IF ADVISED OF THE POSSIBILITY OF SUCH DAMAGE.
 *
 ******************************************************************************/

//! @file
//! cub::DeviceReduce provides device-wide, parallel operations for computing a reduction across a sequence of data
//! items residing within device-accessible memory.

#pragma once

#include <cub/config.cuh>

#if defined(_CCCL_IMPLICIT_SYSTEM_HEADER_GCC)
#  pragma GCC system_header
#elif defined(_CCCL_IMPLICIT_SYSTEM_HEADER_CLANG)
#  pragma clang system_header
#elif defined(_CCCL_IMPLICIT_SYSTEM_HEADER_MSVC)
#  pragma system_header
#endif // no system header

#include <cub/detail/choose_offset.cuh>
#include <cub/detail/nvtx.cuh>
#include <cub/device/dispatch/dispatch_reduce.cuh>
#include <cub/device/dispatch/dispatch_reduce_by_key.cuh>
#include <cub/device/dispatch/dispatch_streaming_reduce.cuh>
#include <cub/util_deprecated.cuh>
#include <cub/util_type.cuh>

#include <thrust/iterator/tabulate_output_iterator.h>

#include <iterator>
#include <limits>

CUB_NAMESPACE_BEGIN

//! @rst
//! DeviceReduce provides device-wide, parallel operations for computing
//! a reduction across a sequence of data items residing within
//! device-accessible memory.
//!
//! .. image:: ../../img/reduce_logo.png
//!     :align: center
//!
//! Overview
//! ====================================
//!
//! A `reduction <http://en.wikipedia.org/wiki/Reduce_(higher-order_function)>`_
//! (or *fold*) uses a binary combining operator to compute a single aggregate
//! from a sequence of input elements.
//!
//! Usage Considerations
//! ====================================
//!
//! @cdp_class{DeviceReduce}
//!
//! Performance
//! ====================================
//!
//! @linear_performance{reduction, reduce-by-key, and run-length encode}
//!
//! @endrst
struct DeviceReduce
{
  //! @rst
  //! Computes a device-wide reduction using the specified binary ``reduction_op`` functor and initial value ``init``.
  //!
  //! - Does not support binary reduction operators that are non-commutative.
  //! - Provides "run-to-run" determinism for pseudo-associative reduction
  //!   (e.g., addition of floating point types) on the same GPU device.
  //!   However, results for pseudo-associative reduction may be inconsistent
  //!   from one device to a another device of a different compute-capability
  //!   because CUB can employ different tile-sizing for different architectures.
  //! - The range ``[d_in, d_in + num_items)`` shall not overlap ``d_out``.
  //! - @devicestorage
  //!
  //! Snippet
  //! +++++++++++++++++++++++++++++++++++++++++++++
  //!
  //! The code snippet below illustrates a user-defined min-reduction of a
  //! device vector of ``int`` data elements.
  //!
  //! .. code-block:: c++
  //!
  //!    #include <cub/cub.cuh>
  //!    // or equivalently <cub/device/device_radix_sort.cuh>
  //!
  //!    // CustomMin functor
  //!    struct CustomMin
  //!    {
  //!        template <typename T>
  //!        __host__ __forceinline__
  //!        T operator()(const T &a, const T &b) const {
  //!            return (b < a) ? b : a;
  //!        }
  //!    };
  //!
  //!    // Declare, allocate, and initialize device-accessible pointers for
  //!    // input and output
  //!    int          num_items;  // e.g., 7
  //!    int          *d_in;      // e.g., [8, 6, 7, 5, 3, 0, 9]
  //!    int          *d_out;     // e.g., [-]
  //!    CustomMin    min_op;
  //!    int          init;       // e.g., INT_MAX
  //!    ...
  //!
  //!    // Determine temporary device storage requirements
  //!    void     *d_temp_storage = nullptr;
  //!    size_t   temp_storage_bytes = 0;
  //!    cub::DeviceReduce::Reduce(
  //!      d_temp_storage, temp_storage_bytes,
  //!      d_in, d_out, num_items, min_op, init);
  //!
  //!    // Allocate temporary storage
  //!    cudaMalloc(&d_temp_storage, temp_storage_bytes);
  //!
  //!    // Run reduction
  //!    cub::DeviceReduce::Reduce(
  //!      d_temp_storage, temp_storage_bytes,
  //!      d_in, d_out, num_items, min_op, init);
  //!
  //!    // d_out <-- [0]
  //!
  //! @endrst
  //!
  //! @tparam InputIteratorT
  //!   **[inferred]** Random-access input iterator type for reading input items @iterator
  //!
  //! @tparam OutputIteratorT
  //!   **[inferred]** Output iterator type for recording the reduced aggregate @iterator
  //!
  //! @tparam ReductionOpT
  //!   **[inferred]** Binary reduction functor type having member `T operator()(const T &a, const T &b)`
  //!
  //! @tparam T
  //!   **[inferred]** Data element type that is convertible to the `value` type of `InputIteratorT`
  //!
  //! @tparam NumItemsT
  //!   **[inferred]** Type of num_items
  //!
  //! @param[in] d_temp_storage
  //!   Device-accessible allocation of temporary storage. When `nullptr`, the
  //!   required allocation size is written to `temp_storage_bytes` and no work
  //!   is done.
  //!
  //! @param[in,out] temp_storage_bytes
  //!   Reference to size in bytes of `d_temp_storage` allocation
  //!
  //! @param[in] d_in
  //!   Pointer to the input sequence of data items
  //!
  //! @param[out] d_out
  //!   Pointer to the output aggregate
  //!
  //! @param[in] num_items
  //!   Total number of input items (i.e., length of `d_in`)
  //!
  //! @param[in] reduction_op
  //!   Binary reduction functor
  //!
  //! @param[in] init
  //!   Initial value of the reduction
  //!
  //! @param[in] stream
  //!   @rst
  //!   **[optional]** CUDA stream to launch kernels within. Default is stream\ :sub:`0`.
  //!   @endrst
  template <typename InputIteratorT, typename OutputIteratorT, typename ReductionOpT, typename T, typename NumItemsT>
  CUB_RUNTIME_FUNCTION static cudaError_t Reduce(
    void* d_temp_storage,
    size_t& temp_storage_bytes,
    InputIteratorT d_in,
    OutputIteratorT d_out,
    NumItemsT num_items,
    ReductionOpT reduction_op,
    T init,
    cudaStream_t stream = 0)
  {
    CUB_DETAIL_NVTX_RANGE_SCOPE_IF(d_temp_storage, "cub::DeviceReduce::Reduce");

    // Signed integer type for global offsets
    using OffsetT = detail::choose_offset_t<NumItemsT>;

    return DispatchReduce<InputIteratorT, OutputIteratorT, OffsetT, ReductionOpT, T>::Dispatch(
      d_temp_storage, temp_storage_bytes, d_in, d_out, static_cast<OffsetT>(num_items), reduction_op, init, stream);
  }

#ifndef _CCCL_DOXYGEN_INVOKED // Do not document
  template <typename InputIteratorT, typename OutputIteratorT, typename ReductionOpT, typename T>
  CUB_DETAIL_RUNTIME_DEBUG_SYNC_IS_NOT_SUPPORTED CUB_RUNTIME_FUNCTION static cudaError_t Reduce(
    void* d_temp_storage,
    size_t& temp_storage_bytes,
    InputIteratorT d_in,
    OutputIteratorT d_out,
    int num_items,
    ReductionOpT reduction_op,
    T init,
    cudaStream_t stream,
    bool debug_synchronous)
  {
    CUB_DETAIL_RUNTIME_DEBUG_SYNC_USAGE_LOG

    return Reduce<InputIteratorT, OutputIteratorT, ReductionOpT, T>(
      d_temp_storage, temp_storage_bytes, d_in, d_out, num_items, reduction_op, init, stream);
  }
#endif // _CCCL_DOXYGEN_INVOKED

  //! @rst
  //! Computes a device-wide sum using the addition (``+``) operator.
  //!
  //! - Uses ``0`` as the initial value of the reduction.
  //! - Does not support ``+`` operators that are non-commutative..
  //! - Provides "run-to-run" determinism for pseudo-associative reduction
  //!   (e.g., addition of floating point types) on the same GPU device.
  //!   However, results for pseudo-associative reduction may be inconsistent
  //!   from one device to a another device of a different compute-capability
  //!   because CUB can employ different tile-sizing for different architectures.
  //! - The range ``[d_in, d_in + num_items)`` shall not overlap ``d_out``.
  //! - @devicestorage
  //!
  //! Snippet
  //! +++++++++++++++++++++++++++++++++++++++++++++
  //!
  //! The code snippet below illustrates the sum-reduction of a device vector
  //! of ``int`` data elements.
  //!
  //! .. code-block:: c++
  //!
  //!    #include <cub/cub.cuh> // or equivalently <cub/device/device_radix_sort.cuh>
  //!
  //!    // Declare, allocate, and initialize device-accessible pointers
  //!    // for input and output
  //!    int  num_items;      // e.g., 7
  //!    int  *d_in;          // e.g., [8, 6, 7, 5, 3, 0, 9]
  //!    int  *d_out;         // e.g., [-]
  //!    ...
  //!
  //!    // Determine temporary device storage requirements
  //!    void     *d_temp_storage = nullptr;
  //!    size_t   temp_storage_bytes = 0;
  //!    cub::DeviceReduce::Sum(
  //!      d_temp_storage, temp_storage_bytes, d_in, d_out, num_items);
  //!
  //!    // Allocate temporary storage
  //!    cudaMalloc(&d_temp_storage, temp_storage_bytes);
  //!
  //!    // Run sum-reduction
  //!    cub::DeviceReduce::Sum(d_temp_storage, temp_storage_bytes, d_in, d_out, num_items);
  //!
  //!    // d_out <-- [38]
  //!
  //! @endrst
  //!
  //! @tparam InputIteratorT
  //!   **[inferred]** Random-access input iterator type for reading input items @iterator
  //!
  //! @tparam OutputIteratorT
  //!   **[inferred]** Output iterator type for recording the reduced aggregate @iterator
  //!
  //! @tparam NumItemsT
  //!   **[inferred]** Type of num_items
  //!
  //! @param[in] d_temp_storage
  //!   Device-accessible allocation of temporary storage. When `nullptr`, the
  //!   required allocation size is written to `temp_storage_bytes` and no work is done.
  //!
  //! @param[in,out] temp_storage_bytes
  //!   Reference to size in bytes of `d_temp_storage` allocation
  //!
  //! @param[in] d_in
  //!   Pointer to the input sequence of data items
  //!
  //! @param[out] d_out
  //!   Pointer to the output aggregate
  //!
  //! @param[in] num_items
  //!   Total number of input items (i.e., length of `d_in`)
  //!
  //! @param[in] stream
  //!   @rst
  //!   **[optional]** CUDA stream to launch kernels within. Default is stream\ :sub:`0`.
  //!   @endrst
  template <typename InputIteratorT, typename OutputIteratorT, typename NumItemsT>
  CUB_RUNTIME_FUNCTION static cudaError_t
  Sum(void* d_temp_storage,
      size_t& temp_storage_bytes,
      InputIteratorT d_in,
      OutputIteratorT d_out,
      NumItemsT num_items,
      cudaStream_t stream = 0)
  {
    CUB_DETAIL_NVTX_RANGE_SCOPE_IF(d_temp_storage, "cub::DeviceReduce::Sum");

    // Signed integer type for global offsets
    using OffsetT = detail::choose_offset_t<NumItemsT>;

    // The output value type
    using OutputT = cub::detail::non_void_value_t<OutputIteratorT, cub::detail::value_t<InputIteratorT>>;

    using InitT = OutputT;

    return DispatchReduce<InputIteratorT, OutputIteratorT, OffsetT, ::cuda::std::plus<>, InitT>::Dispatch(
      d_temp_storage,
      temp_storage_bytes,
      d_in,
      d_out,
      static_cast<OffsetT>(num_items),
      ::cuda::std::plus<>{},
      InitT{}, // zero-initialize
      stream);
  }

#ifndef _CCCL_DOXYGEN_INVOKED // Do not document
  template <typename InputIteratorT, typename OutputIteratorT>
  CUB_DETAIL_RUNTIME_DEBUG_SYNC_IS_NOT_SUPPORTED CUB_RUNTIME_FUNCTION static cudaError_t
  Sum(void* d_temp_storage,
      size_t& temp_storage_bytes,
      InputIteratorT d_in,
      OutputIteratorT d_out,
      int num_items,
      cudaStream_t stream,
      bool debug_synchronous)
  {
    CUB_DETAIL_RUNTIME_DEBUG_SYNC_USAGE_LOG

    return Sum<InputIteratorT, OutputIteratorT>(d_temp_storage, temp_storage_bytes, d_in, d_out, num_items, stream);
  }
#endif // _CCCL_DOXYGEN_INVOKED

  //! @rst
  //! Computes a device-wide minimum using the less-than (``<``) operator.
  //!
  //! - Uses ``std::numeric_limits<T>::max()`` as the initial value of the reduction.
  //! - Does not support ``<`` operators that are non-commutative.
  //! - Provides "run-to-run" determinism for pseudo-associative reduction
  //!   (e.g., addition of floating point types) on the same GPU device.
  //!   However, results for pseudo-associative reduction may be inconsistent
  //!   from one device to a another device of a different compute-capability
  //!   because CUB can employ different tile-sizing for different architectures.
  //! - The range ``[d_in, d_in + num_items)`` shall not overlap ``d_out``.
  //! - @devicestorage
  //!
  //! Snippet
  //! +++++++++++++++++++++++++++++++++++++++++++++
  //!
  //! The code snippet below illustrates the min-reduction of a device vector of ``int`` data elements.
  //!
  //! .. code-block:: c++
  //!
  //!    #include <cub/cub.cuh>
  //!    // or equivalently <cub/device/device_radix_sort.cuh>
  //!
  //!    // Declare, allocate, and initialize device-accessible pointers
  //!    // for input and output
  //!    int  num_items;      // e.g., 7
  //!    int  *d_in;          // e.g., [8, 6, 7, 5, 3, 0, 9]
  //!    int  *d_out;         // e.g., [-]
  //!    ...
  //!
  //!    // Determine temporary device storage requirements
  //!    void     *d_temp_storage = nullptr;
  //!    size_t   temp_storage_bytes = 0;
  //!    cub::DeviceReduce::Min(
  //!      d_temp_storage, temp_storage_bytes, d_in, d_out, num_items);
  //!
  //!    // Allocate temporary storage
  //!    cudaMalloc(&d_temp_storage, temp_storage_bytes);
  //!
  //!    // Run min-reduction
  //!    cub::DeviceReduce::Min(
  //!      d_temp_storage, temp_storage_bytes, d_in, d_out, num_items);
  //!
  //!    // d_out <-- [0]
  //!
  //! @endrst
  //!
  //! @tparam InputIteratorT
  //!   **[inferred]** Random-access input iterator type for reading input items @iterator
  //!
  //! @tparam OutputIteratorT
  //!   **[inferred]** Output iterator type for recording the reduced aggregate @iterator
  //!
  //! @tparam NumItemsT
  //!   **[inferred]** Type of num_items
  //!
  //! @param[in] d_temp_storage
  //!   Device-accessible allocation of temporary storage. When `nullptr`, the
  //!   required allocation size is written to `temp_storage_bytes` and no work is done.
  //!
  //! @param[in,out] temp_storage_bytes
  //!   Reference to size in bytes of `d_temp_storage` allocation
  //!
  //! @param[in] d_in
  //!   Pointer to the input sequence of data items
  //!
  //! @param[out] d_out
  //!   Pointer to the output aggregate
  //!
  //! @param[in] num_items
  //!   Total number of input items (i.e., length of `d_in`)
  //!
  //! @param[in] stream
  //!   @rst
  //!   **[optional]** CUDA stream to launch kernels within. Default is stream\ :sub:`0`.
  //!   @endrst
  template <typename InputIteratorT, typename OutputIteratorT, typename NumItemsT>
  CUB_RUNTIME_FUNCTION static cudaError_t
  Min(void* d_temp_storage,
      size_t& temp_storage_bytes,
      InputIteratorT d_in,
      OutputIteratorT d_out,
      NumItemsT num_items,
      cudaStream_t stream = 0)
  {
    CUB_DETAIL_NVTX_RANGE_SCOPE_IF(d_temp_storage, "cub::DeviceReduce::Min");

    // Signed integer type for global offsets
    using OffsetT = detail::choose_offset_t<NumItemsT>;

    // The input value type
    using InputT = cub::detail::value_t<InputIteratorT>;

    using InitT = InputT;

    return DispatchReduce<InputIteratorT, OutputIteratorT, OffsetT, ::cuda::minimum<>, InitT>::Dispatch(
      d_temp_storage,
      temp_storage_bytes,
      d_in,
      d_out,
      static_cast<OffsetT>(num_items),
      ::cuda::minimum<>{},
      // replace with
      // std::numeric_limits<T>::max() when
      // C++11 support is more prevalent
      Traits<InitT>::Max(),
      stream);
  }

#ifndef _CCCL_DOXYGEN_INVOKED // Do not document
  template <typename InputIteratorT, typename OutputIteratorT>
  CUB_DETAIL_RUNTIME_DEBUG_SYNC_IS_NOT_SUPPORTED CUB_RUNTIME_FUNCTION static cudaError_t
  Min(void* d_temp_storage,
      size_t& temp_storage_bytes,
      InputIteratorT d_in,
      OutputIteratorT d_out,
      int num_items,
      cudaStream_t stream,
      bool debug_synchronous)
  {
    CUB_DETAIL_RUNTIME_DEBUG_SYNC_USAGE_LOG

    return Min<InputIteratorT, OutputIteratorT>(d_temp_storage, temp_storage_bytes, d_in, d_out, num_items, stream);
  }
<<<<<<< HEAD

#endif // DOXYGEN_SHOULD_SKIP_THIS
=======
#endif // _CCCL_DOXYGEN_INVOKED
>>>>>>> c30f6080

  //! @rst
  //! Finds the first device-wide minimum using the less-than (``<``) operator, also returning the index of that item.
  //!
  //! - The output value type assigned to ``d_out`` is ``cub::KeyValuePair<offset_t, T>``.
  //!   ``T`` is ``iterator_traits<OutputIteratorT>::value_type::Value``, unless this type is `void`,
  //!   in which case ``T`` is ``iterator_traits<InputIteratorT>::value_type``.
  //!   ``offset_t`` is determined as
  //!   follows:
  //!   ``uint64_t`` if ``cub::KeyValuePair<uint64_t, T>`` is assignable to ``d_out``. Otherwise, ``int64_t`` if
  //!   ``cub::KeyValuePair<int64_t, T>`` is assignable to ``d_out``. Otherwise, ``uint32_t`` if
  //!   ``cub::KeyValuePair<uint32_t, T>`` is assignable to ``d_out``. Otherwise, ``int32_t``.
  //!   - The minimum is written to ``d_out.value`` and its offset in the input array is written to ``d_out.key``.
  //!   - The ``{1, std::numeric_limits<T>::max()}`` tuple is produced for zero-length inputs
  //!
  //! - Does not support ``<`` operators that are non-commutative.
  //! - Provides "run-to-run" determinism for pseudo-associative reduction
  //!   (e.g., addition of floating point types) on the same GPU device.
  //!   However, results for pseudo-associative reduction may be inconsistent
  //!   from one device to a another device of a different compute-capability
  //!   because CUB can employ different tile-sizing for different architectures.
  //! - The range ``[d_in, d_in + num_items)`` shall not overlap `d_out`.
  //! - @devicestorage
  //!
  //! Snippet
  //! +++++++++++++++++++++++++++++++++++++++++++++
  //!
  //! The code snippet below illustrates the argmin-reduction of a device vector
  //! of ``int`` data elements.
  //!
  //! .. code-block:: c++
  //!
  //!    #include <cub/cub.cuh> // or equivalently <cub/device/device_radix_sort.cuh>
  //!
  //!    // Declare, allocate, and initialize device-accessible pointers
  //!    // for input and output
  //!    int                      num_items;      // e.g., 7
  //!    int                      *d_in;          // e.g., [8, 6, 7, 5, 3, 0, 9]
  //!    KeyValuePair<int, int>   *d_argmin;      // e.g., [{-,-}]
  //!    ...
  //!
  //!    // Determine temporary device storage requirements
  //!    void     *d_temp_storage = nullptr;
  //!    size_t   temp_storage_bytes = 0;
  //!    cub::DeviceReduce::ArgMin(d_temp_storage, temp_storage_bytes, d_in, d_argmin, num_items);
  //!
  //!    // Allocate temporary storage
  //!    cudaMalloc(&d_temp_storage, temp_storage_bytes);
  //!
  //!    // Run argmin-reduction
  //!    cub::DeviceReduce::ArgMin(d_temp_storage, temp_storage_bytes, d_in, d_argmin, num_items);
  //!
  //!    // d_argmin <-- [{5, 0}]
  //!
  //! @endrst
  //!
  //! @tparam InputIteratorT
  //!   **[inferred]** Random-access input iterator type for reading input items
  //!   (of some type `T`) @iterator
  //!
  //! @tparam OutputIteratorT
  //!   **[inferred]** Output iterator type for recording the reduced aggregate
  //!   (having value type `cub::KeyValuePair<offset_t, T>`) @iterator
  //!
  //! @param[in] d_temp_storage
  //!   Device-accessible allocation of temporary storage. When `nullptr`, the
  //!   required allocation size is written to `temp_storage_bytes` and no work is done.
  //!
  //! @param[in,out] temp_storage_bytes
  //!   Reference to size in bytes of `d_temp_storage` allocation
  //!
  //! @param[in] d_in
  //!   Pointer to the input sequence of data items
  //!
  //! @param[out] d_out
  //!   Pointer to the output aggregate
  //!
  //! @param[in] num_items
  //!   Total number of input items (i.e., length of `d_in`)
  //!
  //! @param[in] stream
  //!   @rst
  //!   **[optional]** CUDA stream to launch kernels within. Default is stream\ :sub:`0`.
  //!   @endrst
  template <typename InputIteratorT, typename OutputIteratorT>
  CUB_RUNTIME_FUNCTION static cudaError_t ArgMin(
    void* d_temp_storage,
    size_t& temp_storage_bytes,
    InputIteratorT d_in,
    OutputIteratorT d_out,
    ::cuda::std::int64_t num_items,
    cudaStream_t stream = 0)
  {
    CUB_DETAIL_NVTX_RANGE_SCOPE_IF(d_temp_storage, "cub::DeviceReduce::ArgMin");

    // The input type
    using InputValueT = cub::detail::value_t<InputIteratorT>;

    // Offset type used within the kernel and to index within one partition
    using PerPartitionOffsetT = int;

    // Offset type used to index within the total input in the range [d_in, d_in + num_items)
    using GlobalOffsetT = ::cuda::std::int64_t;

    // Determine initial value type
    using OutputTupleT = cub::detail::non_void_value_t<OutputIteratorT, KeyValuePair<GlobalOffsetT, InputValueT>>;
    using InitT        = typename OutputTupleT::Value;

    // Reduction operation
    using ReduceOpT = cub::ArgMin;

    // Initial value
    // TODO Address https://github.com/NVIDIA/cub/issues/651
    InitT initial_value{Traits<InputValueT>::Max()};

    // Helper transform output iterator, to allow "implicit conversion" between KeyValuePair types that have a different
    // key type, which may happen if the user uses a different index type than the global offset type used by the
    // algorithm
    using implicit_cast_kv_pair_op_it =
      THRUST_NS_QUALIFIER::tabulate_output_iterator<detail::reduce::write_to_user_out_it<OutputIteratorT>>;
    implicit_cast_kv_pair_op_it out_it =
      THRUST_NS_QUALIFIER::make_tabulate_output_iterator(detail::reduce::write_to_user_out_it<OutputIteratorT>{d_out});

    return detail::reduce::dispatch_streaming_arg_reduce_t<
      InputIteratorT,
      implicit_cast_kv_pair_op_it,
      PerPartitionOffsetT,
      GlobalOffsetT,
      ReduceOpT,
      InitT>::Dispatch(d_temp_storage,
                       temp_storage_bytes,
                       d_in,
                       out_it,
                       static_cast<GlobalOffsetT>(num_items),
                       ReduceOpT{},
                       initial_value,
                       stream);
  }

#ifndef _CCCL_DOXYGEN_INVOKED // Do not document
  template <typename InputIteratorT, typename OutputIteratorT>
  CUB_DETAIL_RUNTIME_DEBUG_SYNC_IS_NOT_SUPPORTED CUB_RUNTIME_FUNCTION static cudaError_t ArgMin(
    void* d_temp_storage,
    size_t& temp_storage_bytes,
    InputIteratorT d_in,
    OutputIteratorT d_out,
    ::cuda::std::int64_t num_items,
    cudaStream_t stream,
    bool debug_synchronous)
  {
    CUB_DETAIL_RUNTIME_DEBUG_SYNC_USAGE_LOG

    return ArgMin<InputIteratorT, OutputIteratorT>(d_temp_storage, temp_storage_bytes, d_in, d_out, num_items, stream);
  }
#endif // _CCCL_DOXYGEN_INVOKED

  //! @rst
  //! Computes a device-wide maximum using the greater-than (``>``) operator.
  //!
  //! - Uses ``std::numeric_limits<T>::lowest()`` as the initial value of the reduction.
  //! - Does not support ``>`` operators that are non-commutative.
  //! - Provides "run-to-run" determinism for pseudo-associative reduction
  //!   (e.g., addition of floating point types) on the same GPU device.
  //!   However, results for pseudo-associative reduction may be inconsistent
  //!   from one device to a another device of a different compute-capability
  //!   because CUB can employ different tile-sizing for different architectures.
  //! - The range ``[d_in, d_in + num_items)`` shall not overlap ``d_out``.
  //! - @devicestorage
  //!
  //! Snippet
  //! +++++++++++++++++++++++++++++++++++++++++++++
  //!
  //! The code snippet below illustrates the max-reduction of a device vector of ``int`` data elements.
  //!
  //! .. code-block:: c++
  //!
  //!    #include <cub/cub.cuh> // or equivalently <cub/device/device_radix_sort.cuh>
  //!
  //!    // Declare, allocate, and initialize device-accessible pointers
  //!    // for input and output
  //!    int  num_items;      // e.g., 7
  //!    int  *d_in;          // e.g., [8, 6, 7, 5, 3, 0, 9]
  //!    int  *d_max;         // e.g., [-]
  //!    ...
  //!
  //!    // Determine temporary device storage requirements
  //!    void     *d_temp_storage = nullptr;
  //!    size_t   temp_storage_bytes = 0;
  //!    cub::DeviceReduce::Max(d_temp_storage, temp_storage_bytes, d_in, d_max, num_items);
  //!
  //!    // Allocate temporary storage
  //!    cudaMalloc(&d_temp_storage, temp_storage_bytes);
  //!
  //!    // Run max-reduction
  //!    cub::DeviceReduce::Max(d_temp_storage, temp_storage_bytes, d_in, d_max, num_items);
  //!
  //!    // d_max <-- [9]
  //!
  //! @endrst
  //!
  //! @tparam InputIteratorT
  //!   **[inferred]** Random-access input iterator type for reading input items @iterator
  //!
  //! @tparam OutputIteratorT
  //!   **[inferred]** Output iterator type for recording the reduced aggregate @iterator
  //!
  //! @tparam NumItemsT
  //!   **[inferred]** Type of num_items
  //!
  //! @param[in] d_temp_storage
  //!   Device-accessible allocation of temporary storage. When `nullptr`, the
  //!   required allocation size is written to `temp_storage_bytes` and no work is done.
  //!
  //! @param[in,out] temp_storage_bytes
  //!   Reference to size in bytes of `d_temp_storage` allocation
  //!
  //! @param[in] d_in
  //!   Pointer to the input sequence of data items
  //!
  //! @param[out] d_out
  //!   Pointer to the output aggregate
  //!
  //! @param[in] num_items
  //!   Total number of input items (i.e., length of `d_in`)
  //!
  //! @param[in] stream
  //!   @rst
  //!   **[optional]** CUDA stream to launch kernels within. Default is stream\ :sub:`0`.
  //!   @endrst
  template <typename InputIteratorT, typename OutputIteratorT, typename NumItemsT>
  CUB_RUNTIME_FUNCTION static cudaError_t
  Max(void* d_temp_storage,
      size_t& temp_storage_bytes,
      InputIteratorT d_in,
      OutputIteratorT d_out,
      NumItemsT num_items,
      cudaStream_t stream = 0)
  {
    CUB_DETAIL_NVTX_RANGE_SCOPE_IF(d_temp_storage, "cub::DeviceReduce::Max");

    // Signed integer type for global offsets
    using OffsetT = detail::choose_offset_t<NumItemsT>;

    // The input value type
    using InputT = cub::detail::value_t<InputIteratorT>;

    using InitT = InputT;

    return DispatchReduce<InputIteratorT, OutputIteratorT, OffsetT, ::cuda::maximum<>, InitT>::Dispatch(
      d_temp_storage,
      temp_storage_bytes,
      d_in,
      d_out,
      static_cast<OffsetT>(num_items),
      ::cuda::maximum<>{},
      // replace with
      // std::numeric_limits<T>::lowest()
      // when C++11 support is more
      // prevalent
      Traits<InitT>::Lowest(),
      stream);
  }

#ifndef _CCCL_DOXYGEN_INVOKED // Do not document
  template <typename InputIteratorT, typename OutputIteratorT>
  CUB_DETAIL_RUNTIME_DEBUG_SYNC_IS_NOT_SUPPORTED CUB_RUNTIME_FUNCTION static cudaError_t
  Max(void* d_temp_storage,
      size_t& temp_storage_bytes,
      InputIteratorT d_in,
      OutputIteratorT d_out,
      int num_items,
      cudaStream_t stream,
      bool debug_synchronous)
  {
    CUB_DETAIL_RUNTIME_DEBUG_SYNC_USAGE_LOG

    return Max<InputIteratorT, OutputIteratorT>(d_temp_storage, temp_storage_bytes, d_in, d_out, num_items, stream);
  }
#endif // _CCCL_DOXYGEN_INVOKED

  //! @rst
  //! Finds the first device-wide maximum using the greater-than (``>``)
  //! operator, also returning the index of that item
  //!
  //! - The output value type assigned to ``d_out`` is ``cub::KeyValuePair<offset_t, T>``.
  //!   ``T`` is ``iterator_traits<OutputIteratorT>::value_type::Value``, unless this type is `void`,
  //!   in which case ``T`` is ``iterator_traits<InputIteratorT>::value_type``.
  //!   ``offset_t`` is determined as
  //!   follows:
  //!   ``uint64_t`` if ``cub::KeyValuePair<uint64_t, T>`` is assignable to ``d_out``. Otherwise, ``int64_t`` if
  //!   ``cub::KeyValuePair<int64_t, T>`` is assignable to ``d_out``. Otherwise, ``uint32_t`` if
  //!   ``cub::KeyValuePair<uint32_t, T>`` is assignable to ``d_out``. Otherwise, ``int32_t``.
  //!   - The minimum is written to ``d_out.value`` and its offset in the input array is written to ``d_out.key``.
  //!   - The ``{1, std::numeric_limits<T>::max()}`` tuple is produced for zero-length inputs
  //!
  //!   - The maximum is written to ``d_out.value`` and its offset in the input
  //!     array is written to ``d_out.key``.
  //!   - The ``{1, std::numeric_limits<T>::lowest()}`` tuple is produced for zero-length inputs
  //!
  //! - Does not support ``>`` operators that are non-commutative.
  //! - Provides "run-to-run" determinism for pseudo-associative reduction
  //!   (e.g., addition of floating point types) on the same GPU device.
  //!   However, results for pseudo-associative reduction may be inconsistent
  //!   from one device to a another device of a different compute-capability
  //!   because CUB can employ different tile-sizing for different architectures.
  //! - The range ``[d_in, d_in + num_items)`` shall not overlap ``d_out``.
  //! - @devicestorage
  //!
  //! Snippet
  //! +++++++++++++++++++++++++++++++++++++++++++++
  //!
  //! The code snippet below illustrates the argmax-reduction of a device vector
  //! of `int` data elements.
  //!
  //! .. code-block:: c++
  //!
  //!    #include <cub/cub.cuh>
  //!    // or equivalently <cub/device/device_reduce.cuh>
  //!
  //!    // Declare, allocate, and initialize device-accessible pointers
  //!    // for input and output
  //!    int                      num_items;      // e.g., 7
  //!    int                      *d_in;          // e.g., [8, 6, 7, 5, 3, 0, 9]
  //!    KeyValuePair<int, int>   *d_argmax;      // e.g., [{-,-}]
  //!    ...
  //!
  //!    // Determine temporary device storage requirements
  //!    void     *d_temp_storage = nullptr;
  //!    size_t   temp_storage_bytes = 0;
  //!    cub::DeviceReduce::ArgMax(
  //!      d_temp_storage, temp_storage_bytes, d_in, d_argmax, num_items);
  //!
  //!    // Allocate temporary storage
  //!    cudaMalloc(&d_temp_storage, temp_storage_bytes);
  //!
  //!    // Run argmax-reduction
  //!    cub::DeviceReduce::ArgMax(
  //!      d_temp_storage, temp_storage_bytes, d_in, d_argmax, num_items);
  //!
  //!    // d_argmax <-- [{6, 9}]
  //!
  //! @endrst
  //!
  //! @tparam InputIteratorT
  //!   **[inferred]** Random-access input iterator type for reading input items (of some type `T`) @iterator
  //!
  //! @tparam OutputIteratorT
  //!   **[inferred]** Output iterator type for recording the reduced aggregate
  //!   (having value type `cub::KeyValuePair<offset_t, T>`) @iterator
  //!
  //! @param[in] d_temp_storage
  //!   Device-accessible allocation of temporary storage. When `nullptr`, the
  //!   required allocation size is written to `temp_storage_bytes` and no work is done.
  //!
  //! @param[in,out] temp_storage_bytes
  //!   Reference to size in bytes of `d_temp_storage` allocation
  //!
  //! @param[in] d_in
  //!   Pointer to the input sequence of data items
  //!
  //! @param[out] d_out
  //!   Pointer to the output aggregate
  //!
  //! @param[in] num_items
  //!   Total number of input items (i.e., length of `d_in`)
  //!
  //! @param[in] stream
  //!   @rst
  //!   **[optional]** CUDA stream to launch kernels within. Default is stream\ :sub:`0`.
  //!   @endrst
  template <typename InputIteratorT, typename OutputIteratorT>
  CUB_RUNTIME_FUNCTION static cudaError_t ArgMax(
    void* d_temp_storage,
    size_t& temp_storage_bytes,
    InputIteratorT d_in,
    OutputIteratorT d_out,
    ::cuda::std::int64_t num_items,
    cudaStream_t stream = 0)
  {
    CUB_DETAIL_NVTX_RANGE_SCOPE_IF(d_temp_storage, "cub::DeviceReduce::ArgMax");

    // The input type
    using InputValueT = cub::detail::value_t<InputIteratorT>;

    // Offset type used within the kernel and to index within one partition
    using PerPartitionOffsetT = int;

    // Offset type used to index within the total input in the range [d_in, d_in + num_items)
    using GlobalOffsetT = ::cuda::std::int64_t;

    // Determine initial value type
    using OutputTupleT = cub::detail::non_void_value_t<OutputIteratorT, KeyValuePair<GlobalOffsetT, InputValueT>>;
    using InitT        = typename OutputTupleT::Value;

    // Reduction operation
    using ReduceOpT = cub::ArgMax;

    // Initial value
    // TODO Address https://github.com/NVIDIA/cub/issues/651
    InitT initial_value{Traits<InputValueT>::Lowest()};

    // Helper transform output iterator, to allow "implicit conversion" between KeyValuePair types that have a different
    // key type, which may happen if the user uses a different index type than the global offset type used by the
    // algorithm
    using implicit_cast_kv_pair_op_it =
      THRUST_NS_QUALIFIER::tabulate_output_iterator<detail::reduce::write_to_user_out_it<OutputIteratorT>>;
    implicit_cast_kv_pair_op_it out_it =
      THRUST_NS_QUALIFIER::make_tabulate_output_iterator(detail::reduce::write_to_user_out_it<OutputIteratorT>{d_out});

    return detail::reduce::dispatch_streaming_arg_reduce_t<
      InputIteratorT,
      implicit_cast_kv_pair_op_it,
      PerPartitionOffsetT,
      GlobalOffsetT,
      ReduceOpT,
      InitT>::Dispatch(d_temp_storage,
                       temp_storage_bytes,
                       d_in,
                       out_it,
                       static_cast<GlobalOffsetT>(num_items),
                       ReduceOpT{},
                       initial_value,
                       stream);
  }

#ifndef _CCCL_DOXYGEN_INVOKED // Do not document
  template <typename InputIteratorT, typename OutputIteratorT>
  CUB_DETAIL_RUNTIME_DEBUG_SYNC_IS_NOT_SUPPORTED CUB_RUNTIME_FUNCTION static cudaError_t ArgMax(
    void* d_temp_storage,
    size_t& temp_storage_bytes,
    InputIteratorT d_in,
    OutputIteratorT d_out,
    ::cuda::std::int64_t num_items,
    cudaStream_t stream,
    bool debug_synchronous)
  {
    CUB_DETAIL_RUNTIME_DEBUG_SYNC_USAGE_LOG

    return ArgMax<InputIteratorT, OutputIteratorT>(d_temp_storage, temp_storage_bytes, d_in, d_out, num_items, stream);
  }
#endif // _CCCL_DOXYGEN_INVOKED

  //! @rst
  //! Fuses transform and reduce operations
  //!
  //! - Does not support binary reduction operators that are non-commutative.
  //! - Provides "run-to-run" determinism for pseudo-associative reduction
  //!   (e.g., addition of floating point types) on the same GPU device.
  //!   However, results for pseudo-associative reduction may be inconsistent
  //!   from one device to a another device of a different compute-capability
  //!   because CUB can employ different tile-sizing for different architectures.
  //! - The range ``[d_in, d_in + num_items)`` shall not overlap ``d_out``.
  //! - @devicestorage
  //!
  //! Snippet
  //! +++++++++++++++++++++++++++++++++++++++++++++
  //!
  //! The code snippet below illustrates a user-defined min-reduction of a
  //! device vector of `int` data elements.
  //!
  //! .. code-block:: c++
  //!
  //!    #include <cub/cub.cuh>
  //!    // or equivalently <cub/device/device_reduce.cuh>
  //!
  //!    thrust::device_vector<int> in = { 1, 2, 3, 4 };
  //!    thrust::device_vector<int> out(1);
  //!
  //!    std::size_t temp_storage_bytes = 0;
  //!    std::uint8_t *d_temp_storage = nullptr;
  //!
  //!    const int init = 42;
  //!
  //!    cub::DeviceReduce::TransformReduce(
  //!      d_temp_storage,
  //!      temp_storage_bytes,
  //!      in.begin(),
  //!      out.begin(),
  //!      in.size(),
  //!      cuda::std::plus<>{},
  //!      square_t{},
  //!      init);
  //!
  //!    thrust::device_vector<std::uint8_t> temp_storage(temp_storage_bytes);
  //!    d_temp_storage = temp_storage.data().get();
  //!
  //!    cub::DeviceReduce::TransformReduce(
  //!      d_temp_storage,
  //!      temp_storage_bytes,
  //!      in.begin(),
  //!      out.begin(),
  //!      in.size(),
  //!      cuda::std::plus<>{},
  //!      square_t{},
  //!      init);
  //!
  //!    // out[0] <-- 72
  //!
  //! @endrst
  //!
  //! @tparam InputIteratorT
  //!   **[inferred]** Random-access input iterator type for reading input items @iterator
  //!
  //! @tparam OutputIteratorT
  //!   **[inferred]** Output iterator type for recording the reduced aggregate @iterator
  //!
  //! @tparam ReductionOpT
  //!   **[inferred]** Binary reduction functor type having member `T operator()(const T &a, const T &b)`
  //!
  //! @tparam TransformOpT
  //!   **[inferred]** Unary reduction functor type having member `auto operator()(const T &a)`
  //!
  //! @tparam T
  //!   **[inferred]** Data element type that is convertible to the `value` type of `InputIteratorT`
  //!
  //! @tparam NumItemsT
  //!   **[inferred]** Type of num_items
  //!
  //! @param[in] d_temp_storage
  //!   Device-accessible allocation of temporary storage. When `nullptr`, the
  //!   required allocation size is written to `temp_storage_bytes` and no work is done.
  //!
  //! @param[in,out] temp_storage_bytes
  //!   Reference to size in bytes of `d_temp_storage` allocation
  //!
  //! @param[in] d_in
  //!   Pointer to the input sequence of data items
  //!
  //! @param[out] d_out
  //!   Pointer to the output aggregate
  //!
  //! @param[in] num_items
  //!   Total number of input items (i.e., length of `d_in`)
  //!
  //! @param[in] reduction_op
  //!   Binary reduction functor
  //!
  //! @param[in] transform_op
  //!   Unary transform functor
  //!
  //! @param[in] init
  //!   Initial value of the reduction
  //!
  //! @param[in] stream
  //!   @rst
  //!   **[optional]** CUDA stream to launch kernels within. Default is stream\ :sub:`0`.
  //!   @endrst
  template <typename InputIteratorT,
            typename OutputIteratorT,
            typename ReductionOpT,
            typename TransformOpT,
            typename T,
            typename NumItemsT>
  CUB_RUNTIME_FUNCTION static cudaError_t TransformReduce(
    void* d_temp_storage,
    size_t& temp_storage_bytes,
    InputIteratorT d_in,
    OutputIteratorT d_out,
    NumItemsT num_items,
    ReductionOpT reduction_op,
    TransformOpT transform_op,
    T init,
    cudaStream_t stream = 0)
  {
    CUB_DETAIL_NVTX_RANGE_SCOPE_IF(d_temp_storage, "cub::DeviceReduce::TransformReduce");

    using OffsetT = detail::choose_offset_t<NumItemsT>;

    return DispatchTransformReduce<InputIteratorT, OutputIteratorT, OffsetT, ReductionOpT, TransformOpT, T>::Dispatch(
      d_temp_storage,
      temp_storage_bytes,
      d_in,
      d_out,
      static_cast<OffsetT>(num_items),
      reduction_op,
      init,
      stream,
      transform_op);
  }

  //! @rst
  //! Reduces segments of values, where segments are demarcated by corresponding runs of identical keys.
  //!
  //! This operation computes segmented reductions within ``d_values_in`` using the specified binary ``reduction_op``
  //! functor. The segments are identified by "runs" of corresponding keys in `d_keys_in`, where runs are maximal
  //! ranges of consecutive, identical keys. For the *i*\ :sup:`th` run encountered, the first key of the run and
  //! the corresponding value aggregate of that run are written to ``d_unique_out[i]`` and ``d_aggregates_out[i]``,
  //! respectively. The total number of runs encountered is written to ``d_num_runs_out``.
  //!
  //! - The ``==`` equality operator is used to determine whether keys are equivalent
  //! - Provides "run-to-run" determinism for pseudo-associative reduction
  //!   (e.g., addition of floating point types) on the same GPU device.
  //!   However, results for pseudo-associative reduction may be inconsistent
  //!   from one device to a another device of a different compute-capability
  //!   because CUB can employ different tile-sizing for different architectures.
  //! - Let ``out`` be any of
  //!   ``[d_unique_out, d_unique_out + *d_num_runs_out)``
  //!   ``[d_aggregates_out, d_aggregates_out + *d_num_runs_out)``
  //!   ``d_num_runs_out``. The ranges represented by ``out`` shall not overlap
  //!   ``[d_keys_in, d_keys_in + num_items)``,
  //!   ``[d_values_in, d_values_in + num_items)`` nor ``out`` in any way.
  //! - @devicestorage
  //!
  //! Snippet
  //! +++++++++++++++++++++++++++++++++++++++++++++
  //!
  //! The code snippet below illustrates the segmented reduction of ``int`` values grouped by runs of
  //! associated ``int`` keys.
  //!
  //! .. code-block:: c++
  //!
  //!    #include <cub/cub.cuh>
  //!    // or equivalently <cub/device/device_reduce.cuh>
  //!
  //!    // CustomMin functor
  //!    struct CustomMin
  //!    {
  //!        template <typename T>
  //!        __host__ __device__ __forceinline__
  //!        T operator()(const T &a, const T &b) const {
  //!            return (b < a) ? b : a;
  //!        }
  //!    };
  //!
  //!    // Declare, allocate, and initialize device-accessible pointers
  //!    // for input and output
  //!    int          num_items;          // e.g., 8
  //!    int          *d_keys_in;         // e.g., [0, 2, 2, 9, 5, 5, 5, 8]
  //!    int          *d_values_in;       // e.g., [0, 7, 1, 6, 2, 5, 3, 4]
  //!    int          *d_unique_out;      // e.g., [-, -, -, -, -, -, -, -]
  //!    int          *d_aggregates_out;  // e.g., [-, -, -, -, -, -, -, -]
  //!    int          *d_num_runs_out;    // e.g., [-]
  //!    CustomMin    reduction_op;
  //!    ...
  //!
  //!    // Determine temporary device storage requirements
  //!    void     *d_temp_storage = nullptr;
  //!    size_t   temp_storage_bytes = 0;
  //!    cub::DeviceReduce::ReduceByKey(
  //!      d_temp_storage, temp_storage_bytes,
  //!      d_keys_in, d_unique_out, d_values_in,
  //!      d_aggregates_out, d_num_runs_out, reduction_op, num_items);
  //!
  //!    // Allocate temporary storage
  //!    cudaMalloc(&d_temp_storage, temp_storage_bytes);
  //!
  //!    // Run reduce-by-key
  //!    cub::DeviceReduce::ReduceByKey(
  //!      d_temp_storage, temp_storage_bytes,
  //!      d_keys_in, d_unique_out, d_values_in,
  //!      d_aggregates_out, d_num_runs_out, reduction_op, num_items);
  //!
  //!    // d_unique_out      <-- [0, 2, 9, 5, 8]
  //!    // d_aggregates_out  <-- [0, 1, 6, 2, 4]
  //!    // d_num_runs_out    <-- [5]
  //!
  //! @endrst
  //!
  //! @tparam KeysInputIteratorT
  //!   **[inferred]** Random-access input iterator type for reading input keys @iterator
  //!
  //! @tparam UniqueOutputIteratorT
  //!   **[inferred]** Random-access output iterator type for writing unique output keys @iterator
  //!
  //! @tparam ValuesInputIteratorT
  //!   **[inferred]** Random-access input iterator type for reading input values @iterator
  //!
  //! @tparam AggregatesOutputIterator
  //!   **[inferred]** Random-access output iterator type for writing output value aggregates @iterator
  //!
  //! @tparam NumRunsOutputIteratorT
  //!   **[inferred]** Output iterator type for recording the number of runs encountered @iterator
  //!
  //! @tparam ReductionOpT
  //!   **[inferred]** Binary reduction functor type having member `T operator()(const T &a, const T &b)`
  //!
  //! @tparam NumItemsT
  //!   **[inferred]** Type of num_items
  //!
  //! @param[in] d_temp_storage
  //!   Device-accessible allocation of temporary storage. When `nullptr`, the
  //!   required allocation size is written to `temp_storage_bytes` and no work is done.
  //!
  //! @param[in,out] temp_storage_bytes
  //!   Reference to size in bytes of `d_temp_storage` allocation
  //!
  //! @param[in] d_keys_in
  //!   Pointer to the input sequence of keys
  //!
  //! @param[out] d_unique_out
  //!   Pointer to the output sequence of unique keys (one key per run)
  //!
  //! @param[in] d_values_in
  //!   Pointer to the input sequence of corresponding values
  //!
  //! @param[out] d_aggregates_out
  //!   Pointer to the output sequence of value aggregates
  //!   (one aggregate per run)
  //!
  //! @param[out] d_num_runs_out
  //!   Pointer to total number of runs encountered
  //!   (i.e., the length of `d_unique_out`)
  //!
  //! @param[in] reduction_op
  //!   Binary reduction functor
  //!
  //! @param[in] num_items
  //!   Total number of associated key+value pairs
  //!   (i.e., the length of `d_in_keys` and `d_in_values`)
  //!
  //! @param[in] stream
  //!   @rst
  //!   **[optional]** CUDA stream to launch kernels within. Default is stream\ :sub:`0`.
  //!   @endrst
  template <typename KeysInputIteratorT,
            typename UniqueOutputIteratorT,
            typename ValuesInputIteratorT,
            typename AggregatesOutputIteratorT,
            typename NumRunsOutputIteratorT,
            typename ReductionOpT,
            typename NumItemsT>
  CUB_RUNTIME_FUNCTION _CCCL_FORCEINLINE static cudaError_t ReduceByKey(
    void* d_temp_storage,
    size_t& temp_storage_bytes,
    KeysInputIteratorT d_keys_in,
    UniqueOutputIteratorT d_unique_out,
    ValuesInputIteratorT d_values_in,
    AggregatesOutputIteratorT d_aggregates_out,
    NumRunsOutputIteratorT d_num_runs_out,
    ReductionOpT reduction_op,
    NumItemsT num_items,
    cudaStream_t stream = 0)
  {
    CUB_DETAIL_NVTX_RANGE_SCOPE_IF(d_temp_storage, "cub::DeviceReduce::ReduceByKey");

    // Signed integer type for global offsets
    using OffsetT = detail::choose_offset_t<NumItemsT>;

    // FlagT iterator type (not used)

    // Selection op (not used)

    // Default == operator
    using EqualityOp = ::cuda::std::equal_to<>;

    return DispatchReduceByKey<
      KeysInputIteratorT,
      UniqueOutputIteratorT,
      ValuesInputIteratorT,
      AggregatesOutputIteratorT,
      NumRunsOutputIteratorT,
      EqualityOp,
      ReductionOpT,
      OffsetT>::Dispatch(d_temp_storage,
                         temp_storage_bytes,
                         d_keys_in,
                         d_unique_out,
                         d_values_in,
                         d_aggregates_out,
                         d_num_runs_out,
                         EqualityOp(),
                         reduction_op,
                         static_cast<OffsetT>(num_items),
                         stream);
  }

#ifndef _CCCL_DOXYGEN_INVOKED // Do not document
  template <typename KeysInputIteratorT,
            typename UniqueOutputIteratorT,
            typename ValuesInputIteratorT,
            typename AggregatesOutputIteratorT,
            typename NumRunsOutputIteratorT,
            typename ReductionOpT>
  CUB_DETAIL_RUNTIME_DEBUG_SYNC_IS_NOT_SUPPORTED CUB_RUNTIME_FUNCTION _CCCL_FORCEINLINE static cudaError_t ReduceByKey(
    void* d_temp_storage,
    size_t& temp_storage_bytes,
    KeysInputIteratorT d_keys_in,
    UniqueOutputIteratorT d_unique_out,
    ValuesInputIteratorT d_values_in,
    AggregatesOutputIteratorT d_aggregates_out,
    NumRunsOutputIteratorT d_num_runs_out,
    ReductionOpT reduction_op,
    int num_items,
    cudaStream_t stream,
    bool debug_synchronous)
  {
    CUB_DETAIL_RUNTIME_DEBUG_SYNC_USAGE_LOG

    return ReduceByKey<KeysInputIteratorT,
                       UniqueOutputIteratorT,
                       ValuesInputIteratorT,
                       AggregatesOutputIteratorT,
                       NumRunsOutputIteratorT,
                       ReductionOpT>(
      d_temp_storage,
      temp_storage_bytes,
      d_keys_in,
      d_unique_out,
      d_values_in,
      d_aggregates_out,
      d_num_runs_out,
      reduction_op,
      num_items,
      stream);
  }
#endif // _CCCL_DOXYGEN_INVOKED
};

CUB_NAMESPACE_END<|MERGE_RESOLUTION|>--- conflicted
+++ resolved
@@ -474,12 +474,7 @@
 
     return Min<InputIteratorT, OutputIteratorT>(d_temp_storage, temp_storage_bytes, d_in, d_out, num_items, stream);
   }
-<<<<<<< HEAD
-
-#endif // DOXYGEN_SHOULD_SKIP_THIS
-=======
 #endif // _CCCL_DOXYGEN_INVOKED
->>>>>>> c30f6080
 
   //! @rst
   //! Finds the first device-wide minimum using the less-than (``<``) operator, also returning the index of that item.
