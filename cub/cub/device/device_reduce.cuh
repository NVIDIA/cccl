--- conflicted
+++ resolved
@@ -49,8 +49,6 @@
 #include <cub/device/dispatch/dispatch_streaming_reduce.cuh>
 #include <cub/util_deprecated.cuh>
 #include <cub/util_type.cuh>
-
-#include <thrust/iterator/tabulate_output_iterator.h>
 
 #include <thrust/iterator/tabulate_output_iterator.h>
 
@@ -597,178 +595,28 @@
   {
     CUB_DETAIL_NVTX_RANGE_SCOPE_IF(d_temp_storage, "cub::DeviceReduce::ArgMin");
 
-    // Signed integer type for global offsets
-    using OffsetT = ::cuda::std::int64_t;
-
     // The input type
     using InputValueT = cub::detail::value_t<InputIteratorT>;
 
+    // Offset type used within the kernel and to index within one partition
+    using PerPartitionOffsetT = int;
+
+    // Offset type used to index within the total input in the range [d_in, d_in + num_items)
+    using GlobalOffsetT = ::cuda::std::int64_t;
+
     // The value type used for the extremum
     using OutputExtremumT = detail::non_void_value_t<ExtremumOutIteratorT, InputValueT>;
-
-    // The (index, extremum)-tuple type
-    using OutputTupleT = KeyValuePair<OffsetT, OutputExtremumT>;
-
-    // Initial value type
-    using InitT = detail::reduce::empty_problem_init_t<OutputTupleT>;
-
-    // Accumulator type
-    using AccumT = OutputTupleT;
-
-    // Wrapped input iterator to produce index-value <OffsetT, InputT> tuples
-    using ArgIndexInputIteratorT = ArgIndexInputIterator<InputIteratorT, OffsetT, OutputExtremumT>;
-    ArgIndexInputIteratorT d_indexed_in(d_in);
-
-    // Initial value
-    InitT initial_value{AccumT(1, ::cuda::std::numeric_limits<InputValueT>::max())};
-
-    // Tabulate output iterator that unzips the result and writes it to the user-provided output iterators
-    auto unzip_result_it = THRUST_NS_QUALIFIER::make_tabulate_output_iterator(
-      detail::reduce::unzip_and_write_arg_extremum_op<ExtremumOutIteratorT, IndexOutIteratorT>{d_min_out, d_index_out});
-
-    return DispatchReduce<ArgIndexInputIteratorT, decltype(unzip_result_it), OffsetT, cub::ArgMin, InitT, AccumT>::
-      Dispatch(d_temp_storage,
-               temp_storage_bytes,
-               d_indexed_in,
-               unzip_result_it,
-               num_items,
-               cub::ArgMin{},
-               initial_value,
-               stream);
-  }
-
-  //! @rst
-  //! Finds the first device-wide minimum using the less-than (``<``) operator, also returning the index of that item.
-  //!
-  //! - The output value type assigned to ``d_out`` is ``cub::KeyValuePair<offset_t, T>``.
-  //!   ``T`` is ``iterator_traits<OutputIteratorT>::value_type::Value``, unless this type is `void`,
-  //!   in which case ``T`` is ``iterator_traits<InputIteratorT>::value_type``.
-  //!   ``offset_t`` is determined as
-  //!   follows:
-  //!   ``uint64_t`` if ``cub::KeyValuePair<uint64_t, T>`` is assignable to ``d_out``. Otherwise, ``int64_t`` if
-  //!   ``cub::KeyValuePair<int64_t, T>`` is assignable to ``d_out``. Otherwise, ``uint32_t`` if
-  //!   ``cub::KeyValuePair<uint32_t, T>`` is assignable to ``d_out``. Otherwise, ``int32_t``.
-  //!   - The minimum is written to ``d_out.value`` and its offset in the input array is written to ``d_out.key``.
-  //!   - The ``{1, std::numeric_limits<T>::max()}`` tuple is produced for zero-length inputs
-  //!
-  //! - Does not support ``<`` operators that are non-commutative.
-  //! - Provides "run-to-run" determinism for pseudo-associative reduction
-  //!   (e.g., addition of floating point types) on the same GPU device.
-  //!   However, results for pseudo-associative reduction may be inconsistent
-  //!   from one device to a another device of a different compute-capability
-  //!   because CUB can employ different tile-sizing for different architectures.
-  //! - The range ``[d_in, d_in + num_items)`` shall not overlap `d_out`.
-  //! - @devicestorage
-  //!
-  //! Snippet
-  //! +++++++++++++++++++++++++++++++++++++++++++++
-  //!
-  //! The code snippet below illustrates the argmin-reduction of a device vector
-  //! of ``int`` data elements.
-  //!
-  //! .. code-block:: c++
-  //!
-  //!    #include <cub/cub.cuh> // or equivalently <cub/device/device_reduce.cuh>
-  //!
-  //!    // Declare, allocate, and initialize device-accessible pointers
-  //!    // for input and output
-  //!    int                      num_items;      // e.g., 7
-  //!    int                      *d_in;          // e.g., [8, 6, 7, 5, 3, 0, 9]
-  //!    KeyValuePair<int, int>   *d_argmin;      // e.g., [{-,-}]
-  //!    ...
-  //!
-  //!    // Determine temporary device storage requirements
-  //!    void     *d_temp_storage = nullptr;
-  //!    size_t   temp_storage_bytes = 0;
-  //!    cub::DeviceReduce::ArgMin(d_temp_storage, temp_storage_bytes, d_in, d_argmin, num_items);
-  //!
-  //!    // Allocate temporary storage
-  //!    cudaMalloc(&d_temp_storage, temp_storage_bytes);
-  //!
-  //!    // Run argmin-reduction
-  //!    cub::DeviceReduce::ArgMin(d_temp_storage, temp_storage_bytes, d_in, d_argmin, num_items);
-  //!
-  //!    // d_argmin <-- [{5, 0}]
-  //!
-  //! @endrst
-  //!
-  //! @tparam InputIteratorT
-  //!   **[inferred]** Random-access input iterator type for reading input items
-  //!   (of some type `T`) @iterator
-  //!
-  //! @tparam OutputIteratorT
-  //!   **[inferred]** Output iterator type for recording the reduced aggregate
-  //!   (having value type `cub::KeyValuePair<offset_t, T>`) @iterator
-  //!
-  //! @param[in] d_temp_storage
-  //!   Device-accessible allocation of temporary storage. When `nullptr`, the
-  //!   required allocation size is written to `temp_storage_bytes` and no work is done.
-  //!
-  //! @param[in,out] temp_storage_bytes
-  //!   Reference to size in bytes of `d_temp_storage` allocation
-  //!
-  //! @param[in] d_in
-  //!   Pointer to the input sequence of data items
-  //!
-  //! @param[out] d_out
-  //!   Pointer to the output aggregate
-  //!
-  //! @param[in] num_items
-  //!   Total number of input items (i.e., length of `d_in`)
-  //!
-  //! @param[in] stream
-  //!   @rst
-  //!   **[optional]** CUDA stream to launch kernels within. Default is stream\ :sub:`0`.
-  //!   @endrst
-  template <typename InputIteratorT, typename OutputIteratorT>
-<<<<<<< HEAD
-  CUB_RUNTIME_FUNCTION static cudaError_t ArgMin(
-    void* d_temp_storage,
-    size_t& temp_storage_bytes,
-    InputIteratorT d_in,
-    OutputIteratorT d_out,
-    ::cuda::std::int64_t num_items,
-    cudaStream_t stream = 0)
-=======
-  CUB_DEPRECATED_BECAUSE("CUB has superseded this interface in favor of the ArgMin interface that takes two separate "
-                         "iterators: one iterator to which the extremum is written and another iterator to which the "
-                         "index of the found extremum is written. ")
-  CUB_RUNTIME_FUNCTION static cudaError_t
-    ArgMin(void* d_temp_storage,
-           size_t& temp_storage_bytes,
-           InputIteratorT d_in,
-           OutputIteratorT d_out,
-           int num_items,
-           cudaStream_t stream = 0)
->>>>>>> d8262ce2
-  {
-    CUB_DETAIL_NVTX_RANGE_SCOPE_IF(d_temp_storage, "cub::DeviceReduce::ArgMin");
-
-    // The input type
-    using InputValueT = cub::detail::value_t<InputIteratorT>;
-
-    // Offset type used within the kernel and to index within one partition
-    using PerPartitionOffsetT = int;
-
-    // Offset type used to index within the total input in the range [d_in, d_in + num_items)
-    using GlobalOffsetT = ::cuda::std::int64_t;
-
-    // Determine initial value type
-    using OutputTupleT = cub::detail::non_void_value_t<OutputIteratorT, KeyValuePair<GlobalOffsetT, InputValueT>>;
-    using InitT        = typename OutputTupleT::Value;
+    using InitT           = OutputExtremumT;
 
     // Reduction operation
     using ReduceOpT = cub::ArgMin;
 
     // Initial value
-    // TODO Address https://github.com/NVIDIA/cub/issues/651
-    InitT initial_value{Traits<InputValueT>::Max()};
-
-    // Helper transform output iterator, to allow "implicit conversion" between KeyValuePair types that have a different
-    // key type, which may happen if the user uses a different index type than the global offset type used by the
-    // algorithm
-    auto out_it =
-      THRUST_NS_QUALIFIER::make_tabulate_output_iterator(detail::reduce::write_to_user_out_it<OutputIteratorT>{d_out});
+    OutputExtremumT initial_value{::cuda::std::numeric_limits<InputValueT>::max()};
+
+    // Tabulate output iterator that unzips the result and writes it to the user-provided output iterators
+    auto out_it = THRUST_NS_QUALIFIER::make_tabulate_output_iterator(
+      detail::reduce::unzip_and_write_arg_extremum_op<ExtremumOutIteratorT, IndexOutIteratorT>{d_min_out, d_index_out});
 
     return detail::reduce::dispatch_streaming_arg_reduce_t<
       InputIteratorT,
@@ -786,6 +634,127 @@
                        stream);
   }
 
+  //! @rst
+  //! Finds the first device-wide minimum using the less-than (``<``) operator, also returning the index of that item.
+  //!
+  //! - The output value type of ``d_out`` is ``cub::KeyValuePair<int, T>``
+  //!   (assuming the value type of ``d_in`` is ``T``)
+  //!
+  //!   - The minimum is written to ``d_out.value`` and its offset in the input array is written to ``d_out.key``.
+  //!   - The ``{1, std::numeric_limits<T>::max()}`` tuple is produced for zero-length inputs
+  //!
+  //! - Does not support ``<`` operators that are non-commutative.
+  //! - Provides "run-to-run" determinism for pseudo-associative reduction
+  //!   (e.g., addition of floating point types) on the same GPU device.
+  //!   However, results for pseudo-associative reduction may be inconsistent
+  //!   from one device to a another device of a different compute-capability
+  //!   because CUB can employ different tile-sizing for different architectures.
+  //! - The range ``[d_in, d_in + num_items)`` shall not overlap `d_out`.
+  //! - @devicestorage
+  //!
+  //! Snippet
+  //! +++++++++++++++++++++++++++++++++++++++++++++
+  //!
+  //! The code snippet below illustrates the argmin-reduction of a device vector
+  //! of ``int`` data elements.
+  //!
+  //! .. code-block:: c++
+  //!
+  //!    #include <cub/cub.cuh> // or equivalently <cub/device/device_reduce.cuh>
+  //!
+  //!    // Declare, allocate, and initialize device-accessible pointers
+  //!    // for input and output
+  //!    int                      num_items;      // e.g., 7
+  //!    int                      *d_in;          // e.g., [8, 6, 7, 5, 3, 0, 9]
+  //!    KeyValuePair<int, int>   *d_argmin;      // e.g., [{-,-}]
+  //!    ...
+  //!
+  //!    // Determine temporary device storage requirements
+  //!    void     *d_temp_storage = nullptr;
+  //!    size_t   temp_storage_bytes = 0;
+  //!    cub::DeviceReduce::ArgMin(d_temp_storage, temp_storage_bytes, d_in, d_argmin, num_items);
+  //!
+  //!    // Allocate temporary storage
+  //!    cudaMalloc(&d_temp_storage, temp_storage_bytes);
+  //!
+  //!    // Run argmin-reduction
+  //!    cub::DeviceReduce::ArgMin(d_temp_storage, temp_storage_bytes, d_in, d_argmin, num_items);
+  //!
+  //!    // d_argmin <-- [{5, 0}]
+  //!
+  //! @endrst
+  //!
+  //! @tparam InputIteratorT
+  //!   **[inferred]** Random-access input iterator type for reading input items
+  //!   (of some type `T`) @iterator
+  //!
+  //! @tparam OutputIteratorT
+  //!   **[inferred]** Output iterator type for recording the reduced aggregate
+  //!   (having value type `cub::KeyValuePair<int, T>`) @iterator
+  //!
+  //! @param[in] d_temp_storage
+  //!   Device-accessible allocation of temporary storage. When `nullptr`, the
+  //!   required allocation size is written to `temp_storage_bytes` and no work is done.
+  //!
+  //! @param[in,out] temp_storage_bytes
+  //!   Reference to size in bytes of `d_temp_storage` allocation
+  //!
+  //! @param[in] d_in
+  //!   Pointer to the input sequence of data items
+  //!
+  //! @param[out] d_out
+  //!   Pointer to the output aggregate
+  //!
+  //! @param[in] num_items
+  //!   Total number of input items (i.e., length of `d_in`)
+  //!
+  //! @param[in] stream
+  //!   @rst
+  //!   **[optional]** CUDA stream to launch kernels within. Default is stream\ :sub:`0`.
+  //!   @endrst
+  template <typename InputIteratorT, typename OutputIteratorT>
+  CUB_DEPRECATED_BECAUSE("CUB has superseded this interface in favor of the ArgMin interface that takes two separate "
+                         "iterators: one iterator to which the extremum is written and another iterator to which the "
+                         "index of the found extremum is written. ")
+  CUB_RUNTIME_FUNCTION static cudaError_t
+    ArgMin(void* d_temp_storage,
+           size_t& temp_storage_bytes,
+           InputIteratorT d_in,
+           OutputIteratorT d_out,
+           int num_items,
+           cudaStream_t stream = 0)
+  {
+    CUB_DETAIL_NVTX_RANGE_SCOPE_IF(d_temp_storage, "cub::DeviceReduce::ArgMin");
+
+    // Signed integer type for global offsets
+    using OffsetT = int;
+
+    // The input type
+    using InputValueT = cub::detail::value_t<InputIteratorT>;
+
+    // The output tuple type
+    using OutputTupleT = cub::detail::non_void_value_t<OutputIteratorT, KeyValuePair<OffsetT, InputValueT>>;
+
+    using AccumT = OutputTupleT;
+
+    using InitT = detail::reduce::empty_problem_init_t<AccumT>;
+
+    // The output value type
+    using OutputValueT = typename OutputTupleT::Value;
+
+    // Wrapped input iterator to produce index-value <OffsetT, InputT> tuples
+    using ArgIndexInputIteratorT = ArgIndexInputIterator<InputIteratorT, OffsetT, OutputValueT>;
+
+    ArgIndexInputIteratorT d_indexed_in(d_in);
+
+    // Initial value
+    // TODO Address https://github.com/NVIDIA/cub/issues/651
+    InitT initial_value{AccumT(1, Traits<InputValueT>::Max())};
+
+    return DispatchReduce<ArgIndexInputIteratorT, OutputIteratorT, OffsetT, cub::ArgMin, InitT, AccumT>::Dispatch(
+      d_temp_storage, temp_storage_bytes, d_indexed_in, d_out, num_items, cub::ArgMin(), initial_value, stream);
+  }
+
 #ifndef _CCCL_DOXYGEN_INVOKED // Do not document
   template <typename InputIteratorT, typename OutputIteratorT>
   CUB_DETAIL_RUNTIME_DEBUG_SYNC_IS_NOT_SUPPORTED CUB_RUNTIME_FUNCTION static cudaError_t ArgMin(
@@ -1026,192 +995,32 @@
   {
     CUB_DETAIL_NVTX_RANGE_SCOPE_IF(d_temp_storage, "cub::DeviceReduce::ArgMax");
 
-    // Signed integer type for global offsets
-    // TODO (elstehle): Temporary solution, will be moved to int64_t in https://github.com/NVIDIA/cccl/pull/2647
-    using OffsetT = ::cuda::std::int64_t;
-
     // The input type
     using InputValueT = cub::detail::value_t<InputIteratorT>;
 
+    // Offset type used within the kernel and to index within one partition
+    using PerPartitionOffsetT = int;
+
+    // Offset type used to index within the total input in the range [d_in, d_in + num_items)
+    using GlobalOffsetT = ::cuda::std::int64_t;
+
     // The value type used for the extremum
     using OutputExtremumT = detail::non_void_value_t<ExtremumOutIteratorT, InputValueT>;
-
-    // The (index, extremum)-tuple type
-    using OutputTupleT = KeyValuePair<OffsetT, OutputExtremumT>;
-
-    // Initial value type
-    using InitT = detail::reduce::empty_problem_init_t<OutputTupleT>;
-
-    // Accumulator type
-    using AccumT = OutputTupleT;
-
-    // Wrapped input iterator to produce index-value <OffsetT, InputT> tuples
-    using ArgIndexInputIteratorT = ArgIndexInputIterator<InputIteratorT, OffsetT, OutputExtremumT>;
-    ArgIndexInputIteratorT d_indexed_in(d_in);
-
-    // Initial value
-    InitT initial_value{AccumT(1, ::cuda::std::numeric_limits<InputValueT>::lowest())};
-
-    // Tabulate output iterator that unzips the result and writes it to the user-provided output iterators
-    auto unzip_result_it = THRUST_NS_QUALIFIER::make_tabulate_output_iterator(
-      detail::reduce::unzip_and_write_arg_extremum_op<ExtremumOutIteratorT, IndexOutIteratorT>{d_max_out, d_index_out});
-
-    return DispatchReduce<ArgIndexInputIteratorT, decltype(unzip_result_it), OffsetT, cub::ArgMax, InitT, AccumT>::
-      Dispatch(d_temp_storage,
-               temp_storage_bytes,
-               d_indexed_in,
-               unzip_result_it,
-               num_items,
-               cub::ArgMax{},
-               initial_value,
-               stream);
-  }
-
-  //! @rst
-  //! Finds the first device-wide maximum using the greater-than (``>``)
-  //! operator, also returning the index of that item
-  //!
-  //! - The output value type assigned to ``d_out`` is ``cub::KeyValuePair<offset_t, T>``.
-  //!   ``T`` is ``iterator_traits<OutputIteratorT>::value_type::Value``, unless this type is `void`,
-  //!   in which case ``T`` is ``iterator_traits<InputIteratorT>::value_type``.
-  //!   ``offset_t`` is determined as
-  //!   follows:
-  //!   ``uint64_t`` if ``cub::KeyValuePair<uint64_t, T>`` is assignable to ``d_out``. Otherwise, ``int64_t`` if
-  //!   ``cub::KeyValuePair<int64_t, T>`` is assignable to ``d_out``. Otherwise, ``uint32_t`` if
-  //!   ``cub::KeyValuePair<uint32_t, T>`` is assignable to ``d_out``. Otherwise, ``int32_t``.
-  //!   - The minimum is written to ``d_out.value`` and its offset in the input array is written to ``d_out.key``.
-  //!   - The ``{1, std::numeric_limits<T>::max()}`` tuple is produced for zero-length inputs
-  //!
-  //!   - The maximum is written to ``d_out.value`` and its offset in the input
-  //!     array is written to ``d_out.key``.
-  //!   - The ``{1, std::numeric_limits<T>::lowest()}`` tuple is produced for zero-length inputs
-  //!
-  //! - Does not support ``>`` operators that are non-commutative.
-  //! - Provides "run-to-run" determinism for pseudo-associative reduction
-  //!   (e.g., addition of floating point types) on the same GPU device.
-  //!   However, results for pseudo-associative reduction may be inconsistent
-  //!   from one device to a another device of a different compute-capability
-  //!   because CUB can employ different tile-sizing for different architectures.
-  //! - The range ``[d_in, d_in + num_items)`` shall not overlap ``d_out``.
-  //! - @devicestorage
-  //!
-  //! Snippet
-  //! +++++++++++++++++++++++++++++++++++++++++++++
-  //!
-  //! The code snippet below illustrates the argmax-reduction of a device vector
-  //! of `int` data elements.
-  //!
-  //! .. code-block:: c++
-  //!
-  //!    #include <cub/cub.cuh>
-  //!    // or equivalently <cub/device/device_reduce.cuh>
-  //!
-  //!    // Declare, allocate, and initialize device-accessible pointers
-  //!    // for input and output
-  //!    int                      num_items;      // e.g., 7
-  //!    int                      *d_in;          // e.g., [8, 6, 7, 5, 3, 0, 9]
-  //!    KeyValuePair<int, int>   *d_argmax;      // e.g., [{-,-}]
-  //!    ...
-  //!
-  //!    // Determine temporary device storage requirements
-  //!    void     *d_temp_storage = nullptr;
-  //!    size_t   temp_storage_bytes = 0;
-  //!    cub::DeviceReduce::ArgMax(
-  //!      d_temp_storage, temp_storage_bytes, d_in, d_argmax, num_items);
-  //!
-  //!    // Allocate temporary storage
-  //!    cudaMalloc(&d_temp_storage, temp_storage_bytes);
-  //!
-  //!    // Run argmax-reduction
-  //!    cub::DeviceReduce::ArgMax(
-  //!      d_temp_storage, temp_storage_bytes, d_in, d_argmax, num_items);
-  //!
-  //!    // d_argmax <-- [{6, 9}]
-  //!
-  //! @endrst
-  //!
-  //! @tparam InputIteratorT
-  //!   **[inferred]** Random-access input iterator type for reading input items (of some type `T`) @iterator
-  //!
-  //! @tparam OutputIteratorT
-  //!   **[inferred]** Output iterator type for recording the reduced aggregate
-  //!   (having value type `cub::KeyValuePair<offset_t, T>`) @iterator
-  //!
-  //! @param[in] d_temp_storage
-  //!   Device-accessible allocation of temporary storage. When `nullptr`, the
-  //!   required allocation size is written to `temp_storage_bytes` and no work is done.
-  //!
-  //! @param[in,out] temp_storage_bytes
-  //!   Reference to size in bytes of `d_temp_storage` allocation
-  //!
-  //! @param[in] d_in
-  //!   Pointer to the input sequence of data items
-  //!
-  //! @param[out] d_out
-  //!   Pointer to the output aggregate
-  //!
-  //! @param[in] num_items
-  //!   Total number of input items (i.e., length of `d_in`)
-  //!
-  //! @param[in] stream
-  //!   @rst
-  //!   **[optional]** CUDA stream to launch kernels within. Default is stream\ :sub:`0`.
-  //!   @endrst
-  template <typename InputIteratorT, typename OutputIteratorT>
-<<<<<<< HEAD
-  CUB_RUNTIME_FUNCTION static cudaError_t ArgMax(
-    void* d_temp_storage,
-    size_t& temp_storage_bytes,
-    InputIteratorT d_in,
-    OutputIteratorT d_out,
-    ::cuda::std::int64_t num_items,
-    cudaStream_t stream = 0)
-=======
-  CUB_DEPRECATED_BECAUSE("CUB has superseded this interface in favor of the ArgMax interface that takes two separate "
-                         "iterators: one iterator to which the extremum is written and another iterator to which the "
-                         "index of the found extremum is written. ")
-  CUB_RUNTIME_FUNCTION static cudaError_t
-    ArgMax(void* d_temp_storage,
-           size_t& temp_storage_bytes,
-           InputIteratorT d_in,
-           OutputIteratorT d_out,
-           int num_items,
-           cudaStream_t stream = 0)
->>>>>>> d8262ce2
-  {
-    CUB_DETAIL_NVTX_RANGE_SCOPE_IF(d_temp_storage, "cub::DeviceReduce::ArgMax");
-
-    // The input type
-    using InputValueT = cub::detail::value_t<InputIteratorT>;
-
-    // Offset type used within the kernel and to index within one partition
-    using PerPartitionOffsetT = int;
-
-    // Offset type used to index within the total input in the range [d_in, d_in + num_items)
-    using GlobalOffsetT = ::cuda::std::int64_t;
-
-    // Determine initial value type
-    using OutputTupleT = cub::detail::non_void_value_t<OutputIteratorT, KeyValuePair<GlobalOffsetT, InputValueT>>;
-    using InitT        = typename OutputTupleT::Value;
+    using InitT           = OutputExtremumT;
 
     // Reduction operation
     using ReduceOpT = cub::ArgMax;
 
     // Initial value
-    // TODO Address https://github.com/NVIDIA/cub/issues/651
-    InitT initial_value{Traits<InputValueT>::Lowest()};
-
-    // Helper transform output iterator, to allow "implicit conversion" between KeyValuePair types that have a different
-    // key type, which may happen if the user uses a different index type than the global offset type used by the
-    // algorithm
-    using implicit_cast_kv_pair_op_it =
-      THRUST_NS_QUALIFIER::tabulate_output_iterator<detail::reduce::write_to_user_out_it<OutputIteratorT>>;
-    implicit_cast_kv_pair_op_it out_it =
-      THRUST_NS_QUALIFIER::make_tabulate_output_iterator(detail::reduce::write_to_user_out_it<OutputIteratorT>{d_out});
+    OutputExtremumT initial_value{::cuda::std::numeric_limits<InputValueT>::lowest()};
+
+    // Tabulate output iterator that unzips the result and writes it to the user-provided output iterators
+    auto out_it = THRUST_NS_QUALIFIER::make_tabulate_output_iterator(
+      detail::reduce::unzip_and_write_arg_extremum_op<ExtremumOutIteratorT, IndexOutIteratorT>{d_max_out, d_index_out});
 
     return detail::reduce::dispatch_streaming_arg_reduce_t<
       InputIteratorT,
-      implicit_cast_kv_pair_op_it,
+      decltype(out_it),
       PerPartitionOffsetT,
       GlobalOffsetT,
       ReduceOpT,
@@ -1223,6 +1032,131 @@
                        ReduceOpT{},
                        initial_value,
                        stream);
+  }
+
+  //! @rst
+  //! Finds the first device-wide maximum using the greater-than (``>``)
+  //! operator, also returning the index of that item
+  //!
+  //! - The output value type of ``d_out`` is ``cub::KeyValuePair<int, T>``
+  //!   (assuming the value type of ``d_in`` is ``T``)
+  //!
+  //!   - The maximum is written to ``d_out.value`` and its offset in the input
+  //!     array is written to ``d_out.key``.
+  //!   - The ``{1, std::numeric_limits<T>::lowest()}`` tuple is produced for zero-length inputs
+  //!
+  //! - Does not support ``>`` operators that are non-commutative.
+  //! - Provides "run-to-run" determinism for pseudo-associative reduction
+  //!   (e.g., addition of floating point types) on the same GPU device.
+  //!   However, results for pseudo-associative reduction may be inconsistent
+  //!   from one device to a another device of a different compute-capability
+  //!   because CUB can employ different tile-sizing for different architectures.
+  //! - The range ``[d_in, d_in + num_items)`` shall not overlap ``d_out``.
+  //! - @devicestorage
+  //!
+  //! Snippet
+  //! +++++++++++++++++++++++++++++++++++++++++++++
+  //!
+  //! The code snippet below illustrates the argmax-reduction of a device vector
+  //! of `int` data elements.
+  //!
+  //! .. code-block:: c++
+  //!
+  //!    #include <cub/cub.cuh>
+  //!    // or equivalently <cub/device/device_reduce.cuh>
+  //!
+  //!    // Declare, allocate, and initialize device-accessible pointers
+  //!    // for input and output
+  //!    int                      num_items;      // e.g., 7
+  //!    int                      *d_in;          // e.g., [8, 6, 7, 5, 3, 0, 9]
+  //!    KeyValuePair<int, int>   *d_argmax;      // e.g., [{-,-}]
+  //!    ...
+  //!
+  //!    // Determine temporary device storage requirements
+  //!    void     *d_temp_storage = nullptr;
+  //!    size_t   temp_storage_bytes = 0;
+  //!    cub::DeviceReduce::ArgMax(
+  //!      d_temp_storage, temp_storage_bytes, d_in, d_argmax, num_items);
+  //!
+  //!    // Allocate temporary storage
+  //!    cudaMalloc(&d_temp_storage, temp_storage_bytes);
+  //!
+  //!    // Run argmax-reduction
+  //!    cub::DeviceReduce::ArgMax(
+  //!      d_temp_storage, temp_storage_bytes, d_in, d_argmax, num_items);
+  //!
+  //!    // d_argmax <-- [{6, 9}]
+  //!
+  //! @endrst
+  //!
+  //! @tparam InputIteratorT
+  //!   **[inferred]** Random-access input iterator type for reading input items (of some type `T`) @iterator
+  //!
+  //! @tparam OutputIteratorT
+  //!   **[inferred]** Output iterator type for recording the reduced aggregate
+  //!   (having value type `cub::KeyValuePair<int, T>`) @iterator
+  //!
+  //! @param[in] d_temp_storage
+  //!   Device-accessible allocation of temporary storage. When `nullptr`, the
+  //!   required allocation size is written to `temp_storage_bytes` and no work is done.
+  //!
+  //! @param[in,out] temp_storage_bytes
+  //!   Reference to size in bytes of `d_temp_storage` allocation
+  //!
+  //! @param[in] d_in
+  //!   Pointer to the input sequence of data items
+  //!
+  //! @param[out] d_out
+  //!   Pointer to the output aggregate
+  //!
+  //! @param[in] num_items
+  //!   Total number of input items (i.e., length of `d_in`)
+  //!
+  //! @param[in] stream
+  //!   @rst
+  //!   **[optional]** CUDA stream to launch kernels within. Default is stream\ :sub:`0`.
+  //!   @endrst
+  template <typename InputIteratorT, typename OutputIteratorT>
+  CUB_DEPRECATED_BECAUSE("CUB has superseded this interface in favor of the ArgMax interface that takes two separate "
+                         "iterators: one iterator to which the extremum is written and another iterator to which the "
+                         "index of the found extremum is written. ")
+  CUB_RUNTIME_FUNCTION static cudaError_t
+    ArgMax(void* d_temp_storage,
+           size_t& temp_storage_bytes,
+           InputIteratorT d_in,
+           OutputIteratorT d_out,
+           int num_items,
+           cudaStream_t stream = 0)
+  {
+    CUB_DETAIL_NVTX_RANGE_SCOPE_IF(d_temp_storage, "cub::DeviceReduce::ArgMax");
+
+    // Signed integer type for global offsets
+    using OffsetT = int;
+
+    // The input type
+    using InputValueT = cub::detail::value_t<InputIteratorT>;
+
+    // The output tuple type
+    using OutputTupleT = cub::detail::non_void_value_t<OutputIteratorT, KeyValuePair<OffsetT, InputValueT>>;
+
+    using AccumT = OutputTupleT;
+
+    // The output value type
+    using OutputValueT = typename OutputTupleT::Value;
+
+    using InitT = detail::reduce::empty_problem_init_t<AccumT>;
+
+    // Wrapped input iterator to produce index-value <OffsetT, InputT> tuples
+    using ArgIndexInputIteratorT = ArgIndexInputIterator<InputIteratorT, OffsetT, OutputValueT>;
+
+    ArgIndexInputIteratorT d_indexed_in(d_in);
+
+    // Initial value
+    // TODO Address https://github.com/NVIDIA/cub/issues/651
+    InitT initial_value{AccumT(1, Traits<InputValueT>::Lowest())};
+
+    return DispatchReduce<ArgIndexInputIteratorT, OutputIteratorT, OffsetT, cub::ArgMax, InitT, AccumT>::Dispatch(
+      d_temp_storage, temp_storage_bytes, d_indexed_in, d_out, num_items, cub::ArgMax(), initial_value, stream);
   }
 
 #ifndef _CCCL_DOXYGEN_INVOKED // Do not document
