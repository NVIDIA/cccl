--- conflicted
+++ resolved
@@ -77,9 +77,6 @@
   return *reinterpret_cast<void**>(ptr);
 }
 
-<<<<<<< HEAD
-//! @brief Utility class for dispatching the appropriately-tuned kernels for device-wide reduction
-=======
 // Helper to select accumulator type with optional override (mirrors dispatch_reduce.cuh pattern)
 struct nondeterministic_no_override
 {};
@@ -102,7 +99,6 @@
 //!
 //! @tparam OverrideAccumT
 //!   Optional accumulator type override. Use `nondeterministic_no_override` (default) to deduce automatically.
->>>>>>> efee570e
 //!
 //! @tparam InputIteratorT
 //!   Random-access input iterator type for reading input items @iterator
@@ -180,47 +176,12 @@
   KernelSource kernel_source             = {},
   KernelLauncherFactory launcher_factory = {})
 {
-<<<<<<< HEAD
-  //---------------------------------------------------------------------------
-  // Problem state
-  //---------------------------------------------------------------------------
-
-  //! Device-accessible allocation of temporary storage. When `nullptr`, the required allocation
-  //! size is written to `temp_storage_bytes` and no work is done.
-  void* d_temp_storage;
-
-  //! Reference to size in bytes of `d_temp_storage` allocation
-  size_t& temp_storage_bytes;
-
-  //! Pointer to the input sequence of data items
-  InputIteratorT d_in;
-
-  //! Pointer to the output aggregate
-  OutputIteratorT d_out;
-
-  //! Total number of input items (i.e., length of `d_in`)
-  OffsetT num_items;
-
-  //! Binary reduction functor
-  ReductionOpT reduction_op;
-
-  //! The initial value of the reduction
-  InitT init;
-
-  //! CUDA stream to launch kernels within. Default is stream<sub>0</sub>.
-  cudaStream_t stream;
-
-  TransformOpT transform_op;
-
-  KernelSource kernel_source;
-=======
   // Get arch ID
   ::cuda::arch_id arch_id{};
   if (const auto error = CubDebug(launcher_factory.PtxArchId(arch_id)))
   {
     return error;
   }
->>>>>>> efee570e
 
   const reduce_arch_policy active_policy = arch_policies(arch_id);
 #if !_CCCL_COMPILER(NVRTC) && defined(CUB_DEBUG_LOG)
@@ -230,43 +191,13 @@
        "Dispatching DeviceReduceNondeterministic to arch %d with tuning: %s\n", (int) arch_id, ss.str().c_str());))
 #endif // !_CCCL_COMPILER(NVRTC) && defined(CUB_DEBUG_LOG)
 
-<<<<<<< HEAD
-  //! @brief Invoke a single block block to reduce in-core
-  //!
-  //! @tparam AtomicKernelT
-  //!   Function type of cub::DeviceReduceAtomicKernel
-  //!
-  //! @param[in] last_block_kernel
-  //!   Kernel function pointer to parameterization of cub::DeviceReduceLastBlockKernel
-  template <typename NondeterministicAtomicKernelT>
-  CUB_RUNTIME_FUNCTION _CCCL_VISIBILITY_HIDDEN _CCCL_FORCEINLINE cudaError_t InvokeNondeterministicAtomicKernel(
-    NondeterministicAtomicKernelT nondeterministic_atomic_kernel, detail::reduce::reduce_arch_policy active_policy)
-=======
   // No temp storage needed but keep API consistent
   if (d_temp_storage == nullptr)
->>>>>>> efee570e
   {
     temp_storage_bytes = 1;
     return cudaSuccess;
   }
 
-<<<<<<< HEAD
-    // Init regular kernel configuration
-    const int tile_size = active_policy.reduce_nondeterministic_policy.block_threads
-                        * active_policy.reduce_nondeterministic_policy.items_per_thread;
-    int sm_occupancy;
-    if (const auto error = CubDebug(launcher_factory.MaxSmOccupancy(
-          sm_occupancy, nondeterministic_atomic_kernel, active_policy.reduce_nondeterministic_policy.block_threads)))
-    {
-      return error;
-    }
-    int sm_count;
-    if (const auto error = CubDebug(launcher_factory.MultiProcessorCount(sm_count)))
-    {
-      return error;
-    }
-    const int reduce_device_occupancy = sm_occupancy * sm_count;
-=======
   // Init kernel configuration
   const int tile_size = active_policy.reduce_nondeterministic_policy.block_threads
                       * active_policy.reduce_nondeterministic_policy.items_per_thread;
@@ -284,7 +215,6 @@
     return error;
   }
   const int reduce_device_occupancy = sm_occupancy * sm_count;
->>>>>>> efee570e
 
   // Even-share work distribution
   const int max_blocks = reduce_device_occupancy * subscription_factor;
@@ -292,19 +222,11 @@
   even_share.DispatchInit(num_items, max_blocks, tile_size);
   const int reduce_grid_size = ::cuda::std::max(1, even_share.grid_size);
 
-<<<<<<< HEAD
-    if (const auto error =
-          CubDebug(launcher_factory.MemsetAsync(get_device_ptr(&d_out), 0, kernel_source.InitSize(), stream)))
-    {
-      return error;
-    }
-=======
   if (const auto error =
         CubDebug(launcher_factory.MemsetAsync(get_device_ptr(&d_out), 0, kernel_source.InitSize(), stream)))
   {
     return error;
   }
->>>>>>> efee570e
 
 #ifdef CUB_DEBUG_LOG
   _CubLog("Invoking NondeterministicDeviceReduceAtomicKernel<<<%llu, %d, 0, %p>>>(), %d items "
@@ -316,227 +238,15 @@
           sm_occupancy);
 #endif // CUB_DEBUG_LOG
 
-<<<<<<< HEAD
-    // Invoke NondeterministicDeviceReduceAtomicKernel
-    launcher_factory(reduce_grid_size, active_policy.reduce_nondeterministic_policy.block_threads, 0, stream)
-      .doit(nondeterministic_atomic_kernel, d_in, d_out, num_items, even_share, reduction_op, init, transform_op);
-=======
   // Invoke NondeterministicDeviceReduceAtomicKernel
   launcher_factory(reduce_grid_size, active_policy.reduce_nondeterministic_policy.block_threads, 0, stream)
     .doit(
       kernel_source.NondeterministicAtomicKernel(), d_in, d_out, num_items, even_share, reduction_op, init, transform_op);
->>>>>>> efee570e
 
   if (const auto error = CubDebug(cudaPeekAtLastError()))
   {
-<<<<<<< HEAD
-    // Get PTX version
-    ::cuda::arch_id arch_id{};
-    if (const auto error = CubDebug(launcher_factory.PtxArchId(arch_id)))
-    {
-      return error;
-    }
-
-    const detail::reduce::reduce_arch_policy active_policy = ArchPolicies{}(arch_id);
-#if !_CCCL_COMPILER(NVRTC) && defined(CUB_DEBUG_LOG)
-    NV_IF_TARGET(
-      NV_IS_HOST,
-      (std::stringstream ss; ss << active_policy; _CubLog(
-         "Dispatching DeviceReduceNondeterministic to arch %d with tuning: %s\n", (int) arch_id, ss.str().c_str());))
-#endif // !_CCCL_COMPILER(NVRTC) && defined(CUB_DEBUG_LOG)
-
-    // Create dispatch functor
-    dispatch_nondeterministic_t dispatch{
-      d_temp_storage,
-      temp_storage_bytes,
-      d_in,
-      d_out,
-      num_items,
-      reduction_op,
-      init,
-      stream,
-      transform_op,
-      kernel_source,
-      launcher_factory};
-
-    return dispatch.InvokeNondeterministicAtomicKernel(kernel_source.NondeterministicAtomicKernel(), active_policy);
-  }
-};
-
-// Helper to select accumulator type with optional override (mirrors dispatch_reduce.cuh pattern)
-struct nondeterministic_no_override
-{};
-
-template <typename InputIteratorT, typename InitT, typename ReductionOpT, typename TransformOpT>
-_CCCL_API auto select_nondeterministic_accum_t(nondeterministic_no_override*)
-  -> ::cuda::std::__accumulator_t<ReductionOpT,
-                                  ::cuda::std::invoke_result_t<TransformOpT, ::cuda::std::iter_value_t<InputIteratorT>>,
-                                  InitT>;
-
-template <typename InputIteratorT,
-          typename InitT,
-          typename ReductionOpT,
-          typename TransformOpT,
-          typename OverrideAccumT,
-          ::cuda::std::enable_if_t<!::cuda::std::is_same_v<OverrideAccumT, nondeterministic_no_override>, int> = 0>
-_CCCL_API auto select_nondeterministic_accum_t(OverrideAccumT*) -> OverrideAccumT;
-
-//! @brief Free function dispatch for nondeterministic device-wide reduction
-//!
-//! @tparam OverrideAccumT
-//!   Optional accumulator type override. Use `nondeterministic_no_override` (default) to deduce automatically.
-//!
-//! @tparam InputIteratorT
-//!   Random-access input iterator type for reading input items @iterator
-//!
-//! @tparam OutputIteratorT
-//!   Output iterator type for recording the reduced aggregate @iterator
-//!
-//! @tparam OffsetT
-//!   Signed integer type for global offsets
-//!
-//! @tparam ReductionOpT
-//!   Binary reduction functor type having member `auto operator()(const T &a, const U &b)`
-//!
-//! @tparam InitT
-//!   Initial value type
-//!
-//! @param[in] d_temp_storage
-//!   Device-accessible allocation of temporary storage. When `nullptr`, the required allocation
-//!   size is written to `temp_storage_bytes` and no work is done.
-//!
-//! @param[in,out] temp_storage_bytes
-//!   Reference to size in bytes of `d_temp_storage` allocation
-//!
-//! @param[in] d_in
-//!   Pointer to the input sequence of data items
-//!
-//! @param[out] d_out
-//!   Pointer to the output aggregate
-//!
-//! @param[in] num_items
-//!   Total number of input items (i.e., length of `d_in`)
-//!
-//! @param[in] reduction_op
-//!   Binary reduction functor
-//!
-//! @param[in] init
-//!   The initial value of the reduction
-//!
-//! @param[in] stream
-//!   CUDA stream to launch kernels within. Default is stream<sub>0</sub>.
-template <typename OverrideAccumT = nondeterministic_no_override,
-          typename InputIteratorT,
-          typename OutputIteratorT,
-          typename OffsetT,
-          typename ReductionOpT,
-          typename InitT        = non_void_value_t<OutputIteratorT, it_value_t<InputIteratorT>>,
-          typename TransformOpT = ::cuda::std::identity,
-          typename AccumT = decltype(select_nondeterministic_accum_t<InputIteratorT, InitT, ReductionOpT, TransformOpT>(
-            static_cast<OverrideAccumT*>(nullptr))),
-          typename ArchPolicies = arch_policies_from_types<AccumT, OffsetT, ReductionOpT>,
-          typename KernelSource = DeviceReduceNondeterministicKernelSource<
-            ArchPolicies,
-            InputIteratorT,
-            OutputIteratorT,
-            OffsetT,
-            ReductionOpT,
-            InitT,
-            AccumT,
-            TransformOpT>,
-          typename KernelLauncherFactory = TripleChevronFactory>
-#if _CCCL_HAS_CONCEPTS()
-  requires reduce_policy_hub<ArchPolicies>
-#endif // _CCCL_HAS_CONCEPTS()
-CUB_RUNTIME_FUNCTION _CCCL_FORCEINLINE auto dispatch_nondeterministic(
-  void* d_temp_storage,
-  size_t& temp_storage_bytes,
-  InputIteratorT d_in,
-  OutputIteratorT d_out,
-  OffsetT num_items,
-  ReductionOpT reduction_op,
-  InitT init,
-  cudaStream_t stream,
-  TransformOpT transform_op              = {},
-  ArchPolicies arch_policies             = {},
-  KernelSource kernel_source             = {},
-  KernelLauncherFactory launcher_factory = {})
-{
-  // Get arch ID
-  ::cuda::arch_id arch_id{};
-  if (const auto error = CubDebug(launcher_factory.PtxArchId(arch_id)))
-  {
-    return error;
-  }
-
-  const reduce_arch_policy active_policy = arch_policies(arch_id);
-#if !_CCCL_COMPILER(NVRTC) && defined(CUB_DEBUG_LOG)
-  NV_IF_TARGET(
-    NV_IS_HOST,
-    (std::stringstream ss; ss << active_policy; _CubLog(
-       "Dispatching DeviceReduceNondeterministic to arch %d with tuning: %s\n", (int) arch_id, ss.str().c_str());))
-#endif // !_CCCL_COMPILER(NVRTC) && defined(CUB_DEBUG_LOG)
-
-  // No temp storage needed but keep API consistent
-  if (d_temp_storage == nullptr)
-  {
-    temp_storage_bytes = 1;
-    return cudaSuccess;
-  }
-
-  // Init kernel configuration
-  const int tile_size = active_policy.reduce_nondeterministic_policy.block_threads
-                      * active_policy.reduce_nondeterministic_policy.items_per_thread;
-  int sm_occupancy;
-  if (const auto error = CubDebug(launcher_factory.MaxSmOccupancy(
-        sm_occupancy,
-        kernel_source.NondeterministicAtomicKernel(),
-        active_policy.reduce_nondeterministic_policy.block_threads)))
-  {
-    return error;
-  }
-  int sm_count;
-  if (const auto error = CubDebug(launcher_factory.MultiProcessorCount(sm_count)))
-  {
-    return error;
-  }
-  const int reduce_device_occupancy = sm_occupancy * sm_count;
-
-  // Even-share work distribution
-  const int max_blocks = reduce_device_occupancy * subscription_factor;
-  GridEvenShare<OffsetT> even_share;
-  even_share.DispatchInit(num_items, max_blocks, tile_size);
-  const int reduce_grid_size = ::cuda::std::max(1, even_share.grid_size);
-
-  if (const auto error =
-        CubDebug(launcher_factory.MemsetAsync(get_device_ptr(&d_out), 0, kernel_source.InitSize(), stream)))
-  {
-    return error;
-  }
-
-#ifdef CUB_DEBUG_LOG
-  _CubLog("Invoking NondeterministicDeviceReduceAtomicKernel<<<%llu, %d, 0, %p>>>(), %d items "
-          "per thread, %d SM occupancy\n",
-          (unsigned long long) reduce_grid_size,
-          active_policy.reduce_nondeterministic_policy.block_threads,
-          (void*) stream,
-          active_policy.reduce_nondeterministic_policy.items_per_thread,
-          sm_occupancy);
-#endif // CUB_DEBUG_LOG
-
-  // Invoke NondeterministicDeviceReduceAtomicKernel
-  launcher_factory(reduce_grid_size, active_policy.reduce_nondeterministic_policy.block_threads, 0, stream)
-    .doit(
-      kernel_source.NondeterministicAtomicKernel(), d_in, d_out, num_items, even_share, reduction_op, init, transform_op);
-
-  if (const auto error = CubDebug(cudaPeekAtLastError()))
-  {
-    return error;
-  }
-=======
-    return error;
-  }
->>>>>>> efee570e
+    return error;
+  }
 
   // Sync the stream if specified to flush runtime errors
   return CubDebug(detail::DebugSyncStream(stream));
