--- conflicted
+++ resolved
@@ -128,20 +128,10 @@
 template <typename InputIteratorT,
           typename OutputIteratorT,
           typename OffsetT,
-<<<<<<< HEAD
           typename InitT,
           typename TransformOpT = ::cuda::std::identity,
           typename AccumT       = rfa::accum_t<InitT, InputIteratorT, TransformOpT>,
           typename PolicyHub    = detail::rfa::policy_hub<AccumT, OffsetT, ::cuda::std::plus<>>>
-=======
-          typename InitT        = rfa::InitT<OutputIteratorT, InputIteratorT>,
-          typename AccumT       = rfa::AccumT<::cuda::std::plus<>, InitT, InputIteratorT>,
-          typename TransformOpT = ::cuda::std::identity,
-          typename PolicyHub    = detail::rfa::policy_hub<
-               rfa::AccumT<::cuda::std::plus<>, rfa::InitT<OutputIteratorT, InputIteratorT>, InputIteratorT>,
-               OffsetT,
-               ::cuda::std::plus<>>>
->>>>>>> 29e6e2fc
 struct DispatchReduceDeterministic
 {
   using deterministic_add_t = rfa::deterministic_sum_t<AccumT>;
