// SPDX-FileCopyrightText: Copyright (c) 2024, NVIDIA CORPORATION. All rights reserved.
// SPDX-License-Identifier: Apache-2.0 WITH LLVM-exception

#pragma once

#include <cub/config.cuh>

#if defined(_CCCL_IMPLICIT_SYSTEM_HEADER_GCC)
#  pragma GCC system_header
#elif defined(_CCCL_IMPLICIT_SYSTEM_HEADER_CLANG)
#  pragma clang system_header
#elif defined(_CCCL_IMPLICIT_SYSTEM_HEADER_MSVC)
#  pragma system_header
#endif // no system header

#include <cub/device/dispatch/tuning/tuning_transform.cuh>
#include <cub/util_type.cuh>
#include <cub/util_vsmem.cuh>

#include <thrust/detail/raw_reference_cast.h>
#include <thrust/system/cuda/detail/core/util.h>
#include <thrust/type_traits/is_contiguous_iterator.h>

<<<<<<< HEAD
#if _CCCL_DEVICE_COMPILATION() && _CCCL_PTX_ARCH() >= 900 && !_CCCL_CUDA_COMPILER(NVHPC)
#  include <cuda/pipeline>
#endif
=======
#include <cuda/__barrier/aligned_size.h> // cannot include <cuda/barrier> directly on CUDA_ARCH < 700
#include <cuda/cmath>
>>>>>>> 1cb6d55b
#include <cuda/ptx>
#include <cuda/std/bit>
#include <cuda/std/cstdint>
#include <cuda/std/expected>

<<<<<<< HEAD
=======
#include <cuda_pipeline_primitives.h>

>>>>>>> 1cb6d55b
CUB_NAMESPACE_BEGIN

namespace detail::transform
{

template <typename T>
_CCCL_HOST_DEVICE _CCCL_FORCEINLINE const char* round_down_ptr(const T* ptr, unsigned alignment)
{
  _CCCL_ASSERT(::cuda::std::has_single_bit(alignment), "");
  return reinterpret_cast<const char*>(
    reinterpret_cast<::cuda::std::uintptr_t>(ptr) & ~::cuda::std::uintptr_t{alignment - 1});
}

// Prefetches (at least on Hopper) a 128 byte cache line. Prefetching out-of-bounds addresses has no side effects
// TODO(bgruber): there is also the cp.async.bulk.prefetch instruction available on Hopper. May improve perf a tiny bit
// as we need to create less instructions to prefetch the same amount of data.
template <typename T>
_CCCL_DEVICE _CCCL_FORCEINLINE void prefetch(const T* addr)
{
  // TODO(bgruber): prefetch to L1 may be even better
  asm volatile("prefetch.global.L2 [%0];" : : "l"(__cvta_generic_to_global(addr)) : "memory");
}

template <int BlockDim, typename It>
_CCCL_DEVICE _CCCL_FORCEINLINE void prefetch_tile(It begin, int items)
{
  if constexpr (THRUST_NS_QUALIFIER::is_contiguous_iterator_v<It>)
  {
    constexpr int prefetch_byte_stride = 128; // TODO(bgruber): should correspond to cache line size. Does this need to
                                              // be architecture dependent?
    const int items_bytes = items * sizeof(it_value_t<It>);

    // prefetch does not stall and unrolling just generates a lot of unnecessary computations and predicate handling
    _CCCL_PRAGMA_NOUNROLL()
    for (int offset = threadIdx.x * prefetch_byte_stride; offset < items_bytes;
         offset += BlockDim * prefetch_byte_stride)
    {
      prefetch(reinterpret_cast<const char*>(::cuda::std::to_address(begin)) + offset);
    }
  }
}

// This kernel guarantees that objects passed as arguments to the user-provided transformation function f reside in
// global memory. No intermediate copies are taken. If the parameter type of f is a reference, taking the address of the
// parameter yields a global memory address.
template <typename PrefetchPolicy,
          typename Offset,
          typename F,
          typename RandomAccessIteratorOut,
          typename... RandomAccessIteratorIn>
_CCCL_DEVICE void transform_kernel_prefetch(
  Offset num_items, int num_elem_per_thread, F f, RandomAccessIteratorOut out, RandomAccessIteratorIn... ins)
{
<<<<<<< HEAD
  constexpr int block_dim = PrefetchPolicy::algo_policy::block_threads;
  const int tile_stride   = block_dim * num_elem_per_thread;
  const Offset offset     = static_cast<Offset>(blockIdx.x) * tile_stride;
  const int tile_size     = static_cast<int>((::cuda::std::min)(num_items - offset, Offset{tile_stride}));
=======
  constexpr int block_threads = PrefetchPolicy::block_threads;
  const int tile_size         = block_threads * num_elem_per_thread;
  const Offset offset         = static_cast<Offset>(blockIdx.x) * tile_size;
  const int valid_items       = static_cast<int>((::cuda::std::min)(num_items - offset, Offset{tile_size}));
>>>>>>> 1cb6d55b

  // move index and iterator domain to the block/thread index, to reduce arithmetic in the loops below
  {
    (..., (ins += offset));
    out += offset;
  }

  (..., prefetch_tile<block_threads>(ins, valid_items));

  auto process_tile = [&](auto full_tile, auto... ins2 /* nvcc fails to compile when just using the captured ins */) {
    // ahendriksen: various unrolling yields less <1% gains at much higher compile-time cost
    // bgruber: but A6000 and H100 show small gains without pragma
    // _CCCL_PRAGMA_NOUNROLL()
    for (int j = 0; j < num_elem_per_thread; ++j)
    {
      const int idx = j * block_threads + threadIdx.x;
      if (full_tile || idx < valid_items)
      {
        // we have to unwrap Thrust's proxy references here for backward compatibility (try zip_iterator.cu test)
        out[idx] = f(THRUST_NS_QUALIFIER::raw_reference_cast(ins2[idx])...);
      }
    }
  };
  if (tile_size == valid_items)
  {
    process_tile(::cuda::std::true_type{}, ins...);
  }
  else
  {
    process_tile(::cuda::std::false_type{}, ins...);
  }
}

struct alignas(32) aligned32_t
{
  longlong4 data;
};

template <int Bytes>
_CCCL_HOST_DEVICE _CCCL_CONSTEVAL auto load_store_type()
{
  static_assert(::cuda::is_power_of_two(Bytes));
  if constexpr (Bytes == 1)
  {
    return ::cuda::std::int8_t{};
  }
  else if constexpr (Bytes == 2)
  {
    return ::cuda::std::int16_t{};
  }
  else if constexpr (Bytes == 4)
  {
    return ::cuda::std::int32_t{};
  }
  else if constexpr (Bytes == 8)
  {
    return ::cuda::std::int64_t{};
  }
  else if constexpr (Bytes == 16)
  {
    static_assert(alignof(int4) == 16);
    return int4{};
  }
  else if constexpr (Bytes == 32)
  {
    static_assert(alignof(aligned32_t) == 32);
    return aligned32_t{};
  }
  else
  {
    return ::cuda::std::array<int, Bytes / sizeof(int)>{};
  }
}

template <typename T>
inline constexpr size_t size_of = sizeof(T);

template <>
inline constexpr size_t size_of<void> = 0;

template <typename VectorizedPolicy, typename Offset, typename F, typename RandomAccessIteratorOut, typename... InputT>
_CCCL_DEVICE void transform_kernel_vectorized(
  Offset num_items,
  int num_elem_per_thread_prefetch,
  bool can_vectorize,
  F f,
  RandomAccessIteratorOut out,
  const InputT*... ins)
{
  constexpr int block_dim        = VectorizedPolicy::block_threads;
  constexpr int items_per_thread = VectorizedPolicy::items_per_thread_vectorized;
  _CCCL_ASSERT(!can_vectorize || (items_per_thread == num_elem_per_thread_prefetch), "");
  constexpr int tile_size = block_dim * items_per_thread;
  const Offset offset     = static_cast<Offset>(blockIdx.x) * tile_size;
  const int valid_items   = static_cast<int>((::cuda::std::min)(num_items - offset, Offset{tile_size}));

  // if we cannot vectorize or don't have a full tile, fall back to prefetch kernel
  if (!can_vectorize || valid_items != tile_size)
  {
    transform_kernel_prefetch<VectorizedPolicy>(
      num_items, num_elem_per_thread_prefetch, ::cuda::std::move(f), ::cuda::std::move(out), ins...);
    return;
  }

  // move index and iterator domain to the block/thread index, to reduce arithmetic in the loops below
  {
    (..., (ins += offset));
    out += offset;
  }

  constexpr int load_store_size  = VectorizedPolicy::load_store_word_size;
  using load_store_t             = decltype(load_store_type<load_store_size>());
  using result_t                 = ::cuda::std::invoke_result_t<F, const InputT&...>;
  using output_t                 = it_value_t<RandomAccessIteratorOut>;
  constexpr int input_type_size  = int{first_item(sizeof(InputT)...)};
  constexpr int load_store_count = (items_per_thread * input_type_size) / load_store_size;
  static_assert((items_per_thread * input_type_size) % load_store_size == 0);
  static_assert(load_store_size % input_type_size == 0);

  constexpr bool can_vectorize_store =
    THRUST_NS_QUALIFIER::is_contiguous_iterator_v<RandomAccessIteratorOut>
    && THRUST_NS_QUALIFIER::is_trivially_relocatable_v<output_t> && size_of<output_t> == input_type_size;

  // if we can vectorize, we convert f's return type to the output type right away, so we can reinterpret later
  using THRUST_NS_QUALIFIER::cuda_cub::core::detail::uninitialized_array;
  uninitialized_array<::cuda::std::conditional_t<can_vectorize_store, output_t, result_t>, items_per_thread> output;

  auto provide_array = [&](auto... inputs) {
    // load inputs
    // TODO(bgruber): we could support fancy iterators for loading here as well (and only vectorize some inputs)
    [[maybe_unused]] auto load_tile_vectorized = [&](auto* in, auto& input) {
      auto in_vec    = reinterpret_cast<const load_store_t*>(in);
      auto input_vec = reinterpret_cast<load_store_t*>(input.data());
      _CCCL_PRAGMA_UNROLL_FULL()
      for (int i = 0; i < load_store_count; ++i)
      {
        input_vec[i] = in_vec[i * VectorizedPolicy::block_threads + threadIdx.x];
      }
    };
    (load_tile_vectorized(ins, inputs), ...);

    // process
    _CCCL_PRAGMA_UNROLL_FULL()
    for (int i = 0; i < items_per_thread; ++i)
    {
      output[i] = f(inputs[i]...);
    }
  };
  provide_array(uninitialized_array<InputT, items_per_thread>{}...);

  // write output
  if constexpr (can_vectorize_store)
  {
    // vector path
    auto output_vec = reinterpret_cast<const load_store_t*>(output.data());
    auto out_vec    = reinterpret_cast<load_store_t*>(out) + threadIdx.x;
    _CCCL_PRAGMA_UNROLL_FULL()
    for (int i = 0; i < load_store_count; ++i)
    {
      out_vec[i * VectorizedPolicy::block_threads] = output_vec[i];
    }
  }
  else
  {
    // serial path
    constexpr int elems = load_store_size / input_type_size;
    out += threadIdx.x * elems;
    _CCCL_PRAGMA_UNROLL_FULL()
    for (int i = 0; i < load_store_count; ++i)
    {
      _CCCL_PRAGMA_UNROLL_FULL()
      for (int j = 0; j < elems; ++j)
      {
        out[i * elems * VectorizedPolicy::block_threads + j] = output[i * elems + j];
      }
    }
  }
}

// Implementation notes on memcpy_async and UBLKCP kernels regarding copy alignment and padding
//
// For performance considerations of memcpy_async:
// https://docs.nvidia.com/cuda/cuda-c-programming-guide/index.html#performance-guidance-for-memcpy-async
//
// We basically have to align the base pointer to 16 bytes, and copy a multiple of 16 bytes. To achieve this, when we
// copy a tile of data from an input buffer, we round down the pointer to the start of the tile to the next lower
// address that is a multiple of 16 bytes. This introduces head padding. We also round up the total number of bytes to
// copy (including head padding) to a multiple of 16 bytes, which introduces tail padding. For the bulk copy kernel, we
// have to align to 128 bytes instead of 16 on Hopper.
//
// However, padding memory copies like that may access the input buffer out-of-bounds. Here are some thoughts:
// * According to the CUDA programming guide
// (https://docs.nvidia.com/cuda/cuda-c-programming-guide/index.html#device-memory-accesses), "any address of a variable
// residing in global memory or returned by one of the memory allocation routines from the driver or runtime API is
// always aligned to at least 256 bytes."
// * Memory protection is usually done on memory page level, which is even larger than 256 bytes for CUDA and 4KiB on
// Intel x86 and 4KiB+ ARM. Front and tail padding thus never leaves the memory page of the input buffer.
// * This should count for device memory, but also for device accessible memory living on the host.
// * The base pointer alignment and size rounding also never leaves the size of a cache line.
//
// Copying larger data blocks with head and tail padding should thus be legal. Nevertheless, an out-of-bounds read is
// still technically undefined behavior in C++. Also, compute-sanitizer flags at least such reads after the end of a
// buffer. Therefore, we lean on the safer side and protect against out of bounds reads at the beginning and end.

// A note on size and alignment: The size of a type is at least as large as its alignment. We rely on this fact in some
// conditions.
// This is guaranteed by the C++ standard, and follows from the definition of arrays: the difference between neighboring
// array element addresses is sizeof element type and each array element needs to fulfill the alignment requirement of
// the element type.

// Pointer with metadata to describe readonly input memory for memcpy_async and UBLKCP kernels.
// LDGSTS is most efficient when the data is 16-byte aligned and the size a multiple of 16 bytes
// UBLKCP is most efficient when the data is 128/16-byte aligned (Hopper/Blackwell) and the size a multiple of 16 bytes
template <typename T> // Cannot add alignment to signature, because we need a uniform kernel template instantiation
struct aligned_base_ptr
{
  using value_type = T;

  const char* ptr; // aligned pointer before the original pointer (16-byte or 128-byte). May not be aligned to
                   // alignof(T). E.g.: array of int3 starting at address 4, ptr == 0
  int head_padding; // byte offset between ptr and the original pointer. Value inside [0;15] or [0;127].

  _CCCL_HOST_DEVICE const T* ptr_to_elements() const
  {
    return reinterpret_cast<const T*>(ptr + head_padding);
  }

  _CCCL_HOST_DEVICE friend bool operator==(const aligned_base_ptr& a, const aligned_base_ptr& b)
  {
    return a.ptr == b.ptr && a.head_padding == b.head_padding;
  }
};

template <typename T>
_CCCL_HOST_DEVICE auto make_aligned_base_ptr(const T* ptr, int alignment) -> aligned_base_ptr<T>
{
  const char* base_ptr = round_down_ptr(ptr, alignment);
  return aligned_base_ptr<T>{base_ptr, static_cast<int>(reinterpret_cast<const char*>(ptr) - base_ptr)};
}

template <int BlockThreads>
_CCCL_DEVICE void memcpy_async_aligned(void* dst, const void* src, unsigned int bytes_to_copy)
{
  _CCCL_ASSERT(::cuda::std::bit_cast<uintptr_t>(src) % ldgsts_size_and_align == 0, "");
  _CCCL_ASSERT(::cuda::std::bit_cast<uintptr_t>(dst) % ldgsts_size_and_align == 0, "");
  _CCCL_ASSERT(bytes_to_copy % ldgsts_size_and_align == 0, "");

  // allowing unrolling generates a LOT more instructions and is usually slower (confirmed by benchmark)
  _CCCL_PRAGMA_NOUNROLL()
  for (unsigned int offset = threadIdx.x * ldgsts_size_and_align; offset < bytes_to_copy;
       offset += BlockThreads * ldgsts_size_and_align)
  {
    __pipeline_memcpy_async(
      static_cast<char*>(dst) + offset, static_cast<const char*>(src) + offset, ldgsts_size_and_align);
  }
  __pipeline_commit();
}

template <int BlockThreads>
_CCCL_DEVICE void memcpy_async_maybe_unaligned(void* dst, const void* src, unsigned int bytes_to_copy, int head_padding)
{
  // early exiting if (head_padding == 0 && bytes_to_copy % ldgsts_size_and_align == 0) does not yield a benefit

  const char* src_ptr = static_cast<const char*>(src);
  char* dst_ptr       = static_cast<char*>(dst);

  // handle tiny copies to simplify head/tail bytes computations below
  if (bytes_to_copy < ldgsts_size_and_align)
  {
    if (threadIdx.x < bytes_to_copy)
    {
      dst_ptr[threadIdx.x] = src_ptr[threadIdx.x];
    }
    return;
  }

  const unsigned int head_bytes = (ldgsts_size_and_align - head_padding) % ldgsts_size_and_align;
  const unsigned int tail_bytes = (bytes_to_copy - head_bytes) % ldgsts_size_and_align;

  // pipeline the async copies before loading the head and tail elements
  _CCCL_ASSERT(bytes_to_copy >= (head_bytes + tail_bytes), "");
  const unsigned int aligned_bytes_to_copy = bytes_to_copy - head_bytes - tail_bytes;
  if (aligned_bytes_to_copy > 0)
  {
    _CCCL_ASSERT(::cuda::std::bit_cast<uintptr_t>(dst_ptr + head_bytes) % ldgsts_size_and_align == 0, "");
    _CCCL_ASSERT(::cuda::std::bit_cast<uintptr_t>(src_ptr + head_bytes) % ldgsts_size_and_align == 0, "");
    _CCCL_ASSERT(aligned_bytes_to_copy % ldgsts_size_and_align == 0, "");
    memcpy_async_aligned<BlockThreads>(dst_ptr + head_bytes, src_ptr + head_bytes, aligned_bytes_to_copy);
  }

  // TODO(bgruber): ahendriksen suggested to copy elements instead of bytes, but it generates about 20 instructions more
  if (threadIdx.x < head_bytes)
  {
    dst_ptr[threadIdx.x] = src_ptr[threadIdx.x];
  }
  if (threadIdx.x < tail_bytes)
  {
    dst_ptr[bytes_to_copy - tail_bytes + threadIdx.x] = src_ptr[bytes_to_copy - tail_bytes + threadIdx.x];
  }
}

// Turning this function into a lambda will make nvcc generate it once for each iterator instead of for each distinct
// value type (which may be less).
template <int BlockThreads, typename AlignedPtr, typename Offset>
_CCCL_DEVICE auto
copy_and_return_smem_dst(AlignedPtr aligned_ptr, int& smem_offset, Offset offset, char* smem, int valid_items)
{
  using T = typename decltype(aligned_ptr)::value_type;
  // because SMEM base pointer and bytes_to_copy are always multiples of 16-byte, we only need to align the SMEM start
  // for types with larger alignment
  if constexpr (alignof(T) > ldgsts_size_and_align)
  {
    smem_offset = ::cuda::round_up(smem_offset, int{alignof(T)});
  }
  const char* const src = aligned_ptr.ptr + offset * sizeof(T);
  char* const dst       = smem + smem_offset;
  _CCCL_ASSERT(reinterpret_cast<uintptr_t>(src) % ldgsts_size_and_align == 0, "");
  _CCCL_ASSERT(reinterpret_cast<uintptr_t>(dst) % ldgsts_size_and_align == 0, "");
  const int bytes_to_copy =
    ::cuda::round_up(aligned_ptr.head_padding + int{sizeof(T)} * valid_items, ldgsts_size_and_align);
  smem_offset += bytes_to_copy; // leave aligned address for follow-up copy
  memcpy_async_aligned<BlockThreads>(dst, src, bytes_to_copy);
  const char* const dst_start_of_data = dst + aligned_ptr.head_padding;
  _CCCL_ASSERT(reinterpret_cast<uintptr_t>(dst_start_of_data) % alignof(T) == 0, "");
  return reinterpret_cast<const T*>(dst_start_of_data);
}

template <int BlockThreads, typename AlignedPtr, typename Offset>
_CCCL_DEVICE auto copy_and_return_smem_dst_fallback(
  AlignedPtr aligned_ptr, int& smem_offset, Offset offset, char* smem, int valid_items, int tile_size)
{
  // TODO(bgruber): drop handling of head bytes and just read OOB, since gmem buffers are always sufficiently aligned

  using T = typename decltype(aligned_ptr)::value_type;
  // because SMEM base pointer and bytes_to_copy are always multiples of 16-byte, we only need to align the SMEM start
  // for types with larger alignment
  if constexpr (alignof(T) > ldgsts_size_and_align)
  {
    smem_offset = ::cuda::round_up(smem_offset, int{alignof(T)});
  }
  else if constexpr (alignof(T) < ldgsts_size_and_align)
  {
    smem_offset += aligned_ptr.head_padding;
  }
  const T* src = aligned_ptr.ptr_to_elements() + offset;
  T* dst       = reinterpret_cast<T*>(smem + smem_offset);
  _CCCL_ASSERT(::cuda::std::bit_cast<uintptr_t>(src) % alignof(T) == 0, "");
  _CCCL_ASSERT(::cuda::std::bit_cast<uintptr_t>(dst) % alignof(T) == 0, "");
  const int bytes_to_copy = int{sizeof(T)} * valid_items;
  memcpy_async_maybe_unaligned<BlockThreads>(dst, src, bytes_to_copy, aligned_ptr.head_padding);
  if (tile_size == valid_items)
  {
    smem_offset += bytes_to_copy; // full tiles will retain alignment
  }
  else
  {
    smem_offset += ::cuda::round_up(bytes_to_copy, ldgsts_size_and_align);
  }

  return dst;
}

template <typename LdgstsPolicy, typename Offset, typename F, typename RandomAccessIteratorOut, typename... InTs>
_CCCL_DEVICE void transform_kernel_ldgsts(
  Offset num_items, int num_elem_per_thread, F f, RandomAccessIteratorOut out, aligned_base_ptr<InTs>... aligned_ptrs)
{
#if _CUB_HAS_TRANSFORM_MEMCPY_ASYNC()
  extern __shared__ char smem[]; // this should be __attribute((aligned(ldgsts_size_and_align))), but then it clashes
                                 // with the ublkcp kernel, which sets a higher alignment, since they are both called
                                 // from the same kernel entry point (albeit one is always discarded). However, SMEM is
                                 // 16-byte aligned by default.

  constexpr int block_threads = LdgstsPolicy::block_threads;
  const int tile_size         = block_threads * num_elem_per_thread;
  const Offset offset         = static_cast<Offset>(blockIdx.x) * tile_size;
  const int valid_items       = static_cast<int>(::cuda::std::min(num_items - offset, Offset{tile_size}));

  [[maybe_unused]] int smem_offset = 0;
  // TODO(bgruber): drop checking first block, since gmem buffers are always sufficiently aligned. But this would not
  // work for inputs in host stack memory ...
  const bool inner_blocks = 0 < blockIdx.x && blockIdx.x + 2 < gridDim.x;
  // TODO(bgruber): if we used SMEM offsets instead of pointers, we need less registers (but no perf increase)
  [[maybe_unused]] const auto smem_ptrs = ::cuda::std::tuple<const InTs*...>{
    (inner_blocks ? copy_and_return_smem_dst<block_threads>(aligned_ptrs, smem_offset, offset, smem, valid_items)
                  : copy_and_return_smem_dst_fallback<block_threads>(
                      aligned_ptrs, smem_offset, offset, smem, valid_items, tile_size))...};
  __pipeline_wait_prior(0);
  __syncthreads();

  // move the whole index and iterator to the block/thread index, to reduce arithmetic in the loops below
  out += offset;

  // TODO(bgruber): fbusato suggests to move the valid_items and smem_base_ptrs by threadIdx.x before the loop below

  auto process_tile = [&](auto full_tile) {
    // Unroll 1 tends to improve performance, especially for smaller data types (confirmed by benchmark)
    _CCCL_PRAGMA_NOUNROLL()
    for (int j = 0; j < num_elem_per_thread; ++j)
    {
      const int idx = j * block_threads + threadIdx.x;
      if (full_tile || idx < valid_items)
      {
        out[idx] = ::cuda::std::apply(
          [&](const auto* __restrict__... smem_base_ptrs) {
            return f(smem_base_ptrs[idx]...);
          },
          smem_ptrs);
      }
    }
  };

  // explicitly calling the lambda on literal true/false lets the compiler emit the lambda twice
  if (tile_size == valid_items)
  {
    process_tile(::cuda::std::true_type{});
  }
  else
  {
    process_tile(::cuda::std::false_type{});
  }
#else // _CUB_HAS_TRANSFORM_MEMCPY_ASYNC()
  _CCCL_ASSERT(false, "Disabled");
#endif // _CUB_HAS_TRANSFORM_MEMCPY_ASYNC()
}

_CCCL_DEVICE _CCCL_FORCEINLINE static bool elect_one()
{
  return ::cuda::ptx::elect_sync(~0) && threadIdx.x < 32;
}

<<<<<<< HEAD
struct thread_block
{
  _CCCL_DEVICE int size() const
  {
    return blockDim.x;
  }

  _CCCL_DEVICE int thread_rank() const
  {
    return threadIdx.x;
  }
};

_CCCL_DEVICE constexpr thread_block this_thread_block()
{
  return thread_block{};
=======
template <int BulkCopyAlignment>
_CCCL_DEVICE void bulk_copy_maybe_unaligned(
  void* dst,
  const void* src,
  unsigned int bytes_to_copy,
  int head_padding,
  uint64_t& bar,
  /* inout */ ::cuda::std::uint32_t& total_copied,
  bool elected)
{
  const char* src_ptr = static_cast<const char*>(src);
  char* dst_ptr       = static_cast<char*>(dst);

  // handle tiny copies to simplify head/tail bytes computations below
  if (bytes_to_copy < BulkCopyAlignment)
  {
    if (threadIdx.x < bytes_to_copy)
    {
      dst_ptr[threadIdx.x] = src_ptr[threadIdx.x];
    }
    return;
  }

  const unsigned int head_bytes = (BulkCopyAlignment - head_padding) % BulkCopyAlignment;
  const unsigned int tail_bytes = (bytes_to_copy - head_bytes) % bulk_copy_size_multiple;

  // launch the bulk copy only from the elected thread
  if (elected)
  {
    _CCCL_ASSERT(bytes_to_copy >= (head_bytes + tail_bytes), "");
    const unsigned int aligned_bytes_to_copy = bytes_to_copy - head_bytes - tail_bytes;
    if (aligned_bytes_to_copy > 0)
    {
      _CCCL_ASSERT(::cuda::std::bit_cast<uintptr_t>(dst_ptr + head_bytes) % BulkCopyAlignment == 0, "");
      _CCCL_ASSERT(::cuda::std::bit_cast<uintptr_t>(src_ptr + head_bytes) % BulkCopyAlignment == 0, "");
      _CCCL_ASSERT(aligned_bytes_to_copy % bulk_copy_size_multiple == 0, "");

      ::cuda::ptx::cp_async_bulk(
        ::cuda::ptx::space_cluster,
        ::cuda::ptx::space_global,
        dst_ptr + head_bytes,
        src_ptr + head_bytes,
        aligned_bytes_to_copy,
        &bar);
      total_copied += aligned_bytes_to_copy;
    }
  }

  // ahendriksen: we perform both loads first and then both writes. this reduces the total latency
  char head_byte, tail_byte;
  if (threadIdx.x < head_bytes)
  {
    head_byte = src_ptr[threadIdx.x];
  }
  if (threadIdx.x < tail_bytes)
  {
    tail_byte = src_ptr[bytes_to_copy - tail_bytes + threadIdx.x];
  }
  if (threadIdx.x < head_bytes)
  {
    dst_ptr[threadIdx.x] = head_byte;
  }
  if (threadIdx.x < tail_bytes)
  {
    dst_ptr[bytes_to_copy - tail_bytes + threadIdx.x] = tail_byte;
  }
>>>>>>> 1cb6d55b
}

template <typename BulkCopyPolicy, typename Offset, typename F, typename RandomAccessIteratorOut, typename... InTs>
_CCCL_DEVICE void transform_kernel_ublkcp(
  Offset num_items, int num_elem_per_thread, F f, RandomAccessIteratorOut out, aligned_base_ptr<InTs>... aligned_ptrs)
{
<<<<<<< HEAD
  constexpr int bulk_copy_alignment = BulkCopyPolicy::algo_policy::bulk_copy_alignment;
=======
#if _CUB_HAS_TRANSFORM_UBLKCP()
  constexpr int bulk_copy_alignment = BulkCopyPolicy::bulk_copy_alignment;
>>>>>>> 1cb6d55b

  __shared__ uint64_t bar;
  extern __shared__ char __align__(bulk_copy_alignment) smem[];

  namespace ptx = ::cuda::ptx;

<<<<<<< HEAD
  constexpr int block_dim = BulkCopyPolicy::algo_policy::block_threads;
  const int tile_stride   = block_dim * num_elem_per_thread;
  const Offset offset     = static_cast<Offset>(blockIdx.x) * tile_stride;
  const int tile_size     = (::cuda::std::min)(num_items - offset, Offset{tile_stride});
=======
  constexpr int block_threads = BulkCopyPolicy::block_threads;
  const int tile_size         = block_threads * num_elem_per_thread;
  const Offset offset         = static_cast<Offset>(blockIdx.x) * tile_size;
  const int valid_items       = (::cuda::std::min)(num_items - offset, Offset{tile_size});
>>>>>>> 1cb6d55b

  const bool inner_blocks = 0 < blockIdx.x && blockIdx.x + 2 < gridDim.x;
  if (inner_blocks)
  {
    // use one thread to setup the entire bulk copy
    if (elect_one())
    {
      ptx::mbarrier_init(&bar, 1);
      ptx::fence_proxy_async(ptx::space_shared);

      int smem_offset                    = 0;
      ::cuda::std::uint32_t total_copied = 0;

      // turning this lambda into a function does not change SASS
      auto bulk_copy_tile = [&](auto aligned_ptr) {
        using T = typename decltype(aligned_ptr)::value_type;
        static_assert(alignof(T) <= bulk_copy_alignment, "");

        const char* src = aligned_ptr.ptr + offset * sizeof(T);
        char* dst       = smem + smem_offset;
        _CCCL_ASSERT(reinterpret_cast<uintptr_t>(src) % bulk_copy_alignment == 0, "");
        _CCCL_ASSERT(reinterpret_cast<uintptr_t>(dst) % bulk_copy_alignment == 0, "");

        // TODO(bgruber): we could precompute bytes_to_copy on the host
        const int bytes_to_copy =
          ::cuda::round_up(aligned_ptr.head_padding + int{sizeof(T)} * tile_size, bulk_copy_size_multiple);

        ::cuda::ptx::cp_async_bulk(::cuda::ptx::space_cluster, ::cuda::ptx::space_global, dst, src, bytes_to_copy, &bar);
        total_copied += bytes_to_copy;

        // add bulk_copy_alignment to make space for the next tile's head padding
        smem_offset += int{sizeof(T)} * tile_size + bulk_copy_alignment;
      };

      // Order of evaluation is left-to-right
      (..., bulk_copy_tile(aligned_ptrs));

      // TODO(ahendriksen): this could only have ptx::sem_relaxed, but this is not available yet
      ptx::mbarrier_arrive_expect_tx(ptx::sem_release, ptx::scope_cta, ptx::space_shared, &bar, total_copied);

      while (!ptx::mbarrier_try_wait_parity(&bar, 0))
        ;
    }
<<<<<<< HEAD

    // all threads wait for bulk copy
    __syncthreads();
  }
  else
  {
    // Hide the use of facilities from <cuda/pipeline> when compiling for pre-sm90 arches.
    // The header guards for pre-sm70, but may as well hide it unless the kernel is actually useful.
    NV_IF_TARGET(
      NV_PROVIDES_SM_90,
      (
        // use all threads to schedule an async_memcpy
        int smem_offset = 0; auto pipe = cuda::make_pipeline();

        auto bulk_copy_tile_fallback =
          [&](auto aligned_ptr) {
            using T      = typename decltype(aligned_ptr)::value_type;
            const T* src = aligned_ptr.ptr_to_elements() + offset;
            T* dst       = reinterpret_cast<T*>(smem + smem_offset + aligned_ptr.head_padding);
            _CCCL_ASSERT(reinterpret_cast<uintptr_t>(src) % alignof(T) == 0, "");
            _CCCL_ASSERT(reinterpret_cast<uintptr_t>(dst) % alignof(T) == 0, "");

            const int bytes_to_copy = static_cast<int>(sizeof(T)) * tile_size;
            cuda::memcpy_async(this_thread_block(), dst, src, bytes_to_copy, pipe);

            // add bulk_copy_alignment to make space for the next tile's head padding
            smem_offset += static_cast<int>(sizeof(T)) * tile_stride + bulk_copy_alignment;
          };

        pipe.producer_acquire();
        // Order of evaluation is left-to-right
        (..., bulk_copy_tile_fallback(aligned_ptrs));
        pipe.producer_commit();

        pipe.consumer_wait();
        pipe.consumer_release();
        __syncthreads();))
=======
  }
  else
  {
    const bool elected = elect_one();
    if (elected)
    {
      ptx::mbarrier_init(&bar, 1);
      ptx::fence_proxy_async(ptx::space_shared);
    }

    // use all threads to copy the head and tail bytes, use the elected thread to start the bulk copy
    int smem_offset                    = 0;
    ::cuda::std::uint32_t total_copied = 0;

    // turning this lambda into a function does not change SASS
    auto bulk_copy_tile_fallback = [&](auto aligned_ptr) {
      using T      = typename decltype(aligned_ptr)::value_type;
      const T* src = aligned_ptr.ptr_to_elements() + offset;
      T* dst       = reinterpret_cast<T*>(smem + smem_offset + aligned_ptr.head_padding);
      _CCCL_ASSERT(reinterpret_cast<uintptr_t>(src) % alignof(T) == 0, "");
      _CCCL_ASSERT(reinterpret_cast<uintptr_t>(dst) % alignof(T) == 0, "");

      const int bytes_to_copy = int{sizeof(T)} * valid_items;
      bulk_copy_maybe_unaligned<bulk_copy_alignment>(
        dst, src, bytes_to_copy, aligned_ptr.head_padding, bar, total_copied, elected);

      // add bulk_copy_alignment to make space for the next tile's head padding
      smem_offset += int{sizeof(T)} * tile_size + bulk_copy_alignment;
    };

    // Order of evaluation is left-to-right
    (..., bulk_copy_tile_fallback(aligned_ptrs));

    if (elected)
    {
      // TODO(ahendriksen): this could only have ptx::sem_relaxed, but this is not available yet
      ptx::mbarrier_arrive_expect_tx(ptx::sem_release, ptx::scope_cta, ptx::space_shared, &bar, total_copied);
    }
>>>>>>> 1cb6d55b
  }

  // all threads wait for bulk copy
  __syncthreads();
  while (!ptx::mbarrier_try_wait_parity(&bar, 0))
    ;

  // move the whole index and iterator to the block/thread index, to reduce arithmetic in the loops below
  out += offset;

  auto process_tile = [&](auto full_tile) {
    // Unroll 1 tends to improve performance, especially for smaller data types (confirmed by benchmark)
    _CCCL_PRAGMA_NOUNROLL()
    for (int j = 0; j < num_elem_per_thread; ++j)
    {
      // TODO(bgruber): fbusato suggests to hoist threadIdx.x out of the loop below
      const int idx = j * block_threads + threadIdx.x;
      if (full_tile || idx < valid_items)
      {
        int smem_offset    = 0;
        auto fetch_operand = [&](auto aligned_ptr) {
          using T                         = typename decltype(aligned_ptr)::value_type;
          const T* smem_operand_tile_base = reinterpret_cast<const T*>(smem + smem_offset + aligned_ptr.head_padding);
          smem_offset += int{sizeof(T)} * tile_size + bulk_copy_alignment;
          return smem_operand_tile_base[idx];
        };

        // need to expand into a tuple for guaranteed order of evaluation
        out[idx] = ::cuda::std::apply(
          [&](auto... values) {
            return f(values...);
          },
          ::cuda::std::tuple<InTs...>{fetch_operand(aligned_ptrs)...});
      }
    }
  };
  // explicitly calling the lambda on literal true/false lets the compiler emit the lambda twice
  if (tile_size == valid_items)
  {
    process_tile(::cuda::std::true_type{});
  }
  else
  {
    process_tile(::cuda::std::false_type{});
  }
#else // _CUB_HAS_TRANSFORM_UBLKCP()
  _CCCL_ASSERT(false, "Disabled");
#endif // _CUB_HAS_TRANSFORM_UBLKCP()
}

template <typename It>
union kernel_arg
{
  aligned_base_ptr<it_value_t<It>> aligned_ptr; // first member is trivial
  static_assert(::cuda::std::is_trivial_v<decltype(aligned_ptr)>, "");
  It iterator; // may not be trivially [default|copy]-constructible

  // Sometimes It is not trivially [default|copy]-constructible (e.g.
  // thrust::normal_iterator<thrust::device_pointer<T>>), so because of
  // https://eel.is/c++draft/class.union#general-note-3, kernel_args's special members are deleted. We work around it by
  // explicitly defining them.
  _CCCL_HOST_DEVICE kernel_arg() noexcept {}
  _CCCL_HOST_DEVICE ~kernel_arg() noexcept {}

  _CCCL_HOST_DEVICE kernel_arg(const kernel_arg& other)
  {
    // since we use kernel_arg only to pass data to the device, the contained data is semantically trivially copyable,
    // even if the type system is telling us otherwise.
    ::cuda::std::memcpy(reinterpret_cast<char*>(this), reinterpret_cast<const char*>(&other), sizeof(kernel_arg));
  }
};

template <typename It>
_CCCL_HOST_DEVICE auto make_iterator_kernel_arg(It it) -> kernel_arg<It>
{
  kernel_arg<It> arg;
  // since we switch the active member of the union, we must use placement new or construct_at. This also uses the copy
  // constructor of It, which works in more cases than assignment (e.g. thrust::transform_iterator with
  // non-copy-assignable functor, e.g. in merge sort tests)
  ::cuda::std::__construct_at(&arg.iterator, it);
  return arg;
}

template <typename It>
_CCCL_HOST_DEVICE auto make_aligned_base_ptr_kernel_arg(It ptr, int alignment) -> kernel_arg<It>
{
  kernel_arg<It> arg;
  arg.aligned_ptr = make_aligned_base_ptr(ptr, alignment);
  return arg;
}

// There is only one kernel for all algorithms, that dispatches based on the selected policy. It must be instantiated
// with the same arguments for each algorithm. Only the device compiler will then select the implementation. This
// saves some compile-time and binary size.
template <typename MaxPolicy,
          typename Offset,
          typename F,
          typename RandomAccessIteratorOut,
          typename... RandomAccessIteartorsIn>
__launch_bounds__(MaxPolicy::ActivePolicy::algo_policy::block_threads)
  CUB_DETAIL_KERNEL_ATTRIBUTES void transform_kernel(
    Offset num_items,
    int num_elem_per_thread,
    [[maybe_unused]] bool can_vectorize,
    F f,
    RandomAccessIteratorOut out,
    kernel_arg<RandomAccessIteartorsIn>... ins)
{
<<<<<<< HEAD
  constexpr auto alg = ::cuda::std::integral_constant<Algorithm, MaxPolicy::ActivePolicy::algorithm>{};
  transform_kernel_impl<typename MaxPolicy::ActivePolicy>(
    alg,
    num_items,
    num_elem_per_thread,
    ::cuda::std::move(f),
    ::cuda::std::move(out),
    select_kernel_arg(alg, ::cuda::std::move(ins))...);
=======
  _CCCL_ASSERT(blockDim.y == 1 && blockDim.z == 1, "transform_kernel only supports 1D blocks");

  if constexpr (MaxPolicy::ActivePolicy::algorithm == Algorithm::prefetch)
  {
    transform_kernel_prefetch<typename MaxPolicy::ActivePolicy::algo_policy>(
      num_items, num_elem_per_thread, ::cuda::std::move(f), ::cuda::std::move(out), ::cuda::std::move(ins.iterator)...);
  }
  else if constexpr (MaxPolicy::ActivePolicy::algorithm == Algorithm::vectorized)
  {
    transform_kernel_vectorized<typename MaxPolicy::ActivePolicy::algo_policy>(
      num_items,
      num_elem_per_thread,
      can_vectorize,
      ::cuda::std::move(f),
      ::cuda::std::move(out),
      ::cuda::std::move(ins.iterator)...);
  }
  else if constexpr (MaxPolicy::ActivePolicy::algorithm == Algorithm::memcpy_async)
  {
    NV_IF_TARGET(
      NV_PROVIDES_SM_80,
      (transform_kernel_ldgsts<typename MaxPolicy::ActivePolicy::algo_policy>(
         num_items,
         num_elem_per_thread,
         ::cuda::std::move(f),
         ::cuda::std::move(out),
         ::cuda::std::move(ins.aligned_ptr)...);));
  }
  else if constexpr (MaxPolicy::ActivePolicy::algorithm == Algorithm::ublkcp)
  {
    NV_IF_TARGET(
      NV_PROVIDES_SM_90,
      (transform_kernel_ublkcp<typename MaxPolicy::ActivePolicy::algo_policy>(
         num_items,
         num_elem_per_thread,
         ::cuda::std::move(f),
         ::cuda::std::move(out),
         ::cuda::std::move(ins.aligned_ptr)...);));
  }
  else
  {
    static_assert(!sizeof(Offset), "Algorithm not implemented");
  }
>>>>>>> 1cb6d55b
}

} // namespace detail::transform

CUB_NAMESPACE_END<|MERGE_RESOLUTION|>--- conflicted
+++ resolved
@@ -21,24 +21,15 @@
 #include <thrust/system/cuda/detail/core/util.h>
 #include <thrust/type_traits/is_contiguous_iterator.h>
 
-<<<<<<< HEAD
-#if _CCCL_DEVICE_COMPILATION() && _CCCL_PTX_ARCH() >= 900 && !_CCCL_CUDA_COMPILER(NVHPC)
-#  include <cuda/pipeline>
-#endif
-=======
 #include <cuda/__barrier/aligned_size.h> // cannot include <cuda/barrier> directly on CUDA_ARCH < 700
 #include <cuda/cmath>
->>>>>>> 1cb6d55b
 #include <cuda/ptx>
 #include <cuda/std/bit>
 #include <cuda/std/cstdint>
 #include <cuda/std/expected>
 
-<<<<<<< HEAD
-=======
 #include <cuda_pipeline_primitives.h>
 
->>>>>>> 1cb6d55b
 CUB_NAMESPACE_BEGIN
 
 namespace detail::transform
@@ -92,17 +83,10 @@
 _CCCL_DEVICE void transform_kernel_prefetch(
   Offset num_items, int num_elem_per_thread, F f, RandomAccessIteratorOut out, RandomAccessIteratorIn... ins)
 {
-<<<<<<< HEAD
-  constexpr int block_dim = PrefetchPolicy::algo_policy::block_threads;
-  const int tile_stride   = block_dim * num_elem_per_thread;
-  const Offset offset     = static_cast<Offset>(blockIdx.x) * tile_stride;
-  const int tile_size     = static_cast<int>((::cuda::std::min)(num_items - offset, Offset{tile_stride}));
-=======
   constexpr int block_threads = PrefetchPolicy::block_threads;
   const int tile_size         = block_threads * num_elem_per_thread;
   const Offset offset         = static_cast<Offset>(blockIdx.x) * tile_size;
   const int valid_items       = static_cast<int>((::cuda::std::min)(num_items - offset, Offset{tile_size}));
->>>>>>> 1cb6d55b
 
   // move index and iterator domain to the block/thread index, to reduce arithmetic in the loops below
   {
@@ -533,24 +517,6 @@
   return ::cuda::ptx::elect_sync(~0) && threadIdx.x < 32;
 }
 
-<<<<<<< HEAD
-struct thread_block
-{
-  _CCCL_DEVICE int size() const
-  {
-    return blockDim.x;
-  }
-
-  _CCCL_DEVICE int thread_rank() const
-  {
-    return threadIdx.x;
-  }
-};
-
-_CCCL_DEVICE constexpr thread_block this_thread_block()
-{
-  return thread_block{};
-=======
 template <int BulkCopyAlignment>
 _CCCL_DEVICE void bulk_copy_maybe_unaligned(
   void* dst,
@@ -617,36 +583,24 @@
   {
     dst_ptr[bytes_to_copy - tail_bytes + threadIdx.x] = tail_byte;
   }
->>>>>>> 1cb6d55b
 }
 
 template <typename BulkCopyPolicy, typename Offset, typename F, typename RandomAccessIteratorOut, typename... InTs>
 _CCCL_DEVICE void transform_kernel_ublkcp(
   Offset num_items, int num_elem_per_thread, F f, RandomAccessIteratorOut out, aligned_base_ptr<InTs>... aligned_ptrs)
 {
-<<<<<<< HEAD
-  constexpr int bulk_copy_alignment = BulkCopyPolicy::algo_policy::bulk_copy_alignment;
-=======
 #if _CUB_HAS_TRANSFORM_UBLKCP()
   constexpr int bulk_copy_alignment = BulkCopyPolicy::bulk_copy_alignment;
->>>>>>> 1cb6d55b
 
   __shared__ uint64_t bar;
   extern __shared__ char __align__(bulk_copy_alignment) smem[];
 
   namespace ptx = ::cuda::ptx;
 
-<<<<<<< HEAD
-  constexpr int block_dim = BulkCopyPolicy::algo_policy::block_threads;
-  const int tile_stride   = block_dim * num_elem_per_thread;
-  const Offset offset     = static_cast<Offset>(blockIdx.x) * tile_stride;
-  const int tile_size     = (::cuda::std::min)(num_items - offset, Offset{tile_stride});
-=======
   constexpr int block_threads = BulkCopyPolicy::block_threads;
   const int tile_size         = block_threads * num_elem_per_thread;
   const Offset offset         = static_cast<Offset>(blockIdx.x) * tile_size;
   const int valid_items       = (::cuda::std::min)(num_items - offset, Offset{tile_size});
->>>>>>> 1cb6d55b
 
   const bool inner_blocks = 0 < blockIdx.x && blockIdx.x + 2 < gridDim.x;
   if (inner_blocks)
@@ -690,45 +644,6 @@
       while (!ptx::mbarrier_try_wait_parity(&bar, 0))
         ;
     }
-<<<<<<< HEAD
-
-    // all threads wait for bulk copy
-    __syncthreads();
-  }
-  else
-  {
-    // Hide the use of facilities from <cuda/pipeline> when compiling for pre-sm90 arches.
-    // The header guards for pre-sm70, but may as well hide it unless the kernel is actually useful.
-    NV_IF_TARGET(
-      NV_PROVIDES_SM_90,
-      (
-        // use all threads to schedule an async_memcpy
-        int smem_offset = 0; auto pipe = cuda::make_pipeline();
-
-        auto bulk_copy_tile_fallback =
-          [&](auto aligned_ptr) {
-            using T      = typename decltype(aligned_ptr)::value_type;
-            const T* src = aligned_ptr.ptr_to_elements() + offset;
-            T* dst       = reinterpret_cast<T*>(smem + smem_offset + aligned_ptr.head_padding);
-            _CCCL_ASSERT(reinterpret_cast<uintptr_t>(src) % alignof(T) == 0, "");
-            _CCCL_ASSERT(reinterpret_cast<uintptr_t>(dst) % alignof(T) == 0, "");
-
-            const int bytes_to_copy = static_cast<int>(sizeof(T)) * tile_size;
-            cuda::memcpy_async(this_thread_block(), dst, src, bytes_to_copy, pipe);
-
-            // add bulk_copy_alignment to make space for the next tile's head padding
-            smem_offset += static_cast<int>(sizeof(T)) * tile_stride + bulk_copy_alignment;
-          };
-
-        pipe.producer_acquire();
-        // Order of evaluation is left-to-right
-        (..., bulk_copy_tile_fallback(aligned_ptrs));
-        pipe.producer_commit();
-
-        pipe.consumer_wait();
-        pipe.consumer_release();
-        __syncthreads();))
-=======
   }
   else
   {
@@ -767,7 +682,6 @@
       // TODO(ahendriksen): this could only have ptx::sem_relaxed, but this is not available yet
       ptx::mbarrier_arrive_expect_tx(ptx::sem_release, ptx::scope_cta, ptx::space_shared, &bar, total_copied);
     }
->>>>>>> 1cb6d55b
   }
 
   // all threads wait for bulk copy
@@ -876,16 +790,6 @@
     RandomAccessIteratorOut out,
     kernel_arg<RandomAccessIteartorsIn>... ins)
 {
-<<<<<<< HEAD
-  constexpr auto alg = ::cuda::std::integral_constant<Algorithm, MaxPolicy::ActivePolicy::algorithm>{};
-  transform_kernel_impl<typename MaxPolicy::ActivePolicy>(
-    alg,
-    num_items,
-    num_elem_per_thread,
-    ::cuda::std::move(f),
-    ::cuda::std::move(out),
-    select_kernel_arg(alg, ::cuda::std::move(ins))...);
-=======
   _CCCL_ASSERT(blockDim.y == 1 && blockDim.z == 1, "transform_kernel only supports 1D blocks");
 
   if constexpr (MaxPolicy::ActivePolicy::algorithm == Algorithm::prefetch)
@@ -929,7 +833,6 @@
   {
     static_assert(!sizeof(Offset), "Algorithm not implemented");
   }
->>>>>>> 1cb6d55b
 }
 
 } // namespace detail::transform
