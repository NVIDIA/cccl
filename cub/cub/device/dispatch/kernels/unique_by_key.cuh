--- conflicted
+++ resolved
@@ -38,35 +38,20 @@
   using VSMemHelperDefaultFallbackPolicyT =
     vsmem_helper_default_fallback_policy_t<ActivePolicyT, detail::unique_by_key::AgentUniqueByKey, Ts...>;
 
-<<<<<<< HEAD
-  template <typename ActivePolicyT>
+  template <typename ActivePolicyT, typename... Ts>
   _CCCL_HOST_DEVICE static constexpr int BlockThreads(ActivePolicyT /*policy*/)
-=======
-  template <typename ActivePolicyT, typename... Ts>
-  CUB_RUNTIME_FUNCTION static constexpr int BlockThreads(ActivePolicyT /*policy*/)
->>>>>>> f37206b5
   {
     return VSMemHelperDefaultFallbackPolicyT<ActivePolicyT, Ts...>::agent_policy_t::BLOCK_THREADS;
   }
 
-<<<<<<< HEAD
-  template <typename ActivePolicyT>
+  template <typename ActivePolicyT, typename... Ts>
   _CCCL_HOST_DEVICE static constexpr int ItemsPerThread(ActivePolicyT /*policy*/)
-=======
-  template <typename ActivePolicyT, typename... Ts>
-  CUB_RUNTIME_FUNCTION static constexpr int ItemsPerThread(ActivePolicyT /*policy*/)
->>>>>>> f37206b5
   {
     return VSMemHelperDefaultFallbackPolicyT<ActivePolicyT, Ts...>::agent_policy_t::ITEMS_PER_THREAD;
   }
 
-<<<<<<< HEAD
-  template <typename ActivePolicyT>
+  template <typename ActivePolicyT, typename... Ts>
   _CCCL_HOST_DEVICE static constexpr ::cuda::std::size_t VSMemPerBlock(ActivePolicyT /*policy*/)
-=======
-  template <typename ActivePolicyT, typename... Ts>
-  CUB_RUNTIME_FUNCTION static constexpr ::cuda::std::size_t VSMemPerBlock(ActivePolicyT /*policy*/)
->>>>>>> f37206b5
   {
     return VSMemHelperDefaultFallbackPolicyT<ActivePolicyT, Ts...>::vsmem_per_block;
   }
