--- conflicted
+++ resolved
@@ -46,17 +46,12 @@
 
 #include <thrust/system/cuda/detail/core/triple_chevron_launch.h>
 
-<<<<<<< HEAD
-#include <cuda/std/__algorithm/max.h>
-#include <cuda/std/__algorithm/min.h>
-=======
 #include <cuda/__cmath/ceil_div.h>
 #include <cuda/std/__algorithm/max.h>
 #include <cuda/std/__algorithm/min.h>
 #include <cuda/std/__utility/swap.h>
 #include <cuda/std/cstdint>
 #include <cuda/std/limits>
->>>>>>> 0b700f32
 
 #include <nv/target>
 
@@ -65,7 +60,6 @@
 namespace detail::three_way_partition
 {
 
-<<<<<<< HEAD
 template <typename MaxPolicyT,
           typename InputIteratorT,
           typename FirstOutputIteratorT,
@@ -101,76 +95,6 @@
   CUB_RUNTIME_FUNCTION static constexpr size_t OffsetSize()
   {
     return sizeof(OffsetT);
-=======
-template <typename TotalNumItemsT>
-class streaming_context_t
-{
-private:
-  bool first_partition = true;
-  bool last_partition  = false;
-  TotalNumItemsT total_previous_num_items{};
-
-  // We use a double-buffer for keeping track of the number of previously selected items
-  TotalNumItemsT* d_num_selected_in  = nullptr;
-  TotalNumItemsT* d_num_selected_out = nullptr;
-
-public:
-  _CCCL_HOST_DEVICE _CCCL_FORCEINLINE
-  streaming_context_t(TotalNumItemsT* d_num_selected_in, TotalNumItemsT* d_num_selected_out, bool is_last_partition)
-      : last_partition(is_last_partition)
-      , d_num_selected_in(d_num_selected_in)
-      , d_num_selected_out(d_num_selected_out)
-  {}
-
-  _CCCL_HOST_DEVICE _CCCL_FORCEINLINE void advance(TotalNumItemsT num_items, bool next_partition_is_the_last)
-  {
-    ::cuda::std::swap(d_num_selected_in, d_num_selected_out);
-    first_partition = false;
-    last_partition  = next_partition_is_the_last;
-    total_previous_num_items += num_items;
-  };
-
-  _CCCL_HOST_DEVICE _CCCL_FORCEINLINE TotalNumItemsT input_offset() const
-  {
-    return first_partition ? TotalNumItemsT{0} : total_previous_num_items;
-  };
-
-  _CCCL_DEVICE _CCCL_FORCEINLINE TotalNumItemsT num_previously_selected_first() const
-  {
-    return first_partition ? TotalNumItemsT{0} : d_num_selected_in[0];
-  };
-
-  _CCCL_DEVICE _CCCL_FORCEINLINE TotalNumItemsT num_previously_selected_second() const
-  {
-    return first_partition ? TotalNumItemsT{0} : d_num_selected_in[1];
-  };
-
-  _CCCL_DEVICE _CCCL_FORCEINLINE TotalNumItemsT num_previously_rejected() const
-  {
-    return first_partition ? TotalNumItemsT{0} : d_num_selected_in[2];
-    ;
-  };
-
-  template <typename NumSelectedIteratorT>
-  _CCCL_DEVICE _CCCL_FORCEINLINE void update_num_selected(
-    NumSelectedIteratorT user_num_selected_out_it,
-    TotalNumItemsT num_selected_first,
-    TotalNumItemsT num_selected_second,
-    TotalNumItemsT num_items_in_partition) const
-  {
-    if (last_partition)
-    {
-      user_num_selected_out_it[0] = num_previously_selected_first() + num_selected_first;
-      user_num_selected_out_it[1] = num_previously_selected_second() + num_selected_second;
-    }
-    else
-    {
-      d_num_selected_out[0] = num_previously_selected_first() + num_selected_first;
-      d_num_selected_out[1] = num_previously_selected_second() + num_selected_second;
-      d_num_selected_out[2] =
-        num_previously_rejected() + (num_items_in_partition - num_selected_second - num_selected_first);
-    }
->>>>>>> 0b700f32
   }
 };
 } // namespace detail::three_way_partition
@@ -320,11 +244,7 @@
       }
 
       // Log three_way_partition_init_kernel configuration
-<<<<<<< HEAD
       const int init_grid_size = _CUDA_VSTD::max(1, ::cuda::ceil_div(current_num_tiles, INIT_KERNEL_THREADS));
-=======
-      int init_grid_size = ::cuda::std::max(1, ::cuda::ceil_div(current_num_tiles, INIT_KERNEL_THREADS));
->>>>>>> 0b700f32
 
 #ifdef CUB_DEBUG_LOG
       _CubLog("Invoking three_way_partition_init_kernel<<<%d, %d, 0, %lld>>>()\n",
