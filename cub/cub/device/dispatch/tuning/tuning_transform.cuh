--- conflicted
+++ resolved
@@ -192,15 +192,12 @@
 
 constexpr int ldgsts_size_and_align = 16;
 
-<<<<<<< HEAD
 template <typename ItValueSizesAlignments>
 _CCCL_HOST_DEVICE constexpr auto memcpy_async_smem_for_tile_size(
-  ItValueSizesAlignments it_value_sizes_alignments, int tile_size, int copy_alignment = ldgsts_size_and_align) -> int
-=======
-template <typename... RandomAccessIteratorsIn>
-_CCCL_HOST_DEVICE constexpr auto
-memcpy_async_smem_for_tile_size(int tile_size, int /*block_threads*/, int copy_alignment = ldgsts_size_and_align) -> int
->>>>>>> b090aa65
+  ItValueSizesAlignments it_value_sizes_alignments,
+  int tile_size,
+  int /*block_threads*/,
+  int copy_alignment = ldgsts_size_and_align) -> int
 {
   int smem_size = 0;
   for (auto&& [vt_size, vt_alignment] : it_value_sizes_alignments)
@@ -222,35 +219,14 @@
   return sm_arch < 1000 ? 128 : 16;
 }
 
-<<<<<<< HEAD
 template <typename ItValueSizesAlignments>
-_CCCL_HOST_DEVICE constexpr auto
-bulk_copy_smem_for_tile_size(ItValueSizesAlignments it_value_sizes_alignments, int tile_size, int bulk_copy_align)
-=======
-template <typename... RandomAccessIteratorsIn>
-_CCCL_HOST_DEVICE constexpr auto bulk_copy_smem_for_tile_size(int tile_size, int block_threads, int bulk_copy_align)
->>>>>>> b090aa65
-  -> int
+_CCCL_HOST_DEVICE constexpr auto bulk_copy_smem_for_tile_size(
+  ItValueSizesAlignments it_value_sizes_alignments, int tile_size, int block_threads, int bulk_copy_align) -> int
 {
   // we rely on the tile_size being a multiple of alignments, so shifting offsets/pointers by it retains alignments
   _CCCL_ASSERT(tile_size % bulk_copy_align == 0, "");
   _CCCL_ASSERT(tile_size % bulk_copy_size_multiple == 0, "");
 
-<<<<<<< HEAD
-  return ::cuda::round_up(int{sizeof(int64_t)}, bulk_copy_align) /* bar */
-       // 128 bytes of padding for each input tile (handles before + after)
-       + tile_size
-           * ::cuda::std::transform_reduce(
-             it_value_sizes_alignments.begin(),
-             it_value_sizes_alignments.end(),
-             0,
-             ::cuda::std::plus<>(),
-             [](auto&& vsa) {
-               return static_cast<int>(vsa.first);
-             })
-       // padding for each input tile (handles before + after as long as tile_size is a multiple of bulk_copy_align)
-       + static_cast<int>(it_value_sizes_alignments.size()) * bulk_copy_align;
-=======
   const int min_retained_alignment = ::cuda::std::min(
     {(int{sizeof(it_value_t<RandomAccessIteratorsIn>)} * block_threads)...,
      2 << 30 /* largest alignment that can fit into int */});
@@ -275,7 +251,6 @@
   // left to right evaluation!
   (..., count_smem(sizeof(it_value_t<RandomAccessIteratorsIn>), alignof(it_value_t<RandomAccessIteratorsIn>)));
   return smem_size;
->>>>>>> b090aa65
 }
 
 _CCCL_HOST_DEVICE constexpr int arch_to_min_bytes_in_flight(int sm_arch)
@@ -368,15 +343,11 @@
     // forward compatible. If a user compiled for sm_xxx and we assume the available SMEM for that architecture, but
     // then runs on the next architecture after that, which may have a smaller available SMEM, we get a crash.
     static constexpr bool exhaust_smem =
-<<<<<<< HEAD
       memcpy_async_smem_for_tile_size(
         make_sizes_alignments<RandomAccessIteratorsIn...>(),
         block_threads* async_policy::min_items_per_thread,
+        block_threads,
         ldgsts_size_and_align)
-=======
-      memcpy_async_smem_for_tile_size<RandomAccessIteratorsIn...>(
-        block_threads * async_policy::min_items_per_thread, block_threads, ldgsts_size_and_align)
->>>>>>> b090aa65
       > int{max_smem_per_block};
     static constexpr bool use_fallback =
       RequiresStableAddress || !can_memcpy_inputs || no_input_streams || exhaust_smem;
@@ -397,18 +368,12 @@
     // forward compatible. If a user compiled for sm_xxx and we assume the available SMEM for that architecture, but
     // then runs on the next architecture after that, which may have a smaller available SMEM, we get a crash.
     static constexpr bool exhaust_smem =
-<<<<<<< HEAD
-      bulk_copy_smem_for_tile_size(make_sizes_alignments<RandomAccessIteratorsIn...>(),
-                                   async_policy::block_threads* async_policy::min_items_per_thread,
-                                   alignment)
-      > int{max_smem_per_block}; // TODO(bgruber): we should use the architecture specific limit for SMEM here
-    // FIXME(bgruber): we need to support overaligned types eventually !!!
-    static constexpr bool any_type_is_overalinged = ((alignof(it_value_t<RandomAccessIteratorsIn>) > alignment) || ...);
-=======
-      bulk_copy_smem_for_tile_size<RandomAccessIteratorsIn...>(
-        AsyncBlockSize * async_policy::min_items_per_thread, AsyncBlockSize, alignment)
+      bulk_copy_smem_for_tile_size(
+        make_sizes_alignments<RandomAccessIteratorsIn...>(),
+        AsyncBlockSize* async_policy::min_items_per_thread,
+        AsyncBlockSize,
+        alignment)
       > int{max_smem_per_block};
->>>>>>> b090aa65
     static constexpr bool use_fallback =
       RequiresStableAddress || !can_memcpy_inputs || no_input_streams || exhaust_smem;
 
