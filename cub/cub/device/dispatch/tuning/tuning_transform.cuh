/******************************************************************************
 * Copyright (c) 2024, NVIDIA CORPORATION. All rights reserved.
 *
 * Redistribution and use in source and binary forms, with or without
 * modification, are permitted provided that the following conditions are met:
 *     * Redistributions of source code must retain the above copyright
 *       notice, this list of conditions and the following disclaimer.
 *     * Redistributions in binary form must reproduce the above copyright
 *       notice, this list of conditions and the following disclaimer in the
 *       documentation and/or other materials provided with the distribution.
 *     * Neither the name of the NVIDIA CORPORATION nor the
 *       names of its contributors may be used to endorse or promote products
 *       derived from this software without specific prior written permission.
 *
 * THIS SOFTWARE IS PROVIDED BY THE COPYRIGHT HOLDERS AND CONTRIBUTORS "AS IS"
 *AND ANY EXPRESS OR IMPLIED WARRANTIES, INCLUDING, BUT NOT LIMITED TO, THE
 *IMPLIED WARRANTIES OF MERCHANTABILITY AND FITNESS FOR A PARTICULAR PURPOSE ARE
 * DISCLAIMED. IN NO EVENT SHALL NVIDIA CORPORATION BE LIABLE FOR ANY
 * DIRECT, INDIRECT, INCIDENTAL, SPECIAL, EXEMPLARY, OR CONSEQUENTIAL DAMAGES
 * (INCLUDING, BUT NOT LIMITED TO, PROCUREMENT OF SUBSTITUTE GOODS OR SERVICES;
 * LOSS OF USE, DATA, OR PROFITS; OR BUSINESS INTERRUPTION) HOWEVER CAUSED AND
 * ON ANY THEORY OF LIABILITY, WHETHER IN CONTRACT, STRICT LIABILITY, OR TORT
 * (INCLUDING NEGLIGENCE OR OTHERWISE) ARISING IN ANY WAY OUT OF THE USE OF THIS
 * SOFTWARE, EVEN IF ADVISED OF THE POSSIBILITY OF SUCH DAMAGE.
 *
 ******************************************************************************/

#pragma once

#include <cub/config.cuh>

#if defined(_CCCL_IMPLICIT_SYSTEM_HEADER_GCC)
#  pragma GCC system_header
#elif defined(_CCCL_IMPLICIT_SYSTEM_HEADER_CLANG)
#  pragma clang system_header
#elif defined(_CCCL_IMPLICIT_SYSTEM_HEADER_MSVC)
#  pragma system_header
#endif // no system header

#include <cub/detail/detect_cuda_runtime.cuh>
#include <cub/util_device.cuh>
#include <cub/util_type.cuh>

#include <thrust/type_traits/is_contiguous_iterator.h>
#include <thrust/type_traits/is_trivially_relocatable.h>

#include <cuda/cmath>
#include <cuda/numeric>
#include <cuda/std/__cccl/execution_space.h>
#include <cuda/std/__numeric/reduce.h>
#include <cuda/std/bit>

<<<<<<< HEAD
// The ublkcp kernel needs PTX features that are only available and understood by nvcc >=12.
#if !_CCCL_CUDA_COMPILER(NVHPC)
#  ifndef _CUB_HAS_TRANSFORM_UBLKCP
#    define _CUB_HAS_TRANSFORM_UBLKCP 1
#  endif // !_CUB_HAS_TRANSFORM_UBLKCP
#endif // !_CCCL_CUDA_COMPILER(NVHPC)
=======
// The memcpy_async and ublkcp kernels need cooperative groups which are not support on NVHPC and from cccl.c yet.
#if _CCCL_CUDA_COMPILER(NVHPC) || defined(CCCL_C_EXPERIMENTAL)
#  define _CUB_HAS_TRANSFORM_MEMCPY_ASYNC() 0
#  define _CUB_HAS_TRANSFORM_UBLKCP()       0
#else // _CCCL_CUDA_COMPILER(NVHPC) || defined(CCCL_C_EXPERIMENTAL))
#  define _CUB_HAS_TRANSFORM_MEMCPY_ASYNC() 1
#  define _CUB_HAS_TRANSFORM_UBLKCP()       1
#endif // _CCCL_CUDA_COMPILER(NVHPC) || defined(CCCL_C_EXPERIMENTAL))
>>>>>>> 1cb6d55b

CUB_NAMESPACE_BEGIN

namespace detail::transform
{
enum class Algorithm
{
  // We previously had a fallback algorithm that would use cub::DeviceFor. Benchmarks showed that the prefetch algorithm
  // is always superior to that fallback, so it was removed.
  prefetch,
  vectorized,
  memcpy_async,
  ublkcp
};

template <int BlockThreads>
struct prefetch_policy_t
{
  static constexpr int block_threads = BlockThreads;
  // items per tile are determined at runtime. these (inclusive) bounds allow overriding that value via a tuning policy
  static constexpr int items_per_thread_no_input = 2; // when there are no input iterators, the kernel is just filling
  static constexpr int min_items_per_thread      = 1;
  static constexpr int max_items_per_thread      = 32;
};

<<<<<<< HEAD
CUB_DETAIL_POLICY_WRAPPER_DEFINE(
  TransformAgentPrefetchPolicy,
  (always_true),
  (block_threads, BlockThreads, int),
  (items_per_thread_no_input, ItemsPerThreadNoInput, int),
  (min_items_per_thread, MinItemsPerThread, int),
  (max_items_per_thread, MaxItemsPerThread, int) )
=======
template <int BlockThreads, int ItemsPerThread, int LoadStoreWordSize>
struct vectorized_policy_t : prefetch_policy_t<BlockThreads>
{
  static constexpr int items_per_thread_vectorized = ItemsPerThread;
  static constexpr int load_store_word_size        = LoadStoreWordSize;
};
>>>>>>> 1cb6d55b

template <int BlockThreads, int BulkCopyAlignment>
struct async_copy_policy_t
{
  static constexpr int block_threads = BlockThreads;
  // items per tile are determined at runtime. these (inclusive) bounds allow overriding that value via a tuning policy
  static constexpr int min_items_per_thread = 1;
  static constexpr int max_items_per_thread = 32;

  static constexpr int bulk_copy_alignment = BulkCopyAlignment;
};

<<<<<<< HEAD
CUB_DETAIL_POLICY_WRAPPER_DEFINE(
  TransformAgentAsyncPolicy,
  (always_true),
  (block_threads, BlockThreads, int),
  (min_items_per_thread, MinItemsPerThread, int),
  (max_items_per_thread, MaxItemsPerThread, int),
  (bulk_copy_alignment, BulkCopyAlignment, int) )

_CCCL_TEMPLATE(typename PolicyT)
_CCCL_REQUIRES((!TransformAgentPrefetchPolicy<PolicyT> && !TransformAgentAsyncPolicy<PolicyT>) )
__host__ __device__ constexpr PolicyT MakePolicyWrapper(PolicyT policy)
{
  return policy;
}

template <typename PolicyT, typename = void>
struct TransformPolicyWrapper : PolicyT
{
  _CCCL_HOST_DEVICE TransformPolicyWrapper(PolicyT base)
      : PolicyT(base)
  {}
};

template <typename StaticPolicyT>
struct TransformPolicyWrapper<
  StaticPolicyT,
  ::cuda::std::
    void_t<decltype(StaticPolicyT::algorithm), decltype(StaticPolicyT::min_bif), typename StaticPolicyT::algo_policy>>
    : StaticPolicyT
{
  _CCCL_HOST_DEVICE TransformPolicyWrapper(StaticPolicyT base)
      : StaticPolicyT(base)
  {}

  _CCCL_HOST_DEVICE static constexpr Algorithm Algorithm()
  {
    return StaticPolicyT::algorithm;
  }

  _CCCL_HOST_DEVICE static constexpr int MinBif()
  {
    return StaticPolicyT::min_bif;
  }

  _CCCL_HOST_DEVICE static constexpr auto AlgorithmPolicy()
  {
    return MakePolicyWrapper(typename StaticPolicyT::algo_policy());
  }

#if defined(CUB_ENABLE_POLICY_PTX_JSON)
  _CCCL_DEVICE static constexpr auto EncodedPolicy()
  {
    using namespace ptx_json;
    return object<key<"min_bif">()     = value<StaticPolicyT::min_bif>(),
                  key<"algorithm">()   = value<static_cast<int>(StaticPolicyT::algorithm)>(),
                  key<"algo_policy">() = AlgorithmPolicy().EncodedPolicy()>();
  }
#endif // CUB_ENABLE_POLICY_PTX_JSON
};

template <typename PolicyT>
_CCCL_HOST_DEVICE TransformPolicyWrapper<PolicyT> MakeTransformPolicyWrapper(PolicyT base)
{
  return TransformPolicyWrapper<PolicyT>(base);
}

// mult must be a power of 2
template <typename Integral>
_CCCL_HOST_DEVICE _CCCL_FORCEINLINE constexpr auto round_up_to_po2_multiple(Integral x, Integral mult) -> Integral
{
  _CCCL_ASSERT(::cuda::std::has_single_bit(static_cast<::cuda::std::make_unsigned_t<Integral>>(mult)), "");
  return (x + mult - 1) & ~(mult - 1);
}

template <typename... Its>
_CCCL_HOST_DEVICE constexpr auto loaded_bytes_per_iteration() -> int
=======
template <typename... Its>
_CCCL_HOST_DEVICE constexpr auto loaded_bytes_per_iteration() -> int
{
  return (int{sizeof(it_value_t<Its>)} + ... + 0);
}

constexpr int ldgsts_size_and_align = 16;

template <typename... RandomAccessIteratorsIn>
_CCCL_HOST_DEVICE constexpr auto memcpy_async_smem_for_tile_size(int tile_size) -> int
>>>>>>> 1cb6d55b
{
  int smem_size                    = 0;
  [[maybe_unused]] auto count_smem = [&](int size, int alignment) {
    smem_size = ::cuda::round_up(smem_size, alignment);
    // max aligned_base_ptr head_padding + max padding after == 16
    smem_size += size * tile_size + ldgsts_size_and_align;
  };
  // left to right evaluation!
  (..., count_smem(sizeof(it_value_t<RandomAccessIteratorsIn>), alignof(it_value_t<RandomAccessIteratorsIn>)));
  return smem_size;
}

constexpr int bulk_copy_size_multiple = 16;

_CCCL_HOST_DEVICE constexpr auto bulk_copy_alignment(int ptx_version) -> int
{
  return ptx_version < 1000 ? 128 : 16;
}

_CCCL_HOST_DEVICE constexpr auto bulk_copy_smem_for_tile_size(
  ::cuda::std::span<const ::cuda::std::size_t> it_value_sizes, int tile_size, int bulk_copy_align) -> int
{
<<<<<<< HEAD
  return static_cast<int>(
    round_up_to_po2_multiple(int{sizeof(int64_t)}, bulk_copy_align) /* bar */
    // 128 bytes of padding for each input tile (handles before + after)
    + tile_size * ::cuda::std::reduce(it_value_sizes.begin(), it_value_sizes.end())
    + it_value_sizes.size() * bulk_copy_align);
=======
  return ::cuda::round_up(int{sizeof(int64_t)}, bulk_copy_align) /* bar */
       // 128 bytes of padding for each input tile (handles before + after)
       + tile_size * loaded_bytes_per_iteration<RandomAccessIteratorsIn...>()
       + sizeof...(RandomAccessIteratorsIn) * bulk_copy_align;
>>>>>>> 1cb6d55b
}

_CCCL_HOST_DEVICE constexpr int arch_to_min_bytes_in_flight(int sm_arch)
{
  if (sm_arch >= 1000)
  {
    return 64 * 1024; // B200
  }
  if (sm_arch >= 900)
  {
    return 48 * 1024; // 32 for H100, 48 for H200
  }
  if (sm_arch >= 800)
  {
    return 16 * 1024; // A100
  }
  return 12 * 1024; // V100 and below
}

<<<<<<< HEAD
template <bool RequiresStableAddress, typename RandomAccessIteratorTupleIn>
=======
template <typename T, typename... Ts>
_CCCL_HOST_DEVICE constexpr bool all_equal([[maybe_unused]] T head, Ts... tail)
{
  return ((head == tail) && ...);
}

_CCCL_HOST_DEVICE constexpr bool all_equal()
{
  return true;
}

template <typename PolicyT, typename = void>
struct TransformPolicyWrapper : PolicyT
{
  _CCCL_HOST_DEVICE TransformPolicyWrapper(PolicyT base)
      : PolicyT(base)
  {}
};

template <typename StaticPolicyT>
struct TransformPolicyWrapper<StaticPolicyT, ::cuda::std::void_t<decltype(StaticPolicyT::algorithm)>> : StaticPolicyT
{
  _CCCL_HOST_DEVICE TransformPolicyWrapper(StaticPolicyT base)
      : StaticPolicyT(base)
  {}

  _CCCL_HOST_DEVICE static constexpr int MinBif()
  {
    return StaticPolicyT::min_bif;
  }

  _CCCL_HOST_DEVICE static constexpr Algorithm GetAlgorithm()
  {
    return StaticPolicyT::algorithm;
  }

  _CCCL_HOST_DEVICE static constexpr int BlockThreads()
  {
    return StaticPolicyT::algo_policy::block_threads;
  }

  template <typename = void>
  _CCCL_HOST_DEVICE static constexpr int ItemsPerThreadNoInput()
  {
    return StaticPolicyT::algo_policy::items_per_thread_no_input;
  }

  _CCCL_HOST_DEVICE static constexpr int MinItemsPerThread()
  {
    return StaticPolicyT::algo_policy::min_items_per_thread;
  }

  _CCCL_HOST_DEVICE static constexpr int MaxItemsPerThread()
  {
    return StaticPolicyT::algo_policy::max_items_per_thread;
  }

  template <typename = void>
  _CCCL_HOST_DEVICE static constexpr int ItemsPerThreadForVectorizedPath()
  {
    return StaticPolicyT::algo_policy::items_per_thread_vectorized;
  }

  _CCCL_HOST_DEVICE static constexpr int LoadStoreWordSize()
  {
    return StaticPolicyT::algo_policy::load_store_word_size;
  }
};

template <typename PolicyT>
_CCCL_HOST_DEVICE TransformPolicyWrapper<PolicyT> MakeTransformPolicyWrapper(PolicyT base)
{
  return TransformPolicyWrapper<PolicyT>(base);
}

template <typename T, typename... Ts>
_CCCL_HOST_DEVICE constexpr auto first_item(T head, Ts...) -> T
{
  return head;
}
template <bool RequiresStableAddress, typename RandomAccessIteratorTupleIn, typename RandomAccessIteratorOut>
>>>>>>> 1cb6d55b
struct policy_hub
{
  static_assert(sizeof(RandomAccessIteratorTupleIn) == 0, "Second parameter must be a tuple");
};

template <bool RequiresStableAddress, typename... RandomAccessIteratorsIn, typename RandomAccessIteratorOut>
struct policy_hub<RequiresStableAddress, ::cuda::std::tuple<RandomAccessIteratorsIn...>, RandomAccessIteratorOut>
{
  static constexpr bool no_input_streams = sizeof...(RandomAccessIteratorsIn) == 0;
  static constexpr bool all_inputs_contiguous =
    (THRUST_NS_QUALIFIER::is_contiguous_iterator_v<RandomAccessIteratorsIn> && ...);
  static constexpr bool all_input_values_trivially_reloc =
    (THRUST_NS_QUALIFIER::is_trivially_relocatable_v<it_value_t<RandomAccessIteratorsIn>> && ...);
  static constexpr bool can_memcpy_inputs = all_inputs_contiguous && all_input_values_trivially_reloc;

  // for vectorized policy:
  static constexpr bool all_input_values_same_size = all_equal(sizeof(it_value_t<RandomAccessIteratorsIn>)...);
  static constexpr int load_store_word_size        = 8; // TODO(bgruber): make this 16, and 32 on Blackwell+
  static constexpr int value_type_size             = first_item(int{sizeof(it_value_t<RandomAccessIteratorsIn>)}..., 1);
  static constexpr bool value_type_divides_load_store_size =
    load_store_word_size % value_type_size == 0; // implicitly checks that value_type_size <= load_store_word_size
  static constexpr int target_bytes_per_thread = 32; // guestimate by gevtushenko
  static constexpr int items_per_thread_vec =
    ::cuda::round_up(target_bytes_per_thread, load_store_word_size) / value_type_size;
  using default_vectorized_policy_t = vectorized_policy_t<256, items_per_thread_vec, load_store_word_size>;

  // TODO(bgruber): consider a separate kernel for just filling

  struct policy300 : ChainedPolicy<300, policy300, policy300>
  {
    static constexpr int min_bif       = arch_to_min_bytes_in_flight(300);
    static constexpr bool use_fallback = RequiresStableAddress || !can_memcpy_inputs || no_input_streams
                                      || !all_input_values_same_size || !value_type_divides_load_store_size;
    // TODO(bgruber): we don't need algo, because we can just detect the type of algo_policy
    static constexpr auto algorithm = use_fallback ? Algorithm::prefetch : Algorithm::vectorized;
    using algo_policy = ::cuda::std::_If<use_fallback, prefetch_policy_t<256>, default_vectorized_policy_t>;
  };

  // TODO(bgruber): should we add a tuning for 750? They should have items_per_thread_from_occupancy(256, 4, ...)

  template <Algorithm Alg, int AsyncBlockSize, int Alignment, int PtxVersion, int EnableAsyncCopy>
  struct async_policy_base
  {
  private:
    using async_policy = async_copy_policy_t<AsyncBlockSize, Alignment>;
    static constexpr bool exhaust_smem =
<<<<<<< HEAD
      bulk_copy_smem_for_tile_size({sizeof(it_value_t<RandomAccessIteratorsIn>)...},
                                   async_policy::block_threads* async_policy::min_items_per_thread,
                                   bulk_copy_align)
      > int{max_smem_per_block};
    static constexpr bool any_type_is_overaligned =
      ((alignof(it_value_t<RandomAccessIteratorsIn>) > bulk_copy_align) || ...);

    static constexpr bool use_fallback =
      RequiresStableAddress || !can_memcpy || no_input_streams || exhaust_smem || any_type_is_overaligned;
=======
      bulk_copy_smem_for_tile_size<RandomAccessIteratorsIn...>(
        AsyncBlockSize * async_policy::min_items_per_thread, Alignment)
      > int{max_smem_per_block}; // TODO(bgruber): we should use the architecture specific limit for SMEM here
    static constexpr bool any_type_is_overalinged = ((alignof(it_value_t<RandomAccessIteratorsIn>) > Alignment) || ...);
    static constexpr bool use_fallback = RequiresStableAddress || !can_memcpy_inputs || no_input_streams || exhaust_smem
                                      || any_type_is_overalinged || !EnableAsyncCopy;
>>>>>>> 1cb6d55b

  public:
    static constexpr int min_bif    = arch_to_min_bytes_in_flight(PtxVersion);
    static constexpr auto algorithm = use_fallback ? Algorithm::prefetch : Alg;
    using algo_policy               = ::cuda::std::_If<use_fallback, prefetch_policy_t<256>, async_policy>;
  };

  struct policy800
      : async_policy_base<Algorithm::memcpy_async, 256, ldgsts_size_and_align, 800, _CUB_HAS_TRANSFORM_MEMCPY_ASYNC()>
      , ChainedPolicy<800, policy800, policy300>
  {};

  struct policy900
      : async_policy_base<Algorithm::ublkcp, 256, bulk_copy_alignment(900), 900, _CUB_HAS_TRANSFORM_UBLKCP()>
      , ChainedPolicy<900, policy900, policy800>
  {};

  struct policy1000
      : async_policy_base<Algorithm::ublkcp, 128, bulk_copy_alignment(1000), 1000, _CUB_HAS_TRANSFORM_UBLKCP()>
      , ChainedPolicy<1000, policy1000, policy900>
  {};

  // UBLKCP is disabled on sm120 for now
  struct policy1200 : ChainedPolicy<1200, policy1200, policy1000>
  {
    static constexpr int min_bif    = arch_to_min_bytes_in_flight(1200);
    static constexpr auto algorithm = Algorithm::prefetch;
    using algo_policy               = prefetch_policy_t<256>;
  };

  using max_policy = policy1200;
};

} // namespace detail::transform

CUB_NAMESPACE_END<|MERGE_RESOLUTION|>--- conflicted
+++ resolved
@@ -50,14 +50,6 @@
 #include <cuda/std/__numeric/reduce.h>
 #include <cuda/std/bit>
 
-<<<<<<< HEAD
-// The ublkcp kernel needs PTX features that are only available and understood by nvcc >=12.
-#if !_CCCL_CUDA_COMPILER(NVHPC)
-#  ifndef _CUB_HAS_TRANSFORM_UBLKCP
-#    define _CUB_HAS_TRANSFORM_UBLKCP 1
-#  endif // !_CUB_HAS_TRANSFORM_UBLKCP
-#endif // !_CCCL_CUDA_COMPILER(NVHPC)
-=======
 // The memcpy_async and ublkcp kernels need cooperative groups which are not support on NVHPC and from cccl.c yet.
 #if _CCCL_CUDA_COMPILER(NVHPC) || defined(CCCL_C_EXPERIMENTAL)
 #  define _CUB_HAS_TRANSFORM_MEMCPY_ASYNC() 0
@@ -66,7 +58,6 @@
 #  define _CUB_HAS_TRANSFORM_MEMCPY_ASYNC() 1
 #  define _CUB_HAS_TRANSFORM_UBLKCP()       1
 #endif // _CCCL_CUDA_COMPILER(NVHPC) || defined(CCCL_C_EXPERIMENTAL))
->>>>>>> 1cb6d55b
 
 CUB_NAMESPACE_BEGIN
 
@@ -92,7 +83,6 @@
   static constexpr int max_items_per_thread      = 32;
 };
 
-<<<<<<< HEAD
 CUB_DETAIL_POLICY_WRAPPER_DEFINE(
   TransformAgentPrefetchPolicy,
   (always_true),
@@ -100,14 +90,23 @@
   (items_per_thread_no_input, ItemsPerThreadNoInput, int),
   (min_items_per_thread, MinItemsPerThread, int),
   (max_items_per_thread, MaxItemsPerThread, int) )
-=======
+
 template <int BlockThreads, int ItemsPerThread, int LoadStoreWordSize>
 struct vectorized_policy_t : prefetch_policy_t<BlockThreads>
 {
   static constexpr int items_per_thread_vectorized = ItemsPerThread;
   static constexpr int load_store_word_size        = LoadStoreWordSize;
 };
->>>>>>> 1cb6d55b
+
+CUB_DETAIL_POLICY_WRAPPER_DEFINE(
+  TransformAgentVectorizedPolicy,
+  (TransformAgentPrefetchPolicy),
+  (block_threads, BlockThreads, int),
+  (items_per_thread_no_input, ItemsPerThreadNoInput, int),
+  (min_items_per_thread, MinItemsPerThread, int),
+  (max_items_per_thread, MaxItemsPerThread, int),
+  (items_per_thread_vectorized, ItemsPerThreadVectorized, int),
+  (load_store_word_size, LoadStoreWordSize, int) )
 
 template <int BlockThreads, int BulkCopyAlignment>
 struct async_copy_policy_t
@@ -120,7 +119,6 @@
   static constexpr int bulk_copy_alignment = BulkCopyAlignment;
 };
 
-<<<<<<< HEAD
 CUB_DETAIL_POLICY_WRAPPER_DEFINE(
   TransformAgentAsyncPolicy,
   (always_true),
@@ -187,37 +185,25 @@
   return TransformPolicyWrapper<PolicyT>(base);
 }
 
-// mult must be a power of 2
-template <typename Integral>
-_CCCL_HOST_DEVICE _CCCL_FORCEINLINE constexpr auto round_up_to_po2_multiple(Integral x, Integral mult) -> Integral
-{
-  _CCCL_ASSERT(::cuda::std::has_single_bit(static_cast<::cuda::std::make_unsigned_t<Integral>>(mult)), "");
-  return (x + mult - 1) & ~(mult - 1);
-}
-
 template <typename... Its>
 _CCCL_HOST_DEVICE constexpr auto loaded_bytes_per_iteration() -> int
-=======
-template <typename... Its>
-_CCCL_HOST_DEVICE constexpr auto loaded_bytes_per_iteration() -> int
 {
   return (int{sizeof(it_value_t<Its>)} + ... + 0);
 }
 
 constexpr int ldgsts_size_and_align = 16;
 
-template <typename... RandomAccessIteratorsIn>
-_CCCL_HOST_DEVICE constexpr auto memcpy_async_smem_for_tile_size(int tile_size) -> int
->>>>>>> 1cb6d55b
-{
-  int smem_size                    = 0;
-  [[maybe_unused]] auto count_smem = [&](int size, int alignment) {
+template <typename ItValueSizesAlignments>
+_CCCL_HOST_DEVICE constexpr auto
+memcpy_async_smem_for_tile_size(ItValueSizesAlignments it_value_sizes_alignments, int tile_size) -> int
+{
+  int smem_size = 0;
+  for (auto&& [size, alignment] : it_value_sizes_alignments)
+  {
     smem_size = ::cuda::round_up(smem_size, alignment);
     // max aligned_base_ptr head_padding + max padding after == 16
     smem_size += size * tile_size + ldgsts_size_and_align;
   };
-  // left to right evaluation!
-  (..., count_smem(sizeof(it_value_t<RandomAccessIteratorsIn>), alignof(it_value_t<RandomAccessIteratorsIn>)));
   return smem_size;
 }
 
@@ -228,21 +214,23 @@
   return ptx_version < 1000 ? 128 : 16;
 }
 
-_CCCL_HOST_DEVICE constexpr auto bulk_copy_smem_for_tile_size(
-  ::cuda::std::span<const ::cuda::std::size_t> it_value_sizes, int tile_size, int bulk_copy_align) -> int
-{
-<<<<<<< HEAD
-  return static_cast<int>(
-    round_up_to_po2_multiple(int{sizeof(int64_t)}, bulk_copy_align) /* bar */
-    // 128 bytes of padding for each input tile (handles before + after)
-    + tile_size * ::cuda::std::reduce(it_value_sizes.begin(), it_value_sizes.end())
-    + it_value_sizes.size() * bulk_copy_align);
-=======
+template <typename ItValueSizesAlignments>
+_CCCL_HOST_DEVICE constexpr auto
+bulk_copy_smem_for_tile_size(ItValueSizesAlignments it_value_sizes_alignments, int tile_size, int bulk_copy_align)
+  -> int
+{
   return ::cuda::round_up(int{sizeof(int64_t)}, bulk_copy_align) /* bar */
        // 128 bytes of padding for each input tile (handles before + after)
-       + tile_size * loaded_bytes_per_iteration<RandomAccessIteratorsIn...>()
-       + sizeof...(RandomAccessIteratorsIn) * bulk_copy_align;
->>>>>>> 1cb6d55b
+       + tile_size
+           * ::cuda::std::transform_reduce(
+             it_value_sizes_alignments.begin(),
+             it_value_sizes_alignments.end(),
+             0,
+             ::cuda::std::plus<>(),
+             [](auto&& vsa) {
+               return vsa.first;
+             })
+       + it_value_sizes_alignments.size() * bulk_copy_align;
 }
 
 _CCCL_HOST_DEVICE constexpr int arch_to_min_bytes_in_flight(int sm_arch)
@@ -262,9 +250,6 @@
   return 12 * 1024; // V100 and below
 }
 
-<<<<<<< HEAD
-template <bool RequiresStableAddress, typename RandomAccessIteratorTupleIn>
-=======
 template <typename T, typename... Ts>
 _CCCL_HOST_DEVICE constexpr bool all_equal([[maybe_unused]] T head, Ts... tail)
 {
@@ -276,77 +261,21 @@
   return true;
 }
 
-template <typename PolicyT, typename = void>
-struct TransformPolicyWrapper : PolicyT
-{
-  _CCCL_HOST_DEVICE TransformPolicyWrapper(PolicyT base)
-      : PolicyT(base)
-  {}
-};
-
-template <typename StaticPolicyT>
-struct TransformPolicyWrapper<StaticPolicyT, ::cuda::std::void_t<decltype(StaticPolicyT::algorithm)>> : StaticPolicyT
-{
-  _CCCL_HOST_DEVICE TransformPolicyWrapper(StaticPolicyT base)
-      : StaticPolicyT(base)
-  {}
-
-  _CCCL_HOST_DEVICE static constexpr int MinBif()
-  {
-    return StaticPolicyT::min_bif;
-  }
-
-  _CCCL_HOST_DEVICE static constexpr Algorithm GetAlgorithm()
-  {
-    return StaticPolicyT::algorithm;
-  }
-
-  _CCCL_HOST_DEVICE static constexpr int BlockThreads()
-  {
-    return StaticPolicyT::algo_policy::block_threads;
-  }
-
-  template <typename = void>
-  _CCCL_HOST_DEVICE static constexpr int ItemsPerThreadNoInput()
-  {
-    return StaticPolicyT::algo_policy::items_per_thread_no_input;
-  }
-
-  _CCCL_HOST_DEVICE static constexpr int MinItemsPerThread()
-  {
-    return StaticPolicyT::algo_policy::min_items_per_thread;
-  }
-
-  _CCCL_HOST_DEVICE static constexpr int MaxItemsPerThread()
-  {
-    return StaticPolicyT::algo_policy::max_items_per_thread;
-  }
-
-  template <typename = void>
-  _CCCL_HOST_DEVICE static constexpr int ItemsPerThreadForVectorizedPath()
-  {
-    return StaticPolicyT::algo_policy::items_per_thread_vectorized;
-  }
-
-  _CCCL_HOST_DEVICE static constexpr int LoadStoreWordSize()
-  {
-    return StaticPolicyT::algo_policy::load_store_word_size;
-  }
-};
-
-template <typename PolicyT>
-_CCCL_HOST_DEVICE TransformPolicyWrapper<PolicyT> MakeTransformPolicyWrapper(PolicyT base)
-{
-  return TransformPolicyWrapper<PolicyT>(base);
-}
-
 template <typename T, typename... Ts>
 _CCCL_HOST_DEVICE constexpr auto first_item(T head, Ts...) -> T
 {
   return head;
 }
+
+template <typename... RandomAccessIteratorsIn>
+_CCCL_HOST_DEVICE static constexpr auto make_sizes_alignments()
+{
+  return ::cuda::std::array<::cuda::std::pair<::cuda::std::size_t, ::cuda::std::size_t>,
+                            sizeof...(RandomAccessIteratorsIn)>{
+    {{sizeof(it_value_t<RandomAccessIteratorsIn>), alignof(it_value_t<RandomAccessIteratorsIn>)}...}};
+}
+
 template <bool RequiresStableAddress, typename RandomAccessIteratorTupleIn, typename RandomAccessIteratorOut>
->>>>>>> 1cb6d55b
 struct policy_hub
 {
   static_assert(sizeof(RandomAccessIteratorTupleIn) == 0, "Second parameter must be a tuple");
@@ -393,24 +322,13 @@
   private:
     using async_policy = async_copy_policy_t<AsyncBlockSize, Alignment>;
     static constexpr bool exhaust_smem =
-<<<<<<< HEAD
-      bulk_copy_smem_for_tile_size({sizeof(it_value_t<RandomAccessIteratorsIn>)...},
+      bulk_copy_smem_for_tile_size(make_sizes_alignments<RandomAccessIteratorsIn...>(),
                                    async_policy::block_threads* async_policy::min_items_per_thread,
-                                   bulk_copy_align)
-      > int{max_smem_per_block};
-    static constexpr bool any_type_is_overaligned =
-      ((alignof(it_value_t<RandomAccessIteratorsIn>) > bulk_copy_align) || ...);
-
-    static constexpr bool use_fallback =
-      RequiresStableAddress || !can_memcpy || no_input_streams || exhaust_smem || any_type_is_overaligned;
-=======
-      bulk_copy_smem_for_tile_size<RandomAccessIteratorsIn...>(
-        AsyncBlockSize * async_policy::min_items_per_thread, Alignment)
+                                   Alignment)
       > int{max_smem_per_block}; // TODO(bgruber): we should use the architecture specific limit for SMEM here
     static constexpr bool any_type_is_overalinged = ((alignof(it_value_t<RandomAccessIteratorsIn>) > Alignment) || ...);
     static constexpr bool use_fallback = RequiresStableAddress || !can_memcpy_inputs || no_input_streams || exhaust_smem
                                       || any_type_is_overalinged || !EnableAsyncCopy;
->>>>>>> 1cb6d55b
 
   public:
     static constexpr int min_bif    = arch_to_min_bytes_in_flight(PtxVersion);
