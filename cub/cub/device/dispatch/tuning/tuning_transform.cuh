/******************************************************************************
 * Copyright (c) 2024, NVIDIA CORPORATION. All rights reserved.
 *
 * Redistribution and use in source and binary forms, with or without
 * modification, are permitted provided that the following conditions are met:
 *     * Redistributions of source code must retain the above copyright
 *       notice, this list of conditions and the following disclaimer.
 *     * Redistributions in binary form must reproduce the above copyright
 *       notice, this list of conditions and the following disclaimer in the
 *       documentation and/or other materials provided with the distribution.
 *     * Neither the name of the NVIDIA CORPORATION nor the
 *       names of its contributors may be used to endorse or promote products
 *       derived from this software without specific prior written permission.
 *
 * THIS SOFTWARE IS PROVIDED BY THE COPYRIGHT HOLDERS AND CONTRIBUTORS "AS IS"
 *AND ANY EXPRESS OR IMPLIED WARRANTIES, INCLUDING, BUT NOT LIMITED TO, THE
 *IMPLIED WARRANTIES OF MERCHANTABILITY AND FITNESS FOR A PARTICULAR PURPOSE ARE
 * DISCLAIMED. IN NO EVENT SHALL NVIDIA CORPORATION BE LIABLE FOR ANY
 * DIRECT, INDIRECT, INCIDENTAL, SPECIAL, EXEMPLARY, OR CONSEQUENTIAL DAMAGES
 * (INCLUDING, BUT NOT LIMITED TO, PROCUREMENT OF SUBSTITUTE GOODS OR SERVICES;
 * LOSS OF USE, DATA, OR PROFITS; OR BUSINESS INTERRUPTION) HOWEVER CAUSED AND
 * ON ANY THEORY OF LIABILITY, WHETHER IN CONTRACT, STRICT LIABILITY, OR TORT
 * (INCLUDING NEGLIGENCE OR OTHERWISE) ARISING IN ANY WAY OUT OF THE USE OF THIS
 * SOFTWARE, EVEN IF ADVISED OF THE POSSIBILITY OF SUCH DAMAGE.
 *
 ******************************************************************************/

#pragma once

#include <cub/config.cuh>

#if defined(_CCCL_IMPLICIT_SYSTEM_HEADER_GCC)
#  pragma GCC system_header
#elif defined(_CCCL_IMPLICIT_SYSTEM_HEADER_CLANG)
#  pragma clang system_header
#elif defined(_CCCL_IMPLICIT_SYSTEM_HEADER_MSVC)
#  pragma system_header
#endif // no system header

#include <cub/detail/detect_cuda_runtime.cuh>
#include <cub/util_device.cuh>
#include <cub/util_type.cuh>

#include <thrust/type_traits/is_contiguous_iterator.h>
#include <thrust/type_traits/is_trivially_relocatable.h>

#include <cuda/cmath>
#include <cuda/numeric>
#include <cuda/std/__cccl/execution_space.h>
#include <cuda/std/__numeric/reduce.h>
#include <cuda/std/bit>

CUB_NAMESPACE_BEGIN

namespace detail::transform
{
enum class Algorithm
{
  // We previously had a fallback algorithm that would use cub::DeviceFor. Benchmarks showed that the prefetch algorithm
  // is always superior to that fallback, so it was removed.
  prefetch,
  vectorized,
  memcpy_async,
  ublkcp
};

template <int BlockThreads>
struct prefetch_policy_t
{
  static constexpr int block_threads = BlockThreads;
  // items per tile are determined at runtime. these (inclusive) bounds allow overriding that value via a tuning policy
  static constexpr int items_per_thread_no_input = 2; // when there are no input iterators, the kernel is just filling
  static constexpr int min_items_per_thread      = 1;
  static constexpr int max_items_per_thread      = 32;

  // TODO: remove with C++20
  // The value of the below does not matter.
  static constexpr int not_a_vectorized_policy = 0;
};

CUB_DETAIL_POLICY_WRAPPER_DEFINE(
  TransformAgentPrefetchPolicy,
  (always_true),
  (block_threads, BlockThreads, int),
  (items_per_thread_no_input, ItemsPerThreadNoInput, int),
  (min_items_per_thread, MinItemsPerThread, int),
  (max_items_per_thread, MaxItemsPerThread, int),
  (not_a_vectorized_policy, NotAVectorizedPolicy, int) ) // TODO: remove with C++20

template <int BlockThreads, int ItemsPerThread, int LoadStoreWordSize>
struct vectorized_policy_t : prefetch_policy_t<BlockThreads>
{
  static constexpr int items_per_thread_vectorized = ItemsPerThread;
  static constexpr int load_store_word_size        = LoadStoreWordSize;

  using not_a_vectorized_policy = void; // TODO: remove with C++20, shadows the variable in prefetch_policy_t
};

CUB_DETAIL_POLICY_WRAPPER_DEFINE(
  TransformAgentVectorizedPolicy,
  (always_true), // TODO: restore with C++20: (TransformAgentPrefetchPolicy),
  (block_threads, BlockThreads, int),
  (items_per_thread_no_input, ItemsPerThreadNoInput, int),
  (min_items_per_thread, MinItemsPerThread, int),
  (max_items_per_thread, MaxItemsPerThread, int),
  (items_per_thread_vectorized, ItemsPerThreadVectorized, int),
  (load_store_word_size, LoadStoreWordSize, int) )

template <int BlockThreads, int BulkCopyAlignment>
struct async_copy_policy_t
{
  static constexpr int block_threads = BlockThreads;
  // items per tile are determined at runtime. these (inclusive) bounds allow overriding that value via a tuning policy
  static constexpr int min_items_per_thread = 1;
  static constexpr int max_items_per_thread = 32;

  static constexpr int bulk_copy_alignment = BulkCopyAlignment;
};

CUB_DETAIL_POLICY_WRAPPER_DEFINE(
  TransformAgentAsyncPolicy,
  (always_true),
  (block_threads, BlockThreads, int),
  (min_items_per_thread, MinItemsPerThread, int),
  (max_items_per_thread, MaxItemsPerThread, int),
  (bulk_copy_alignment, BulkCopyAlignment, int) )

_CCCL_TEMPLATE(typename PolicyT)
_CCCL_REQUIRES((!TransformAgentPrefetchPolicy<PolicyT> && !TransformAgentAsyncPolicy<PolicyT>
                && !TransformAgentVectorizedPolicy<PolicyT>) )
__host__ __device__ constexpr PolicyT MakePolicyWrapper(PolicyT policy)
{
  return policy;
}

template <typename PolicyT, typename = void>
struct TransformPolicyWrapper : PolicyT
{
  _CCCL_HOST_DEVICE TransformPolicyWrapper(PolicyT base)
      : PolicyT(base)
  {}
};

template <typename StaticPolicyT>
struct TransformPolicyWrapper<
  StaticPolicyT,
  ::cuda::std::
    void_t<decltype(StaticPolicyT::algorithm), decltype(StaticPolicyT::min_bif), typename StaticPolicyT::algo_policy>>
    : StaticPolicyT
{
  _CCCL_HOST_DEVICE TransformPolicyWrapper(StaticPolicyT base)
      : StaticPolicyT(base)
  {}

  _CCCL_HOST_DEVICE static constexpr Algorithm Algorithm()
  {
    return StaticPolicyT::algorithm;
  }

  _CCCL_HOST_DEVICE static constexpr int MinBif()
  {
    return StaticPolicyT::min_bif;
  }

  _CCCL_HOST_DEVICE static constexpr auto AlgorithmPolicy()
  {
    return MakePolicyWrapper(typename StaticPolicyT::algo_policy());
  }

#if defined(CUB_ENABLE_POLICY_PTX_JSON)
  _CCCL_DEVICE static constexpr auto EncodedPolicy()
  {
    using namespace ptx_json;
    return object<key<"min_bif">()     = value<StaticPolicyT::min_bif>(),
                  key<"algorithm">()   = value<static_cast<int>(StaticPolicyT::algorithm)>(),
                  key<"algo_policy">() = AlgorithmPolicy().EncodedPolicy()>();
  }
#endif // CUB_ENABLE_POLICY_PTX_JSON
};

template <typename PolicyT>
_CCCL_HOST_DEVICE TransformPolicyWrapper<PolicyT> MakeTransformPolicyWrapper(PolicyT base)
{
  return TransformPolicyWrapper<PolicyT>(base);
}

template <typename... Its>
_CCCL_HOST_DEVICE constexpr auto loaded_bytes_per_iteration() -> int
{
  return (int{sizeof(it_value_t<Its>)} + ... + 0);
}

constexpr int ldgsts_size_and_align = 16;

<<<<<<< HEAD
template <typename ItValueSizesAlignments>
_CCCL_HOST_DEVICE constexpr auto
memcpy_async_smem_for_tile_size(ItValueSizesAlignments it_value_sizes_alignments, int tile_size) -> int
{
  int smem_size = 0;
  for (auto&& [size, alignment] : it_value_sizes_alignments)
  {
    smem_size = static_cast<int>(::cuda::round_up(smem_size, alignment));
    // max aligned_base_ptr head_padding + max padding after == 16
    smem_size += static_cast<int>(size) * tile_size + ldgsts_size_and_align;
=======
template <typename... RandomAccessIteratorsIn>
_CCCL_HOST_DEVICE constexpr auto
memcpy_async_smem_for_tile_size(int tile_size, int copy_alignment = ldgsts_size_and_align) -> int
{
  int smem_size                    = 0;
  [[maybe_unused]] auto count_smem = [&](int vt_size, int vt_alignment) {
    smem_size = ::cuda::round_up(smem_size, ::cuda::std::max(vt_alignment, copy_alignment));
    // max head/tail padding is copy_alignment - sizeof(T) each
    const int max_bytes_to_copy = vt_size * tile_size + ::cuda::std::max(copy_alignment - vt_size, 0) * 2;
    smem_size += max_bytes_to_copy;
>>>>>>> fb54164d
  };
  return smem_size;
}

constexpr int bulk_copy_size_multiple = 16;

_CCCL_HOST_DEVICE constexpr auto bulk_copy_alignment(int sm_arch) -> int
{
  return sm_arch < 1000 ? 128 : 16;
}

template <typename ItValueSizesAlignments>
_CCCL_HOST_DEVICE constexpr auto
bulk_copy_smem_for_tile_size(ItValueSizesAlignments it_value_sizes_alignments, int tile_size, int bulk_copy_align)
  -> int
{
  // we rely on the tile_size being a multiple of alignments, so shifting offsets/pointers by it retains alignments
  _CCCL_ASSERT(tile_size % bulk_copy_align == 0, "");
  _CCCL_ASSERT(tile_size % bulk_copy_size_multiple == 0, "");

  return ::cuda::round_up(int{sizeof(int64_t)}, bulk_copy_align) /* bar */
<<<<<<< HEAD
       // 128 bytes of padding for each input tile (handles before + after)
       + tile_size
           * ::cuda::std::transform_reduce(
             it_value_sizes_alignments.begin(),
             it_value_sizes_alignments.end(),
             0,
             ::cuda::std::plus<>(),
             [](auto&& vsa) {
               return static_cast<int>(vsa.first);
             })
       + static_cast<int>(it_value_sizes_alignments.size()) * bulk_copy_align;
=======
       + tile_size * loaded_bytes_per_iteration<RandomAccessIteratorsIn...>()
       // padding for each input tile (handles before + after as long as tile_size is a multiple of bulk_copy_align)
       + sizeof...(RandomAccessIteratorsIn) * bulk_copy_align;
>>>>>>> fb54164d
}

_CCCL_HOST_DEVICE constexpr int arch_to_min_bytes_in_flight(int sm_arch)
{
  if (sm_arch >= 1000)
  {
    return 64 * 1024; // B200
  }
  if (sm_arch >= 900)
  {
    return 48 * 1024; // 32 for H100, 48 for H200
  }
  if (sm_arch >= 800)
  {
    return 16 * 1024; // A100
  }
  return 12 * 1024; // V100 and below
}

template <typename T, typename... Ts>
_CCCL_HOST_DEVICE constexpr bool all_equal([[maybe_unused]] T head, Ts... tail)
{
  return ((head == tail) && ...);
}

_CCCL_HOST_DEVICE constexpr bool all_equal()
{
  return true;
}

template <typename T, typename... Ts>
_CCCL_HOST_DEVICE constexpr auto first_item(T head, Ts...) -> T
{
  return head;
}

<<<<<<< HEAD
template <typename... RandomAccessIteratorsIn>
_CCCL_HOST_DEVICE static constexpr auto make_sizes_alignments()
{
  return ::cuda::std::array<::cuda::std::pair<::cuda::std::size_t, ::cuda::std::size_t>,
                            sizeof...(RandomAccessIteratorsIn)>{
    {{sizeof(it_value_t<RandomAccessIteratorsIn>), alignof(it_value_t<RandomAccessIteratorsIn>)}...}};
}

=======
>>>>>>> fb54164d
template <bool RequiresStableAddress, typename RandomAccessIteratorTupleIn, typename RandomAccessIteratorOut>
struct policy_hub
{
  static_assert(sizeof(RandomAccessIteratorTupleIn) == 0, "Second parameter must be a tuple");
};

template <bool RequiresStableAddress, typename... RandomAccessIteratorsIn, typename RandomAccessIteratorOut>
struct policy_hub<RequiresStableAddress, ::cuda::std::tuple<RandomAccessIteratorsIn...>, RandomAccessIteratorOut>
{
  static constexpr bool no_input_streams = sizeof...(RandomAccessIteratorsIn) == 0;
  static constexpr bool all_inputs_contiguous =
    (THRUST_NS_QUALIFIER::is_contiguous_iterator_v<RandomAccessIteratorsIn> && ...);
  static constexpr bool all_input_values_trivially_reloc =
    (THRUST_NS_QUALIFIER::is_trivially_relocatable_v<it_value_t<RandomAccessIteratorsIn>> && ...);
  static constexpr bool can_memcpy_inputs = all_inputs_contiguous && all_input_values_trivially_reloc;

  // for vectorized policy:
  static constexpr bool all_input_values_same_size = all_equal(sizeof(it_value_t<RandomAccessIteratorsIn>)...);
  static constexpr int load_store_word_size        = 8; // TODO(bgruber): make this 16, and 32 on Blackwell+
  static constexpr int value_type_size             = first_item(int{sizeof(it_value_t<RandomAccessIteratorsIn>)}..., 1);
  static constexpr bool value_type_divides_load_store_size =
    load_store_word_size % value_type_size == 0; // implicitly checks that value_type_size <= load_store_word_size
  static constexpr int target_bytes_per_thread = 32; // guestimate by gevtushenko
  static constexpr int items_per_thread_vec =
    ::cuda::round_up(target_bytes_per_thread, load_store_word_size) / value_type_size;
  using default_vectorized_policy_t = vectorized_policy_t<256, items_per_thread_vec, load_store_word_size>;

  // TODO(bgruber): consider a separate kernel for just filling

  struct policy300 : ChainedPolicy<300, policy300, policy300>
  {
    static constexpr int min_bif       = arch_to_min_bytes_in_flight(300);
    static constexpr bool use_fallback = RequiresStableAddress || !can_memcpy_inputs || no_input_streams
                                      || !all_input_values_same_size || !value_type_divides_load_store_size;
    // TODO(bgruber): we don't need algo, because we can just detect the type of algo_policy
    static constexpr auto algorithm = use_fallback ? Algorithm::prefetch : Algorithm::vectorized;
    using algo_policy = ::cuda::std::_If<use_fallback, prefetch_policy_t<256>, default_vectorized_policy_t>;
  };

  struct policy800 : ChainedPolicy<800, policy800, policy300>
  {
  private:
    static constexpr int block_threads = 256;
    using async_policy                 = async_copy_policy_t<block_threads, ldgsts_size_and_align>;
    // We cannot use the architecture-specific amount of SMEM here instead of max_smem_per_block, because this is not
    // forward compatible. If a user compiled for sm_xxx and we assume the available SMEM for that architecture, but
    // then runs on the next architecture after that, which may have a smaller available SMEM, we get a crash.
    static constexpr bool exhaust_smem =
      memcpy_async_smem_for_tile_size<RandomAccessIteratorsIn...>(
        block_threads * async_policy::min_items_per_thread, ldgsts_size_and_align)
      > int{max_smem_per_block};
    static constexpr bool use_fallback =
      RequiresStableAddress || !can_memcpy_inputs || no_input_streams || exhaust_smem;

  public:
    static constexpr int min_bif    = arch_to_min_bytes_in_flight(800);
    static constexpr auto algorithm = use_fallback ? Algorithm::prefetch : Algorithm::memcpy_async;
    using algo_policy               = ::cuda::std::_If<use_fallback, prefetch_policy_t<block_threads>, async_policy>;
  };

  template <int AsyncBlockSize, int PtxVersion>
  struct bulk_copy_policy_base
  {
  private:
    static constexpr int alignment = bulk_copy_alignment(PtxVersion);
    using async_policy             = async_copy_policy_t<AsyncBlockSize, alignment>;
    // We cannot use the architecture-specific amount of SMEM here instead of max_smem_per_block, because this is not
    // forward compatible. If a user compiled for sm_xxx and we assume the available SMEM for that architecture, but
    // then runs on the next architecture after that, which may have a smaller available SMEM, we get a crash.
    static constexpr bool exhaust_smem =
<<<<<<< HEAD
      bulk_copy_smem_for_tile_size(make_sizes_alignments<RandomAccessIteratorsIn...>(),
                                   async_policy::block_threads* async_policy::min_items_per_thread,
                                   Alignment)
      > int{max_smem_per_block}; // TODO(bgruber): we should use the architecture specific limit for SMEM here
    static constexpr bool any_type_is_overalinged = ((alignof(it_value_t<RandomAccessIteratorsIn>) > Alignment) || ...);
    static constexpr bool use_fallback = RequiresStableAddress || !can_memcpy_inputs || no_input_streams || exhaust_smem
                                      || any_type_is_overalinged || !EnableAsyncCopy;
=======
      bulk_copy_smem_for_tile_size<RandomAccessIteratorsIn...>(
        AsyncBlockSize * async_policy::min_items_per_thread, alignment)
      > int{max_smem_per_block};
    // FIXME(bgruber): we need to support overaligned types eventually !!!
    static constexpr bool any_type_is_overalinged = ((alignof(it_value_t<RandomAccessIteratorsIn>) > alignment) || ...);
    static constexpr bool use_fallback =
      RequiresStableAddress || !can_memcpy_inputs || no_input_streams || exhaust_smem || any_type_is_overalinged;
>>>>>>> fb54164d

  public:
    static constexpr int min_bif    = arch_to_min_bytes_in_flight(PtxVersion);
    static constexpr auto algorithm = use_fallback ? Algorithm::prefetch : Algorithm::ublkcp;
    using algo_policy               = ::cuda::std::_If<use_fallback, prefetch_policy_t<256>, async_policy>;
  };

  struct policy900
      : bulk_copy_policy_base<256, 900>
      , ChainedPolicy<900, policy900, policy800>
  {};

  struct policy1000
      : bulk_copy_policy_base<128, 1000>
      , ChainedPolicy<1000, policy1000, policy900>
  {};

  // UBLKCP is disabled on sm120 for now
  struct policy1200 : ChainedPolicy<1200, policy1200, policy1000>
  {
    static constexpr int min_bif    = arch_to_min_bytes_in_flight(1200);
    static constexpr auto algorithm = Algorithm::prefetch;
    using algo_policy               = prefetch_policy_t<256>;
  };

  using max_policy = policy1200;
};

} // namespace detail::transform

CUB_NAMESPACE_END<|MERGE_RESOLUTION|>--- conflicted
+++ resolved
@@ -192,29 +192,17 @@
 
 constexpr int ldgsts_size_and_align = 16;
 
-<<<<<<< HEAD
 template <typename ItValueSizesAlignments>
-_CCCL_HOST_DEVICE constexpr auto
-memcpy_async_smem_for_tile_size(ItValueSizesAlignments it_value_sizes_alignments, int tile_size) -> int
+_CCCL_HOST_DEVICE constexpr auto memcpy_async_smem_for_tile_size(
+  ItValueSizesAlignments it_value_sizes_alignments, int tile_size, int copy_alignment = ldgsts_size_and_align) -> int
 {
   int smem_size = 0;
-  for (auto&& [size, alignment] : it_value_sizes_alignments)
-  {
-    smem_size = static_cast<int>(::cuda::round_up(smem_size, alignment));
-    // max aligned_base_ptr head_padding + max padding after == 16
-    smem_size += static_cast<int>(size) * tile_size + ldgsts_size_and_align;
-=======
-template <typename... RandomAccessIteratorsIn>
-_CCCL_HOST_DEVICE constexpr auto
-memcpy_async_smem_for_tile_size(int tile_size, int copy_alignment = ldgsts_size_and_align) -> int
-{
-  int smem_size                    = 0;
-  [[maybe_unused]] auto count_smem = [&](int vt_size, int vt_alignment) {
-    smem_size = ::cuda::round_up(smem_size, ::cuda::std::max(vt_alignment, copy_alignment));
+  for (auto&& [vt_size, vt_alignment] : it_value_sizes_alignments)
+  {
+    smem_size = static_cast<int>(::cuda::round_up(smem_size, ::cuda::std::max<int>(vt_alignment, copy_alignment)));
     // max head/tail padding is copy_alignment - sizeof(T) each
-    const int max_bytes_to_copy = vt_size * tile_size + ::cuda::std::max(copy_alignment - vt_size, 0) * 2;
+    const int max_bytes_to_copy = vt_size * tile_size + ::cuda::std::max<int>(copy_alignment - vt_size, 0) * 2;
     smem_size += max_bytes_to_copy;
->>>>>>> fb54164d
   };
   return smem_size;
 }
@@ -236,7 +224,6 @@
   _CCCL_ASSERT(tile_size % bulk_copy_size_multiple == 0, "");
 
   return ::cuda::round_up(int{sizeof(int64_t)}, bulk_copy_align) /* bar */
-<<<<<<< HEAD
        // 128 bytes of padding for each input tile (handles before + after)
        + tile_size
            * ::cuda::std::transform_reduce(
@@ -247,12 +234,8 @@
              [](auto&& vsa) {
                return static_cast<int>(vsa.first);
              })
+       // padding for each input tile (handles before + after as long as tile_size is a multiple of bulk_copy_align)
        + static_cast<int>(it_value_sizes_alignments.size()) * bulk_copy_align;
-=======
-       + tile_size * loaded_bytes_per_iteration<RandomAccessIteratorsIn...>()
-       // padding for each input tile (handles before + after as long as tile_size is a multiple of bulk_copy_align)
-       + sizeof...(RandomAccessIteratorsIn) * bulk_copy_align;
->>>>>>> fb54164d
 }
 
 _CCCL_HOST_DEVICE constexpr int arch_to_min_bytes_in_flight(int sm_arch)
@@ -289,7 +272,6 @@
   return head;
 }
 
-<<<<<<< HEAD
 template <typename... RandomAccessIteratorsIn>
 _CCCL_HOST_DEVICE static constexpr auto make_sizes_alignments()
 {
@@ -298,8 +280,6 @@
     {{sizeof(it_value_t<RandomAccessIteratorsIn>), alignof(it_value_t<RandomAccessIteratorsIn>)}...}};
 }
 
-=======
->>>>>>> fb54164d
 template <bool RequiresStableAddress, typename RandomAccessIteratorTupleIn, typename RandomAccessIteratorOut>
 struct policy_hub
 {
@@ -348,8 +328,10 @@
     // forward compatible. If a user compiled for sm_xxx and we assume the available SMEM for that architecture, but
     // then runs on the next architecture after that, which may have a smaller available SMEM, we get a crash.
     static constexpr bool exhaust_smem =
-      memcpy_async_smem_for_tile_size<RandomAccessIteratorsIn...>(
-        block_threads * async_policy::min_items_per_thread, ldgsts_size_and_align)
+      memcpy_async_smem_for_tile_size(
+        make_sizes_alignments<RandomAccessIteratorsIn...>(),
+        block_threads* async_policy::min_items_per_thread,
+        ldgsts_size_and_align)
       > int{max_smem_per_block};
     static constexpr bool use_fallback =
       RequiresStableAddress || !can_memcpy_inputs || no_input_streams || exhaust_smem;
@@ -370,23 +352,14 @@
     // forward compatible. If a user compiled for sm_xxx and we assume the available SMEM for that architecture, but
     // then runs on the next architecture after that, which may have a smaller available SMEM, we get a crash.
     static constexpr bool exhaust_smem =
-<<<<<<< HEAD
       bulk_copy_smem_for_tile_size(make_sizes_alignments<RandomAccessIteratorsIn...>(),
                                    async_policy::block_threads* async_policy::min_items_per_thread,
-                                   Alignment)
+                                   alignment)
       > int{max_smem_per_block}; // TODO(bgruber): we should use the architecture specific limit for SMEM here
-    static constexpr bool any_type_is_overalinged = ((alignof(it_value_t<RandomAccessIteratorsIn>) > Alignment) || ...);
-    static constexpr bool use_fallback = RequiresStableAddress || !can_memcpy_inputs || no_input_streams || exhaust_smem
-                                      || any_type_is_overalinged || !EnableAsyncCopy;
-=======
-      bulk_copy_smem_for_tile_size<RandomAccessIteratorsIn...>(
-        AsyncBlockSize * async_policy::min_items_per_thread, alignment)
-      > int{max_smem_per_block};
     // FIXME(bgruber): we need to support overaligned types eventually !!!
     static constexpr bool any_type_is_overalinged = ((alignof(it_value_t<RandomAccessIteratorsIn>) > alignment) || ...);
     static constexpr bool use_fallback =
       RequiresStableAddress || !can_memcpy_inputs || no_input_streams || exhaust_smem || any_type_is_overalinged;
->>>>>>> fb54164d
 
   public:
     static constexpr int min_bif    = arch_to_min_bytes_in_flight(PtxVersion);
