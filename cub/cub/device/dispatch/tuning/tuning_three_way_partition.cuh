/******************************************************************************
 * Copyright (c) 2023, NVIDIA CORPORATION.  All rights reserved.
 *
 * Redistribution and use in source and binary forms, with or without
 * modification, are permitted provided that the following conditions are met:
 *     * Redistributions of source code must retain the above copyright
 *       notice, this list of conditions and the following disclaimer.
 *     * Redistributions in binary form must reproduce the above copyright
 *       notice, this list of conditions and the following disclaimer in the
 *       documentation and/or other materials provided with the distribution.
 *     * Neither the name of the NVIDIA CORPORATION nor the
 *       names of its contributors may be used to endorse or promote products
 *       derived from this software without specific prior written permission.
 *
 * THIS SOFTWARE IS PROVIDED BY THE COPYRIGHT HOLDERS AND CONTRIBUTORS "AS IS" AND
 * ANY EXPRESS OR IMPLIED WARRANTIES, INCLUDING, BUT NOT LIMITED TO, THE IMPLIED
 * WARRANTIES OF MERCHANTABILITY AND FITNESS FOR A PARTICULAR PURPOSE ARE
 * DISCLAIMED. IN NO EVENT SHALL NVIDIA CORPORATION BE LIABLE FOR ANY
 * DIRECT, INDIRECT, INCIDENTAL, SPECIAL, EXEMPLARY, OR CONSEQUENTIAL DAMAGES
 * (INCLUDING, BUT NOT LIMITED TO, PROCUREMENT OF SUBSTITUTE GOODS OR SERVICES;
 * LOSS OF USE, DATA, OR PROFITS; OR BUSINESS INTERRUPTION) HOWEVER CAUSED AND
 * ON ANY THEORY OF LIABILITY, WHETHER IN CONTRACT, STRICT LIABILITY, OR TORT
 * (INCLUDING NEGLIGENCE OR OTHERWISE) ARISING IN ANY WAY OUT OF THE USE OF THIS
 * SOFTWARE, EVEN IF ADVISED OF THE POSSIBILITY OF SUCH DAMAGE.
 *
 ******************************************************************************/

#pragma once

#include <cub/config.cuh>

#if defined(_CCCL_IMPLICIT_SYSTEM_HEADER_GCC)
#  pragma GCC system_header
#elif defined(_CCCL_IMPLICIT_SYSTEM_HEADER_CLANG)
#  pragma clang system_header
#elif defined(_CCCL_IMPLICIT_SYSTEM_HEADER_MSVC)
#  pragma system_header
#endif // no system header

#include <cub/agent/agent_three_way_partition.cuh>
#include <cub/agent/single_pass_scan_operators.cuh>
#include <cub/block/block_load.cuh>
#include <cub/block/block_scan.cuh>
#include <cub/util_device.cuh>
#include <cub/util_math.cuh>
#include <cub/util_type.cuh>

CUB_NAMESPACE_BEGIN

namespace detail
{
namespace three_way_partition
{

template <typename PolicyT, typename = void>
struct ThreeWayPartitionPolicyWrapper : PolicyT
{
  CUB_RUNTIME_FUNCTION ThreeWayPartitionPolicyWrapper(PolicyT base)
      : PolicyT(base)
  {}
};

template <typename StaticPolicyT>
struct ThreeWayPartitionPolicyWrapper<StaticPolicyT, _CUDA_VSTD::void_t<typename StaticPolicyT::ThreeWayPartitionPolicy>>
    : StaticPolicyT
{
  CUB_RUNTIME_FUNCTION ThreeWayPartitionPolicyWrapper(StaticPolicyT base)
      : StaticPolicyT(base)
  {}

  CUB_DEFINE_SUB_POLICY_GETTER(ThreeWayPartition)

#if defined(CUB_ENABLE_POLICY_PTX_JSON)
  _CCCL_DEVICE static constexpr auto EncodedPolicy()
  {
    using namespace ptx_json;
<<<<<<< HEAD
    using DelayCtor = typename StaticPolicyT::ThreeWayPartitionPolicy::detail::delay_constructor_t;
    return object<key<"ThreeWayPartitionPolicy">() = ThreeWayPartition().EncodedPolicy(),
                  key<"ThreeWayPartitionPolicyDelayConstructor">() =
                    typename detail::delay_constructor_json<DelayCtor>::type()>();
=======
    return object<key<"ThreeWayPartitionPolicy">() = ThreeWayPartition().EncodedPolicy(),
                  key<"DelayConstructor">() =
                    StaticPolicyT::ThreeWayPartitionPolicy::detail::delay_constructor_t::EncodedConstructor()>();
>>>>>>> 509a0b03
  }
#endif
};

template <typename PolicyT>
CUB_RUNTIME_FUNCTION ThreeWayPartitionPolicyWrapper<PolicyT> MakeThreeWayPartitionPolicyWrapper(PolicyT policy)
{
  return ThreeWayPartitionPolicyWrapper<PolicyT>{policy};
}

enum class input_size
{
  _1,
  _2,
  _4,
  _8,
  _16,
  unknown
};

enum class offset_size
{
  _4,
  _8,
  unknown
};

template <class InputT>
constexpr input_size classify_input_size()
{
  return sizeof(InputT) == 1 ? input_size::_1
       : sizeof(InputT) == 2 ? input_size::_2
       : sizeof(InputT) == 4 ? input_size::_4
       : sizeof(InputT) == 8 ? input_size::_8
       : sizeof(InputT) == 16
         ? input_size::_16
         : input_size::unknown;
}

template <class OffsetT>
constexpr offset_size classify_offset_size()
{
  return sizeof(OffsetT) == 4 ? offset_size::_4 : sizeof(OffsetT) == 8 ? offset_size::_8 : offset_size::unknown;
}

template <class InputT,
          class OffsetT,
          input_size InputSize   = classify_input_size<InputT>(),
          offset_size OffsetSize = classify_offset_size<OffsetT>()>
struct sm80_tuning;

template <class Input, class OffsetT>
struct sm80_tuning<Input, OffsetT, input_size::_2, offset_size::_4>
{
  static constexpr int threads                       = 256;
  static constexpr int items                         = 12;
  static constexpr BlockLoadAlgorithm load_algorithm = BLOCK_LOAD_WARP_TRANSPOSE;
  using delay_constructor                            = no_delay_constructor_t<910>;
};

template <class Input, class OffsetT>
struct sm80_tuning<Input, OffsetT, input_size::_4, offset_size::_4>
{
  static constexpr int threads                       = 256;
  static constexpr int items                         = 11;
  static constexpr BlockLoadAlgorithm load_algorithm = BLOCK_LOAD_WARP_TRANSPOSE;
  using delay_constructor                            = no_delay_constructor_t<1120>;
};

template <class Input, class OffsetT>
struct sm80_tuning<Input, OffsetT, input_size::_8, offset_size::_4>
{
  static constexpr int threads                       = 224;
  static constexpr int items                         = 11;
  static constexpr BlockLoadAlgorithm load_algorithm = BLOCK_LOAD_WARP_TRANSPOSE;
  using delay_constructor                            = fixed_delay_constructor_t<264, 1080>;
};

template <class Input, class OffsetT>
struct sm80_tuning<Input, OffsetT, input_size::_16, offset_size::_4>
{
  static constexpr int threads                       = 128;
  static constexpr int items                         = 10;
  static constexpr BlockLoadAlgorithm load_algorithm = BLOCK_LOAD_WARP_TRANSPOSE;
  using delay_constructor                            = fixed_delay_constructor_t<672, 1120>;
};

template <class InputT,
          class OffsetT,
          input_size InputSize   = classify_input_size<InputT>(),
          offset_size OffsetSize = classify_offset_size<OffsetT>()>
struct sm90_tuning;

template <class Input, class OffsetT>
struct sm90_tuning<Input, OffsetT, input_size::_1, offset_size::_4>
{
  static constexpr int threads                       = 256;
  static constexpr int items                         = 12;
  static constexpr BlockLoadAlgorithm load_algorithm = BLOCK_LOAD_DIRECT;
  using delay_constructor                            = no_delay_constructor_t<445>;
};

template <class Input, class OffsetT>
struct sm90_tuning<Input, OffsetT, input_size::_2, offset_size::_4>
{
  static constexpr int threads                       = 256;
  static constexpr int items                         = 12;
  static constexpr BlockLoadAlgorithm load_algorithm = BLOCK_LOAD_DIRECT;
  using delay_constructor                            = fixed_delay_constructor_t<104, 512>;
};

template <class Input, class OffsetT>
struct sm90_tuning<Input, OffsetT, input_size::_4, offset_size::_4>
{
  static constexpr int threads                       = 320;
  static constexpr int items                         = 12;
  static constexpr BlockLoadAlgorithm load_algorithm = BLOCK_LOAD_DIRECT;
  using delay_constructor                            = no_delay_constructor_t<1105>;
};

template <class Input, class OffsetT>
struct sm90_tuning<Input, OffsetT, input_size::_8, offset_size::_4>
{
  static constexpr int threads                       = 384;
  static constexpr int items                         = 7;
  static constexpr BlockLoadAlgorithm load_algorithm = BLOCK_LOAD_WARP_TRANSPOSE;
  using delay_constructor                            = fixed_delay_constructor_t<464, 1165>;
};

template <class Input, class OffsetT>
struct sm90_tuning<Input, OffsetT, input_size::_16, offset_size::_4>
{
  static constexpr int threads                       = 128;
  static constexpr int items                         = 7;
  static constexpr BlockLoadAlgorithm load_algorithm = BLOCK_LOAD_WARP_TRANSPOSE;
  using delay_constructor                            = no_delay_constructor_t<1040>;
};

template <class Input, class OffsetT>
struct sm90_tuning<Input, OffsetT, input_size::_1, offset_size::_8>
{
  static constexpr int threads                       = 256;
  static constexpr int items                         = 24;
  static constexpr BlockLoadAlgorithm load_algorithm = BLOCK_LOAD_DIRECT;
  using delay_constructor                            = fixed_delay_constructor_t<4, 285>;
};

template <class Input, class OffsetT>
struct sm90_tuning<Input, OffsetT, input_size::_2, offset_size::_8>
{
  static constexpr int threads                       = 640;
  static constexpr int items                         = 24;
  static constexpr BlockLoadAlgorithm load_algorithm = BLOCK_LOAD_WARP_TRANSPOSE;
  using delay_constructor                            = no_delay_constructor_t<245>;
};

template <class Input, class OffsetT>
struct sm90_tuning<Input, OffsetT, input_size::_4, offset_size::_8>
{
  static constexpr int threads                       = 256;
  static constexpr int items                         = 23;
  static constexpr BlockLoadAlgorithm load_algorithm = BLOCK_LOAD_WARP_TRANSPOSE;
  using delay_constructor                            = no_delay_constructor_t<910>;
};

template <class Input, class OffsetT>
struct sm90_tuning<Input, OffsetT, input_size::_8, offset_size::_8>
{
  static constexpr int threads                       = 256;
  static constexpr int items                         = 18;
  static constexpr BlockLoadAlgorithm load_algorithm = BLOCK_LOAD_WARP_TRANSPOSE;
  using delay_constructor                            = no_delay_constructor_t<1145>;
};

template <class Input, class OffsetT>
struct sm90_tuning<Input, OffsetT, input_size::_16, offset_size::_8>
{
  static constexpr int threads                       = 256;
  static constexpr int items                         = 11;
  static constexpr BlockLoadAlgorithm load_algorithm = BLOCK_LOAD_WARP_TRANSPOSE;
  using delay_constructor                            = no_delay_constructor_t<1050>;
};

template <class InputT,
          class OffsetT,
          input_size InputSize   = classify_input_size<InputT>(),
          offset_size OffsetSize = classify_offset_size<OffsetT>()>
struct sm100_tuning;

// This tuning regressed during validation, so we disabled it and fall back to the SM90 tuning
// template <class Input, class OffsetT>
// struct sm100_tuning<Input, OffsetT, input_size::_1, offset_size::_4>
// {
//   // trp_0.ipt_12.tpb_256.ns_792.dcid_6.l2w_365 1.063960  0.978016  1.072833  1.301435
//   static constexpr int items                         = 12;
//   static constexpr int threads                       = 256;
//   static constexpr BlockLoadAlgorithm load_algorithm = BLOCK_LOAD_DIRECT;
//   using delay_constructor                            = exponential_backon_jitter_constructor_t<792, 365>;
// };

// This tuning regressed during validation, so we disabled it and fall back to the SM90 tuning
// template <class Input, class OffsetT>
// struct sm100_tuning<Input, OffsetT, input_size::_2, offset_size::_4>
// {
//   // trp_1.ipt_14.tpb_288.ns_496.dcid_6.l2w_400 1.170449  1.123515  1.170428  1.252066
//   static constexpr int items                         = 14;
//   static constexpr int threads                       = 288;
//   static constexpr BlockLoadAlgorithm load_algorithm = BLOCK_LOAD_WARP_TRANSPOSE;
//   using delay_constructor                            = exponential_backon_jitter_constructor_t<496, 400>;
// };

template <class Input, class OffsetT>
struct sm100_tuning<Input, OffsetT, input_size::_4, offset_size::_4>
{
  // trp_0.ipt_11.tpb_512.ns_72.dcid_6.l2w_840 1.261035  1.069054  1.243873  1.394013
  static constexpr int items                         = 11;
  static constexpr int threads                       = 512;
  static constexpr BlockLoadAlgorithm load_algorithm = BLOCK_LOAD_DIRECT;
  using delay_constructor                            = exponential_backon_jitter_constructor_t<72, 840>;
};

template <class Input, class OffsetT>
struct sm100_tuning<Input, OffsetT, input_size::_8, offset_size::_4>
{
  // trp_1.ipt_10.tpb_256.ns_8.dcid_6.l2w_845 1.137286  1.105647  1.140905  1.194373
  static constexpr int items                         = 10;
  static constexpr int threads                       = 256;
  static constexpr BlockLoadAlgorithm load_algorithm = BLOCK_LOAD_WARP_TRANSPOSE;
  using delay_constructor                            = exponential_backon_jitter_constructor_t<8, 845>;
};

// todo(gonidelis): Add tunings for I128.
// template <class Input, class OffsetT>
// struct sm90_tuning<Input, OffsetT, input_size::_16, offset_size::_4>
// {
//   static constexpr int threads                       = 128;
//   static constexpr int items                         = 7;
//   static constexpr BlockLoadAlgorithm load_algorithm = BLOCK_LOAD_WARP_TRANSPOSE;
//   using delay_constructor                            = no_delay_constructor_t<1040>;
// };

// template <class Input, class OffsetT>
// struct sm100_tuning<Input, OffsetT, input_size::_1, offset_size::_8>
// {
//   // trp_1.ipt_20.tpb_768.ns_444.dcid_5.l2w_330 1.510085  0.887070  1.446621  1.982442
//   static constexpr int items                         = 20;
//   static constexpr int threads                       = 768;
//   static constexpr BlockLoadAlgorithm load_algorithm = BLOCK_LOAD_WARP_TRANSPOSE;
//   using delay_constructor                            = exponential_backon_jitter_window_constructor_t<444, 330>;
// };

template <class Input, class OffsetT>
struct sm100_tuning<Input, OffsetT, input_size::_2, offset_size::_8>
{
  // trp_1.ipt_20.tpb_768.ns_544.dcid_5.l2w_500 1.064438  1.000000  1.069149  1.200658
  static constexpr int items                         = 20;
  static constexpr int threads                       = 768;
  static constexpr BlockLoadAlgorithm load_algorithm = BLOCK_LOAD_WARP_TRANSPOSE;
  using delay_constructor                            = exponential_backon_jitter_window_constructor_t<544, 500>;
};

template <class Input, class OffsetT>
struct sm100_tuning<Input, OffsetT, input_size::_4, offset_size::_8>
{
  // trp_1.ipt_15.tpb_768.ns_144.dcid_6.l2w_280 1.099504  1.002083  1.095122  1.352941
  static constexpr int items                         = 15;
  static constexpr int threads                       = 768;
  static constexpr BlockLoadAlgorithm load_algorithm = BLOCK_LOAD_WARP_TRANSPOSE;
  using delay_constructor                            = exponential_backon_jitter_constructor_t<144, 280>;
};

template <class Input, class OffsetT>
struct sm100_tuning<Input, OffsetT, input_size::_8, offset_size::_8>
{
  // trp_1.ipt_14.tpb_320.ns_872.dcid_7.l2w_620 1.083194  1.000000  1.078944  1.315789
  static constexpr int items                         = 14;
  static constexpr int threads                       = 320;
  static constexpr BlockLoadAlgorithm load_algorithm = BLOCK_LOAD_WARP_TRANSPOSE;
  using delay_constructor                            = exponential_backon_constructor_t<872, 620>;
};

// todo(gonidelis): Add tunings for I128.
// template <class Input, class OffsetT>
// struct sm90_tuning<Input, OffsetT, input_size::_16, offset_size::_8>
// {
//   static constexpr int threads                       = 128;
//   static constexpr int items                         = 7;
//   static constexpr BlockLoadAlgorithm load_algorithm = BLOCK_LOAD_WARP_TRANSPOSE;
//   using delay_constructor                            = no_delay_constructor_t<1040>;
// };

template <class InputT, class OffsetT>
struct policy_hub
{
  template <typename DelayConstructor>
  struct DefaultPolicy
  {
    using ThreeWayPartitionPolicy =
      AgentThreeWayPartitionPolicy<256,
                                   Nominal4BItemsToItems<InputT>(9),
                                   BLOCK_LOAD_DIRECT,
                                   LOAD_DEFAULT,
                                   BLOCK_SCAN_WARP_SCANS,
                                   DelayConstructor>;
  };

  struct Policy500
      : DefaultPolicy<fixed_delay_constructor_t<350, 450>>
      , ChainedPolicy<500, Policy500, Policy500>
  {};

  // Use values from tuning if a specialization exists, otherwise pick DefaultPolicy
  template <typename Tuning>
  static auto select_agent_policy(int)
    -> AgentThreeWayPartitionPolicy<Tuning::threads,
                                    Tuning::items,
                                    Tuning::load_algorithm,
                                    LOAD_DEFAULT,
                                    BLOCK_SCAN_WARP_SCANS,
                                    typename Tuning::delay_constructor>;

  template <typename Tuning>
  static auto select_agent_policy(long) -> typename DefaultPolicy<
    default_delay_constructor_t<typename accumulator_pack_t<OffsetT>::pack_t>>::ThreeWayPartitionPolicy;

  struct Policy800 : ChainedPolicy<800, Policy800, Policy500>
  {
    using ThreeWayPartitionPolicy = decltype(select_agent_policy<sm80_tuning<InputT, OffsetT>>(0));
  };

  struct Policy860
      : DefaultPolicy<fixed_delay_constructor_t<350, 450>>
      , ChainedPolicy<860, Policy860, Policy800>
  {};

  struct Policy900 : ChainedPolicy<900, Policy900, Policy860>
  {
    using ThreeWayPartitionPolicy = decltype(select_agent_policy<sm90_tuning<InputT, OffsetT>>(0));
  };

  struct Policy1000 : ChainedPolicy<1000, Policy1000, Policy900>
  {
    // Use values from tuning if a specialization exists, otherwise pick Policy900
    template <typename Tuning>
    static auto select_agent_policy100(int)
      -> AgentThreeWayPartitionPolicy<Tuning::threads,
                                      Tuning::items,
                                      Tuning::load_algorithm,
                                      LOAD_DEFAULT,
                                      BLOCK_SCAN_WARP_SCANS,
                                      typename Tuning::delay_constructor>;

    template <typename Tuning>
    static auto select_agent_policy100(long) -> typename Policy900::ThreeWayPartitionPolicy;

    using ThreeWayPartitionPolicy = decltype(select_agent_policy100<sm100_tuning<InputT, OffsetT>>(0));
  };

  using MaxPolicy = Policy1000;
};
} // namespace three_way_partition
} // namespace detail

CUB_NAMESPACE_END<|MERGE_RESOLUTION|>--- conflicted
+++ resolved
@@ -74,16 +74,9 @@
   _CCCL_DEVICE static constexpr auto EncodedPolicy()
   {
     using namespace ptx_json;
-<<<<<<< HEAD
-    using DelayCtor = typename StaticPolicyT::ThreeWayPartitionPolicy::detail::delay_constructor_t;
-    return object<key<"ThreeWayPartitionPolicy">() = ThreeWayPartition().EncodedPolicy(),
-                  key<"ThreeWayPartitionPolicyDelayConstructor">() =
-                    typename detail::delay_constructor_json<DelayCtor>::type()>();
-=======
     return object<key<"ThreeWayPartitionPolicy">() = ThreeWayPartition().EncodedPolicy(),
                   key<"DelayConstructor">() =
                     StaticPolicyT::ThreeWayPartitionPolicy::detail::delay_constructor_t::EncodedConstructor()>();
->>>>>>> 509a0b03
   }
 #endif
 };
