/******************************************************************************
 * Copyright (c) 2011-2021, NVIDIA CORPORATION.  All rights reserved.
 *
 * Redistribution and use in source and binary forms, with or without
 * modification, are permitted provided that the following conditions are met:
 *     * Redistributions of source code must retain the above copyright
 *       notice, this list of conditions and the following disclaimer.
 *     * Redistributions in binary form must reproduce the above copyright
 *       notice, this list of conditions and the following disclaimer in the
 *       documentation and/or other materials provided with the distribution.
 *     * Neither the name of the NVIDIA CORPORATION nor the
 *       names of its contributors may be used to endorse or promote products
 *       derived from this software without specific prior written permission.
 *
 * THIS SOFTWARE IS PROVIDED BY THE COPYRIGHT HOLDERS AND CONTRIBUTORS "AS IS" AND
 * ANY EXPRESS OR IMPLIED WARRANTIES, INCLUDING, BUT NOT LIMITED TO, THE IMPLIED
 * WARRANTIES OF MERCHANTABILITY AND FITNESS FOR A PARTICULAR PURPOSE ARE
 * DISCLAIMED. IN NO EVENT SHALL NVIDIA CORPORATION BE LIABLE FOR ANY
 * DIRECT, INDIRECT, INCIDENTAL, SPECIAL, EXEMPLARY, OR CONSEQUENTIAL DAMAGES
 * (INCLUDING, BUT NOT LIMITED TO, PROCUREMENT OF SUBSTITUTE GOODS OR SERVICES;
 * LOSS OF USE, DATA, OR PROFITS; OR BUSINESS INTERRUPTION) HOWEVER CAUSED AND
 * ON ANY THEORY OF LIABILITY, WHETHER IN CONTRACT, STRICT LIABILITY, OR TORT
 * (INCLUDING NEGLIGENCE OR OTHERWISE) ARISING IN ANY WAY OUT OF THE USE OF THIS
 * SOFTWARE, EVEN IF ADVISED OF THE POSSIBILITY OF SUCH DAMAGE.
 *
 ******************************************************************************/

#pragma once

#include <cub/config.cuh>

#if defined(_CCCL_IMPLICIT_SYSTEM_HEADER_GCC)
#  pragma GCC system_header
#elif defined(_CCCL_IMPLICIT_SYSTEM_HEADER_CLANG)
#  pragma clang system_header
#elif defined(_CCCL_IMPLICIT_SYSTEM_HEADER_MSVC)
#  pragma system_header
#endif // no system header

#include <cub/agent/agent_merge_sort.cuh>
#include <cub/util_deprecated.cuh>
#include <cub/util_device.cuh>
#include <cub/util_math.cuh>
#include <cub/util_namespace.cuh>

#include <thrust/detail/integer_math.h>
#include <thrust/system/cuda/detail/core/triple_chevron_launch.h>

CUB_NAMESPACE_BEGIN

namespace detail
{

/**
 * @brief Helper class template that provides two agent template instantiations: one instantiated with the default
 * policy and one with the fallback policy. This helps to avoid having to enlist all the agent's template parameters
 * twice: once for the default agent and once for the fallback agent
 */
template <typename DefaultPolicyT, typename FallbackPolicyT, template <typename...> class AgentT, typename... AgentParamsT>
struct dual_policy_agent_helper_t
{
  using default_agent_t  = AgentT<DefaultPolicyT, AgentParamsT...>;
  using fallback_agent_t = AgentT<FallbackPolicyT, AgentParamsT...>;

  static constexpr auto default_size  = sizeof(typename default_agent_t::TempStorage);
  static constexpr auto fallback_size = sizeof(typename fallback_agent_t::TempStorage);
};

/**
 * @brief Helper class template for merge sort-specific virtual shared memory handling. The merge sort algorithm in its
 * current implementation relies on the fact that both the sorting as well as the merging kernels use the same tile
 * size. This circumstance needs to be respected when determining whether the fallback policy for large user types is
 * applicable: we must either use the fallback for both or for none of the two agents.
 */
<<<<<<< HEAD
template < typename DefaultPolicyT,
           stability_t Stability,
           typename KeyInputIteratorT,
           typename ValueInputIteratorT,
           typename KeyIteratorT,
           typename ValueIteratorT,
           typename OffsetT,
           typename CompareOpT,
           typename KeyT,
           typename ValueT>
=======
template <typename DefaultPolicyT,
          typename KeyInputIteratorT,
          typename ValueInputIteratorT,
          typename KeyIteratorT,
          typename ValueIteratorT,
          typename OffsetT,
          typename CompareOpT,
          typename KeyT,
          typename ValueT>
>>>>>>> bff5288b
class merge_sort_vsmem_helper_t
{
private:
  // Default fallback policy with a smaller tile size
  using fallback_policy_t = cub::detail::policy_wrapper_t<DefaultPolicyT, 64, 1>;

  using default_block_sort_agent_t = AgentBlockSort<
    DefaultPolicyT,
    Stability,
    KeyInputIteratorT,
    ValueInputIteratorT,
    KeyIteratorT,
    ValueIteratorT,
    OffsetT,
    CompareOpT,
    KeyT,
    ValueT>;
  using fallback_block_sort_agent_t = AgentBlockSort<
    fallback_policy_t,
    Stability,
    KeyInputIteratorT,
    ValueInputIteratorT,
    KeyIteratorT,
    ValueIteratorT,
    OffsetT,
    CompareOpT,
    KeyT,
    ValueT>;
  static constexpr auto block_sort_default_size  = sizeof(typename default_block_sort_agent_t::TempStorage);
  static constexpr auto block_sort_fallback_size = sizeof(typename fallback_block_sort_agent_t::TempStorage);

  // Helper for the `AgentMerge` template with one member type alias for the agent template instantiated with the
  // default policy and one instantiated with the fallback policy
  using merge_helper_t = dual_policy_agent_helper_t<
    DefaultPolicyT,
    fallback_policy_t,
    AgentMerge,
    KeyIteratorT,
    ValueIteratorT,
    OffsetT,
    CompareOpT,
    KeyT,
    ValueT >;
  using default_merge_agent_t  = typename merge_helper_t::default_agent_t;
  using fallback_merge_agent_t = typename merge_helper_t::fallback_agent_t;

  // Use fallback if either (a) the default block sort or (b) the block merge agent exceed the maximum shared memory
  // available per block and both (1) the fallback block sort and (2) the fallback merge agent would not exceed the
  // available shared memory
  static constexpr auto max_default_size = (cub::max)(block_sort_default_size, merge_helper_t::default_size);
  static constexpr auto max_fallback_size =
    (cub::max)(block_sort_fallback_size, merge_helper_t::fallback_size);
  static constexpr bool uses_fallback_policy =
    (max_default_size > max_smem_per_block) && (max_fallback_size <= max_smem_per_block);

public:
  using policy_t = cub::detail::conditional_t<uses_fallback_policy, fallback_policy_t, DefaultPolicyT>;
  using block_sort_agent_t =
    cub::detail::conditional_t<uses_fallback_policy, fallback_block_sort_agent_t, default_block_sort_agent_t>;
  using merge_agent_t = cub::detail::conditional_t<uses_fallback_policy, fallback_merge_agent_t, default_merge_agent_t>;
};
} // namespace detail

template <typename ChainedPolicyT,
          stability_t Stability,
          typename KeyInputIteratorT,
          typename ValueInputIteratorT,
          typename KeyIteratorT,
          typename ValueIteratorT,
          typename OffsetT,
          typename CompareOpT,
          typename KeyT,
          typename ValueT>
__launch_bounds__(
  cub::detail::merge_sort_vsmem_helper_t<
    typename ChainedPolicyT::ActivePolicy::MergeSortPolicy,
    Stability,
    KeyInputIteratorT,
    ValueInputIteratorT,
    KeyIteratorT,
    ValueIteratorT,
    OffsetT,
    CompareOpT,
    KeyT,
    ValueT>::policy_t::BLOCK_THREADS)
  CUB_DETAIL_KERNEL_ATTRIBUTES void DeviceMergeSortBlockSortKernel(
    bool ping,
    KeyInputIteratorT keys_in,
    ValueInputIteratorT items_in,
    KeyIteratorT keys_out,
    ValueIteratorT items_out,
    OffsetT keys_count,
    KeyT* tmp_keys_out,
    ValueT* tmp_items_out,
    CompareOpT compare_op,
    cub::detail::vsmem_t vsmem)
{
  using MergeSortHelperT = cub::detail::merge_sort_vsmem_helper_t<
    typename ChainedPolicyT::ActivePolicy::MergeSortPolicy,
    Stability,
    KeyInputIteratorT,
    ValueInputIteratorT,
    KeyIteratorT,
    ValueIteratorT,
    OffsetT,
    CompareOpT,
    KeyT,
    ValueT>;

  using ActivePolicyT = typename MergeSortHelperT::policy_t;

  using AgentBlockSortT = typename MergeSortHelperT::block_sort_agent_t;

  using VSmemHelperT = cub::detail::vsmem_helper_impl<AgentBlockSortT>;

  // Static shared memory allocation
  __shared__ typename VSmemHelperT::static_temp_storage_t static_temp_storage;

  // Get temporary storage
  typename AgentBlockSortT::TempStorage& temp_storage = VSmemHelperT::get_temp_storage(static_temp_storage, vsmem);

  AgentBlockSortT agent(
    ping,
    temp_storage,
    THRUST_NS_QUALIFIER::cuda_cub::core::make_load_iterator(ActivePolicyT(), keys_in),
    THRUST_NS_QUALIFIER::cuda_cub::core::make_load_iterator(ActivePolicyT(), items_in),
    keys_count,
    keys_out,
    items_out,
    tmp_keys_out,
    tmp_items_out,
    compare_op);

  agent.Process();

  // If applicable, hints to discard modified cache lines for vsmem
  VSmemHelperT::discard_temp_storage(temp_storage);
}

template <typename KeyIteratorT, typename OffsetT, typename CompareOpT, typename KeyT>
CUB_DETAIL_KERNEL_ATTRIBUTES void DeviceMergeSortPartitionKernel(
  bool ping,
  KeyIteratorT keys_ping,
  KeyT* keys_pong,
  OffsetT keys_count,
  OffsetT num_partitions,
  OffsetT* merge_partitions,
  CompareOpT compare_op,
  OffsetT target_merged_tiles_number,
  int items_per_tile)
{
  OffsetT partition_idx = blockDim.x * blockIdx.x + threadIdx.x;

  if (partition_idx < num_partitions)
  {
    AgentPartition<KeyIteratorT, OffsetT, CompareOpT, KeyT> agent(
      ping,
      keys_ping,
      keys_pong,
      keys_count,
      partition_idx,
      merge_partitions,
      compare_op,
      target_merged_tiles_number,
      items_per_tile,
      num_partitions);

    agent.Process();
  }
}

template <typename ChainedPolicyT,
          stability_t Stability,
          typename KeyInputIteratorT,
          typename ValueInputIteratorT,
          typename KeyIteratorT,
          typename ValueIteratorT,
          typename OffsetT,
          typename CompareOpT,
          typename KeyT,
          typename ValueT>
__launch_bounds__(
  cub::detail::merge_sort_vsmem_helper_t<
    typename ChainedPolicyT::ActivePolicy::MergeSortPolicy,
    Stability,
    KeyInputIteratorT,
    ValueInputIteratorT,
    KeyIteratorT,
    ValueIteratorT,
    OffsetT,
    CompareOpT,
    KeyT,
    ValueT>::policy_t::BLOCK_THREADS)
  CUB_DETAIL_KERNEL_ATTRIBUTES void DeviceMergeSortMergeKernel(
    bool ping,
    KeyIteratorT keys_ping,
    ValueIteratorT items_ping,
    OffsetT keys_count,
    KeyT* keys_pong,
    ValueT* items_pong,
    CompareOpT compare_op,
    OffsetT* merge_partitions,
    OffsetT target_merged_tiles_number,
    cub::detail::vsmem_t vsmem)
{
  using MergeSortHelperT = cub::detail::merge_sort_vsmem_helper_t<
    typename ChainedPolicyT::ActivePolicy::MergeSortPolicy,
    Stability,
    KeyInputIteratorT,
    ValueInputIteratorT,
    KeyIteratorT,
    ValueIteratorT,
    OffsetT,
    CompareOpT,
    KeyT,
    ValueT>;

  using ActivePolicyT = typename MergeSortHelperT::policy_t;

  using AgentMergeT = typename MergeSortHelperT::merge_agent_t;

  using VSmemHelperT = cub::detail::vsmem_helper_impl<AgentMergeT>;

  // Static shared memory allocation
  __shared__ typename VSmemHelperT::static_temp_storage_t static_temp_storage;

  // Get temporary storage
  typename AgentMergeT::TempStorage& temp_storage = VSmemHelperT::get_temp_storage(static_temp_storage, vsmem);

  AgentMergeT agent(
    ping,
    temp_storage,
    THRUST_NS_QUALIFIER::cuda_cub::core::make_load_iterator(ActivePolicyT(), keys_ping),
    THRUST_NS_QUALIFIER::cuda_cub::core::make_load_iterator(ActivePolicyT(), items_ping),
    THRUST_NS_QUALIFIER::cuda_cub::core::make_load_iterator(ActivePolicyT(), keys_pong),
    THRUST_NS_QUALIFIER::cuda_cub::core::make_load_iterator(ActivePolicyT(), items_pong),
    keys_count,
    keys_pong,
    items_pong,
    keys_ping,
    items_ping,
    compare_op,
    merge_partitions,
    target_merged_tiles_number);

  agent.Process();

  // If applicable, hints to discard modified cache lines for vsmem
  VSmemHelperT::discard_temp_storage(temp_storage);
}

/*******************************************************************************
 * Policy
 ******************************************************************************/

template <typename KeyIteratorT>
struct DeviceMergeSortPolicy
{
  using KeyT = cub::detail::value_t<KeyIteratorT>;

  //----------------------------------------------------------------------------
  // Architecture-specific tuning policies
  //----------------------------------------------------------------------------

  struct Policy350 : ChainedPolicy<350, Policy350, Policy350>
  {
    using MergeSortPolicy =
      AgentMergeSortPolicy<256,
                           Nominal4BItemsToItems<KeyT>(11),
                           cub::BLOCK_LOAD_WARP_TRANSPOSE,
                           cub::LOAD_LDG,
                           cub::BLOCK_STORE_WARP_TRANSPOSE>;
  };

// NVBug 3384810
#if defined(_NVHPC_CUDA)
  using Policy520 = Policy350;
#else
  struct Policy520 : ChainedPolicy<520, Policy520, Policy350>
  {
    using MergeSortPolicy =
      AgentMergeSortPolicy<512,
                           Nominal4BItemsToItems<KeyT>(15),
                           cub::BLOCK_LOAD_WARP_TRANSPOSE,
                           cub::LOAD_LDG,
                           cub::BLOCK_STORE_WARP_TRANSPOSE>;
  };
#endif

  struct Policy600 : ChainedPolicy<600, Policy600, Policy520>
  {
    using MergeSortPolicy =
      AgentMergeSortPolicy<256,
                           Nominal4BItemsToItems<KeyT>(17),
                           cub::BLOCK_LOAD_WARP_TRANSPOSE,
                           cub::LOAD_DEFAULT,
                           cub::BLOCK_STORE_WARP_TRANSPOSE>;
  };

  /// MaxPolicy
  using MaxPolicy = Policy600;
};

template <typename KeyInputIteratorT,
          typename ValueInputIteratorT,
          typename KeyIteratorT,
          typename ValueIteratorT,
          typename OffsetT,
          typename CompareOpT,
          typename SelectedPolicy = DeviceMergeSortPolicy<KeyIteratorT>,
          stability_t Stability = stability_t::stable>
struct DispatchMergeSort : SelectedPolicy
{
  using KeyT   = cub::detail::value_t<KeyIteratorT>;
  using ValueT = cub::detail::value_t<ValueIteratorT>;

  /// Whether or not there are values to be trucked along with keys
  static constexpr bool KEYS_ONLY = std::is_same<ValueT, NullType>::value;

  // Problem state

  /// Device-accessible allocation of temporary storage. When NULL, the required
  /// allocation size is written to \p temp_storage_bytes and no work is done.
  void* d_temp_storage;

  /// Reference to size in bytes of \p d_temp_storage allocation
  std::size_t& temp_storage_bytes;

  /// Pointer to the input sequence of unsorted input keys
  KeyInputIteratorT d_input_keys;

  /// Pointer to the input sequence of unsorted input values
  ValueInputIteratorT d_input_items;

  /// Pointer to the output sequence of sorted input keys
  KeyIteratorT d_output_keys;

  /// Pointer to the output sequence of sorted input values
  ValueIteratorT d_output_items;

  /// Number of items to sort
  OffsetT num_items;

  /// Comparison function object which returns true if the first argument is
  /// ordered before the second
  CompareOpT compare_op;

  /// CUDA stream to launch kernels within. Default is stream<sub>0</sub>.
  cudaStream_t stream;

  int ptx_version;

  // Constructor
  CUB_RUNTIME_FUNCTION _CCCL_FORCEINLINE DispatchMergeSort(
    void* d_temp_storage,
    std::size_t& temp_storage_bytes,
    KeyInputIteratorT d_input_keys,
    ValueInputIteratorT d_input_items,
    KeyIteratorT d_output_keys,
    ValueIteratorT d_output_items,
    OffsetT num_items,
    CompareOpT compare_op,
    cudaStream_t stream,
    int ptx_version)
      : d_temp_storage(d_temp_storage)
      , temp_storage_bytes(temp_storage_bytes)
      , d_input_keys(d_input_keys)
      , d_input_items(d_input_items)
      , d_output_keys(d_output_keys)
      , d_output_items(d_output_items)
      , num_items(num_items)
      , compare_op(compare_op)
      , stream(stream)
      , ptx_version(ptx_version)
  {}

  CUB_DETAIL_RUNTIME_DEBUG_SYNC_IS_NOT_SUPPORTED
  CUB_RUNTIME_FUNCTION _CCCL_FORCEINLINE DispatchMergeSort(
    void* d_temp_storage,
    std::size_t& temp_storage_bytes,
    KeyInputIteratorT d_input_keys,
    ValueInputIteratorT d_input_items,
    KeyIteratorT d_output_keys,
    ValueIteratorT d_output_items,
    OffsetT num_items,
    CompareOpT compare_op,
    cudaStream_t stream,
    bool debug_synchronous,
    int ptx_version)
      : d_temp_storage(d_temp_storage)
      , temp_storage_bytes(temp_storage_bytes)
      , d_input_keys(d_input_keys)
      , d_input_items(d_input_items)
      , d_output_keys(d_output_keys)
      , d_output_items(d_output_items)
      , num_items(num_items)
      , compare_op(compare_op)
      , stream(stream)
      , ptx_version(ptx_version)
  {
    CUB_DETAIL_RUNTIME_DEBUG_SYNC_USAGE_LOG
  }

  // Invocation
  template <typename ActivePolicyT>
  CUB_RUNTIME_FUNCTION _CCCL_FORCEINLINE cudaError_t Invoke()
  {
    using MergePolicyT = typename ActivePolicyT::MergeSortPolicy;

    using merge_sort_helper_t = cub::detail::merge_sort_vsmem_helper_t<
      MergePolicyT,
      Stability,
      KeyInputIteratorT,
      ValueInputIteratorT,
      KeyIteratorT,
      ValueIteratorT,
      OffsetT,
      CompareOpT,
      KeyT,
      ValueT>;

    using BlockSortVSmemHelperT  = cub::detail::vsmem_helper_impl<typename merge_sort_helper_t::block_sort_agent_t>;
    using MergeAgentVSmemHelperT = cub::detail::vsmem_helper_impl<typename merge_sort_helper_t::merge_agent_t>;

    using MaxPolicyT = typename DispatchMergeSort::MaxPolicy;

    cudaError error = cudaSuccess;

    if (num_items == 0)
    {
      if (d_temp_storage == nullptr)
      {
        temp_storage_bytes = 0;
      }
      return error;
    }

    do
    {
      constexpr auto tile_size = merge_sort_helper_t::policy_t::ITEMS_PER_TILE;
      const auto num_tiles     = cub::DivideAndRoundUp(num_items, tile_size);

      const auto merge_partitions_size = static_cast<std::size_t>(1 + num_tiles) * sizeof(OffsetT);

      const auto temporary_keys_storage_size = static_cast<std::size_t>(num_items * sizeof(KeyT));

      const auto temporary_values_storage_size = static_cast<std::size_t>(num_items * sizeof(ValueT)) * !KEYS_ONLY;

      /**
       * Merge sort supports large types, which can lead to excessive shared memory size requirements. In these cases,
       * merge sort allocates virtual shared memory that resides in global memory.
       */
      std::size_t block_sort_smem_size       = num_tiles * BlockSortVSmemHelperT::vsmem_per_block;
      std::size_t merge_smem_size            = num_tiles * MergeAgentVSmemHelperT::vsmem_per_block;
      std::size_t virtual_shared_memory_size = (cub::max)(block_sort_smem_size, merge_smem_size);

      void* allocations[4]            = {nullptr, nullptr, nullptr, nullptr};
      std::size_t allocation_sizes[4] = {
        merge_partitions_size, temporary_keys_storage_size, temporary_values_storage_size, virtual_shared_memory_size};

      error = CubDebug(AliasTemporaries(d_temp_storage, temp_storage_bytes, allocations, allocation_sizes));
      if (cudaSuccess != error)
      {
        break;
      }

      if (d_temp_storage == nullptr)
      {
        // Return if the caller is simply requesting the size of the storage allocation
        break;
      }

      const int num_passes = static_cast<int>(THRUST_NS_QUALIFIER::detail::log2_ri(num_tiles));

      /*
       * The algorithm consists of stages. At each stage, there are input and output arrays. There are two pairs of
       * arrays allocated (keys and items). One pair is from function arguments and another from temporary storage. Ping
       * is a helper variable that controls which of these two pairs of arrays is an input and which is an output for a
       * current stage. If the ping is true - the current stage stores its result in the temporary storage. The
       * temporary storage acts as input data otherwise.
       *
       * Block sort is executed before the main loop. It stores its result in  the pair of arrays that will be an input
       * of the next stage. The initial value of the ping variable is selected so that the result of the final stage is
       * stored in the input arrays.
       */
      bool ping = num_passes % 2 == 0;

      auto merge_partitions = reinterpret_cast<OffsetT*>(allocations[0]);
      auto keys_buffer      = reinterpret_cast<KeyT*>(allocations[1]);
      auto items_buffer     = reinterpret_cast<ValueT*>(allocations[2]);

      // Invoke DeviceMergeSortBlockSortKernel
      THRUST_NS_QUALIFIER::cuda_cub::launcher::triple_chevron(
        static_cast<int>(num_tiles), merge_sort_helper_t::policy_t::BLOCK_THREADS, 0, stream)
        .doit(
          DeviceMergeSortBlockSortKernel<
            MaxPolicyT,
            Stability,
            KeyInputIteratorT,
            ValueInputIteratorT,
            KeyIteratorT,
            ValueIteratorT,
            OffsetT,
            CompareOpT,
            KeyT,
            ValueT>,
          ping,
          d_input_keys,
          d_input_items,
          d_output_keys,
          d_output_items,
          num_items,
          keys_buffer,
          items_buffer,
          compare_op,
          cub::detail::vsmem_t{allocations[3]});

      error = CubDebug(detail::DebugSyncStream(stream));
      if (cudaSuccess != error)
      {
        break;
      }

      // Check for failure to launch
      error = CubDebug(cudaPeekAtLastError());
      if (cudaSuccess != error)
      {
        break;
      }

      const OffsetT num_partitions              = num_tiles + 1;
      constexpr int threads_per_partition_block = 256;
      const int partition_grid_size =
        static_cast<int>(cub::DivideAndRoundUp(num_partitions, threads_per_partition_block));

      error = CubDebug(detail::DebugSyncStream(stream));
      if (cudaSuccess != error)
      {
        break;
      }

      // Check for failure to launch
      error = CubDebug(cudaPeekAtLastError());
      if (cudaSuccess != error)
      {
        break;
      }

      for (int pass = 0; pass < num_passes; ++pass, ping = !ping)
      {
        OffsetT target_merged_tiles_number = OffsetT(2) << pass;

        // Partition
        THRUST_NS_QUALIFIER::cuda_cub::launcher::triple_chevron(
          partition_grid_size, threads_per_partition_block, 0, stream)
          .doit(DeviceMergeSortPartitionKernel<KeyIteratorT, OffsetT, CompareOpT, KeyT>,
                ping,
                d_output_keys,
                keys_buffer,
                num_items,
                num_partitions,
                merge_partitions,
                compare_op,
                target_merged_tiles_number,
                tile_size);

        error = CubDebug(detail::DebugSyncStream(stream));
        if (cudaSuccess != error)
        {
          break;
        }

        // Check for failure to launch
        error = CubDebug(cudaPeekAtLastError());
        if (cudaSuccess != error)
        {
          break;
        }

        // Merge
        THRUST_NS_QUALIFIER::cuda_cub::launcher::triple_chevron(
          static_cast<int>(num_tiles), static_cast<int>(merge_sort_helper_t::policy_t::BLOCK_THREADS), 0, stream)
          .doit(
            DeviceMergeSortMergeKernel<MaxPolicyT,
                                       Stability,
                                       KeyInputIteratorT,
                                       ValueInputIteratorT,
                                       KeyIteratorT,
                                       ValueIteratorT,
                                       OffsetT,
                                       CompareOpT,
                                       KeyT,
                                       ValueT>,
            ping,
            d_output_keys,
            d_output_items,
            num_items,
            keys_buffer,
            items_buffer,
            compare_op,
            merge_partitions,
            target_merged_tiles_number,
            cub::detail::vsmem_t{allocations[3]});

        error = CubDebug(detail::DebugSyncStream(stream));
        if (cudaSuccess != error)
        {
          break;
        }

        // Check for failure to launch
        error = CubDebug(cudaPeekAtLastError());
        if (cudaSuccess != error)
        {
          break;
        }
      }
    } while (0);

    return error;
  }

  CUB_RUNTIME_FUNCTION _CCCL_FORCEINLINE static cudaError_t Dispatch(
    void* d_temp_storage,
    std::size_t& temp_storage_bytes,
    KeyInputIteratorT d_input_keys,
    ValueInputIteratorT d_input_items,
    KeyIteratorT d_output_keys,
    ValueIteratorT d_output_items,
    OffsetT num_items,
    CompareOpT compare_op,
    cudaStream_t stream)
  {
    using MaxPolicyT = typename DispatchMergeSort::MaxPolicy;

    cudaError error = cudaSuccess;
    do
    {
      // Get PTX version
      int ptx_version = 0;

      error = CubDebug(PtxVersion(ptx_version));

      if (cudaSuccess != error)
      {
        break;
      }

      // Create dispatch functor
      DispatchMergeSort dispatch(
        d_temp_storage,
        temp_storage_bytes,
        d_input_keys,
        d_input_items,
        d_output_keys,
        d_output_items,
        num_items,
        compare_op,
        stream,
        ptx_version);

      // Dispatch to chained policy
      error = CubDebug(MaxPolicyT::Invoke(ptx_version, dispatch));
      if (cudaSuccess != error)
      {
        break;
      }
    } while (0);

    return error;
  }

  CUB_DETAIL_RUNTIME_DEBUG_SYNC_IS_NOT_SUPPORTED
  CUB_RUNTIME_FUNCTION _CCCL_FORCEINLINE static cudaError_t Dispatch(
    void* d_temp_storage,
    std::size_t& temp_storage_bytes,
    KeyInputIteratorT d_input_keys,
    ValueInputIteratorT d_input_items,
    KeyIteratorT d_output_keys,
    ValueIteratorT d_output_items,
    OffsetT num_items,
    CompareOpT compare_op,
    cudaStream_t stream,
    bool debug_synchronous)
  {
    CUB_DETAIL_RUNTIME_DEBUG_SYNC_USAGE_LOG

    return Dispatch(
      d_temp_storage,
      temp_storage_bytes,
      d_input_keys,
      d_input_items,
      d_output_keys,
      d_output_items,
      num_items,
      compare_op,
      stream);
  }
};

template <typename KeyInputIteratorT,
          typename ValueInputIteratorT,
          typename KeyIteratorT,
          typename ValueIteratorT,
          typename OffsetT,
          typename CompareOpT,
          typename SelectedPolicy = DeviceMergeSortPolicy<KeyIteratorT>>
using DispatchStableMergeSort =
  DispatchMergeSort<KeyInputIteratorT,
                    ValueInputIteratorT,
                    KeyIteratorT,
                    ValueIteratorT,
                    OffsetT,
                    CompareOpT,
                    SelectedPolicy,
                    stability_t::stable>;

template <typename KeyInputIteratorT,
          typename ValueInputIteratorT,
          typename KeyIteratorT,
          typename ValueIteratorT,
          typename OffsetT,
          typename CompareOpT,
          typename SelectedPolicy = DeviceMergeSortPolicy<KeyIteratorT>>
using DispatchUnstableMergeSort =
  DispatchMergeSort<KeyInputIteratorT,
                    ValueInputIteratorT,
                    KeyIteratorT,
                    ValueIteratorT,
                    OffsetT,
                    CompareOpT,
                    SelectedPolicy,
                    stability_t::unstable>;

CUB_NAMESPACE_END<|MERGE_RESOLUTION|>--- conflicted
+++ resolved
@@ -72,7 +72,6 @@
  * size. This circumstance needs to be respected when determining whether the fallback policy for large user types is
  * applicable: we must either use the fallback for both or for none of the two agents.
  */
-<<<<<<< HEAD
 template < typename DefaultPolicyT,
            stability_t Stability,
            typename KeyInputIteratorT,
@@ -83,45 +82,34 @@
            typename CompareOpT,
            typename KeyT,
            typename ValueT>
-=======
-template <typename DefaultPolicyT,
-          typename KeyInputIteratorT,
-          typename ValueInputIteratorT,
-          typename KeyIteratorT,
-          typename ValueIteratorT,
-          typename OffsetT,
-          typename CompareOpT,
-          typename KeyT,
-          typename ValueT>
->>>>>>> bff5288b
 class merge_sort_vsmem_helper_t
 {
 private:
   // Default fallback policy with a smaller tile size
   using fallback_policy_t = cub::detail::policy_wrapper_t<DefaultPolicyT, 64, 1>;
 
-  using default_block_sort_agent_t = AgentBlockSort<
-    DefaultPolicyT,
-    Stability,
-    KeyInputIteratorT,
-    ValueInputIteratorT,
-    KeyIteratorT,
-    ValueIteratorT,
-    OffsetT,
-    CompareOpT,
-    KeyT,
-    ValueT>;
-  using fallback_block_sort_agent_t = AgentBlockSort<
-    fallback_policy_t,
-    Stability,
-    KeyInputIteratorT,
-    ValueInputIteratorT,
-    KeyIteratorT,
-    ValueIteratorT,
-    OffsetT,
-    CompareOpT,
-    KeyT,
-    ValueT>;
+  using default_block_sort_agent_t =
+    AgentBlockSort< DefaultPolicyT,
+                    Stability,
+                    KeyInputIteratorT,
+                    ValueInputIteratorT,
+                    KeyIteratorT,
+                    ValueIteratorT,
+                    OffsetT,
+                    CompareOpT,
+                    KeyT,
+                    ValueT>;
+  using fallback_block_sort_agent_t =
+    AgentBlockSort< fallback_policy_t,
+                    Stability,
+                    KeyInputIteratorT,
+                    ValueInputIteratorT,
+                    KeyIteratorT,
+                    ValueIteratorT,
+                    OffsetT,
+                    CompareOpT,
+                    KeyT,
+                    ValueT>;
   static constexpr auto block_sort_default_size  = sizeof(typename default_block_sort_agent_t::TempStorage);
   static constexpr auto block_sort_fallback_size = sizeof(typename fallback_block_sort_agent_t::TempStorage);
 
@@ -143,9 +131,8 @@
   // Use fallback if either (a) the default block sort or (b) the block merge agent exceed the maximum shared memory
   // available per block and both (1) the fallback block sort and (2) the fallback merge agent would not exceed the
   // available shared memory
-  static constexpr auto max_default_size = (cub::max)(block_sort_default_size, merge_helper_t::default_size);
-  static constexpr auto max_fallback_size =
-    (cub::max)(block_sort_fallback_size, merge_helper_t::fallback_size);
+  static constexpr auto max_default_size  = (cub::max)(block_sort_default_size, merge_helper_t::default_size);
+  static constexpr auto max_fallback_size = (cub::max)(block_sort_fallback_size, merge_helper_t::fallback_size);
   static constexpr bool uses_fallback_policy =
     (max_default_size > max_smem_per_block) && (max_fallback_size <= max_smem_per_block);
 
@@ -404,7 +391,7 @@
           typename OffsetT,
           typename CompareOpT,
           typename SelectedPolicy = DeviceMergeSortPolicy<KeyIteratorT>,
-          stability_t Stability = stability_t::stable>
+          stability_t Stability   = stability_t::stable>
 struct DispatchMergeSort : SelectedPolicy
 {
   using KeyT   = cub::detail::value_t<KeyIteratorT>;
@@ -677,16 +664,17 @@
         THRUST_NS_QUALIFIER::cuda_cub::launcher::triple_chevron(
           static_cast<int>(num_tiles), static_cast<int>(merge_sort_helper_t::policy_t::BLOCK_THREADS), 0, stream)
           .doit(
-            DeviceMergeSortMergeKernel<MaxPolicyT,
-                                       Stability,
-                                       KeyInputIteratorT,
-                                       ValueInputIteratorT,
-                                       KeyIteratorT,
-                                       ValueIteratorT,
-                                       OffsetT,
-                                       CompareOpT,
-                                       KeyT,
-                                       ValueT>,
+            DeviceMergeSortMergeKernel<
+              MaxPolicyT,
+              Stability,
+              KeyInputIteratorT,
+              ValueInputIteratorT,
+              KeyIteratorT,
+              ValueIteratorT,
+              OffsetT,
+              CompareOpT,
+              KeyT,
+              ValueT>,
             ping,
             d_output_keys,
             d_output_items,
