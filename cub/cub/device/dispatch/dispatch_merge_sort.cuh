--- conflicted
+++ resolved
@@ -258,16 +258,11 @@
        * Merge sort supports large types, which can lead to excessive shared memory size requirements. In these cases,
        * merge sort allocates virtual shared memory that resides in global memory.
        */
-<<<<<<< HEAD
-      const std::size_t block_sort_smem_size =
+      const ::cuda::std::size_t block_sort_smem_size =
         num_tiles * VSMemHelperT::BlockSortVSMemPerBlock(wrapped_policy.MergeSort());
-      const std::size_t merge_smem_size = num_tiles * VSMemHelperT::MergeVSMemPerBlock(wrapped_policy.MergeSort());
-      const std::size_t virtual_shared_memory_size = (::cuda::std::max)(block_sort_smem_size, merge_smem_size);
-=======
-      const ::cuda::std::size_t block_sort_smem_size       = num_tiles * vsmem_helper.BlockSortVSMemPerBlock();
-      const ::cuda::std::size_t merge_smem_size            = num_tiles * vsmem_helper.MergeVSMemPerBlock();
+      const ::cuda::std::size_t merge_smem_size =
+        num_tiles * VSMemHelperT::MergeVSMemPerBlock(wrapped_policy.MergeSort());
       const ::cuda::std::size_t virtual_shared_memory_size = (::cuda::std::max)(block_sort_smem_size, merge_smem_size);
->>>>>>> 67c40cdc
 
       void* allocations[4]       = {nullptr, nullptr, nullptr, nullptr};
       size_t allocation_sizes[4] = {
