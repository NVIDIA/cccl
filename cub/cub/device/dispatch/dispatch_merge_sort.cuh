--- conflicted
+++ resolved
@@ -54,282 +54,6 @@
 
 CUB_NAMESPACE_BEGIN
 
-<<<<<<< HEAD
-=======
-namespace detail
-{
-
-/**
- * @brief Helper class template that provides two agent template instantiations: one instantiated with the default
- * policy and one with the fallback policy. This helps to avoid having to enlist all the agent's template parameters
- * twice: once for the default agent and once for the fallback agent
- */
-template <typename DefaultPolicyT, typename FallbackPolicyT, template <typename...> class AgentT, typename... AgentParamsT>
-struct dual_policy_agent_helper_t
-{
-  using default_agent_t  = AgentT<DefaultPolicyT, AgentParamsT...>;
-  using fallback_agent_t = AgentT<FallbackPolicyT, AgentParamsT...>;
-
-  static constexpr auto default_size  = sizeof(typename default_agent_t::TempStorage);
-  static constexpr auto fallback_size = sizeof(typename fallback_agent_t::TempStorage);
-};
-
-/**
- * @brief Helper class template for merge sort-specific virtual shared memory handling. The merge sort algorithm in its
- * current implementation relies on the fact that both the sorting as well as the merging kernels use the same tile
- * size. This circumstance needs to be respected when determining whether the fallback policy for large user types is
- * applicable: we must either use the fallback for both or for none of the two agents.
- */
-template <typename DefaultPolicyT,
-          typename KeyInputIteratorT,
-          typename ValueInputIteratorT,
-          typename KeyIteratorT,
-          typename ValueIteratorT,
-          typename OffsetT,
-          typename CompareOpT,
-          typename KeyT,
-          typename ValueT>
-class merge_sort_vsmem_helper_t
-{
-private:
-  // Default fallback policy with a smaller tile size
-  using fallback_policy_t = cub::detail::policy_wrapper_t<DefaultPolicyT, 64, 1>;
-
-  // Helper for the `AgentBlockSort` template with one member type alias for the agent template instantiated with the
-  // default policy and one instantiated with the fallback policy
-  using block_sort_helper_t = dual_policy_agent_helper_t<
-    DefaultPolicyT,
-    fallback_policy_t,
-    merge_sort::AgentBlockSort,
-    KeyInputIteratorT,
-    ValueInputIteratorT,
-    KeyIteratorT,
-    ValueIteratorT,
-    OffsetT,
-    CompareOpT,
-    KeyT,
-    ValueT>;
-  using default_block_sort_agent_t  = typename block_sort_helper_t::default_agent_t;
-  using fallback_block_sort_agent_t = typename block_sort_helper_t::fallback_agent_t;
-
-  // Helper for the `AgentMerge` template with one member type alias for the agent template instantiated with the
-  // default policy and one instantiated with the fallback policy
-  using merge_helper_t = dual_policy_agent_helper_t<
-    DefaultPolicyT,
-    fallback_policy_t,
-    merge_sort::AgentMerge,
-    KeyIteratorT,
-    ValueIteratorT,
-    OffsetT,
-    CompareOpT,
-    KeyT,
-    ValueT>;
-  using default_merge_agent_t  = typename merge_helper_t::default_agent_t;
-  using fallback_merge_agent_t = typename merge_helper_t::fallback_agent_t;
-
-  // Use fallback if either (a) the default block sort or (b) the block merge agent exceed the maximum shared memory
-  // available per block and both (1) the fallback block sort and (2) the fallback merge agent would not exceed the
-  // available shared memory
-  static constexpr auto max_default_size =
-    (::cuda::std::max)(block_sort_helper_t::default_size, merge_helper_t::default_size);
-  static constexpr auto max_fallback_size =
-    (::cuda::std::max)(block_sort_helper_t::fallback_size, merge_helper_t::fallback_size);
-  static constexpr bool uses_fallback_policy =
-    (max_default_size > max_smem_per_block) && (max_fallback_size <= max_smem_per_block);
-
-public:
-  using policy_t = ::cuda::std::_If<uses_fallback_policy, fallback_policy_t, DefaultPolicyT>;
-  using block_sort_agent_t =
-    ::cuda::std::_If<uses_fallback_policy, fallback_block_sort_agent_t, default_block_sort_agent_t>;
-  using merge_agent_t = ::cuda::std::_If<uses_fallback_policy, fallback_merge_agent_t, default_merge_agent_t>;
-};
-} // namespace detail
-
-template <typename ChainedPolicyT,
-          typename KeyInputIteratorT,
-          typename ValueInputIteratorT,
-          typename KeyIteratorT,
-          typename ValueIteratorT,
-          typename OffsetT,
-          typename CompareOpT,
-          typename KeyT,
-          typename ValueT>
-__launch_bounds__(
-  cub::detail::merge_sort_vsmem_helper_t<
-    typename ChainedPolicyT::ActivePolicy::MergeSortPolicy,
-    KeyInputIteratorT,
-    ValueInputIteratorT,
-    KeyIteratorT,
-    ValueIteratorT,
-    OffsetT,
-    CompareOpT,
-    KeyT,
-    ValueT>::policy_t::BLOCK_THREADS)
-  CUB_DETAIL_KERNEL_ATTRIBUTES void DeviceMergeSortBlockSortKernel(
-    bool ping,
-    KeyInputIteratorT keys_in,
-    ValueInputIteratorT items_in,
-    KeyIteratorT keys_out,
-    ValueIteratorT items_out,
-    OffsetT keys_count,
-    KeyT* tmp_keys_out,
-    ValueT* tmp_items_out,
-    CompareOpT compare_op,
-    cub::detail::vsmem_t vsmem)
-{
-  using MergeSortHelperT = cub::detail::merge_sort_vsmem_helper_t<
-    typename ChainedPolicyT::ActivePolicy::MergeSortPolicy,
-    KeyInputIteratorT,
-    ValueInputIteratorT,
-    KeyIteratorT,
-    ValueIteratorT,
-    OffsetT,
-    CompareOpT,
-    KeyT,
-    ValueT>;
-
-  using ActivePolicyT = typename MergeSortHelperT::policy_t;
-
-  using AgentBlockSortT = typename MergeSortHelperT::block_sort_agent_t;
-
-  using VSmemHelperT = cub::detail::vsmem_helper_impl<AgentBlockSortT>;
-
-  // Static shared memory allocation
-  __shared__ typename VSmemHelperT::static_temp_storage_t static_temp_storage;
-
-  // Get temporary storage
-  typename AgentBlockSortT::TempStorage& temp_storage = VSmemHelperT::get_temp_storage(static_temp_storage, vsmem);
-
-  AgentBlockSortT agent(
-    ping,
-    temp_storage,
-    THRUST_NS_QUALIFIER::cuda_cub::core::make_load_iterator(ActivePolicyT(), keys_in),
-    THRUST_NS_QUALIFIER::cuda_cub::core::make_load_iterator(ActivePolicyT(), items_in),
-    keys_count,
-    keys_out,
-    items_out,
-    tmp_keys_out,
-    tmp_items_out,
-    compare_op);
-
-  agent.Process();
-
-  // If applicable, hints to discard modified cache lines for vsmem
-  VSmemHelperT::discard_temp_storage(temp_storage);
-}
-
-// TODO(bgruber): if we put a call to cudaTriggerProgrammaticLaunchCompletion inside this kernel, the tests fail with
-// cudaErrorIllegalAddress.
-template <typename KeyIteratorT, typename OffsetT, typename CompareOpT, typename KeyT>
-CUB_DETAIL_KERNEL_ATTRIBUTES void DeviceMergeSortPartitionKernel(
-  bool ping,
-  KeyIteratorT keys_ping,
-  KeyT* keys_pong,
-  OffsetT keys_count,
-  OffsetT num_partitions,
-  OffsetT* merge_partitions,
-  CompareOpT compare_op,
-  OffsetT target_merged_tiles_number,
-  int items_per_tile)
-{
-  OffsetT partition_idx = blockDim.x * blockIdx.x + threadIdx.x;
-
-  if (partition_idx < num_partitions)
-  {
-    detail::merge_sort::AgentPartition<KeyIteratorT, OffsetT, CompareOpT, KeyT> agent(
-      ping,
-      keys_ping,
-      keys_pong,
-      keys_count,
-      partition_idx,
-      merge_partitions,
-      compare_op,
-      target_merged_tiles_number,
-      items_per_tile,
-      num_partitions);
-
-    agent.Process();
-  }
-}
-
-template <typename ChainedPolicyT,
-          typename KeyInputIteratorT,
-          typename ValueInputIteratorT,
-          typename KeyIteratorT,
-          typename ValueIteratorT,
-          typename OffsetT,
-          typename CompareOpT,
-          typename KeyT,
-          typename ValueT>
-__launch_bounds__(
-  cub::detail::merge_sort_vsmem_helper_t<
-    typename ChainedPolicyT::ActivePolicy::MergeSortPolicy,
-    KeyInputIteratorT,
-    ValueInputIteratorT,
-    KeyIteratorT,
-    ValueIteratorT,
-    OffsetT,
-    CompareOpT,
-    KeyT,
-    ValueT>::policy_t::BLOCK_THREADS)
-  CUB_DETAIL_KERNEL_ATTRIBUTES void DeviceMergeSortMergeKernel(
-    bool ping,
-    KeyIteratorT keys_ping,
-    ValueIteratorT items_ping,
-    OffsetT keys_count,
-    KeyT* keys_pong,
-    ValueT* items_pong,
-    CompareOpT compare_op,
-    OffsetT* merge_partitions,
-    OffsetT target_merged_tiles_number,
-    cub::detail::vsmem_t vsmem)
-{
-  using MergeSortHelperT = cub::detail::merge_sort_vsmem_helper_t<
-    typename ChainedPolicyT::ActivePolicy::MergeSortPolicy,
-    KeyInputIteratorT,
-    ValueInputIteratorT,
-    KeyIteratorT,
-    ValueIteratorT,
-    OffsetT,
-    CompareOpT,
-    KeyT,
-    ValueT>;
-
-  using ActivePolicyT = typename MergeSortHelperT::policy_t;
-
-  using AgentMergeT = typename MergeSortHelperT::merge_agent_t;
-
-  using VSmemHelperT = cub::detail::vsmem_helper_impl<AgentMergeT>;
-
-  // Static shared memory allocation
-  __shared__ typename VSmemHelperT::static_temp_storage_t static_temp_storage;
-
-  // Get temporary storage
-  typename AgentMergeT::TempStorage& temp_storage = VSmemHelperT::get_temp_storage(static_temp_storage, vsmem);
-
-  AgentMergeT agent(
-    ping,
-    temp_storage,
-    THRUST_NS_QUALIFIER::cuda_cub::core::make_load_iterator(ActivePolicyT(), keys_ping),
-    THRUST_NS_QUALIFIER::cuda_cub::core::make_load_iterator(ActivePolicyT(), items_ping),
-    THRUST_NS_QUALIFIER::cuda_cub::core::make_load_iterator(ActivePolicyT(), keys_pong),
-    THRUST_NS_QUALIFIER::cuda_cub::core::make_load_iterator(ActivePolicyT(), items_pong),
-    keys_count,
-    keys_pong,
-    items_pong,
-    keys_ping,
-    items_ping,
-    compare_op,
-    merge_partitions,
-    target_merged_tiles_number);
-
-  agent.Process();
-
-  // If applicable, hints to discard modified cache lines for vsmem
-  VSmemHelperT::discard_temp_storage(temp_storage);
-}
-
->>>>>>> 1c9f6c49
 /*******************************************************************************
  * Policy
  ******************************************************************************/
