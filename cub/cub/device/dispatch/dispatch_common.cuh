--- conflicted
+++ resolved
@@ -42,53 +42,4 @@
   Partition
 };
 
-<<<<<<< HEAD
-namespace internal
-{
-template <typename T, typename U, typename = void>
-struct has_plus_operator : ::cuda::std::false_type
-{};
-
-template <typename T, typename U>
-struct has_plus_operator<T, U, ::cuda::std::void_t<decltype(::cuda::std::declval<T>() + ::cuda::std::declval<U>())>>
-    : ::cuda::std::true_type
-{};
-
-template <typename T, typename U>
-constexpr bool has_plus_operator_v = has_plus_operator<T, U>::value;
-
-// Helper function that advances a given iterator only if it supports being advanced by the given offset
-template <typename IteratorT, typename OffsetT>
-_CCCL_HOST_DEVICE IteratorT advance_iterators_if_supported(IteratorT iter, [[maybe_unused]] OffsetT offset)
-{
-  if constexpr (has_plus_operator_v<IteratorT, OffsetT>)
-  {
-    // If operator+ is valid, advance the iterator.
-    return iter + offset;
-  }
-  else
-  {
-    // Otherwise, return iter unmodified.
-    return iter;
-  }
-}
-
-// Helper function that checks whether all of the given iterators support the + operator with the given offset
-template <typename OffsetT, typename... Iterators>
-_CCCL_HOST_DEVICE bool all_iterators_support_plus_operator(OffsetT /*offset*/, Iterators... /*iters*/)
-{
-  if constexpr ((has_plus_operator_v<Iterators, OffsetT> && ...))
-  {
-    return true;
-  }
-  else
-  {
-    return false;
-  }
-}
-
-} // namespace internal
-
-=======
->>>>>>> a878d877
 CUB_NAMESPACE_END