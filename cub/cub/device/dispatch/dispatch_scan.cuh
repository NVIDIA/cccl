
/******************************************************************************
 * Copyright (c) 2011, Duane Merrill.  All rights reserved.
 * Copyright (c) 2011-2022, NVIDIA CORPORATION.  All rights reserved.
 *
 * Redistribution and use in source and binary forms, with or without
 * modification, are permitted provided that the following conditions are met:
 *     * Redistributions of source code must retain the above copyright
 *       notice, this list of conditions and the following disclaimer.
 *     * Redistributions in binary form must reproduce the above copyright
 *       notice, this list of conditions and the following disclaimer in the
 *       documentation and/or other materials provided with the distribution.
 *     * Neither the name of the NVIDIA CORPORATION nor the
 *       names of its contributors may be used to endorse or promote products
 *       derived from this software without specific prior written permission.
 *
 * THIS SOFTWARE IS PROVIDED BY THE COPYRIGHT HOLDERS AND CONTRIBUTORS "AS IS"
 * AND ANY EXPRESS OR IMPLIED WARRANTIES, INCLUDING, BUT NOT LIMITED TO, THE
 * IMPLIED WARRANTIES OF MERCHANTABILITY AND FITNESS FOR A PARTICULAR PURPOSE
 * ARE DISCLAIMED. IN NO EVENT SHALL NVIDIA CORPORATION BE LIABLE FOR ANY
 * DIRECT, INDIRECT, INCIDENTAL, SPECIAL, EXEMPLARY, OR CONSEQUENTIAL DAMAGES
 * (INCLUDING, BUT NOT LIMITED TO, PROCUREMENT OF SUBSTITUTE GOODS OR SERVICES;
 * LOSS OF USE, DATA, OR PROFITS; OR BUSINESS INTERRUPTION) HOWEVER CAUSED AND
 * ON ANY THEORY OF LIABILITY, WHETHER IN CONTRACT, STRICT LIABILITY, OR TORT
 * (INCLUDING NEGLIGENCE OR OTHERWISE) ARISING IN ANY WAY OUT OF THE USE OF THIS
 * SOFTWARE, EVEN IF ADVISED OF THE POSSIBILITY OF SUCH DAMAGE.
 *
 ******************************************************************************/

/**
 * @file cub::DeviceScan provides device-wide, parallel operations for
 *       computing a prefix scan across a sequence of data items residing
 *       within device-accessible memory.
 */

#pragma once

#include <cub/config.cuh>

#include <cub/util_namespace.cuh>

#if defined(_CCCL_IMPLICIT_SYSTEM_HEADER_GCC)
#  pragma GCC system_header
#elif defined(_CCCL_IMPLICIT_SYSTEM_HEADER_CLANG)
#  pragma clang system_header
#elif defined(_CCCL_IMPLICIT_SYSTEM_HEADER_MSVC)
#  pragma system_header
#endif // no system header

#include <cub/agent/agent_scan.cuh>
#include <cub/detail/launcher/cuda_runtime.cuh>
#include <cub/device/dispatch/kernels/scan.cuh>
#include <cub/device/dispatch/tuning/tuning_scan.cuh>
#include <cub/grid/grid_queue.cuh>
#include <cub/thread/thread_operators.cuh>
#include <cub/util_debug.cuh>
#include <cub/util_device.cuh>
#include <cub/util_math.cuh>

#include <thrust/system/cuda/detail/core/triple_chevron_launch.h>

#include <cuda/std/type_traits>

CUB_NAMESPACE_BEGIN

namespace detail::scan
{

template <typename MaxPolicyT,
          typename InputIteratorT,
          typename OutputIteratorT,
          typename ScanOpT,
          typename InitValueT,
          typename OffsetT,
          typename AccumT,
          bool ForceInclusive>
struct DeviceScanKernelSource
{
  using ScanTileStateT = typename cub::ScanTileState<AccumT>;

  CUB_DEFINE_KERNEL_GETTER(ScanInitKernel, DeviceScanInitKernel<ScanTileStateT>)

  CUB_DEFINE_KERNEL_GETTER(
    ScanKernel,
    DeviceScanKernel<MaxPolicyT,
                     InputIteratorT,
                     OutputIteratorT,
                     ScanTileStateT,
                     ScanOpT,
                     InitValueT,
                     OffsetT,
                     AccumT,
                     ForceInclusive>)

  CUB_RUNTIME_FUNCTION static constexpr std::size_t AccumSize()
  {
    return sizeof(AccumT);
  }
};

} // namespace detail::scan

/******************************************************************************
 * Dispatch
 ******************************************************************************/

/**
 * @brief Utility class for dispatching the appropriately-tuned kernels for
 *        DeviceScan
 *
 * @tparam InputIteratorT
 *   Random-access input iterator type for reading scan inputs @iterator
 *
 * @tparam OutputIteratorT
 *   Random-access output iterator type for writing scan outputs @iterator
 *
 * @tparam ScanOpT
 *   Binary scan functor type having member
 *   `auto operator()(const T &a, const U &b)`
 *
 * @tparam InitValueT
 *   The init_value element type for ScanOpT (cub::NullType for inclusive scans)
 *
 * @tparam OffsetT
 *   Unsigned integer type for global offsets
 *
 * @tparam ForceInclusive
 *   Boolean flag to force InclusiveScan invocation when true.
 *
 */
template <typename InputIteratorT,
          typename OutputIteratorT,
          typename ScanOpT,
          typename InitValueT,
          typename OffsetT,
          typename AccumT       = ::cuda::std::__accumulator_t<ScanOpT,
                                                               cub::detail::value_t<InputIteratorT>,
                                                               ::cuda::std::_If<std::is_same<InitValueT, NullType>::value,
                                                                                cub::detail::value_t<InputIteratorT>,
                                                                                typename InitValueT::value_type>>,
          typename PolicyHub    = detail::scan::policy_hub<AccumT, ScanOpT>,
          bool ForceInclusive   = false,
          typename KernelSource = detail::scan::DeviceScanKernelSource<
            typename PolicyHub::MaxPolicy,
            InputIteratorT,
            OutputIteratorT,
            ScanOpT,
            InitValueT,
            OffsetT,
            AccumT,
            ForceInclusive>,
          typename KernelLauncherFactory = detail::TripleChevronFactory>

struct DispatchScan
{
  //---------------------------------------------------------------------
  // Constants and Types
  //---------------------------------------------------------------------

  static constexpr int INIT_KERNEL_THREADS = 128;

  // The input value type
  using InputT = cub::detail::value_t<InputIteratorT>;

  /// Device-accessible allocation of temporary storage.  When nullptr, the
  /// required allocation size is written to \p temp_storage_bytes and no work
  /// is done.
  void* d_temp_storage;

  /// Reference to size in bytes of \p d_temp_storage allocation
  size_t& temp_storage_bytes;

  /// Iterator to the input sequence of data items
  InputIteratorT d_in;

  /// Iterator to the output sequence of data items
  OutputIteratorT d_out;

  /// Binary scan functor
  ScanOpT scan_op;

  /// Initial value to seed the exclusive scan
  InitValueT init_value;

  /// Total number of input items (i.e., the length of \p d_in)
  OffsetT num_items;

  /// CUDA stream to launch kernels within. Default is stream<sub>0</sub>.
  cudaStream_t stream;

  int ptx_version;

  KernelSource kernel_source;

  KernelLauncherFactory launcher_factory;

  /**
   *
   * @param[in] d_temp_storage
   *   Device-accessible allocation of temporary storage. When `nullptr`, the
   *   required allocation size is written to `temp_storage_bytes` and no
   *   work is done.
   *
   * @param[in,out] temp_storage_bytes
   *   Reference to size in bytes of `d_temp_storage` allocation
   *
   * @param[in] d_in
   *   Iterator to the input sequence of data items
   *
   * @param[out] d_out
   *   Iterator to the output sequence of data items
   *
   * @param[in] num_items
   *   Total number of input items (i.e., the length of `d_in`)
   *
   * @param[in] scan_op
   *   Binary scan functor
   *
   * @param[in] init_value
   *   Initial value to seed the exclusive scan
   *
   * @param[in] stream
   *   **[optional]** CUDA stream to launch kernels within.
   *   Default is stream<sub>0</sub>.
   */
  CUB_RUNTIME_FUNCTION _CCCL_FORCEINLINE DispatchScan(
    void* d_temp_storage,
    size_t& temp_storage_bytes,
    InputIteratorT d_in,
    OutputIteratorT d_out,
    OffsetT num_items,
    ScanOpT scan_op,
    InitValueT init_value,
    cudaStream_t stream,
    int ptx_version,
    KernelSource kernel_source             = {},
    KernelLauncherFactory launcher_factory = {})
      : d_temp_storage(d_temp_storage)
      , temp_storage_bytes(temp_storage_bytes)
      , d_in(d_in)
      , d_out(d_out)
      , scan_op(scan_op)
      , init_value(init_value)
      , num_items(num_items)
      , stream(stream)
      , ptx_version(ptx_version)
      , kernel_source(kernel_source)
      , launcher_factory(launcher_factory)
  {}

  template <typename ActivePolicyT, typename InitKernelT, typename ScanKernelT>
  CUB_RUNTIME_FUNCTION _CCCL_HOST _CCCL_FORCEINLINE cudaError_t
  Invoke(InitKernelT init_kernel, ScanKernelT scan_kernel, ActivePolicyT policy = {})
  {
    using ScanTileStateT = typename KernelSource::ScanTileStateT;

    // `LOAD_LDG` makes in-place execution UB and doesn't lead to better
    // performance.
    static_assert(policy.LoadModifier() != CacheLoadModifier::LOAD_LDG,
                  "The memory consistency model does not apply to texture "
                  "accesses");

    cudaError error = cudaSuccess;
    do
    {
      // Get device ordinal
      int device_ordinal;
      error = CubDebug(cudaGetDevice(&device_ordinal));
      if (cudaSuccess != error)
      {
        break;
      }

      // Number of input tiles
      int tile_size = policy.Scan().BlockThreads() * policy.Scan().ItemsPerThread();
      int num_tiles = static_cast<int>(::cuda::ceil_div(num_items, tile_size));

      // Specify temporary storage allocation requirements
      size_t allocation_sizes[1];
      error = CubDebug(ScanTileStateT::AllocationSize(num_tiles, allocation_sizes[0]));
      if (cudaSuccess != error)
      {
        break; // bytes needed for tile status descriptors
      }

      // Compute allocation pointers into the single storage blob (or compute
      // the necessary size of the blob)
      void* allocations[1] = {};

      error = CubDebug(AliasTemporaries(d_temp_storage, temp_storage_bytes, allocations, allocation_sizes));
      if (cudaSuccess != error)
      {
        break;
      }

      if (d_temp_storage == nullptr)
      {
        // Return if the caller is simply requesting the size of the storage
        // allocation
        break;
      }

      // Return if empty problem
      if (num_items == 0)
      {
        break;
      }

      // Construct the tile status interface
      ScanTileStateT tile_state;
      error = CubDebug(tile_state.Init(num_tiles, allocations[0], allocation_sizes[0]));
      if (cudaSuccess != error)
      {
        break;
      }

      // Log init_kernel configuration
      int init_grid_size = ::cuda::ceil_div(num_tiles, INIT_KERNEL_THREADS);

#ifdef CUB_DEBUG_LOG
      _CubLog("Invoking init_kernel<<<%d, %d, 0, %lld>>>()\n", init_grid_size, INIT_KERNEL_THREADS, (long long) stream);
#endif // CUB_DEBUG_LOG

      // Invoke init_kernel to initialize tile descriptors
      launcher_factory(init_grid_size, INIT_KERNEL_THREADS, 0, stream).doit(init_kernel, tile_state, num_tiles);

      // Check for failure to launch
      error = CubDebug(cudaPeekAtLastError());
      if (cudaSuccess != error)
      {
        break;
      }

      // Sync the stream if specified to flush runtime errors
      error = CubDebug(detail::DebugSyncStream(stream));
      if (cudaSuccess != error)
      {
        break;
      }

      // Get SM occupancy for scan_kernel
      int scan_sm_occupancy;
      error = CubDebug(MaxSmOccupancy(scan_sm_occupancy, // out
                                      scan_kernel,
                                      policy.Scan().BlockThreads()));
      if (cudaSuccess != error)
      {
        break;
      }

      // TODO(ashwin): should this come from the launcher factory instead?
      // Get max x-dimension of grid
      int max_dim_x;
      error = CubDebug(launcher_factory.MaxGridDimX(max_dim_x));
      if (cudaSuccess != error)
      {
        break;
      }

      // Run grids in epochs (in case number of tiles exceeds max x-dimension
      int scan_grid_size = CUB_MIN(num_tiles, max_dim_x);
      for (int start_tile = 0; start_tile < num_tiles; start_tile += scan_grid_size)
      {
// Log scan_kernel configuration
#ifdef CUB_DEBUG_LOG
        _CubLog("Invoking %d scan_kernel<<<%d, %d, 0, %lld>>>(), %d items "
                "per thread, %d SM occupancy\n",
                start_tile,
                scan_grid_size,
                policy.Scan().BlockThreads(),
                (long long) stream,
                policy.Scan().ItemsPerThread(),
                scan_sm_occupancy);
#endif // CUB_DEBUG_LOG

        // Invoke scan_kernel
        launcher_factory(scan_grid_size, policy.Scan().BlockThreads(), 0, stream)
          .doit(scan_kernel, d_in, d_out, tile_state, start_tile, scan_op, init_value, num_items);

        // Check for failure to launch
        error = CubDebug(cudaPeekAtLastError());
        if (cudaSuccess != error)
        {
          break;
        }

        // Sync the stream if specified to flush runtime errors
        error = CubDebug(detail::DebugSyncStream(stream));
        if (cudaSuccess != error)
        {
          break;
        }
      }
    } while (0);

    return error;
  }

  template <typename ActivePolicyT>
  CUB_RUNTIME_FUNCTION _CCCL_HOST _CCCL_FORCEINLINE cudaError_t Invoke(ActivePolicyT active_policy = {})
  {
    using ScanTileStateT = typename KernelSource::ScanTileStateT;
    auto wrapped_policy  = MakeScanPolicyWrapper(active_policy);
    // Ensure kernels are instantiated.
<<<<<<< HEAD
    return Invoke(kernel_source.ScanInitKernel(), kernel_source.ScanKernel(), wrapped_policy);
=======
    return Invoke<ActivePolicyT>(
      detail::scan::DeviceScanInitKernel<ScanTileStateT>,
      detail::scan::DeviceScanKernel<
        typename PolicyHub::MaxPolicy,
        InputIteratorT,
        OutputIteratorT,
        ScanTileStateT,
        ScanOpT,
        InitValueT,
        OffsetT,
        AccumT,
        ForceInclusive>);
>>>>>>> d47c1c16
  }

  /**
   * @brief Internal dispatch routine
   *
   * @param[in] d_temp_storage
   *   Device-accessible allocation of temporary storage. When `nullptr`, the
   *   required allocation size is written to `temp_storage_bytes` and no
   *   work is done.
   *
   * @param[in,out] temp_storage_bytes
   *   Reference to size in bytes of `d_temp_storage` allocation
   *
   * @param[in] d_in
   *   Iterator to the input sequence of data items
   *
   * @param[out] d_out
   *   Iterator to the output sequence of data items
   *
   * @param[in] scan_op
   *   Binary scan functor
   *
   * @param[in] init_value
   *   Initial value to seed the exclusive scan
   *
   * @param[in] num_items
   *   Total number of input items (i.e., the length of `d_in`)
   *
   * @param[in] stream
   *   **[optional]** CUDA stream to launch kernels within.
   *   Default is stream<sub>0</sub>.
   *
   */
  template <typename MaxPolicyT = typename PolicyHub::MaxPolicy>
  CUB_RUNTIME_FUNCTION _CCCL_FORCEINLINE static cudaError_t Dispatch(
    void* d_temp_storage,
    size_t& temp_storage_bytes,
    InputIteratorT d_in,
    OutputIteratorT d_out,
    ScanOpT scan_op,
    InitValueT init_value,
    OffsetT num_items,
    cudaStream_t stream,
    KernelSource kernel_source = {},
    MaxPolicyT max_policy      = {})
  {
    cudaError_t error;
    do
    {
      // Get PTX version
      int ptx_version = 0;
      error           = CubDebug(PtxVersion(ptx_version));
      if (cudaSuccess != error)
      {
        break;
      }

      // Create dispatch functor
      DispatchScan dispatch(
        d_temp_storage,
        temp_storage_bytes,
        d_in,
        d_out,
        num_items,
        scan_op,
        init_value,
        stream,
        ptx_version,
        kernel_source);

      // Dispatch to chained policy
      error = CubDebug(max_policy.Invoke(ptx_version, dispatch));
      if (cudaSuccess != error)
      {
        break;
      }
    } while (0);

    return error;
  }
};

CUB_NAMESPACE_END<|MERGE_RESOLUTION|>--- conflicted
+++ resolved
@@ -402,22 +402,7 @@
     using ScanTileStateT = typename KernelSource::ScanTileStateT;
     auto wrapped_policy  = MakeScanPolicyWrapper(active_policy);
     // Ensure kernels are instantiated.
-<<<<<<< HEAD
     return Invoke(kernel_source.ScanInitKernel(), kernel_source.ScanKernel(), wrapped_policy);
-=======
-    return Invoke<ActivePolicyT>(
-      detail::scan::DeviceScanInitKernel<ScanTileStateT>,
-      detail::scan::DeviceScanKernel<
-        typename PolicyHub::MaxPolicy,
-        InputIteratorT,
-        OutputIteratorT,
-        ScanTileStateT,
-        ScanOpT,
-        InitValueT,
-        OffsetT,
-        AccumT,
-        ForceInclusive>);
->>>>>>> d47c1c16
   }
 
   /**
