--- conflicted
+++ resolved
@@ -706,13 +706,8 @@
   /// Pointer to the output aggregate
   OutputIteratorT d_out;
 
-<<<<<<< HEAD
   /// The number of segments that comprise the segmented reduction data
-  int num_segments;
-=======
-  /// The number of segments that comprise the sorting data
   ::cuda::std::int64_t num_segments;
->>>>>>> 8ebf1ea9
 
   /// Random-access input iterator to the sequence of beginning offsets of
   /// length `num_segments`, such that `d_begin_offsets[i]` is the first
