/******************************************************************************
 * Copyright (c) 2011, Duane Merrill.  All rights reserved.
 * Copyright (c) 2011-2024, NVIDIA CORPORATION.  All rights reserved.
 *
 * Redistribution and use in source and binary forms, with or without
 * modification, are permitted provided that the following conditions are met:
 *     * Redistributions of source code must retain the above copyright
 *       notice, this list of conditions and the following disclaimer.
 *     * Redistributions in binary form must reproduce the above copyright
 *       notice, this list of conditions and the following disclaimer in the
 *       documentation and/or other materials provided with the distribution.
 *     * Neither the name of the NVIDIA CORPORATION nor the
 *       names of its contributors may be used to endorse or promote products
 *       derived from this software without specific prior written permission.
 *
 * THIS SOFTWARE IS PROVIDED BY THE COPYRIGHT HOLDERS AND CONTRIBUTORS "AS IS"
 * AND ANY EXPRESS OR IMPLIED WARRANTIES, INCLUDING, BUT NOT LIMITED TO, THE
 * IMPLIED WARRANTIES OF MERCHANTABILITY AND FITNESS FOR A PARTICULAR PURPOSE
 * ARE DISCLAIMED. IN NO EVENT SHALL NVIDIA CORPORATION BE LIABLE FOR ANY
 * DIRECT, INDIRECT, INCIDENTAL, SPECIAL, EXEMPLARY, OR CONSEQUENTIAL DAMAGES
 * (INCLUDING, BUT NOT LIMITED TO, PROCUREMENT OF SUBSTITUTE GOODS OR SERVICES;
 * LOSS OF USE, DATA, OR PROFITS; OR BUSINESS INTERRUPTION) HOWEVER CAUSED AND
 * ON ANY THEORY OF LIABILITY, WHETHER IN CONTRACT, STRICT LIABILITY, OR TORT
 * (INCLUDING NEGLIGENCE OR OTHERWISE) ARISING IN ANY WAY OUT OF THE USE OF THIS
 * SOFTWARE, EVEN IF ADVISED OF THE POSSIBILITY OF SUCH DAMAGE.
 *
 ******************************************************************************/

/**
 * @file cub::DeviceReduce provides device-wide, parallel operations for
 *       computing a reduction across a sequence of data items residing within
 *       device-accessible memory.
 */

#pragma once

#include <cub/config.cuh>

#if defined(_CCCL_IMPLICIT_SYSTEM_HEADER_GCC)
#  pragma GCC system_header
#elif defined(_CCCL_IMPLICIT_SYSTEM_HEADER_CLANG)
#  pragma clang system_header
#elif defined(_CCCL_IMPLICIT_SYSTEM_HEADER_MSVC)
#  pragma system_header
#endif // no system header

#include <cub/detail/launcher/cuda_runtime.cuh>
<<<<<<< HEAD
#include <cub/detail/type_traits.cuh> // for cub::internal::invoke_result_t
#include <cub/device/dispatch/dispatch_common.cuh>
=======
#include <cub/detail/type_traits.cuh> // for cub::detail::invoke_result_t
#include <cub/device/dispatch/dispatch_advance_iterators.cuh>
>>>>>>> a878d877
#include <cub/device/dispatch/kernels/reduce.cuh>
#include <cub/device/dispatch/kernels/segmented_reduce.cuh>
#include <cub/device/dispatch/tuning/tuning_reduce.cuh>
#include <cub/grid/grid_even_share.cuh>
#include <cub/thread/thread_operators.cuh>
#include <cub/thread/thread_store.cuh>
#include <cub/util_debug.cuh>
#include <cub/util_device.cuh>
#include <cub/util_temporary_storage.cuh>
#include <cub/util_type.cuh> // for cub::internal::non_void_value_t, cub::internal::value_t

#include <cuda/std/functional>

#include <stdio.h>

CUB_NAMESPACE_BEGIN

namespace internal::reduce
{

template <typename MaxPolicyT,
          typename InputIteratorT,
          typename OutputIteratorT,
          typename OffsetT,
          typename ReductionOpT,
          typename InitT,
          typename AccumT,
          typename TransformOpT>
struct DeviceReduceKernelSource
{
  CUB_DEFINE_KERNEL_GETTER(
    SingleTileKernel,
    DeviceReduceSingleTileKernel<MaxPolicyT,
                                 InputIteratorT,
                                 OutputIteratorT,
                                 OffsetT,
                                 ReductionOpT,
                                 InitT,
                                 AccumT,
                                 TransformOpT>)

  CUB_DEFINE_KERNEL_GETTER(ReductionKernel,
                           DeviceReduceKernel<MaxPolicyT, InputIteratorT, OffsetT, ReductionOpT, AccumT, TransformOpT>)

  CUB_DEFINE_KERNEL_GETTER(
    SingleTileSecondKernel,
    DeviceReduceSingleTileKernel<MaxPolicyT,
                                 AccumT*,
                                 OutputIteratorT,
                                 int, // Always used with int offsets
                                 ReductionOpT,
                                 InitT,
                                 AccumT>)

  CUB_RUNTIME_FUNCTION static constexpr size_t AccumSize()
  {
    return sizeof(AccumT);
  }
};
} // namespace internal::reduce

/******************************************************************************
 * Single-problem dispatch
 *****************************************************************************/

/**
 * @brief Utility class for dispatching the appropriately-tuned kernels for
 *        device-wide reduction
 *
 * @tparam InputIteratorT
 *   Random-access input iterator type for reading input items @iterator
 *
 * @tparam OutputIteratorT
 *   Output iterator type for recording the reduced aggregate @iterator
 *
 * @tparam OffsetT
 *   Signed integer type for global offsets
 *
 * @tparam ReductionOpT
 *   Binary reduction functor type having member
 *   `auto operator()(const T &a, const U &b)`
 *
 * @tparam InitT
 *   Initial value type
 */
template <typename InputIteratorT,
          typename OutputIteratorT,
          typename OffsetT,
          typename ReductionOpT,
          typename InitT = cub::internal::non_void_value_t<OutputIteratorT, cub::internal::it_value_t<InputIteratorT>>,
          typename AccumT = ::cuda::std::__accumulator_t<ReductionOpT, cub::internal::it_value_t<InputIteratorT>, InitT>,
          typename TransformOpT = ::cuda::std::__identity,
          typename PolicyHub    = internal::reduce::policy_hub<AccumT, OffsetT, ReductionOpT>,
          typename KernelSource = internal::reduce::DeviceReduceKernelSource<
            typename PolicyHub::MaxPolicy,
            InputIteratorT,
            OutputIteratorT,
            OffsetT,
            ReductionOpT,
            InitT,
            AccumT,
            TransformOpT>,
          typename KernelLauncherFactory = internal::TripleChevronFactory>
struct DispatchReduce
{
  //---------------------------------------------------------------------------
  // Problem state
  //---------------------------------------------------------------------------

  /// Device-accessible allocation of temporary storage. When `nullptr`, the
  /// required allocation size is written to `temp_storage_bytes` and no work
  /// is done.
  void* d_temp_storage;

  /// Reference to size in bytes of `d_temp_storage` allocation
  size_t& temp_storage_bytes;

  /// Pointer to the input sequence of data items
  InputIteratorT d_in;

  /// Pointer to the output aggregate
  OutputIteratorT d_out;

  /// Total number of input items (i.e., length of `d_in`)
  OffsetT num_items;

  /// Binary reduction functor
  ReductionOpT reduction_op;

  /// The initial value of the reduction
  InitT init;

  /// CUDA stream to launch kernels within. Default is stream<sub>0</sub>.
  cudaStream_t stream;

  int ptx_version;

  TransformOpT transform_op;

  KernelSource kernel_source;

  KernelLauncherFactory launcher_factory;

  //---------------------------------------------------------------------------
  // Constructor
  //---------------------------------------------------------------------------

  /// Constructor
  CUB_RUNTIME_FUNCTION _CCCL_FORCEINLINE DispatchReduce(
    void* d_temp_storage,
    size_t& temp_storage_bytes,
    InputIteratorT d_in,
    OutputIteratorT d_out,
    OffsetT num_items,
    ReductionOpT reduction_op,
    InitT init,
    cudaStream_t stream,
    int ptx_version,
    TransformOpT transform_op              = {},
    KernelSource kernel_source             = {},
    KernelLauncherFactory launcher_factory = {})
      : d_temp_storage(d_temp_storage)
      , temp_storage_bytes(temp_storage_bytes)
      , d_in(d_in)
      , d_out(d_out)
      , num_items(num_items)
      , reduction_op(reduction_op)
      , init(init)
      , stream(stream)
      , ptx_version(ptx_version)
      , transform_op(transform_op)
      , kernel_source(kernel_source)
      , launcher_factory(launcher_factory)
  {}

  //---------------------------------------------------------------------------
  // Small-problem (single tile) invocation
  //---------------------------------------------------------------------------

  /**
   * @brief Invoke a single block block to reduce in-core
   *
   * @tparam ActivePolicyT
   *   Umbrella policy active for the target device
   *
   * @tparam SingleTileKernelT
   *   Function type of cub::DeviceReduceSingleTileKernel
   *
   * @param[in] single_tile_kernel
   *   Kernel function pointer to parameterization of
   *   cub::DeviceReduceSingleTileKernel
   */
  template <typename ActivePolicyT, typename SingleTileKernelT>
  CUB_RUNTIME_FUNCTION _CCCL_VISIBILITY_HIDDEN _CCCL_FORCEINLINE cudaError_t
  InvokeSingleTile(SingleTileKernelT single_tile_kernel, ActivePolicyT policy = {})
  {
    cudaError error = cudaSuccess;
    do
    {
      // Return if the caller is simply requesting the size of the storage
      // allocation
      if (d_temp_storage == nullptr)
      {
        temp_storage_bytes = 1;
        break;
      }

// Log single_reduce_sweep_kernel configuration
#ifdef CUB_DEBUG_LOG
      _CubLog("Invoking DeviceReduceSingleTileKernel<<<1, %d, 0, %lld>>>(), "
              "%d items per thread\n",
              policy.SingleTile().BlockThreads(),
              (long long) stream,
              policy.SingleTile().ItemsPerThread());
#endif // CUB_DEBUG_LOG

      // Invoke single_reduce_sweep_kernel
      launcher_factory(1, policy.SingleTile().BlockThreads(), 0, stream)
        .doit(single_tile_kernel, d_in, d_out, num_items, reduction_op, init, transform_op);

      // Check for failure to launch
      error = CubDebug(cudaPeekAtLastError());
      if (cudaSuccess != error)
      {
        break;
      }

      // Sync the stream if specified to flush runtime errors
      error = CubDebug(internal::DebugSyncStream(stream));
      if (cudaSuccess != error)
      {
        break;
      }
    } while (0);

    return error;
  }

  //---------------------------------------------------------------------------
  // Normal problem size invocation (two-pass)
  //---------------------------------------------------------------------------

  /**
   * @brief Invoke two-passes to reduce
   * @tparam ActivePolicyT
   *   Umbrella policy active for the target device
   *
   * @tparam ReduceKernelT
   *   Function type of cub::DeviceReduceKernel
   *
   * @tparam SingleTileKernelT
   *   Function type of cub::DeviceReduceSingleTileKernel
   *
   * @param[in] reduce_kernel
   *   Kernel function pointer to parameterization of cub::DeviceReduceKernel
   *
   * @param[in] single_tile_kernel
   *   Kernel function pointer to parameterization of
   *   cub::DeviceReduceSingleTileKernel
   */
  template <typename ActivePolicyT, typename ReduceKernelT, typename SingleTileKernelT>
  CUB_RUNTIME_FUNCTION _CCCL_VISIBILITY_HIDDEN _CCCL_FORCEINLINE cudaError_t
  InvokePasses(ReduceKernelT reduce_kernel, SingleTileKernelT single_tile_kernel, ActivePolicyT active_policy = {})
  {
    cudaError error = cudaSuccess;
    do
    {
      // Get SM count
      int sm_count;
      error = CubDebug(launcher_factory.MultiProcessorCount(sm_count));
      // error = CubDebug(cudaDeviceGetAttribute(&sm_count, cudaDevAttrMultiProcessorCount, device_ordinal));
      if (cudaSuccess != error)
      {
        break;
      }

      // Init regular kernel configuration
      internal::KernelConfig reduce_config;
      error = CubDebug(reduce_config.Init(reduce_kernel, active_policy.Reduce(), launcher_factory));
      if (cudaSuccess != error)
      {
        break;
      }

      int reduce_device_occupancy = reduce_config.sm_occupancy * sm_count;

      // Even-share work distribution
      int max_blocks = reduce_device_occupancy * internal::subscription_factor;
      GridEvenShare<OffsetT> even_share;
      even_share.DispatchInit(num_items, max_blocks, reduce_config.tile_size);

      // Temporary storage allocation requirements
      void* allocations[1]       = {};
      size_t allocation_sizes[1] = {
        max_blocks * kernel_source.AccumSize() // bytes needed for privatized block
                                               // reductions
      };

      // Alias the temporary allocations from the single storage blob (or
      // compute the necessary size of the blob)
      error = CubDebug(internal::AliasTemporaries(d_temp_storage, temp_storage_bytes, allocations, allocation_sizes));
      if (cudaSuccess != error)
      {
        break;
      }

      if (d_temp_storage == nullptr)
      {
        // Return if the caller is simply requesting the size of the storage
        // allocation
        return cudaSuccess;
      }

      // Alias the allocation for the privatized per-block reductions
      AccumT* d_block_reductions = static_cast<AccumT*>(allocations[0]);

      // Get grid size for device_reduce_sweep_kernel
      int reduce_grid_size = even_share.grid_size;

// Log device_reduce_sweep_kernel configuration
#ifdef CUB_DEBUG_LOG
      _CubLog("Invoking DeviceReduceKernel<<<%lu, %d, 0, %lld>>>(), %d items "
              "per thread, %d SM occupancy\n",
              (unsigned long) reduce_grid_size,
              active_policy.Reduce().BlockThreads(),
              (long long) stream,
              active_policy.Reduce().ItemsPerThread(),
              reduce_config.sm_occupancy);
#endif // CUB_DEBUG_LOG

      // Invoke DeviceReduceKernel
      launcher_factory(reduce_grid_size, active_policy.Reduce().BlockThreads(), 0, stream)
        .doit(reduce_kernel, d_in, d_block_reductions, num_items, even_share, reduction_op, transform_op);

      // Check for failure to launch
      error = CubDebug(cudaPeekAtLastError());
      if (cudaSuccess != error)
      {
        break;
      }

      // Sync the stream if specified to flush runtime errors
      error = CubDebug(internal::DebugSyncStream(stream));
      if (cudaSuccess != error)
      {
        break;
      }

// Log single_reduce_sweep_kernel configuration
#ifdef CUB_DEBUG_LOG
      _CubLog("Invoking DeviceReduceSingleTileKernel<<<1, %d, 0, %lld>>>(), "
              "%d items per thread\n",
              active_policy.SingleTile().BlockThreads(),
              (long long) stream,
              active_policy.SingleTile().ItemsPerThread());
#endif // CUB_DEBUG_LOG

      // Invoke DeviceReduceSingleTileKernel
      launcher_factory(1, active_policy.SingleTile().BlockThreads(), 0, stream)
        .doit(single_tile_kernel,
              d_block_reductions,
              d_out,
              reduce_grid_size,
              reduction_op,
              init,
              ::cuda::std::__identity{});

      // Check for failure to launch
      error = CubDebug(cudaPeekAtLastError());
      if (cudaSuccess != error)
      {
        break;
      }

      // Sync the stream if specified to flush runtime errors
      error = CubDebug(internal::DebugSyncStream(stream));
      if (cudaSuccess != error)
      {
        break;
      }
    } while (0);

    return error;
  }

  //---------------------------------------------------------------------------
  // Chained policy invocation
  //---------------------------------------------------------------------------

  /// Invocation
  template <typename ActivePolicyT>
  CUB_RUNTIME_FUNCTION _CCCL_FORCEINLINE cudaError_t Invoke(ActivePolicyT active_policy = {})
  {
    auto wrapped_policy = internal::reduce::MakeReducePolicyWrapper(active_policy);
    if (num_items <= static_cast<OffsetT>(
          wrapped_policy.SingleTile().BlockThreads() * wrapped_policy.SingleTile().ItemsPerThread()))
    {
      // Small, single tile size
      return InvokeSingleTile(kernel_source.SingleTileKernel(), wrapped_policy);
    }
    else
    {
      // Regular size
      return InvokePasses(kernel_source.ReductionKernel(), kernel_source.SingleTileSecondKernel(), wrapped_policy);
    }
  }

  //---------------------------------------------------------------------------
  // Dispatch entrypoints
  //---------------------------------------------------------------------------

  /**
   * @brief Internal dispatch routine for computing a device-wide reduction
   *
   * @param[in] d_temp_storage
   *   Device-accessible allocation of temporary storage. When `nullptr`, the
   *   required allocation size is written to `temp_storage_bytes` and no work
   *   is done.
   *
   * @param[in,out] temp_storage_bytes
   *   Reference to size in bytes of `d_temp_storage` allocation
   *
   * @param[in] d_in
   *   Pointer to the input sequence of data items
   *
   * @param[out] d_out
   *   Pointer to the output aggregate
   *
   * @param[in] num_items
   *   Total number of input items (i.e., length of `d_in`)
   *
   * @param[in] reduction_op
   *   Binary reduction functor
   *
   * @param[in] init
   *   The initial value of the reduction
   *
   * @param[in] stream
   *   **[optional]** CUDA stream to launch kernels within.
   *   Default is stream<sub>0</sub>.
   */
  template <typename MaxPolicyT = typename PolicyHub::MaxPolicy>
  CUB_RUNTIME_FUNCTION _CCCL_FORCEINLINE static cudaError_t Dispatch(
    void* d_temp_storage,
    size_t& temp_storage_bytes,
    InputIteratorT d_in,
    OutputIteratorT d_out,
    OffsetT num_items,
    ReductionOpT reduction_op,
    InitT init,
    cudaStream_t stream,
    TransformOpT transform_op              = {},
    KernelSource kernel_source             = {},
    KernelLauncherFactory launcher_factory = {},
    MaxPolicyT max_policy                  = {})
  {
    cudaError error = cudaSuccess;
    do
    {
      // Get PTX version
      int ptx_version = 0;
      error           = CubDebug(launcher_factory.PtxVersion(ptx_version));
      if (cudaSuccess != error)
      {
        break;
      }

      // Create dispatch functor
      DispatchReduce dispatch(
        d_temp_storage,
        temp_storage_bytes,
        d_in,
        d_out,
        num_items,
        reduction_op,
        init,
        stream,
        ptx_version,
        transform_op,
        kernel_source,
        launcher_factory);

      // Dispatch to chained policy
      error = CubDebug(max_policy.Invoke(ptx_version, dispatch));
      if (cudaSuccess != error)
      {
        break;
      }
    } while (0);

    return error;
  }
};

/**
 * @brief Utility class for dispatching the appropriately-tuned kernels for
 *        device-wide transform reduce
 *
 * @tparam InputIteratorT
 *   Random-access input iterator type for reading input items @iterator
 *
 * @tparam OutputIteratorT
 *   Output iterator type for recording the reduced aggregate @iterator
 *
 * @tparam OffsetT
 *   Signed integer type for global offsets
 *
 * @tparam ReductionOpT
 *   Binary reduction functor type having member
 *   `auto operator()(const T &a, const U &b)`
 *
 * @tparam TransformOpT
 *   Unary transform functor type having member
 *   `auto operator()(const T &a)`
 *
 * @tparam InitT
 *   Initial value type
 */
template <
  typename InputIteratorT,
  typename OutputIteratorT,
  typename OffsetT,
  typename ReductionOpT,
  typename TransformOpT,
  typename InitT,
  typename AccumT =
    ::cuda::std::__accumulator_t<ReductionOpT,
                                 cub::internal::invoke_result_t<TransformOpT, cub::internal::it_value_t<InputIteratorT>>,
                                 InitT>,
  typename PolicyHub    = internal::reduce::policy_hub<AccumT, OffsetT, ReductionOpT>,
  typename KernelSource = internal::reduce::DeviceReduceKernelSource<
    typename PolicyHub::MaxPolicy,
    InputIteratorT,
    OutputIteratorT,
    OffsetT,
    ReductionOpT,
    InitT,
    AccumT,
    TransformOpT>,
  typename KernelLauncherFactory = internal::TripleChevronFactory>
using DispatchTransformReduce =
  DispatchReduce<InputIteratorT,
                 OutputIteratorT,
                 OffsetT,
                 ReductionOpT,
                 InitT,
                 AccumT,
                 TransformOpT,
                 PolicyHub,
                 KernelSource,
                 KernelLauncherFactory>;

/******************************************************************************
 * Segmented dispatch
 *****************************************************************************/

namespace internal::reduce
{

template <typename MaxPolicyT,
          typename InputIteratorT,
          typename OutputIteratorT,
          typename BeginOffsetIteratorT,
          typename EndOffsetIteratorT,
          typename OffsetT,
          typename ReductionOpT,
          typename InitT,
          typename AccumT>
struct DeviceSegmentedReduceKernelSource
{
  CUB_DEFINE_KERNEL_GETTER(
    SegmentedReduceKernel,
    DeviceSegmentedReduceKernel<
      MaxPolicyT,
      InputIteratorT,
      OutputIteratorT,
      BeginOffsetIteratorT,
      EndOffsetIteratorT,
      OffsetT,
      ReductionOpT,
      InitT,
      AccumT>)

  CUB_RUNTIME_FUNCTION static constexpr ::cuda::std::size_t AccumSize()
  {
    return sizeof(AccumT);
  }
};
} // namespace internal::reduce

/**
 * @brief Utility class for dispatching the appropriately-tuned kernels for
 *        device-wide reduction
 *
 * @tparam InputIteratorT
 *   Random-access input iterator type for reading input items @iterator
 *
 * @tparam OutputIteratorT
 *   Output iterator type for recording the reduced aggregate @iterator
 *
 * @tparam BeginOffsetIteratorT
 *   Random-access input iterator type for reading segment beginning offsets
 *   @iterator
 *
 * @tparam EndOffsetIteratorT
 *   Random-access input iterator type for reading segment ending offsets
 *   @iterator
 *
 * @tparam OffsetT
 *   Signed integer type for global offsets
 *
 * @tparam ReductionOpT
 *   Binary reduction functor type having member
 *   `auto operator()(const T &a, const U &b)`
 *
 * @tparam InitT
 *   value type
 */

template <
  typename InputIteratorT,
  typename OutputIteratorT,
  typename BeginOffsetIteratorT,
  typename EndOffsetIteratorT,
  typename OffsetT,
  typename ReductionOpT,
  typename InitT        = cub::internal::non_void_value_t<OutputIteratorT, cub::internal::it_value_t<InputIteratorT>>,
  typename AccumT       = ::cuda::std::__accumulator_t<ReductionOpT, cub::internal::it_value_t<InputIteratorT>, InitT>,
  typename PolicyHub    = internal::reduce::policy_hub<AccumT, OffsetT, ReductionOpT>,
  typename KernelSource = internal::reduce::DeviceSegmentedReduceKernelSource<
    typename PolicyHub::MaxPolicy,
    InputIteratorT,
    OutputIteratorT,
    BeginOffsetIteratorT,
    EndOffsetIteratorT,
    OffsetT,
    ReductionOpT,
    InitT,
    AccumT>,
  typename KernelLauncherFactory = internal::TripleChevronFactory>
struct DispatchSegmentedReduce
{
  //---------------------------------------------------------------------------
  // Problem state
  //---------------------------------------------------------------------------

  /// Device-accessible allocation of temporary storage. When `nullptr`, the
  /// required allocation size is written to `temp_storage_bytes` and no work
  /// is done.
  void* d_temp_storage;

  /// Reference to size in bytes of `d_temp_storage` allocation
  size_t& temp_storage_bytes;

  /// Pointer to the input sequence of data items
  InputIteratorT d_in;

  /// Pointer to the output aggregate
  OutputIteratorT d_out;

  /// The number of segments that comprise the segmented reduction data
  ::cuda::std::int64_t num_segments;

  /// Random-access input iterator to the sequence of beginning offsets of
  /// length `num_segments`, such that `d_begin_offsets[i]` is the first
  /// element of the *i*<sup>th</sup> data segment in `d_keys_*` and
  /// `d_values_*`
  BeginOffsetIteratorT d_begin_offsets;

  /// Random-access input iterator to the sequence of ending offsets of length
  /// `num_segments`, such that `d_end_offsets[i] - 1` is the last element of
  /// the *i*<sup>th</sup> data segment in `d_keys_*` and `d_values_*`.
  /// If `d_end_offsets[i] - 1 <= d_begin_offsets[i]`, the *i*<sup>th</sup> is
  /// considered empty.
  EndOffsetIteratorT d_end_offsets;

  /// Binary reduction functor
  ReductionOpT reduction_op;

  /// The initial value of the reduction
  InitT init;

  /// CUDA stream to launch kernels within. Default is stream<sub>0</sub>.
  cudaStream_t stream;

  int ptx_version;

  // Source getter
  KernelSource kernel_source;

  KernelLauncherFactory launcher_factory;

  //---------------------------------------------------------------------------
  // Constructor
  //---------------------------------------------------------------------------

  /// Constructor
  CUB_RUNTIME_FUNCTION _CCCL_FORCEINLINE DispatchSegmentedReduce(
    void* d_temp_storage,
    size_t& temp_storage_bytes,
    InputIteratorT d_in,
    OutputIteratorT d_out,
    ::cuda::std::int64_t num_segments,
    BeginOffsetIteratorT d_begin_offsets,
    EndOffsetIteratorT d_end_offsets,
    ReductionOpT reduction_op,
    InitT init,
    cudaStream_t stream,
    int ptx_version,
    KernelSource kernel_source             = {},
    KernelLauncherFactory launcher_factory = {})
      : d_temp_storage(d_temp_storage)
      , temp_storage_bytes(temp_storage_bytes)
      , d_in(d_in)
      , d_out(d_out)
      , num_segments(num_segments)
      , d_begin_offsets(d_begin_offsets)
      , d_end_offsets(d_end_offsets)
      , reduction_op(reduction_op)
      , init(init)
      , stream(stream)
      , ptx_version(ptx_version)
      , kernel_source(kernel_source)
      , launcher_factory(launcher_factory)
  {}

  //---------------------------------------------------------------------------
  // Chained policy invocation
  //---------------------------------------------------------------------------

  /**
   * @brief Invocation
   *
   * @tparam ActivePolicyT
   *   Umbrella policy active for the target device
   *
   * @tparam DeviceSegmentedReduceKernelT
   *   Function type of cub::DeviceSegmentedReduceKernel
   *
   * @param[in] segmented_reduce_kernel
   *   Kernel function pointer to parameterization of
   *   cub::DeviceSegmentedReduceKernel
   */
  template <typename ActivePolicyT, typename DeviceSegmentedReduceKernelT>
  CUB_RUNTIME_FUNCTION _CCCL_VISIBILITY_HIDDEN _CCCL_FORCEINLINE cudaError_t
  InvokePasses(DeviceSegmentedReduceKernelT segmented_reduce_kernel, ActivePolicyT policy = {})
  {
    cudaError error = cudaSuccess;

    do
    {
      // Return if the caller is simply requesting the size of the storage
      // allocation
      if (d_temp_storage == nullptr)
      {
        temp_storage_bytes = 1;
        return cudaSuccess;
      }

      // Init kernel configuration
      [[maybe_unused]] internal::KernelConfig segmented_reduce_config;
      error =
        CubDebug(segmented_reduce_config.Init(segmented_reduce_kernel, policy.SegmentedReduce(), launcher_factory));
      if (cudaSuccess != error)
      {
        break;
      }

      const auto num_segments_per_invocation =
        static_cast<::cuda::std::int64_t>(::cuda::std::numeric_limits<::cuda::std::int32_t>::max());
      const ::cuda::std::int64_t num_invocations = ::cuda::ceil_div(num_segments, num_segments_per_invocation);

      // If we need multiple passes over the segments but the iterators do not support the + operator, we cannot use the
      // streaming approach and have to fail, returning cudaErrorInvalidValue. This is because c.parallel passes
      // indirect_arg_t as the iterator type, which does not support the + operator.
      // TODO (elstehle): Remove this check once https://github.com/NVIDIA/cccl/issues/4148 is resolved.
      if (num_invocations > 1
<<<<<<< HEAD
          && !internal::all_iterators_support_plus_operator(
=======
          && !detail::all_iterators_support_add_assign_operator(
>>>>>>> a878d877
            ::cuda::std::int64_t{}, d_out, d_begin_offsets, d_end_offsets))
      {
        return cudaErrorInvalidValue;
      }

      for (::cuda::std::int64_t invocation_index = 0; invocation_index < num_invocations; invocation_index++)
      {
        const auto current_seg_offset = invocation_index * num_segments_per_invocation;
        const auto num_current_segments =
          ::cuda::std::min(num_segments_per_invocation, num_segments - current_seg_offset);

// Log device_reduce_sweep_kernel configuration
#ifdef CUB_DEBUG_LOG
        _CubLog("Invoking SegmentedDeviceReduceKernel<<<%ld, %d, 0, %lld>>>(), "
                "%d items per thread, %d SM occupancy\n",
                num_current_segments,
                policy.SegmentedReduce().BlockThreads(),
                (long long) stream,
                policy.SegmentedReduce().ItemsPerThread(),
                segmented_reduce_config.sm_occupancy);
#endif // CUB_DEBUG_LOG

        // Invoke DeviceReduceKernel
        launcher_factory(
          static_cast<::cuda::std::uint32_t>(num_current_segments), policy.SegmentedReduce().BlockThreads(), 0, stream)
<<<<<<< HEAD
          .doit(segmented_reduce_kernel,
                d_in,
                internal::advance_iterators_if_supported(d_out, current_seg_offset),
                internal::advance_iterators_if_supported(d_begin_offsets, current_seg_offset),
                internal::advance_iterators_if_supported(d_end_offsets, current_seg_offset),
                reduction_op,
                init);
=======
          .doit(segmented_reduce_kernel, d_in, d_out, d_begin_offsets, d_end_offsets, reduction_op, init);
>>>>>>> a878d877

        // Check for failure to launch
        error = CubDebug(cudaPeekAtLastError());
        if (cudaSuccess != error)
        {
          break;
        }

        if (invocation_index + 1 < num_invocations)
        {
          detail::advance_iterators_inplace_if_supported(d_out, num_current_segments);
          detail::advance_iterators_inplace_if_supported(d_begin_offsets, num_current_segments);
          detail::advance_iterators_inplace_if_supported(d_end_offsets, num_current_segments);
        }

        // Sync the stream if specified to flush runtime errors
        error = CubDebug(internal::DebugSyncStream(stream));
        if (cudaSuccess != error)
        {
          break;
        }
      }
    } while (0);

    return error;
  }

  /// Invocation
  template <typename ActivePolicyT>
  CUB_RUNTIME_FUNCTION _CCCL_FORCEINLINE cudaError_t Invoke(ActivePolicyT policy = {})
  {
    auto wrapped_policy = internal::reduce::MakeReducePolicyWrapper(policy);
    // Force kernel code-generation in all compiler passes
    return InvokePasses(kernel_source.SegmentedReduceKernel(), wrapped_policy);
  }

  //---------------------------------------------------------------------------
  // Dispatch entrypoints
  //---------------------------------------------------------------------------

  /**
   * @brief Internal dispatch routine for computing a device-wide reduction
   *
   * @param[in] d_temp_storage
   *   Device-accessible allocation of temporary storage. When `nullptr`, the
   *   required allocation size is written to `temp_storage_bytes` and no work
   *   is done.
   *
   * @param[in,out] temp_storage_bytes
   *   Reference to size in bytes of `d_temp_storage` allocation
   *
   * @param[in] d_in
   *   Pointer to the input sequence of data items
   *
   * @param[out] d_out
   *   Pointer to the output aggregate
   *
   * @param[in] num_segments
   *   The number of segments that comprise the sorting data
   *
   * @param[in] d_begin_offsets
   *   Random-access input iterator to the sequence of beginning offsets of
   *   length `num_segments`, such that `d_begin_offsets[i]` is the first
   *   element of the *i*<sup>th</sup> data segment in `d_keys_*` and
   *   `d_values_*`
   *
   * @param[in] d_end_offsets
   *   Random-access input iterator to the sequence of ending offsets of length
   *   `num_segments`, such that `d_end_offsets[i] - 1` is the last element of
   *   the *i*<sup>th</sup> data segment in `d_keys_*` and `d_values_*`.
   *   If `d_end_offsets[i] - 1 <= d_begin_offsets[i]`, the *i*<sup>th</sup> is
   *   considered empty.
   *
   * @param[in] reduction_op
   *   Binary reduction functor
   *
   * @param[in] init
   *   The initial value of the reduction
   *
   * @param[in] stream
   *   **[optional]** CUDA stream to launch kernels within.
   *   Default is stream<sub>0</sub>.
   */
  template <typename MaxPolicyT = typename PolicyHub::MaxPolicy>
  CUB_RUNTIME_FUNCTION _CCCL_FORCEINLINE static cudaError_t Dispatch(
    void* d_temp_storage,
    size_t& temp_storage_bytes,
    InputIteratorT d_in,
    OutputIteratorT d_out,
    ::cuda::std::int64_t num_segments,
    BeginOffsetIteratorT d_begin_offsets,
    EndOffsetIteratorT d_end_offsets,
    ReductionOpT reduction_op,
    InitT init,
    cudaStream_t stream,
    KernelSource kernel_source             = {},
    KernelLauncherFactory launcher_factory = {},
    MaxPolicyT max_policy                  = {})
  {
    if (num_segments <= 0)
    {
      return cudaSuccess;
    }

    cudaError error = cudaSuccess;

    do
    {
      // Get PTX version
      int ptx_version = 0;
      error           = CubDebug(launcher_factory.PtxVersion(ptx_version));
      if (cudaSuccess != error)
      {
        break;
      }

      // Create dispatch functor
      DispatchSegmentedReduce dispatch(
        d_temp_storage,
        temp_storage_bytes,
        d_in,
        d_out,
        num_segments,
        d_begin_offsets,
        d_end_offsets,
        reduction_op,
        init,
        stream,
        ptx_version,
        kernel_source,
        launcher_factory);

      // Dispatch to chained policy
      error = CubDebug(max_policy.Invoke(ptx_version, dispatch));
      if (cudaSuccess != error)
      {
        break;
      }
    } while (0);

    return error;
  }
};

namespace internal::reduce
{

template <typename MaxPolicyT,
          typename InputIteratorT,
          typename OutputIteratorT,
          typename OffsetT,
          typename ReductionOpT,
          typename InitT,
          typename AccumT>
struct DeviceFixedSizeSegmentedReduceKernelSource
{
  CUB_DEFINE_KERNEL_GETTER(
    FixedSizeSegmentedReduceKernel,
    DeviceFixedSizeSegmentedReduceKernel<MaxPolicyT, InputIteratorT, OutputIteratorT, OffsetT, ReductionOpT, InitT, AccumT>)

  CUB_RUNTIME_FUNCTION static constexpr std::size_t AccumSize()
  {
    return sizeof(AccumT);
  }
};

template <typename InputIteratorT,
          typename OutputIteratorT,
          typename OffsetT,
          typename ReductionOpT,
          typename InitT,
          typename AccumT = ::cuda::std::__accumulator_t<ReductionOpT, cub::internal::it_value_t<InputIteratorT>, InitT>,
          typename PolicyHub    = internal::fixed_size_segmented_reduce::policy_hub<AccumT, OffsetT, ReductionOpT>,
          typename KernelSource = DeviceFixedSizeSegmentedReduceKernelSource<
            typename PolicyHub::MaxPolicy,
            InputIteratorT,
            OutputIteratorT,
            OffsetT,
            ReductionOpT,
            InitT,
            AccumT>,
          typename KernelLauncherFactory = internal::TripleChevronFactory>
struct DispatchFixedSizeSegmentedReduce
{
  //---------------------------------------------------------------------------
  // Problem state
  //---------------------------------------------------------------------------

  /// Device-accessible allocation of temporary storage. When `nullptr`, the
  /// required allocation size is written to `temp_storage_bytes` and no work
  /// is done.
  void* d_temp_storage;

  /// Reference to size in bytes of `d_temp_storage` allocation
  size_t& temp_storage_bytes;

  /// Pointer to the input sequence of data items
  InputIteratorT d_in;

  /// Pointer to the output aggregate
  OutputIteratorT d_out;

  /// The number of segments that comprise the segmented reduction data
  int num_segments;

  /// The fixed segment size for each segment
  OffsetT segment_size;

  /// Binary reduction functor
  ReductionOpT reduction_op;

  /// The initial value of the reduction
  InitT init;

  /// CUDA stream to launch kernels within. Default is stream<sub>0</sub>.
  cudaStream_t stream;

  int ptx_version;

  KernelSource kernel_source;

  KernelLauncherFactory launcher_factory;

  //---------------------------------------------------------------------------
  // Constructor
  //---------------------------------------------------------------------------

  /// Constructor
  CUB_RUNTIME_FUNCTION _CCCL_FORCEINLINE DispatchFixedSizeSegmentedReduce(
    void* d_temp_storage,
    size_t& temp_storage_bytes,
    InputIteratorT d_in,
    OutputIteratorT d_out,
    int num_segments,
    OffsetT segment_size,
    ReductionOpT reduction_op,
    InitT init,
    cudaStream_t stream,
    int ptx_version,
    KernelSource kernel_source             = {},
    KernelLauncherFactory launcher_factory = {})
      : d_temp_storage(d_temp_storage)
      , temp_storage_bytes(temp_storage_bytes)
      , d_in(d_in)
      , d_out(d_out)
      , num_segments(num_segments)
      , segment_size(segment_size)
      , reduction_op(reduction_op)
      , init(init)
      , stream(stream)
      , ptx_version(ptx_version)
      , kernel_source(kernel_source)
      , launcher_factory(launcher_factory)
  {}

  //---------------------------------------------------------------------------
  // Chained policy invocation
  //---------------------------------------------------------------------------

  /**
   * @brief Invocation
   *
   * @tparam ActivePolicyT
   *   Umbrella policy active for the target device
   *
   * @tparam DeviceFixedSizeSegmentedReduceKernelT
   *   Function type of cub::DeviceFixedSizeSegmentedReduceKernel
   *
   * @param[in] fixed_size_segmented_reduce_kernel
   *   Kernel function pointer to parameterization of
   *   cub::DeviceFixedSizeSegmentedReduceKernel
   */
  template <typename ActivePolicyT, typename DeviceFixedSizeSegmentedReduceKernelT>
  CUB_RUNTIME_FUNCTION _CCCL_VISIBILITY_HIDDEN _CCCL_FORCEINLINE cudaError_t
  InvokePasses(DeviceFixedSizeSegmentedReduceKernelT fixed_size_segmented_reduce_kernel)
  {
    constexpr auto small_items_per_tile  = ActivePolicyT::SmallReducePolicy::ITEMS_PER_TILE;
    constexpr auto medium_items_per_tile = ActivePolicyT::MediumReducePolicy::ITEMS_PER_TILE;

    static_assert((small_items_per_tile < medium_items_per_tile),
                  "small items per tile must be less than medium items per tile");

    // Return if the caller is simply requesting the size of the storage
    // allocation
    if (d_temp_storage == nullptr)
    {
      temp_storage_bytes = 1;
      return cudaSuccess;
    }

    int blocks = num_segments; // assume large segment size problem
    if (segment_size <= small_items_per_tile)
    {
      blocks = ::cuda::ceil_div(num_segments, ActivePolicyT::SmallReducePolicy::SEGMENTS_PER_BLOCK);
    }
    else if (segment_size <= medium_items_per_tile)
    {
      blocks = ::cuda::ceil_div(num_segments, ActivePolicyT::MediumReducePolicy::SEGMENTS_PER_BLOCK);
    }

    launcher_factory(blocks, ActivePolicyT::ReducePolicy::BLOCK_THREADS, 0, stream)
      .doit(fixed_size_segmented_reduce_kernel, d_in, d_out, segment_size, num_segments, reduction_op, init);

    cudaError error = CubDebug(cudaPeekAtLastError());
    if (cudaSuccess != error)
    {
      return error;
    }

    // Sync the stream if specified to flush runtime errors
    error = CubDebug(internal::DebugSyncStream(stream));
    return error;
  }

  /// Invocation
  template <typename ActivePolicyT>
  CUB_RUNTIME_FUNCTION _CCCL_FORCEINLINE cudaError_t Invoke()
  {
    return InvokePasses<ActivePolicyT>(kernel_source.FixedSizeSegmentedReduceKernel());
  }

  //---------------------------------------------------------------------------
  // Dispatch entrypoints
  //---------------------------------------------------------------------------

  /**
   * @brief Internal dispatch routine for computing a device-wide segmented reduction
   *
   * @param[in] d_temp_storage
   *   Device-accessible allocation of temporary storage. When `nullptr`, the
   *   required allocation size is written to `temp_storage_bytes` and no work
   *   is done.
   *
   * @param[in,out] temp_storage_bytes
   *   Reference to size in bytes of `d_temp_storage` allocation
   *
   * @param[in] d_in
   *   Pointer to the input sequence of data items
   *
   * @param[out] d_out
   *   Pointer to the output aggregates
   *
   * @param[in] num_segments
   *   The number of segments that comprise the segmented reduction data
   *
   * @param[in] segment_size
   *   The fixed segment size for each segment
   *
   * @param[in] reduction_op
   *   Binary reduction functor
   *
   * @param[in] init
   *   The initial value of the reduction
   *
   * @param[in] stream
   *   **[optional]** CUDA stream to launch kernels within.
   *   Default is stream<sub>0</sub>.
   */
  template <typename MaxPolicyT = typename PolicyHub::MaxPolicy>
  CUB_RUNTIME_FUNCTION _CCCL_FORCEINLINE static cudaError_t Dispatch(
    void* d_temp_storage,
    size_t& temp_storage_bytes,
    InputIteratorT d_in,
    OutputIteratorT d_out,
    int num_segments,
    OffsetT segment_size,
    ReductionOpT reduction_op,
    InitT init,
    cudaStream_t stream,
    KernelSource kernel_source             = {},
    KernelLauncherFactory launcher_factory = {},
    MaxPolicyT max_policy                  = {})
  {
    if (num_segments <= 0)
    {
      if (d_temp_storage == nullptr)
      {
        temp_storage_bytes = 1;
      }
      return cudaSuccess;
    }

    // Get PTX version
    int ptx_version = 0;
    cudaError error = CubDebug(PtxVersion(ptx_version));
    if (cudaSuccess != error)
    {
      return error;
    }

    // Create dispatch functor
    DispatchFixedSizeSegmentedReduce dispatch(
      d_temp_storage,
      temp_storage_bytes,
      d_in,
      d_out,
      num_segments,
      segment_size,
      reduction_op,
      init,
      stream,
      ptx_version,
      kernel_source,
      launcher_factory);

    // Dispatch to chained policy
    error = CubDebug(max_policy.Invoke(ptx_version, dispatch));
    return error;
  }
};
} // namespace internal::reduce
CUB_NAMESPACE_END<|MERGE_RESOLUTION|>--- conflicted
+++ resolved
@@ -45,13 +45,8 @@
 #endif // no system header
 
 #include <cub/detail/launcher/cuda_runtime.cuh>
-<<<<<<< HEAD
-#include <cub/detail/type_traits.cuh> // for cub::internal::invoke_result_t
-#include <cub/device/dispatch/dispatch_common.cuh>
-=======
 #include <cub/detail/type_traits.cuh> // for cub::detail::invoke_result_t
 #include <cub/device/dispatch/dispatch_advance_iterators.cuh>
->>>>>>> a878d877
 #include <cub/device/dispatch/kernels/reduce.cuh>
 #include <cub/device/dispatch/kernels/segmented_reduce.cuh>
 #include <cub/device/dispatch/tuning/tuning_reduce.cuh>
@@ -829,11 +824,7 @@
       // indirect_arg_t as the iterator type, which does not support the + operator.
       // TODO (elstehle): Remove this check once https://github.com/NVIDIA/cccl/issues/4148 is resolved.
       if (num_invocations > 1
-<<<<<<< HEAD
-          && !internal::all_iterators_support_plus_operator(
-=======
           && !detail::all_iterators_support_add_assign_operator(
->>>>>>> a878d877
             ::cuda::std::int64_t{}, d_out, d_begin_offsets, d_end_offsets))
       {
         return cudaErrorInvalidValue;
@@ -859,17 +850,7 @@
         // Invoke DeviceReduceKernel
         launcher_factory(
           static_cast<::cuda::std::uint32_t>(num_current_segments), policy.SegmentedReduce().BlockThreads(), 0, stream)
-<<<<<<< HEAD
-          .doit(segmented_reduce_kernel,
-                d_in,
-                internal::advance_iterators_if_supported(d_out, current_seg_offset),
-                internal::advance_iterators_if_supported(d_begin_offsets, current_seg_offset),
-                internal::advance_iterators_if_supported(d_end_offsets, current_seg_offset),
-                reduction_op,
-                init);
-=======
           .doit(segmented_reduce_kernel, d_in, d_out, d_begin_offsets, d_end_offsets, reduction_op, init);
->>>>>>> a878d877
 
         // Check for failure to launch
         error = CubDebug(cudaPeekAtLastError());
