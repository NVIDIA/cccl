--- conflicted
+++ resolved
@@ -833,24 +833,18 @@
           d_out, THRUST_NS_QUALIFIER::constant_iterator<const ::cuda::std::int64_t>{current_seg_offset}};
 // Log device_reduce_sweep_kernel configuration
 #ifdef CUB_DEBUG_LOG
-<<<<<<< HEAD
-        _CubLog("Invoking SegmentedDeviceReduceKernel<<<%ld, %d, 0, %lld>>>(), "
-                "%d items per thread, %d SM occupancy\n",
-                num_current_segments,
-                ActivePolicyT::SegmentedReducePolicy::BLOCK_THREADS,
-                (long long) stream,
-                ActivePolicyT::SegmentedReducePolicy::ITEMS_PER_THREAD,
-                segmented_reduce_config.sm_occupancy);
+      _CubLog("Invoking SegmentedDeviceReduceKernel<<<%ld, %d, 0, %lld>>>(), "
+              "%d items per thread, %d SM occupancy\n",
+              num_current_segments,
+              policy.SegmentedReduce().BlockThreads(),
+              (long long) stream,
+              policy.SegmentedReduce().ItemsPerThread(),
+              segmented_reduce_config.sm_occupancy);
 #endif // CUB_DEBUG_LOG
 
-        // Invoke DeviceReduceKernel
-        THRUST_NS_QUALIFIER::cuda_cub::detail::triple_chevron(
-          static_cast<::cuda::std::uint32_t>(num_current_segments),
-          ActivePolicyT::SegmentedReducePolicy::BLOCK_THREADS,
-          0,
-          stream)
-          .doit(
-            segmented_reduce_kernel, d_in, current_out_it, current_begin_offset, current_end_offset, reduction_op, init);
+      // Invoke DeviceReduceKernel
+      launcher_factory(static_cast<::cuda::std::uint32_t>(num_current_segments), policy.SegmentedReduce().BlockThreads(), 0, stream)
+        .doit(segmented_reduce_kernel, d_in, current_out_it, current_begin_offset, current_end_offset, reduction_op, init);
 
         // Check for failure to launch
         error = CubDebug(cudaPeekAtLastError());
@@ -865,33 +859,6 @@
         {
           break;
         }
-=======
-      _CubLog("Invoking SegmentedDeviceReduceKernel<<<%d, %d, 0, %lld>>>(), "
-              "%d items per thread, %d SM occupancy\n",
-              num_segments,
-              policy.SegmentedReduce().BlockThreads(),
-              (long long) stream,
-              policy.SegmentedReduce().ItemsPerThread(),
-              segmented_reduce_config.sm_occupancy);
-#endif // CUB_DEBUG_LOG
-
-      // Invoke DeviceReduceKernel
-      launcher_factory(num_segments, policy.SegmentedReduce().BlockThreads(), 0, stream)
-        .doit(segmented_reduce_kernel, d_in, d_out, d_begin_offsets, d_end_offsets, num_segments, reduction_op, init);
-
-      // Check for failure to launch
-      error = CubDebug(cudaPeekAtLastError());
-      if (cudaSuccess != error)
-      {
-        break;
-      }
-
-      // Sync the stream if specified to flush runtime errors
-      error = CubDebug(detail::DebugSyncStream(stream));
-      if (cudaSuccess != error)
-      {
-        break;
->>>>>>> 297447ea
       }
     } while (0);
 
@@ -904,7 +871,6 @@
   {
     auto wrapped_policy = detail::reduce::MakeReducePolicyWrapper(policy);
     // Force kernel code-generation in all compiler passes
-<<<<<<< HEAD
     using streaming_begin_offset_it_t =
       detail::offset_input_iterator<BeginOffsetIteratorT,
                                     THRUST_NS_QUALIFIER::constant_iterator<const ::cuda::std::int64_t>>;
@@ -913,10 +879,7 @@
                                     THRUST_NS_QUALIFIER::constant_iterator<const ::cuda::std::int64_t>>;
     using streaming_result_out_it_t =
       detail::offset_iterator<OutputIteratorT, THRUST_NS_QUALIFIER::constant_iterator<const ::cuda::std::int64_t>>;
-    return InvokePasses<ActivePolicyT>(
-=======
     return InvokePasses(
->>>>>>> 297447ea
       detail::reduce::DeviceSegmentedReduceKernel<
         typename PolicyHub::MaxPolicy,
         InputIteratorT,
