--- conflicted
+++ resolved
@@ -59,11 +59,7 @@
 #include <cub/util_type.cuh> // for cub::detail::non_void_value_t, cub::detail::value_t
 
 #include <cuda/std/functional>
-<<<<<<< HEAD
-#include <cuda/std/type_traits>
-=======
 #include <cuda/std/iterator>
->>>>>>> 4d676283
 
 CUB_NAMESPACE_BEGIN
 
@@ -577,11 +573,7 @@
   typename InitT,
   typename AccumT =
     ::cuda::std::__accumulator_t<ReductionOpT,
-<<<<<<< HEAD
-                                 _CUDA_VSTD::invoke_result_t<TransformOpT, cub::detail::it_value_t<InputIteratorT>>,
-=======
                                  _CUDA_VSTD::invoke_result_t<TransformOpT, _CUDA_VSTD::iter_value_t<InputIteratorT>>,
->>>>>>> 4d676283
                                  InitT>,
   typename PolicyHub    = detail::reduce::policy_hub<AccumT, OffsetT, ReductionOpT>,
   typename KernelSource = detail::reduce::DeviceReduceKernelSource<
