--- conflicted
+++ resolved
@@ -667,27 +667,28 @@
  * @tparam InitT
  *   value type
  */
-
-template <typename InputIteratorT,
-          typename OutputIteratorT,
-          typename BeginOffsetIteratorT,
-          typename EndOffsetIteratorT,
-          typename OffsetT,
-          typename ReductionOpT,
-          typename InitT     = cub::detail::non_void_value_t<OutputIteratorT, cub::detail::value_t<InputIteratorT>>,
-          typename AccumT    = ::cuda::std::__accumulator_t<ReductionOpT, cub::detail::value_t<InputIteratorT>, InitT>,
-          typename PolicyHub = detail::reduce::policy_hub<AccumT, OffsetT, ReductionOpT>,
-          typename KernelSource = detail::reduce::DeviceSegmentedReduceKernelSource<
-            typename PolicyHub::MaxPolicy,
-            InputIteratorT,
-            OutputIteratorT,
-            BeginOffsetIteratorT,
-            EndOffsetIteratorT,
-            OffsetT,
-            ReductionOpT,
-            InitT,
-            AccumT>,
-          typename KernelLauncherFactory = detail::TripleChevronFactory>
+template <
+  typename InputIteratorT,
+  typename OutputIteratorT,
+  typename BeginOffsetIteratorT,
+  typename EndOffsetIteratorT,
+  typename OffsetT,
+  typename ReductionOpT,
+  typename InitT        = cub::detail::non_void_value_t<OutputIteratorT, cub::detail::value_t<InputIteratorT>>,
+  typename AccumT       = ::cuda::std::__accumulator_t<ReductionOpT, cub::detail::value_t<InputIteratorT>, InitT>,
+  typename PolicyHub    = detail::reduce::policy_hub<AccumT, OffsetT, ReductionOpT>,
+  typename KernelSource = detail::reduce::DeviceSegmentedReduceKernelSource<
+    typename PolicyHub::MaxPolicy,
+    InputIteratorT,
+    detail::offset_iterator<OutputIteratorT, THRUST_NS_QUALIFIER::constant_iterator<const ::cuda::std::int64_t>>,
+    detail::offset_input_iterator<BeginOffsetIteratorT,
+                                  THRUST_NS_QUALIFIER::constant_iterator<const ::cuda::std::int64_t>>,
+    detail::offset_input_iterator<EndOffsetIteratorT, THRUST_NS_QUALIFIER::constant_iterator<const ::cuda::std::int64_t>>,
+    OffsetT,
+    ReductionOpT,
+    InitT,
+    AccumT>,
+  typename KernelLauncherFactory = detail::TripleChevronFactory>
 struct DispatchSegmentedReduce
 {
   //---------------------------------------------------------------------------
@@ -873,30 +874,7 @@
   {
     auto wrapped_policy = detail::reduce::MakeReducePolicyWrapper(policy);
     // Force kernel code-generation in all compiler passes
-<<<<<<< HEAD
-    using streaming_begin_offset_it_t =
-      detail::offset_input_iterator<BeginOffsetIteratorT,
-                                    THRUST_NS_QUALIFIER::constant_iterator<const ::cuda::std::int64_t>>;
-    using streaming_end_offset_it_t =
-      detail::offset_input_iterator<EndOffsetIteratorT,
-                                    THRUST_NS_QUALIFIER::constant_iterator<const ::cuda::std::int64_t>>;
-    using streaming_result_out_it_t =
-      detail::offset_iterator<OutputIteratorT, THRUST_NS_QUALIFIER::constant_iterator<const ::cuda::std::int64_t>>;
-    return InvokePasses(
-      detail::reduce::DeviceSegmentedReduceKernel<
-        typename PolicyHub::MaxPolicy,
-        InputIteratorT,
-        streaming_result_out_it_t,
-        streaming_begin_offset_it_t,
-        streaming_end_offset_it_t,
-        OffsetT,
-        ReductionOpT,
-        InitT,
-        AccumT>,
-      wrapped_policy);
-=======
     return InvokePasses(kernel_source.SegmentedReduceKernel(), wrapped_policy);
->>>>>>> 8c9b0a90
   }
 
   //---------------------------------------------------------------------------
