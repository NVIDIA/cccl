--- conflicted
+++ resolved
@@ -173,15 +173,8 @@
 
   template <typename ActivePolicy, typename SMemFunc>
   CUB_RUNTIME_FUNCTION _CCCL_VISIBILITY_HIDDEN _CCCL_FORCEINLINE auto
-<<<<<<< HEAD
-  configure_async_kernel([[maybe_unused]] int alignment, SMemFunc smem_for_tile_size, ActivePolicy policy = {})
-    -> cuda_expected<
-      ::cuda::std::tuple<decltype(launcher_factory(0, 0, 0, 0)), decltype(kernel_source.TransformKernel()), int>>
-=======
-  configure_async_kernel(int alignment, SMemFunc smem_for_tile_size) -> cuda_expected<
-    ::cuda::std::
-      tuple<THRUST_NS_QUALIFIER::cuda_cub::detail::triple_chevron, decltype(kernel_source.TransformKernel()), int>>
->>>>>>> fb54164d
+  configure_async_kernel(int alignment, SMemFunc smem_for_tile_size, ActivePolicy policy = {}) -> cuda_expected<
+    ::cuda::std::tuple<decltype(launcher_factory(0, 0, 0, 0)), decltype(kernel_source.TransformKernel()), int>>
   {
     auto wrapped_policy = MakeTransformPolicyWrapper(policy);
     int block_threads   = wrapped_policy.AlgorithmPolicy().BlockThreads();
@@ -211,13 +204,8 @@
       for (int elem_per_thread = +min_items_per_thread; elem_per_thread <= +max_items_per_thread; ++elem_per_thread)
       {
         const int tile_size = block_threads * elem_per_thread;
-<<<<<<< HEAD
-        const int smem_size = smem_for_tile_size(tile_size);
+        const int smem_size = smem_for_tile_size(tile_size, alignment);
         if (smem_size > max_smem)
-=======
-        const int smem_size = smem_for_tile_size(tile_size, alignment);
-        if (smem_size > *max_smem)
->>>>>>> fb54164d
         {
           // assert should be prevented by smem check in policy
           _CCCL_ASSERT(last_counts.elem_per_thread > 0, "min_items_per_thread exceeds available shared memory");
@@ -447,23 +435,14 @@
 
       // but also generate enough blocks for full occupancy to optimize small problem sizes, e.g., 2^16 or 2^20
       // elements
-<<<<<<< HEAD
-      const int items_per_thread_evenly_spread = static_cast<int>((::cuda::std::min)(
-        Offset{items_per_thread}, num_items / (config->sm_count * block_threads * config->max_occupancy)));
-      ipt                                      = ::cuda::std::clamp(items_per_thread_evenly_spread,
-                               +wrapped_policy.AlgorithmPolicy().MinItemsPerThread(),
-                               +wrapped_policy.AlgorithmPolicy().MaxItemsPerThread());
-    }
-
-=======
       const int items_per_thread_evenly_spread = static_cast<int>(
         (::cuda::std::min) (Offset{items_per_thread},
                             num_items / (config->sm_count * block_threads * config->max_occupancy)));
-      const int items_per_thread_clamped = ::cuda::std::clamp(
-        items_per_thread_evenly_spread, +wrapped_policy.MinItemsPerThread(), +wrapped_policy.MaxItemsPerThread());
-      return items_per_thread_clamped;
-    }();
->>>>>>> fb54164d
+      ipt = ::cuda::std::clamp(items_per_thread_evenly_spread,
+                               +wrapped_policy.AlgorithmPolicy().MinItemsPerThread(),
+                               +wrapped_policy.AlgorithmPolicy().MaxItemsPerThread());
+    }
+
     const int tile_size = block_threads * ipt;
     const auto grid_dim = static_cast<unsigned int>(::cuda::ceil_div(num_items, Offset{tile_size}));
     return CubDebug(
@@ -485,25 +464,20 @@
     const auto seq      = ::cuda::std::index_sequence_for<RandomAccessIteratorsIn...>{};
     if CUB_DETAIL_CONSTEXPR_ISH (Algorithm::ublkcp == wrapped_policy.Algorithm())
     {
-<<<<<<< HEAD
       return invoke_async_algorithm(
         bulk_copy_align,
-        [this](int tile_size) {
-          return bulk_copy_smem_for_tile_size(kernel_source.ItValueSizesAlignments(), tile_size, bulk_copy_align);
+        [this](int tile_size, int alignment) {
+          return bulk_copy_smem_for_tile_size(kernel_source.ItValueSizesAlignments(), tile_size, alignment);
         },
         seq,
         active_policy);
-=======
-      return invoke_async_algorithm<ActivePolicyT>(
-        bulk_copy_align, &bulk_copy_smem_for_tile_size<RandomAccessIteratorsIn...>, seq);
->>>>>>> fb54164d
     }
     else if CUB_DETAIL_CONSTEXPR_ISH (Algorithm::memcpy_async == wrapped_policy.Algorithm())
     {
       return invoke_async_algorithm(
         ldgsts_size_and_align,
-        [this](int tile_size) {
-          return memcpy_async_smem_for_tile_size(kernel_source.ItValueSizesAlignments(), tile_size);
+        [this](int tile_size, int alignment) {
+          return memcpy_async_smem_for_tile_size(kernel_source.ItValueSizesAlignments(), tile_size, alignment);
         },
         seq,
         active_policy);
