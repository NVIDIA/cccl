/******************************************************************************
 * Copyright (c) 2011, Duane Merrill.  All rights reserved.
 * Copyright (c) 2011-2018, NVIDIA CORPORATION.  All rights reserved.
 *
 * Redistribution and use in source and binary forms, with or without
 * modification, are permitted provided that the following conditions are met:
 *     * Redistributions of source code must retain the above copyright
 *       notice, this list of conditions and the following disclaimer.
 *     * Redistributions in binary form must reproduce the above copyright
 *       notice, this list of conditions and the following disclaimer in the
 *       documentation and/or other materials provided with the distribution.
 *     * Neither the name of the NVIDIA CORPORATION nor the
 *       names of its contributors may be used to endorse or promote products
 *       derived from this software without specific prior written permission.
 *
 * THIS SOFTWARE IS PROVIDED BY THE COPYRIGHT HOLDERS AND CONTRIBUTORS "AS IS" AND
 * ANY EXPRESS OR IMPLIED WARRANTIES, INCLUDING, BUT NOT LIMITED TO, THE IMPLIED
 * WARRANTIES OF MERCHANTABILITY AND FITNESS FOR A PARTICULAR PURPOSE ARE
 * DISCLAIMED. IN NO EVENT SHALL NVIDIA CORPORATION BE LIABLE FOR ANY
 * DIRECT, INDIRECT, INCIDENTAL, SPECIAL, EXEMPLARY, OR CONSEQUENTIAL DAMAGES
 * (INCLUDING, BUT NOT LIMITED TO, PROCUREMENT OF SUBSTITUTE GOODS OR SERVICES;
 * LOSS OF USE, DATA, OR PROFITS; OR BUSINESS INTERRUPTION) HOWEVER CAUSED AND
 * ON ANY THEORY OF LIABILITY, WHETHER IN CONTRACT, STRICT LIABILITY, OR TORT
 * (INCLUDING NEGLIGENCE OR OTHERWISE) ARISING IN ANY WAY OUT OF THE USE OF THIS
 * SOFTWARE, EVEN IF ADVISED OF THE POSSIBILITY OF SUCH DAMAGE.
 *
 ******************************************************************************/

/**
 * @file
 * cub::DeviceRadixSort provides device-wide, parallel operations for computing a radix sort across
 * a sequence of data items residing within device-accessible memory.
 */

#pragma once

#include <cub/config.cuh>

#if defined(_CCCL_IMPLICIT_SYSTEM_HEADER_GCC)
#  pragma GCC system_header
#elif defined(_CCCL_IMPLICIT_SYSTEM_HEADER_CLANG)
#  pragma clang system_header
#elif defined(_CCCL_IMPLICIT_SYSTEM_HEADER_MSVC)
#  pragma system_header
#endif // no system header

#include <cub/device/dispatch/kernels/radix_sort.cuh>
#include <cub/device/dispatch/tuning/tuning_radix_sort.cuh>
#include <cub/util_debug.cuh>
#include <cub/util_device.cuh>
#include <cub/util_math.cuh>
#include <cub/util_type.cuh>

#include <thrust/system/cuda/detail/core/triple_chevron_launch.h>

#include <cuda/std/__algorithm_>
#include <cuda/std/type_traits>

#include <iterator>

#include <stdio.h>

// suppress warnings triggered by #pragma unroll:
// "warning: loop not unrolled: the optimizer was unable to perform the requested transformation; the transformation
// might be disabled or specified as part of an unsupported transformation ordering [-Wpass-failed=transform-warning]"
_CCCL_DIAG_PUSH
_CCCL_DIAG_SUPPRESS_CLANG("-Wpass-failed")

CUB_NAMESPACE_BEGIN

namespace detail::radix_sort
{
template <typename MaxPolicyT, SortOrder Order, typename KeyT, typename ValueT, typename OffsetT, typename DecomposerT>
struct DeviceRadixSortKernelSource
{
  CUB_DEFINE_KERNEL_GETTER(RadixSortSingleTileKernel,
                           DeviceRadixSortSingleTileKernel<MaxPolicyT, Order, KeyT, ValueT, OffsetT, DecomposerT>);

  CUB_DEFINE_KERNEL_GETTER(RadixSortUpsweepKernel,
                           DeviceRadixSortUpsweepKernel<MaxPolicyT, false, Order, KeyT, OffsetT, DecomposerT>);

  CUB_DEFINE_KERNEL_GETTER(RadixSortAltUpsweepKernel,
                           DeviceRadixSortUpsweepKernel<MaxPolicyT, true, Order, KeyT, OffsetT, DecomposerT>);

  CUB_DEFINE_KERNEL_GETTER(DeviceRadixSortScanBinsKernel, RadixSortScanBinsKernel<MaxPolicyT, OffsetT>);

  CUB_DEFINE_KERNEL_GETTER(RadixSortDownsweepKernel,
                           DeviceRadixSortDownsweepKernel<MaxPolicyT, false, Order, KeyT, ValueT, OffsetT, DecomposerT>);

  CUB_DEFINE_KERNEL_GETTER(RadixSortAltDownsweepKernel,
                           DeviceRadixSortDownsweepKernel<MaxPolicyT, true, Order, KeyT, ValueT, OffsetT, DecomposerT>);

  CUB_DEFINE_KERNEL_GETTER(RadixSortHistogramKernel,
                           DeviceRadixSortHistogramKernel<MaxPolicyT, Order, KeyT, OffsetT, DecomposerT>);

  CUB_DEFINE_KERNEL_GETTER(RadixSortExclusiveSumKernel, DeviceRadixSortExclusiveSumKernel<MaxPolicyT, OffsetT>);

  CUB_DEFINE_KERNEL_GETTER(
    RadixSortOnesweepKernel,
    DeviceRadixSortOnesweepKernel<MaxPolicyT, Order, KeyT, ValueT, OffsetT, int, int, DecomposerT>);

  CUB_RUNTIME_FUNCTION static constexpr size_t KeySize()
  {
    return sizeof(KeyT);
  }

  CUB_RUNTIME_FUNCTION static constexpr size_t ValueSize()
  {
    return sizeof(ValueT);
  }
};

template <typename MaxPolicyT,
          SortOrder Order,
          typename KeyT,
          typename ValueT,
          typename BeginOffsetIteratorT,
          typename EndOffsetIteratorT,
          typename SegmentSizeT,
          typename DecomposerT>
struct DeviceSegmentedRadixSortKernelSource
{
  CUB_DEFINE_KERNEL_GETTER(
    SegmentedRadixSortKernel,
    DeviceSegmentedRadixSortKernel<
      MaxPolicyT,
      false,
      Order,
      KeyT,
      ValueT,
      BeginOffsetIteratorT,
      EndOffsetIteratorT,
      SegmentSizeT,
      DecomposerT>);

  CUB_DEFINE_KERNEL_GETTER(
    AltSegmentedRadixSortKernel,
    DeviceSegmentedRadixSortKernel<
      MaxPolicyT,
      true,
      Order,
      KeyT,
      ValueT,
      BeginOffsetIteratorT,
      EndOffsetIteratorT,
      SegmentSizeT,
      DecomposerT>);

  CUB_RUNTIME_FUNCTION static constexpr size_t KeySize()
  {
    return sizeof(KeyT);
  }

  CUB_RUNTIME_FUNCTION static constexpr size_t ValueSize()
  {
    return sizeof(ValueT);
  }
};

} // namespace detail::radix_sort

/******************************************************************************
 * Single-problem dispatch
 ******************************************************************************/

/**
 * Utility class for dispatching the appropriately-tuned kernels for device-wide radix sort
 *
 * @tparam SortOrder
 *   Whether to sort in ascending or descending order
 *
 * @tparam KeyT
 *   Key type
 *
 * @tparam ValueT
 *   Value type
 *
 * @tparam OffsetT
 *   Signed integer type for global offsets
 *
 * @tparam DecomposerT
 *   Implementation detail, do not specify directly, requirements on the
 *   content of this type are subject to breaking change.
 */
template <SortOrder Order,
          typename KeyT,
          typename ValueT,
          typename OffsetT,
<<<<<<< HEAD
          typename DecomposerT = internal::identity_decomposer_t,
          typename PolicyHub   = internal::radix::policy_hub<KeyT, ValueT, OffsetT>>
=======
          typename DecomposerT  = detail::identity_decomposer_t,
          typename PolicyHub    = detail::radix::policy_hub<KeyT, ValueT, OffsetT>,
          typename KernelSource = detail::radix_sort::
            DeviceRadixSortKernelSource<typename PolicyHub::MaxPolicy, Order, KeyT, ValueT, OffsetT, DecomposerT>,
          typename KernelLauncherFactory = detail::TripleChevronFactory>
>>>>>>> 8cfa61b0
struct DispatchRadixSort
{
  //------------------------------------------------------------------------------
  // Constants
  //------------------------------------------------------------------------------

  // Whether this is a keys-only (or key-value) sort
  static constexpr bool KEYS_ONLY = ::cuda::std::is_same_v<ValueT, NullType>;

  //------------------------------------------------------------------------------
  // Problem state
  //------------------------------------------------------------------------------

  /// Device-accessible allocation of temporary storage.
  //  When nullptr, the required allocation size is written to `temp_storage_bytes` and no work is
  //  done.
  void* d_temp_storage;

  /// Reference to size in bytes of `d_temp_storage` allocation
  size_t& temp_storage_bytes;

  /// Double-buffer whose current buffer contains the unsorted input keys and, upon return, is
  /// updated to point to the sorted output keys
  DoubleBuffer<KeyT>& d_keys;

  /// Double-buffer whose current buffer contains the unsorted input values and, upon return, is
  /// updated to point to the sorted output values
  DoubleBuffer<ValueT>& d_values;

  /// Number of items to sort
  OffsetT num_items;

  /// The beginning (least-significant) bit index needed for key comparison
  int begin_bit;

  /// The past-the-end (most-significant) bit index needed for key comparison
  int end_bit;

  /// CUDA stream to launch kernels within.  Default is stream<sub>0</sub>.
  cudaStream_t stream;

  /// PTX version
  int ptx_version;

  /// Whether is okay to overwrite source buffers
  bool is_overwrite_okay;

  DecomposerT decomposer;

  KernelSource kernel_source;

  KernelLauncherFactory launcher_factory;

  //------------------------------------------------------------------------------
  // Constructor
  //------------------------------------------------------------------------------

  /// Constructor
  CUB_RUNTIME_FUNCTION _CCCL_FORCEINLINE DispatchRadixSort(
    void* d_temp_storage,
    size_t& temp_storage_bytes,
    DoubleBuffer<KeyT>& d_keys,
    DoubleBuffer<ValueT>& d_values,
    OffsetT num_items,
    int begin_bit,
    int end_bit,
    bool is_overwrite_okay,
    cudaStream_t stream,
    int ptx_version,
    DecomposerT decomposer                 = {},
    KernelSource kernel_source             = {},
    KernelLauncherFactory launcher_factory = {})
      : d_temp_storage(d_temp_storage)
      , temp_storage_bytes(temp_storage_bytes)
      , d_keys(d_keys)
      , d_values(d_values)
      , num_items(num_items)
      , begin_bit(begin_bit)
      , end_bit(end_bit)
      , stream(stream)
      , ptx_version(ptx_version)
      , is_overwrite_okay(is_overwrite_okay)
      , decomposer(decomposer)
      , kernel_source(kernel_source)
      , launcher_factory(launcher_factory)
  {}

  //------------------------------------------------------------------------------
  // Small-problem (single tile) invocation
  //------------------------------------------------------------------------------

  /**
   * @brief Invoke a single block to sort in-core
   *
   * @tparam ActivePolicyT
   *   Umbrella policy active for the target device
   *
   * @tparam SingleTileKernelT
   *   Function type of cub::DeviceRadixSortSingleTileKernel
   *
   * @param[in] single_tile_kernel
   *   Kernel function pointer to parameterization of cub::DeviceRadixSortSingleTileKernel
   */
  template <typename ActivePolicyT, typename SingleTileKernelT>
  CUB_RUNTIME_FUNCTION _CCCL_VISIBILITY_HIDDEN _CCCL_FORCEINLINE cudaError_t
  InvokeSingleTile(SingleTileKernelT single_tile_kernel, ActivePolicyT policy = {})
  {
    cudaError error = cudaSuccess;
    do
    {
      // Return if the caller is simply requesting the size of the storage allocation
      if (d_temp_storage == nullptr)
      {
        temp_storage_bytes = 1;
        break;
      }

// Log single_tile_kernel configuration
#ifdef CUB_DEBUG_LOG
      _CubLog("Invoking single_tile_kernel<<<%d, %d, 0, %lld>>>(), %d items per thread, %d SM occupancy, current bit "
              "%d, bit_grain %d\n",
              1,
              policy.SingleTile().BlockThreads(),
              (long long) stream,
              policy.SingleTile().ItemsPerThread(),
              1,
              begin_bit,
              policy.RadixBits(policy.SingleTile()));
#endif

      // Invoke upsweep_kernel with same grid size as downsweep_kernel
      launcher_factory(1, policy.SingleTile().BlockThreads(), 0, stream)
        .doit(single_tile_kernel,
              d_keys.Current(),
              d_keys.Alternate(),
              d_values.Current(),
              d_values.Alternate(),
              num_items,
              begin_bit,
              end_bit,
              decomposer);

      // Check for failure to launch
      error = CubDebug(cudaPeekAtLastError());
      if (cudaSuccess != error)
      {
        break;
      }

      // Sync the stream if specified to flush runtime errors
      error = CubDebug(internal::DebugSyncStream(stream));
      if (cudaSuccess != error)
      {
        break;
      }

      // Update selector
      d_keys.selector ^= 1;
      d_values.selector ^= 1;
    } while (0);

    return error;
  }

  //------------------------------------------------------------------------------
  // Normal problem size invocation
  //------------------------------------------------------------------------------

  /**
   * Invoke a three-kernel sorting pass at the current bit.
   */
  template <typename PassConfigT>
  CUB_RUNTIME_FUNCTION _CCCL_FORCEINLINE cudaError_t InvokePass(
    const KeyT* d_keys_in,
    KeyT* d_keys_out,
    const ValueT* d_values_in,
    ValueT* d_values_out,
    OffsetT* d_spine,
    int /*spine_length*/,
    int& current_bit,
    PassConfigT& pass_config)
  {
    cudaError error = cudaSuccess;
    do
    {
      int pass_bits = _CUDA_VSTD::min(pass_config.radix_bits, end_bit - current_bit);

// Log upsweep_kernel configuration
#ifdef CUB_DEBUG_LOG
      _CubLog("Invoking upsweep_kernel<<<%d, %d, 0, %lld>>>(), %d items per thread, %d SM occupancy, current bit %d, "
              "bit_grain %d\n",
              pass_config.even_share.grid_size,
              pass_config.upsweep_config.block_threads,
              (long long) stream,
              pass_config.upsweep_config.items_per_thread,
              pass_config.upsweep_config.sm_occupancy,
              current_bit,
              pass_bits);
#endif

      // Spine length written by the upsweep kernel in the current pass.
      int pass_spine_length = pass_config.even_share.grid_size * pass_config.radix_digits;

      // Invoke upsweep_kernel with same grid size as downsweep_kernel
      launcher_factory(pass_config.even_share.grid_size, pass_config.upsweep_config.block_threads, 0, stream)
        .doit(pass_config.upsweep_kernel,
              d_keys_in,
              d_spine,
              num_items,
              current_bit,
              pass_bits,
              pass_config.even_share,
              decomposer);

      // Check for failure to launch
      error = CubDebug(cudaPeekAtLastError());
      if (cudaSuccess != error)
      {
        break;
      }

      // Sync the stream if specified to flush runtime errors
      error = CubDebug(internal::DebugSyncStream(stream));
      if (cudaSuccess != error)
      {
        break;
      }

// Log scan_kernel configuration
#ifdef CUB_DEBUG_LOG
      _CubLog("Invoking scan_kernel<<<%d, %d, 0, %lld>>>(), %d items per thread\n",
              1,
              pass_config.scan_config.block_threads,
              (long long) stream,
              pass_config.scan_config.items_per_thread);
#endif

      // Invoke scan_kernel
      launcher_factory(1, pass_config.scan_config.block_threads, 0, stream)
        .doit(pass_config.scan_kernel, d_spine, pass_spine_length);

      // Check for failure to launch
      error = CubDebug(cudaPeekAtLastError());
      if (cudaSuccess != error)
      {
        break;
      }

      // Sync the stream if specified to flush runtime errors
      error = CubDebug(internal::DebugSyncStream(stream));
      if (cudaSuccess != error)
      {
        break;
      }

// Log downsweep_kernel configuration
#ifdef CUB_DEBUG_LOG
      _CubLog("Invoking downsweep_kernel<<<%d, %d, 0, %lld>>>(), %d items per thread, %d SM occupancy\n",
              pass_config.even_share.grid_size,
              pass_config.downsweep_config.block_threads,
              (long long) stream,
              pass_config.downsweep_config.items_per_thread,
              pass_config.downsweep_config.sm_occupancy);
#endif

      // Invoke downsweep_kernel
      launcher_factory(pass_config.even_share.grid_size, pass_config.downsweep_config.block_threads, 0, stream)
        .doit(pass_config.downsweep_kernel,
              d_keys_in,
              d_keys_out,
              d_values_in,
              d_values_out,
              d_spine,
              num_items,
              current_bit,
              pass_bits,
              pass_config.even_share,
              decomposer);

      // Check for failure to launch
      error = CubDebug(cudaPeekAtLastError());
      if (cudaSuccess != error)
      {
        break;
      }

      // Sync the stream if specified to flush runtime errors
      error = CubDebug(internal::DebugSyncStream(stream));
      if (cudaSuccess != error)
      {
        break;
      }

      // Update current bit
      current_bit += pass_bits;
    } while (0);

    return error;
  }

  /// Pass configuration structure
  template <typename UpsweepKernelT, typename ScanKernelT, typename DownsweepKernelT>
  struct PassConfig
  {
    UpsweepKernelT upsweep_kernel;
    internal::KernelConfig upsweep_config;
    ScanKernelT scan_kernel;
    internal::KernelConfig scan_config;
    DownsweepKernelT downsweep_kernel;
    internal::KernelConfig downsweep_config;
    int radix_bits;
    int radix_digits;
    int max_downsweep_grid_size;
    GridEvenShare<OffsetT> even_share;

    /// Initialize pass configuration
    template <typename ActivePolicyT, typename UpsweepPolicyT, typename ScanPolicyT, typename DownsweepPolicyT>
    CUB_RUNTIME_FUNCTION _CCCL_VISIBILITY_HIDDEN _CCCL_FORCEINLINE cudaError_t InitPassConfig(
      UpsweepKernelT upsweep_kernel,
      ScanKernelT scan_kernel,
      DownsweepKernelT downsweep_kernel,
      int /*ptx_version*/,
      int sm_count,
      OffsetT num_items,
      ActivePolicyT policy                   = {},
      UpsweepPolicyT upsweep_policy          = {},
      ScanPolicyT scan_policy                = {},
      DownsweepPolicyT downsweep_policy      = {},
      KernelLauncherFactory launcher_factory = {})
    {
      cudaError error = cudaSuccess;
      do
      {
        this->upsweep_kernel   = upsweep_kernel;
        this->scan_kernel      = scan_kernel;
        this->downsweep_kernel = downsweep_kernel;
        radix_bits             = policy.RadixBits(downsweep_policy);
        radix_digits           = 1 << radix_bits;

        error = CubDebug(upsweep_config.Init(upsweep_kernel, upsweep_policy, launcher_factory));
        if (cudaSuccess != error)
        {
          break;
        }

        error = CubDebug(scan_config.Init(scan_kernel, scan_policy, launcher_factory));
        if (cudaSuccess != error)
        {
          break;
        }

        error = CubDebug(downsweep_config.Init(downsweep_kernel, downsweep_policy, launcher_factory));
        if (cudaSuccess != error)
        {
          break;
        }

        max_downsweep_grid_size = (downsweep_config.sm_occupancy * sm_count) * internal::subscription_factor;

        even_share.DispatchInit(
          num_items, max_downsweep_grid_size, _CUDA_VSTD::max(downsweep_config.tile_size, upsweep_config.tile_size));

      } while (0);
      return error;
    }
  };

  template <typename ActivePolicyT>
  CUB_RUNTIME_FUNCTION _CCCL_FORCEINLINE cudaError_t InvokeOnesweep(ActivePolicyT policy = {})
  {
    // PortionOffsetT is used for offsets within a portion, and must be signed.
    using PortionOffsetT = int;
    using AtomicOffsetT  = PortionOffsetT;

    // compute temporary storage size
    const int RADIX_BITS                = policy.RadixBits(policy.Onesweep());
    const int RADIX_DIGITS              = 1 << RADIX_BITS;
    const int ONESWEEP_ITEMS_PER_THREAD = policy.Onesweep().ItemsPerThread();
    const int ONESWEEP_BLOCK_THREADS    = policy.Onesweep().BlockThreads();
    const int ONESWEEP_TILE_ITEMS       = ONESWEEP_ITEMS_PER_THREAD * ONESWEEP_BLOCK_THREADS;
    // portions handle inputs with >=2**30 elements, due to the way lookback works
    // for testing purposes, one portion is <= 2**28 elements
    const PortionOffsetT PORTION_SIZE = ((1 << 28) - 1) / ONESWEEP_TILE_ITEMS * ONESWEEP_TILE_ITEMS;
    int num_passes                    = ::cuda::ceil_div(end_bit - begin_bit, RADIX_BITS);
    OffsetT num_portions              = static_cast<OffsetT>(::cuda::ceil_div(num_items, PORTION_SIZE));
    PortionOffsetT max_num_blocks     = ::cuda::ceil_div(
      static_cast<int>(_CUDA_VSTD::min(num_items, static_cast<OffsetT>(PORTION_SIZE))), ONESWEEP_TILE_ITEMS);

    size_t value_size         = KEYS_ONLY ? 0 : kernel_source.ValueSize();
    size_t allocation_sizes[] = {
      // bins
      num_portions * num_passes * RADIX_DIGITS * sizeof(OffsetT),
      // lookback
      max_num_blocks * RADIX_DIGITS * sizeof(AtomicOffsetT),
      // extra key buffer
      is_overwrite_okay || num_passes <= 1 ? 0 : num_items * kernel_source.KeySize(),
      // extra value buffer
      is_overwrite_okay || num_passes <= 1 ? 0 : num_items * value_size,
      // counters
      num_portions * num_passes * sizeof(AtomicOffsetT),
    };
    constexpr int NUM_ALLOCATIONS      = sizeof(allocation_sizes) / sizeof(allocation_sizes[0]);
    void* allocations[NUM_ALLOCATIONS] = {};
    internal::AliasTemporaries<NUM_ALLOCATIONS>(d_temp_storage, temp_storage_bytes, allocations, allocation_sizes);

    // just return if no temporary storage is provided
    cudaError_t error = cudaSuccess;
    if (d_temp_storage == nullptr)
    {
      return error;
    }

    OffsetT* d_bins           = (OffsetT*) allocations[0];
    AtomicOffsetT* d_lookback = (AtomicOffsetT*) allocations[1];
    KeyT* d_keys_tmp2         = (KeyT*) allocations[2];
    ValueT* d_values_tmp2     = (ValueT*) allocations[3];
    AtomicOffsetT* d_ctrs     = (AtomicOffsetT*) allocations[4];

    do
    {
      // initialization
      error = CubDebug(cudaMemsetAsync(d_ctrs, 0, num_portions * num_passes * sizeof(AtomicOffsetT), stream));
      if (cudaSuccess != error)
      {
        break;
      }

      // compute num_passes histograms with RADIX_DIGITS bins each
      error = CubDebug(cudaMemsetAsync(d_bins, 0, num_passes * RADIX_DIGITS * sizeof(OffsetT), stream));
      if (cudaSuccess != error)
      {
        break;
      }
      int device  = -1;
      int num_sms = 0;

      error = CubDebug(cudaGetDevice(&device));
      if (cudaSuccess != error)
      {
        break;
      }

      error = CubDebug(cudaDeviceGetAttribute(&num_sms, cudaDevAttrMultiProcessorCount, device));
      if (cudaSuccess != error)
      {
        break;
      }

<<<<<<< HEAD
      constexpr int HISTO_BLOCK_THREADS = ActivePolicyT::HistogramPolicy::BLOCK_THREADS;
      int histo_blocks_per_sm           = 1;
      auto histogram_kernel =
        internal::radix_sort::DeviceRadixSortHistogramKernel<max_policy_t, Order, KeyT, OffsetT, DecomposerT>;
=======
      const int HISTO_BLOCK_THREADS = policy.Histogram().BlockThreads();
      int histo_blocks_per_sm       = 1;
      auto histogram_kernel         = kernel_source.RadixSortHistogramKernel();
>>>>>>> 8cfa61b0

      error = CubDebug(
        cudaOccupancyMaxActiveBlocksPerMultiprocessor(&histo_blocks_per_sm, histogram_kernel, HISTO_BLOCK_THREADS, 0));
      if (cudaSuccess != error)
      {
        break;
      }

// log histogram_kernel configuration
#ifdef CUB_DEBUG_LOG
      _CubLog("Invoking histogram_kernel<<<%d, %d, 0, %lld>>>(), %d items per iteration, "
              "%d SM occupancy, bit_grain %d\n",
              histo_blocks_per_sm * num_sms,
              HISTO_BLOCK_THREADS,
              reinterpret_cast<long long>(stream),
              policy.Histogram().ItemsPerThread(),
              histo_blocks_per_sm,
              policy.RadixBits(policy.Histogram()));
#endif

      error = launcher_factory(histo_blocks_per_sm * num_sms, HISTO_BLOCK_THREADS, 0, stream)
                .doit(histogram_kernel, d_bins, d_keys.Current(), num_items, begin_bit, end_bit, decomposer);
      error = CubDebug(error);
      if (cudaSuccess != error)
      {
        break;
      }

      error = CubDebug(internal::DebugSyncStream(stream));
      if (cudaSuccess != error)
      {
        break;
      }

      // exclusive sums to determine starts
      const int SCAN_BLOCK_THREADS = policy.BlockThreads(policy.ExclusiveSum());

// log exclusive_sum_kernel configuration
#ifdef CUB_DEBUG_LOG
      _CubLog("Invoking exclusive_sum_kernel<<<%d, %d, 0, %lld>>>(), bit_grain %d\n",
              num_passes,
              SCAN_BLOCK_THREADS,
              reinterpret_cast<long long>(stream),
              policy.RadixBits(policy.ExclusiveSum()));
#endif

<<<<<<< HEAD
      error = THRUST_NS_QUALIFIER::cuda_cub::detail::triple_chevron(num_passes, SCAN_BLOCK_THREADS, 0, stream)
                .doit(internal::radix_sort::DeviceRadixSortExclusiveSumKernel<max_policy_t, OffsetT>, d_bins);
=======
      error = launcher_factory(num_passes, SCAN_BLOCK_THREADS, 0, stream)
                .doit(kernel_source.RadixSortExclusiveSumKernel(), d_bins);
>>>>>>> 8cfa61b0
      error = CubDebug(error);
      if (cudaSuccess != error)
      {
        break;
      }

      error = CubDebug(internal::DebugSyncStream(stream));
      if (cudaSuccess != error)
      {
        break;
      }

      // use the other buffer if no overwrite is allowed
      KeyT* d_keys_tmp     = d_keys.Alternate();
      ValueT* d_values_tmp = d_values.Alternate();
      if (!is_overwrite_okay && num_passes % 2 == 0)
      {
        d_keys.d_buffers[1]   = d_keys_tmp2;
        d_values.d_buffers[1] = d_values_tmp2;
      }

      for (int current_bit = begin_bit, pass = 0; current_bit < end_bit; current_bit += RADIX_BITS, ++pass)
      {
        int num_bits = _CUDA_VSTD::min(end_bit - current_bit, RADIX_BITS);
        for (OffsetT portion = 0; portion < num_portions; ++portion)
        {
          PortionOffsetT portion_num_items = static_cast<PortionOffsetT>(
            _CUDA_VSTD::min(num_items - portion * PORTION_SIZE, static_cast<OffsetT>(PORTION_SIZE)));

          PortionOffsetT num_blocks = ::cuda::ceil_div(portion_num_items, ONESWEEP_TILE_ITEMS);

          error = CubDebug(cudaMemsetAsync(d_lookback, 0, num_blocks * RADIX_DIGITS * sizeof(AtomicOffsetT), stream));
          if (cudaSuccess != error)
          {
            break;
          }

// log onesweep_kernel configuration
#ifdef CUB_DEBUG_LOG
          _CubLog("Invoking onesweep_kernel<<<%d, %d, 0, %lld>>>(), %d items per thread, "
                  "current bit %d, bit_grain %d, portion %d/%d\n",
                  num_blocks,
                  ONESWEEP_BLOCK_THREADS,
                  reinterpret_cast<long long>(stream),
                  policy.Onesweep().ItemsPerThread(),
                  current_bit,
                  num_bits,
                  static_cast<int>(portion),
                  static_cast<int>(num_portions));
#endif

<<<<<<< HEAD
          auto onesweep_kernel = internal::radix_sort::DeviceRadixSortOnesweepKernel<
            max_policy_t,
            Order,
            KeyT,
            ValueT,
            OffsetT,
            PortionOffsetT,
            AtomicOffsetT,
            DecomposerT>;
=======
          auto onesweep_kernel = kernel_source.RadixSortOnesweepKernel();
>>>>>>> 8cfa61b0

          error =
            launcher_factory(num_blocks, ONESWEEP_BLOCK_THREADS, 0, stream)
              .doit(onesweep_kernel,
                    d_lookback,
                    d_ctrs + portion * num_passes + pass,
                    portion < num_portions - 1 ? d_bins + ((portion + 1) * num_passes + pass) * RADIX_DIGITS : nullptr,
                    d_bins + (portion * num_passes + pass) * RADIX_DIGITS,
                    d_keys.Alternate(),
                    d_keys.Current() + portion * PORTION_SIZE,
                    d_values.Alternate(),
                    d_values.Current() + portion * PORTION_SIZE,
                    portion_num_items,
                    current_bit,
                    num_bits,
                    decomposer);
          error = CubDebug(error);
          if (cudaSuccess != error)
          {
            break;
          }

          error = CubDebug(internal::DebugSyncStream(stream));
          if (cudaSuccess != error)
          {
            break;
          }
        }

        if (error != cudaSuccess)
        {
          break;
        }

        // use the temporary buffers if no overwrite is allowed
        if (!is_overwrite_okay && pass == 0)
        {
          d_keys   = num_passes % 2 == 0 ? DoubleBuffer<KeyT>(d_keys_tmp, d_keys_tmp2)
                                         : DoubleBuffer<KeyT>(d_keys_tmp2, d_keys_tmp);
          d_values = num_passes % 2 == 0 ? DoubleBuffer<ValueT>(d_values_tmp, d_values_tmp2)
                                         : DoubleBuffer<ValueT>(d_values_tmp2, d_values_tmp);
        }
        d_keys.selector ^= 1;
        d_values.selector ^= 1;
      }
    } while (0);

    return error;
  }

  /**
   * @brief Invocation (run multiple digit passes)
   *
   * @tparam ActivePolicyT
   *   Umbrella policy active for the target device
   *
   * @tparam UpsweepKernelT
   *   Function type of cub::DeviceRadixSortUpsweepKernel
   *
   * @tparam ScanKernelT
   *   Function type of cub::SpineScanKernel
   *
   * @tparam DownsweepKernelT
   *   Function type of cub::DeviceRadixSortDownsweepKernel
   *
   * @param[in] upsweep_kernel
   *   Kernel function pointer to parameterization of cub::DeviceRadixSortUpsweepKernel
   *
   * @param[in] alt_upsweep_kernel
   *   Alternate kernel function pointer to parameterization of cub::DeviceRadixSortUpsweepKernel
   *
   * @param[in] scan_kernel
   *   Kernel function pointer to parameterization of cub::SpineScanKernel
   *
   * @param[in] downsweep_kernel
   *   Kernel function pointer to parameterization of cub::DeviceRadixSortDownsweepKernel
   *
   * @param[in] alt_downsweep_kernel
   *   Alternate kernel function pointer to parameterization of
   *   cub::DeviceRadixSortDownsweepKernel
   */
  template <typename ActivePolicyT, typename UpsweepKernelT, typename ScanKernelT, typename DownsweepKernelT>
  CUB_RUNTIME_FUNCTION _CCCL_VISIBILITY_HIDDEN _CCCL_FORCEINLINE cudaError_t InvokePasses(
    UpsweepKernelT upsweep_kernel,
    UpsweepKernelT alt_upsweep_kernel,
    ScanKernelT scan_kernel,
    DownsweepKernelT downsweep_kernel,
    DownsweepKernelT alt_downsweep_kernel,
    ActivePolicyT policy = {})
  {
    cudaError error = cudaSuccess;
    do
    {
      // Get device ordinal
      int device_ordinal;
      error = CubDebug(cudaGetDevice(&device_ordinal));
      if (cudaSuccess != error)
      {
        break;
      }

      // Get SM count
      int sm_count;
      error = CubDebug(cudaDeviceGetAttribute(&sm_count, cudaDevAttrMultiProcessorCount, device_ordinal));
      if (cudaSuccess != error)
      {
        break;
      }

      // Init regular and alternate-digit kernel configurations
      PassConfig<UpsweepKernelT, ScanKernelT, DownsweepKernelT> pass_config, alt_pass_config;
      error = pass_config.InitPassConfig(
        upsweep_kernel,
        scan_kernel,
        downsweep_kernel,
        ptx_version,
        sm_count,
        num_items,
        policy,
        policy.Upsweep(),
        policy.Scan(),
        policy.Downsweep(),
        launcher_factory);
      if (error)
      {
        break;
      }

      error = alt_pass_config.InitPassConfig(
        alt_upsweep_kernel,
        scan_kernel,
        alt_downsweep_kernel,
        ptx_version,
        sm_count,
        num_items,
        policy,
        policy.AltUpsweep(),
        policy.Scan(),
        policy.AltDownsweep(),
        launcher_factory);
      if (error)
      {
        break;
      }

      // Get maximum spine length
      int max_grid_size = _CUDA_VSTD::max(pass_config.max_downsweep_grid_size, alt_pass_config.max_downsweep_grid_size);
      int spine_length  = (max_grid_size * pass_config.radix_digits) + pass_config.scan_config.tile_size;

      // Temporary storage allocation requirements
      void* allocations[3]       = {};
      size_t allocation_sizes[3] = {
        // bytes needed for privatized block digit histograms
        spine_length * sizeof(OffsetT),

        // bytes needed for 3rd keys buffer
        (is_overwrite_okay) ? 0 : num_items * kernel_source.KeySize(),

        // bytes needed for 3rd values buffer
        (is_overwrite_okay || (KEYS_ONLY)) ? 0 : num_items * kernel_source.ValueSize(),
      };

      // Alias the temporary allocations from the single storage blob (or compute the necessary size of the blob)
      error = CubDebug(internal::AliasTemporaries(d_temp_storage, temp_storage_bytes, allocations, allocation_sizes));
      if (cudaSuccess != error)
      {
        break;
      }

      // Return if the caller is simply requesting the size of the storage allocation
      if (d_temp_storage == nullptr)
      {
        return cudaSuccess;
      }

      // Pass planning.  Run passes of the alternate digit-size configuration until we have an even multiple of our
      // preferred digit size
      int num_bits           = end_bit - begin_bit;
      int num_passes         = ::cuda::ceil_div(num_bits, pass_config.radix_bits);
      bool is_num_passes_odd = num_passes & 1;
      int max_alt_passes     = (num_passes * pass_config.radix_bits) - num_bits;
      int alt_end_bit        = _CUDA_VSTD::min(end_bit, begin_bit + (max_alt_passes * alt_pass_config.radix_bits));

      // Alias the temporary storage allocations
      OffsetT* d_spine = static_cast<OffsetT*>(allocations[0]);

      DoubleBuffer<KeyT> d_keys_remaining_passes(
        (is_overwrite_okay || is_num_passes_odd) ? d_keys.Alternate() : static_cast<KeyT*>(allocations[1]),
        (is_overwrite_okay)   ? d_keys.Current()
        : (is_num_passes_odd) ? static_cast<KeyT*>(allocations[1])
                              : d_keys.Alternate());

      DoubleBuffer<ValueT> d_values_remaining_passes(
        (is_overwrite_okay || is_num_passes_odd) ? d_values.Alternate() : static_cast<ValueT*>(allocations[2]),
        (is_overwrite_okay)   ? d_values.Current()
        : (is_num_passes_odd) ? static_cast<ValueT*>(allocations[2])
                              : d_values.Alternate());

      // Run first pass, consuming from the input's current buffers
      int current_bit = begin_bit;
      error           = CubDebug(InvokePass(
        d_keys.Current(),
        d_keys_remaining_passes.Current(),
        d_values.Current(),
        d_values_remaining_passes.Current(),
        d_spine,
        spine_length,
        current_bit,
        (current_bit < alt_end_bit) ? alt_pass_config : pass_config));
      if (cudaSuccess != error)
      {
        break;
      }

      // Run remaining passes
      while (current_bit < end_bit)
      {
        error = CubDebug(InvokePass(
          d_keys_remaining_passes.d_buffers[d_keys_remaining_passes.selector],
          d_keys_remaining_passes.d_buffers[d_keys_remaining_passes.selector ^ 1],
          d_values_remaining_passes.d_buffers[d_keys_remaining_passes.selector],
          d_values_remaining_passes.d_buffers[d_keys_remaining_passes.selector ^ 1],
          d_spine,
          spine_length,
          current_bit,
          (current_bit < alt_end_bit) ? alt_pass_config : pass_config));

        if (cudaSuccess != error)
        {
          break;
        }

        // Invert selectors
        d_keys_remaining_passes.selector ^= 1;
        d_values_remaining_passes.selector ^= 1;
      }

      // Update selector
      if (!is_overwrite_okay)
      {
        num_passes = 1; // Sorted data always ends up in the other vector
      }

      d_keys.selector   = (d_keys.selector + num_passes) & 1;
      d_values.selector = (d_values.selector + num_passes) & 1;
    } while (0);

    return error;
  }

  //------------------------------------------------------------------------------
  // Chained policy invocation
  //------------------------------------------------------------------------------

  template <typename ActivePolicyT>
  CUB_RUNTIME_FUNCTION _CCCL_FORCEINLINE cudaError_t InvokeManyTiles(::cuda::std::false_type, ActivePolicyT policy = {})
  {
    // Invoke upsweep-downsweep
<<<<<<< HEAD
    return InvokePasses<ActivePolicyT>(
      internal::radix_sort::DeviceRadixSortUpsweepKernel<max_policy_t, false, Order, KeyT, OffsetT, DecomposerT>,
      internal::radix_sort::DeviceRadixSortUpsweepKernel<max_policy_t, true, Order, KeyT, OffsetT, DecomposerT>,
      internal::radix_sort::RadixSortScanBinsKernel<max_policy_t, OffsetT>,
      internal::radix_sort::
        DeviceRadixSortDownsweepKernel<max_policy_t, false, Order, KeyT, ValueT, OffsetT, DecomposerT>,
      internal::radix_sort::
        DeviceRadixSortDownsweepKernel<max_policy_t, true, Order, KeyT, ValueT, OffsetT, DecomposerT>);
=======
    return InvokePasses(
      kernel_source.RadixSortUpsweepKernel(),
      kernel_source.RadixSortAltUpsweepKernel(),
      kernel_source.DeviceRadixSortScanBinsKernel(),
      kernel_source.RadixSortDownsweepKernel(),
      kernel_source.RadixSortAltDownsweepKernel(),
      policy);
>>>>>>> 8cfa61b0
  }

  template <typename ActivePolicyT>
  CUB_RUNTIME_FUNCTION _CCCL_FORCEINLINE cudaError_t InvokeManyTiles(::cuda::std::true_type, ActivePolicyT policy = {})
  {
    // Invoke onesweep
    return InvokeOnesweep(policy);
  }

  CUB_RUNTIME_FUNCTION _CCCL_FORCEINLINE cudaError_t InvokeCopy()
  {
    // is_overwrite_okay == false here
    // Return the number of temporary bytes if requested
    if (d_temp_storage == nullptr)
    {
      temp_storage_bytes = 1;
      return cudaSuccess;
    }

// Copy keys
#ifdef CUB_DEBUG_LOG
    _CubLog("Invoking async copy of %lld keys on stream %lld\n", (long long) num_items, (long long) stream);
#endif
    cudaError_t error = cudaSuccess;

    error = CubDebug(cudaMemcpyAsync(
      d_keys.Alternate(), d_keys.Current(), num_items * kernel_source.KeySize(), cudaMemcpyDefault, stream));
    if (cudaSuccess != error)
    {
      return error;
    }

    error = CubDebug(internal::DebugSyncStream(stream));
    if (cudaSuccess != error)
    {
      return error;
    }
    d_keys.selector ^= 1;

    // Copy values if necessary
    if (!KEYS_ONLY)
    {
#ifdef CUB_DEBUG_LOG
      _CubLog("Invoking async copy of %lld values on stream %lld\n", (long long) num_items, (long long) stream);
#endif
      error = CubDebug(cudaMemcpyAsync(
        d_values.Alternate(), d_values.Current(), num_items * kernel_source.ValueSize(), cudaMemcpyDefault, stream));
      if (cudaSuccess != error)
      {
        return error;
      }

      error = CubDebug(internal::DebugSyncStream(stream));
      if (cudaSuccess != error)
      {
        return error;
      }
    }
    d_values.selector ^= 1;

    return error;
  }

  /// Invocation
  template <typename ActivePolicyT>
  CUB_RUNTIME_FUNCTION _CCCL_FORCEINLINE cudaError_t Invoke(ActivePolicyT policy = {})
  {
    auto wrapped_policy = detail::radix::MakeRadixSortPolicyWrapper(policy);

    // Return if empty problem, or if no bits to sort and double-buffering is used
    if (num_items == 0 || (begin_bit == end_bit && is_overwrite_okay))
    {
      if (d_temp_storage == nullptr)
      {
        temp_storage_bytes = 1;
      }
      return cudaSuccess;
    }

    // Check if simple copy suffices (is_overwrite_okay == false at this point)
    if (begin_bit == end_bit)
    {
      bool has_uva      = false;
      cudaError_t error = internal::HasUVA(has_uva);
      if (error != cudaSuccess)
      {
        return error;
      }
      if (has_uva)
      {
        return InvokeCopy();
      }
    }

    // Force kernel code-generation in all compiler passes
    if (num_items <= static_cast<OffsetT>(
          wrapped_policy.SingleTile().BlockThreads() * wrapped_policy.SingleTile().ItemsPerThread()))
    {
      // Small, single tile size
<<<<<<< HEAD
      return InvokeSingleTile<ActivePolicyT>(
        internal::radix_sort::DeviceRadixSortSingleTileKernel<max_policy_t, Order, KeyT, ValueT, OffsetT, DecomposerT>);
=======
      return InvokeSingleTile(kernel_source.RadixSortSingleTileKernel(), wrapped_policy);
    }
// We guard this because this will instantiate and compile both branches, which is not necessary if we know whether we
// are using one sweep at compile-time
#ifdef CCCL_C_EXPERIMENTAL
    else if (wrapped_policy.IsOnesweep())
    {
      // Regular size
      return InvokeManyTiles(detail::bool_constant_v<true>, wrapped_policy);
>>>>>>> 8cfa61b0
    }
    else
    {
      return InvokeManyTiles(detail::bool_constant_v<false>, wrapped_policy);
    }
#else
    else
    {
      // Regular size
<<<<<<< HEAD
      return InvokeManyTiles<ActivePolicyT>(internal::bool_constant_v<ActivePolicyT::ONESWEEP>);
=======
      return InvokeManyTiles(detail::bool_constant_v<ActivePolicyT::ONESWEEP>, wrapped_policy);
>>>>>>> 8cfa61b0
    }
#endif
  }

  //------------------------------------------------------------------------------
  // Dispatch entrypoints
  //------------------------------------------------------------------------------

  /**
   * @brief Internal dispatch routine
   *
   * @param[in] d_temp_storage
   *   Device-accessible allocation of temporary storage. When nullptr, the required
   *   allocation size is written to `temp_storage_bytes` and no work is done.
   *
   * @param[in,out] temp_storage_bytes
   *   Reference to size in bytes of `d_temp_storage` allocation
   *
   * @param[in,out] d_keys
   *   Double-buffer whose current buffer contains the unsorted input keys and,
   *   upon return, is updated to point to the sorted output keys
   *
   * @param[in,out] d_values
   *   Double-buffer whose current buffer contains the unsorted input values and,
   *   upon return, is updated to point to the sorted output values
   *
   * @param[in] num_items
   *   Number of items to sort
   *
   * @param[in] begin_bit
   *   The beginning (least-significant) bit index needed for key comparison
   *
   * @param[in] end_bit
   *   The past-the-end (most-significant) bit index needed for key comparison
   *
   * @param[in] is_overwrite_okay
   *   Whether is okay to overwrite source buffers
   *
   * @param[in] stream
   *   CUDA stream to launch kernels within. Default is stream<sub>0</sub>.
   */
  template <typename MaxPolicyT = typename PolicyHub::MaxPolicy>
  CUB_RUNTIME_FUNCTION _CCCL_FORCEINLINE static cudaError_t Dispatch(
    void* d_temp_storage,
    size_t& temp_storage_bytes,
    DoubleBuffer<KeyT>& d_keys,
    DoubleBuffer<ValueT>& d_values,
    OffsetT num_items,
    int begin_bit,
    int end_bit,
    bool is_overwrite_okay,
    cudaStream_t stream,
    DecomposerT decomposer                 = {},
    KernelSource kernel_source             = {},
    KernelLauncherFactory launcher_factory = {},
    MaxPolicyT max_policy                  = {})
  {
    cudaError_t error;
    do
    {
      // Get PTX version
      int ptx_version = 0;

      error = CubDebug(launcher_factory.PtxVersion(ptx_version));
      if (cudaSuccess != error)
      {
        break;
      }

      // Create dispatch functor
      DispatchRadixSort dispatch(
        d_temp_storage,
        temp_storage_bytes,
        d_keys,
        d_values,
        num_items,
        begin_bit,
        end_bit,
        is_overwrite_okay,
        stream,
        ptx_version,
        decomposer,
        kernel_source,
        launcher_factory);

      // Dispatch to chained policy
      error = CubDebug(max_policy.Invoke(ptx_version, dispatch));
      if (cudaSuccess != error)
      {
        break;
      }
    } while (0);

    return error;
  }
};

/******************************************************************************
 * Segmented dispatch
 ******************************************************************************/

/**
 * @brief Utility class for dispatching the appropriately-tuned kernels for segmented device-wide
 * radix sort
 *
 * @tparam SortOrder
 *   Whether to sort in ascending or descending order
 *
 * @tparam KeyT
 *   Key type
 *
 * @tparam ValueT
 *   Value type
 *
 * @tparam BeginOffsetIteratorT
 *   Random-access input iterator type for reading segment beginning offsets @iterator
 *
 * @tparam EndOffsetIteratorT
 *   Random-access input iterator type for reading segment ending offsets @iterator
 *
 * @tparam SegmentSizeT
 *   Integer type to index items within a segment
 */
template <SortOrder Order,
          typename KeyT,
          typename ValueT,
          typename BeginOffsetIteratorT,
          typename EndOffsetIteratorT,
          typename SegmentSizeT,
<<<<<<< HEAD
          typename PolicyHub   = internal::radix::policy_hub<KeyT, ValueT, SegmentSizeT>,
          typename DecomposerT = internal::identity_decomposer_t>
=======
          typename PolicyHub    = detail::radix::policy_hub<KeyT, ValueT, SegmentSizeT>,
          typename DecomposerT  = detail::identity_decomposer_t,
          typename KernelSource = detail::radix_sort::DeviceSegmentedRadixSortKernelSource<
            typename PolicyHub::MaxPolicy,
            Order,
            KeyT,
            ValueT,
            BeginOffsetIteratorT,
            EndOffsetIteratorT,
            SegmentSizeT,
            DecomposerT>,
          typename KernelLauncherFactory = detail::TripleChevronFactory>
>>>>>>> 8cfa61b0
struct DispatchSegmentedRadixSort
{
  //------------------------------------------------------------------------------
  // Constants
  //------------------------------------------------------------------------------

  // Whether this is a keys-only (or key-value) sort
  static constexpr bool KEYS_ONLY = ::cuda::std::is_same_v<ValueT, NullType>;

  //------------------------------------------------------------------------------
  // Parameter members
  //------------------------------------------------------------------------------

  /// Device-accessible allocation of temporary storage.  When nullptr, the required allocation size
  /// is written to `temp_storage_bytes` and no work is done.
  void* d_temp_storage;

  /// Reference to size in bytes of `d_temp_storage` allocation
  size_t& temp_storage_bytes;

  /// Double-buffer whose current buffer contains the unsorted input keys and, upon return, is
  /// updated to point to the sorted output keys
  DoubleBuffer<KeyT>& d_keys;

  /// Double-buffer whose current buffer contains the unsorted input values and, upon return, is
  /// updated to point to the sorted output values
  DoubleBuffer<ValueT>& d_values;

  /// Number of items to sort
  ::cuda::std::int64_t num_items;

  /// The number of segments that comprise the sorting data
  ::cuda::std::int64_t num_segments;

  /// Random-access input iterator to the sequence of beginning offsets of length `num_segments`,
  /// such that <tt>d_begin_offsets[i]</tt> is the first element of the <em>i</em><sup>th</sup>
  /// data segment in <tt>d_keys_*</tt> and <tt>d_values_*</tt>
  BeginOffsetIteratorT d_begin_offsets;

  /// Random-access input iterator to the sequence of ending offsets of length `num_segments`,
  /// such that <tt>d_end_offsets[i]-1</tt> is the last element of the <em>i</em><sup>th</sup>
  /// data segment in <tt>d_keys_*</tt> and <tt>d_values_*</tt>. If <tt>d_end_offsets[i]-1</tt>
  /// <= <tt>d_begin_offsets[i]</tt>, the <em>i</em><sup>th</sup> is considered empty.
  EndOffsetIteratorT d_end_offsets;

  /// The beginning (least-significant) bit index needed for key comparison
  int begin_bit;

  /// The past-the-end (most-significant) bit index needed for key comparison
  int end_bit;

  /// CUDA stream to launch kernels within.  Default is stream<sub>0</sub>.
  cudaStream_t stream;

  /// PTX version
  int ptx_version;

  /// Whether is okay to overwrite source buffers
  bool is_overwrite_okay;

  DecomposerT decomposer;

  KernelSource kernel_source;

  KernelLauncherFactory launcher_factory;

  //------------------------------------------------------------------------------
  // Constructors
  //------------------------------------------------------------------------------

  /// Constructor
  CUB_RUNTIME_FUNCTION _CCCL_FORCEINLINE DispatchSegmentedRadixSort(
    void* d_temp_storage,
    size_t& temp_storage_bytes,
    DoubleBuffer<KeyT>& d_keys,
    DoubleBuffer<ValueT>& d_values,
    ::cuda::std::int64_t num_items,
    ::cuda::std::int64_t num_segments,
    BeginOffsetIteratorT d_begin_offsets,
    EndOffsetIteratorT d_end_offsets,
    int begin_bit,
    int end_bit,
    bool is_overwrite_okay,
    cudaStream_t stream,
    int ptx_version,
    DecomposerT decomposer                 = {},
    KernelSource kernel_source             = {},
    KernelLauncherFactory launcher_factory = {})
      : d_temp_storage(d_temp_storage)
      , temp_storage_bytes(temp_storage_bytes)
      , d_keys(d_keys)
      , d_values(d_values)
      , num_items(num_items)
      , num_segments(num_segments)
      , d_begin_offsets(d_begin_offsets)
      , d_end_offsets(d_end_offsets)
      , begin_bit(begin_bit)
      , end_bit(end_bit)
      , stream(stream)
      , ptx_version(ptx_version)
      , is_overwrite_okay(is_overwrite_okay)
      , decomposer(decomposer)
      , kernel_source(kernel_source)
      , launcher_factory(launcher_factory)
  {}

  //------------------------------------------------------------------------------
  // Multi-segment invocation
  //------------------------------------------------------------------------------

  /// Invoke a three-kernel sorting pass at the current bit.
  template <typename PassConfigT>
  CUB_RUNTIME_FUNCTION _CCCL_FORCEINLINE cudaError_t InvokePass(
    const KeyT* d_keys_in,
    KeyT* d_keys_out,
    const ValueT* d_values_in,
    ValueT* d_values_out,
    int& current_bit,
    PassConfigT& pass_config)
  {
    cudaError error = cudaSuccess;

    // The number of bits to process in this pass
    int pass_bits = _CUDA_VSTD::min(pass_config.radix_bits, (end_bit - current_bit));

    // The offset type (used to specialize the kernel template), large enough to index any segment within a single
    // invocation
    using per_invocation_segment_offset_t = ::cuda::std::int32_t;

    // The upper bound of segments that a single kernel invocation will process
    constexpr auto max_num_segments_per_invocation =
      static_cast<::cuda::std::int64_t>(::cuda::std::numeric_limits<per_invocation_segment_offset_t>::max());

    // Number of radix sort invocations until all segments have been processed
    const auto num_invocations = ::cuda::ceil_div(num_segments, max_num_segments_per_invocation);

    // If d_begin_offsets and d_end_offsets do not support operator+ then we can't have more than
    // max_num_segments_per_invocation segments per invocation
    if (num_invocations > 1
        && !internal::all_iterators_support_plus_operator(::cuda::std::int64_t{}, d_begin_offsets, d_end_offsets))
    {
      return cudaErrorInvalidValue;
    }

    // Iterate over chunks of segments
    for (::cuda::std::int64_t invocation_index = 0; invocation_index < num_invocations; invocation_index++)
    {
      const auto current_segment_offset = invocation_index * max_num_segments_per_invocation;
      const auto num_current_segments =
        ::cuda::std::min(max_num_segments_per_invocation, num_segments - current_segment_offset);

// Log kernel configuration
#ifdef CUB_DEBUG_LOG
      _CubLog(
        "Invoking segmented_kernels<<<%lld, %lld, 0, %lld>>>(), "
        "%lld items per thread, %lld SM occupancy, "
        "current segment offset %lld, current bit %d, bit_grain %d\n",
        (long long) num_current_segments,
        (long long) pass_config.segmented_config.block_threads,
        (long long) stream,
        (long long) pass_config.segmented_config.items_per_thread,
        (long long) pass_config.segmented_config.sm_occupancy,
        (long long) current_segment_offset,
        current_bit,
        pass_bits);
#endif

      launcher_factory(
        static_cast<unsigned int>(num_current_segments), pass_config.segmented_config.block_threads, 0, stream)
        .doit(pass_config.segmented_kernel,
              d_keys_in,
              d_keys_out,
              d_values_in,
              d_values_out,
              internal::advance_iterators_if_supported(d_begin_offsets, current_segment_offset),
              internal::advance_iterators_if_supported(d_end_offsets, current_segment_offset),
              current_bit,
              pass_bits,
              decomposer);

      // Check for failure to launch
      error = CubDebug(cudaPeekAtLastError());
      if (cudaSuccess != error)
      {
        return error;
      }

      // Sync the stream if specified to flush runtime errors
      error = CubDebug(internal::DebugSyncStream(stream));
      if (cudaSuccess != error)
      {
        return error;
      }
    }

    // Update current bit once all segments have been processed for the current pass
    current_bit += pass_bits;

    return error;
  }

  /// PassConfig data structure
  template <typename SegmentedKernelT>
  struct PassConfig
  {
    SegmentedKernelT segmented_kernel;
    internal::KernelConfig segmented_config;
    int radix_bits;
    int radix_digits;

    /// Initialize pass configuration
    template <typename SegmentedPolicyT>
    CUB_RUNTIME_FUNCTION _CCCL_VISIBILITY_HIDDEN _CCCL_FORCEINLINE cudaError_t InitPassConfig(
      SegmentedKernelT segmented_kernel,
      int radix_bits,
      SegmentedPolicyT policy                = {},
      KernelLauncherFactory launcher_factory = {})
    {
      this->segmented_kernel = segmented_kernel;
      this->radix_bits       = radix_bits;
      this->radix_digits     = 1 << radix_bits;

      return CubDebug(segmented_config.Init(segmented_kernel, policy, launcher_factory));
    }
  };

  /**
   * @brief Invocation (run multiple digit passes)
   *
   * @tparam ActivePolicyT
   *   Umbrella policy active for the target device
   *
   * @tparam SegmentedKernelT
   *   Function type of cub::DeviceSegmentedRadixSortKernel
   *
   * @param[in] segmented_kernel
   *   Kernel function pointer to parameterization of cub::DeviceSegmentedRadixSortKernel
   *
   * @param[in] alt_segmented_kernel
   *   Alternate kernel function pointer to parameterization of
   *   cub::DeviceSegmentedRadixSortKernel
   */
  template <typename ActivePolicyT, typename SegmentedKernelT>
  CUB_RUNTIME_FUNCTION _CCCL_VISIBILITY_HIDDEN _CCCL_FORCEINLINE cudaError_t
  InvokePasses(SegmentedKernelT segmented_kernel, SegmentedKernelT alt_segmented_kernel, ActivePolicyT policy = {})
  {
    cudaError error = cudaSuccess;
    do
    {
      // Init regular and alternate kernel configurations
      PassConfig<SegmentedKernelT> pass_config, alt_pass_config;
      if ((error = pass_config.InitPassConfig(
             segmented_kernel, policy.RadixBits(policy.Segmented()), policy.Segmented(), launcher_factory)))
      {
        break;
      }
      if ((error = alt_pass_config.InitPassConfig(
             alt_segmented_kernel, policy.RadixBits(policy.AltSegmented()), policy.AltSegmented(), launcher_factory)))
      {
        break;
      }

      // Temporary storage allocation requirements
      void* allocations[2]       = {};
      size_t allocation_sizes[2] = {
        // bytes needed for 3rd keys buffer
        (is_overwrite_okay) ? 0 : num_items * kernel_source.KeySize(),

        // bytes needed for 3rd values buffer
        (is_overwrite_okay || (KEYS_ONLY)) ? 0 : num_items * sizeof(ValueT),
      };

      // Alias the temporary allocations from the single storage blob (or compute the necessary size of the blob)
      error = CubDebug(internal::AliasTemporaries(d_temp_storage, temp_storage_bytes, allocations, allocation_sizes));
      if (cudaSuccess != error)
      {
        break;
      }

      // Return if the caller is simply requesting the size of the storage allocation
      if (d_temp_storage == nullptr)
      {
        if (temp_storage_bytes == 0)
        {
          temp_storage_bytes = 1;
        }
        return cudaSuccess;
      }

      // Pass planning.  Run passes of the alternate digit-size configuration until we have an even multiple of our
      // preferred digit size
      int radix_bits         = policy.RadixBits(policy.Segmented());
      int alt_radix_bits     = policy.RadixBits(policy.AltSegmented());
      int num_bits           = end_bit - begin_bit;
      int num_passes         = _CUDA_VSTD::max(::cuda::ceil_div(num_bits, radix_bits), 1); // num_bits may be zero
      bool is_num_passes_odd = num_passes & 1;
      int max_alt_passes     = (num_passes * radix_bits) - num_bits;
      int alt_end_bit        = _CUDA_VSTD::min(end_bit, begin_bit + (max_alt_passes * alt_radix_bits));

      DoubleBuffer<KeyT> d_keys_remaining_passes(
        (is_overwrite_okay || is_num_passes_odd) ? d_keys.Alternate() : static_cast<KeyT*>(allocations[0]),
        (is_overwrite_okay)   ? d_keys.Current()
        : (is_num_passes_odd) ? static_cast<KeyT*>(allocations[0])
                              : d_keys.Alternate());

      DoubleBuffer<ValueT> d_values_remaining_passes(
        (is_overwrite_okay || is_num_passes_odd) ? d_values.Alternate() : static_cast<ValueT*>(allocations[1]),
        (is_overwrite_okay)   ? d_values.Current()
        : (is_num_passes_odd) ? static_cast<ValueT*>(allocations[1])
                              : d_values.Alternate());

      // Run first pass, consuming from the input's current buffers
      int current_bit = begin_bit;

      error = CubDebug(InvokePass(
        d_keys.Current(),
        d_keys_remaining_passes.Current(),
        d_values.Current(),
        d_values_remaining_passes.Current(),
        current_bit,
        (current_bit < alt_end_bit) ? alt_pass_config : pass_config));
      if (cudaSuccess != error)
      {
        break;
      }

      // Run remaining passes
      while (current_bit < end_bit)
      {
        error = CubDebug(InvokePass(
          d_keys_remaining_passes.d_buffers[d_keys_remaining_passes.selector],
          d_keys_remaining_passes.d_buffers[d_keys_remaining_passes.selector ^ 1],
          d_values_remaining_passes.d_buffers[d_keys_remaining_passes.selector],
          d_values_remaining_passes.d_buffers[d_keys_remaining_passes.selector ^ 1],
          current_bit,
          (current_bit < alt_end_bit) ? alt_pass_config : pass_config));
        if (cudaSuccess != error)
        {
          break;
        }

        // Invert selectors and update current bit
        d_keys_remaining_passes.selector ^= 1;
        d_values_remaining_passes.selector ^= 1;
      }

      // Update selector
      if (!is_overwrite_okay)
      {
        num_passes = 1; // Sorted data always ends up in the other vector
      }

      d_keys.selector   = (d_keys.selector + num_passes) & 1;
      d_values.selector = (d_values.selector + num_passes) & 1;
    } while (0);

    return error;
  }

  //------------------------------------------------------------------------------
  // Chained policy invocation
  //------------------------------------------------------------------------------

  /// Invocation
  template <typename ActivePolicyT>
  CUB_RUNTIME_FUNCTION _CCCL_FORCEINLINE cudaError_t Invoke(ActivePolicyT policy = {})
  {
    // Return if empty problem, or if no bits to sort and double-buffering is used
    if (num_items == 0 || num_segments == 0 || (begin_bit == end_bit && is_overwrite_okay))
    {
      if (d_temp_storage == nullptr)
      {
        temp_storage_bytes = 1;
      }
      return cudaSuccess;
    }

    // Force kernel code-generation in all compiler passes
<<<<<<< HEAD
    return InvokePasses<ActivePolicyT>(
      internal::radix_sort::DeviceSegmentedRadixSortKernel<
        max_policy_t,
        false,
        Order,
        KeyT,
        ValueT,
        BeginOffsetIteratorT,
        EndOffsetIteratorT,
        SegmentSizeT,
        DecomposerT>,
      internal::radix_sort::DeviceSegmentedRadixSortKernel<
        max_policy_t,
        true,
        Order,
        KeyT,
        ValueT,
        BeginOffsetIteratorT,
        EndOffsetIteratorT,
        SegmentSizeT,
        DecomposerT>);
=======
    return InvokePasses(kernel_source.SegmentedRadixSortKernel(),
                        kernel_source.AltSegmentedRadixSortKernel(),
                        detail::radix::MakeRadixSortPolicyWrapper(policy));
>>>>>>> 8cfa61b0
  }

  //------------------------------------------------------------------------------
  // Dispatch entrypoints
  //------------------------------------------------------------------------------

  /**
   * @brief Internal dispatch routine
   *
   * @param[in] d_temp_storage
   *   Device-accessible allocation of temporary storage.  When nullptr, the required allocation size
   *   is written to `temp_storage_bytes` and no work is done.
   *
   * @param[in,out] temp_storage_bytes
   *   Reference to size in bytes of `d_temp_storage` allocation
   *
   * @param[in,out] d_keys
   *   Double-buffer whose current buffer contains the unsorted input keys and, upon return, is
   * updated to point to the sorted output keys
   *
   * @param[in,out] d_values
   *   Double-buffer whose current buffer contains the unsorted input values and, upon return, is
   *   updated to point to the sorted output values
   *
   * @param[in] num_items
   *   Number of items to sort
   *
   * @param[in] num_segments
   *   The number of segments that comprise the sorting data
   *
   * @param[in] d_begin_offsets
   *   Random-access input iterator to the sequence of beginning offsets of length
   *   `num_segments`, such that <tt>d_begin_offsets[i]</tt> is the first element of the
   *   <em>i</em><sup>th</sup> data segment in <tt>d_keys_*</tt> and <tt>d_values_*</tt>
   *
   * @param[in] d_end_offsets
   *   Random-access input iterator to the sequence of ending offsets of length `num_segments`,
   *   such that <tt>d_end_offsets[i]-1</tt> is the last element of the <em>i</em><sup>th</sup>
   *   data segment in <tt>d_keys_*</tt> and <tt>d_values_*</tt>.
   *   If <tt>d_end_offsets[i]-1</tt> <= <tt>d_begin_offsets[i]</tt>,
   *   the <em>i</em><sup>th</sup> is considered empty.
   *
   * @param[in] begin_bit
   *   The beginning (least-significant) bit index needed for key comparison
   *
   * @param[in] end_bit
   *   The past-the-end (most-significant) bit index needed for key comparison
   *
   * @param[in] is_overwrite_okay
   *   Whether is okay to overwrite source buffers
   *
   * @param[in] stream
   *   CUDA stream to launch kernels within.  Default is stream<sub>0</sub>.
   */
  template <typename MaxPolicyT = typename PolicyHub::MaxPolicy>
  CUB_RUNTIME_FUNCTION _CCCL_FORCEINLINE static cudaError_t Dispatch(
    void* d_temp_storage,
    size_t& temp_storage_bytes,
    DoubleBuffer<KeyT>& d_keys,
    DoubleBuffer<ValueT>& d_values,
    ::cuda::std::int64_t num_items,
    ::cuda::std::int64_t num_segments,
    BeginOffsetIteratorT d_begin_offsets,
    EndOffsetIteratorT d_end_offsets,
    int begin_bit,
    int end_bit,
    bool is_overwrite_okay,
    cudaStream_t stream,
    KernelSource kernel_source             = {},
    KernelLauncherFactory launcher_factory = {},
    MaxPolicyT max_policy                  = {})
  {
    cudaError_t error;
    do
    {
      // Get PTX version
      int ptx_version = 0;

      error = CubDebug(launcher_factory.PtxVersion(ptx_version));
      if (cudaSuccess != error)
      {
        break;
      }

      // Create dispatch functor
      DispatchSegmentedRadixSort dispatch(
        d_temp_storage,
        temp_storage_bytes,
        d_keys,
        d_values,
        num_items,
        num_segments,
        d_begin_offsets,
        d_end_offsets,
        begin_bit,
        end_bit,
        is_overwrite_okay,
        stream,
        ptx_version,
        {},
        kernel_source,
        launcher_factory);

      // Dispatch to chained policy
      error = CubDebug(max_policy.Invoke(ptx_version, dispatch));
      if (cudaSuccess != error)
      {
        break;
      }
    } while (0);

    return error;
  }
};

CUB_NAMESPACE_END

_CCCL_DIAG_POP<|MERGE_RESOLUTION|>--- conflicted
+++ resolved
@@ -186,16 +186,11 @@
           typename KeyT,
           typename ValueT,
           typename OffsetT,
-<<<<<<< HEAD
-          typename DecomposerT = internal::identity_decomposer_t,
-          typename PolicyHub   = internal::radix::policy_hub<KeyT, ValueT, OffsetT>>
-=======
           typename DecomposerT  = detail::identity_decomposer_t,
           typename PolicyHub    = detail::radix::policy_hub<KeyT, ValueT, OffsetT>,
           typename KernelSource = detail::radix_sort::
             DeviceRadixSortKernelSource<typename PolicyHub::MaxPolicy, Order, KeyT, ValueT, OffsetT, DecomposerT>,
           typename KernelLauncherFactory = detail::TripleChevronFactory>
->>>>>>> 8cfa61b0
 struct DispatchRadixSort
 {
   //------------------------------------------------------------------------------
@@ -644,16 +639,9 @@
         break;
       }
 
-<<<<<<< HEAD
-      constexpr int HISTO_BLOCK_THREADS = ActivePolicyT::HistogramPolicy::BLOCK_THREADS;
-      int histo_blocks_per_sm           = 1;
-      auto histogram_kernel =
-        internal::radix_sort::DeviceRadixSortHistogramKernel<max_policy_t, Order, KeyT, OffsetT, DecomposerT>;
-=======
       const int HISTO_BLOCK_THREADS = policy.Histogram().BlockThreads();
       int histo_blocks_per_sm       = 1;
       auto histogram_kernel         = kernel_source.RadixSortHistogramKernel();
->>>>>>> 8cfa61b0
 
       error = CubDebug(
         cudaOccupancyMaxActiveBlocksPerMultiprocessor(&histo_blocks_per_sm, histogram_kernel, HISTO_BLOCK_THREADS, 0));
@@ -700,13 +688,8 @@
               policy.RadixBits(policy.ExclusiveSum()));
 #endif
 
-<<<<<<< HEAD
-      error = THRUST_NS_QUALIFIER::cuda_cub::detail::triple_chevron(num_passes, SCAN_BLOCK_THREADS, 0, stream)
-                .doit(internal::radix_sort::DeviceRadixSortExclusiveSumKernel<max_policy_t, OffsetT>, d_bins);
-=======
       error = launcher_factory(num_passes, SCAN_BLOCK_THREADS, 0, stream)
                 .doit(kernel_source.RadixSortExclusiveSumKernel(), d_bins);
->>>>>>> 8cfa61b0
       error = CubDebug(error);
       if (cudaSuccess != error)
       {
@@ -758,19 +741,7 @@
                   static_cast<int>(num_portions));
 #endif
 
-<<<<<<< HEAD
-          auto onesweep_kernel = internal::radix_sort::DeviceRadixSortOnesweepKernel<
-            max_policy_t,
-            Order,
-            KeyT,
-            ValueT,
-            OffsetT,
-            PortionOffsetT,
-            AtomicOffsetT,
-            DecomposerT>;
-=======
           auto onesweep_kernel = kernel_source.RadixSortOnesweepKernel();
->>>>>>> 8cfa61b0
 
           error =
             launcher_factory(num_blocks, ONESWEEP_BLOCK_THREADS, 0, stream)
@@ -1029,16 +1000,6 @@
   CUB_RUNTIME_FUNCTION _CCCL_FORCEINLINE cudaError_t InvokeManyTiles(::cuda::std::false_type, ActivePolicyT policy = {})
   {
     // Invoke upsweep-downsweep
-<<<<<<< HEAD
-    return InvokePasses<ActivePolicyT>(
-      internal::radix_sort::DeviceRadixSortUpsweepKernel<max_policy_t, false, Order, KeyT, OffsetT, DecomposerT>,
-      internal::radix_sort::DeviceRadixSortUpsweepKernel<max_policy_t, true, Order, KeyT, OffsetT, DecomposerT>,
-      internal::radix_sort::RadixSortScanBinsKernel<max_policy_t, OffsetT>,
-      internal::radix_sort::
-        DeviceRadixSortDownsweepKernel<max_policy_t, false, Order, KeyT, ValueT, OffsetT, DecomposerT>,
-      internal::radix_sort::
-        DeviceRadixSortDownsweepKernel<max_policy_t, true, Order, KeyT, ValueT, OffsetT, DecomposerT>);
-=======
     return InvokePasses(
       kernel_source.RadixSortUpsweepKernel(),
       kernel_source.RadixSortAltUpsweepKernel(),
@@ -1046,7 +1007,6 @@
       kernel_source.RadixSortDownsweepKernel(),
       kernel_source.RadixSortAltDownsweepKernel(),
       policy);
->>>>>>> 8cfa61b0
   }
 
   template <typename ActivePolicyT>
@@ -1146,10 +1106,6 @@
           wrapped_policy.SingleTile().BlockThreads() * wrapped_policy.SingleTile().ItemsPerThread()))
     {
       // Small, single tile size
-<<<<<<< HEAD
-      return InvokeSingleTile<ActivePolicyT>(
-        internal::radix_sort::DeviceRadixSortSingleTileKernel<max_policy_t, Order, KeyT, ValueT, OffsetT, DecomposerT>);
-=======
       return InvokeSingleTile(kernel_source.RadixSortSingleTileKernel(), wrapped_policy);
     }
 // We guard this because this will instantiate and compile both branches, which is not necessary if we know whether we
@@ -1159,7 +1115,6 @@
     {
       // Regular size
       return InvokeManyTiles(detail::bool_constant_v<true>, wrapped_policy);
->>>>>>> 8cfa61b0
     }
     else
     {
@@ -1169,11 +1124,7 @@
     else
     {
       // Regular size
-<<<<<<< HEAD
-      return InvokeManyTiles<ActivePolicyT>(internal::bool_constant_v<ActivePolicyT::ONESWEEP>);
-=======
       return InvokeManyTiles(detail::bool_constant_v<ActivePolicyT::ONESWEEP>, wrapped_policy);
->>>>>>> 8cfa61b0
     }
 #endif
   }
@@ -1303,10 +1254,6 @@
           typename BeginOffsetIteratorT,
           typename EndOffsetIteratorT,
           typename SegmentSizeT,
-<<<<<<< HEAD
-          typename PolicyHub   = internal::radix::policy_hub<KeyT, ValueT, SegmentSizeT>,
-          typename DecomposerT = internal::identity_decomposer_t>
-=======
           typename PolicyHub    = detail::radix::policy_hub<KeyT, ValueT, SegmentSizeT>,
           typename DecomposerT  = detail::identity_decomposer_t,
           typename KernelSource = detail::radix_sort::DeviceSegmentedRadixSortKernelSource<
@@ -1319,7 +1266,6 @@
             SegmentSizeT,
             DecomposerT>,
           typename KernelLauncherFactory = detail::TripleChevronFactory>
->>>>>>> 8cfa61b0
 struct DispatchSegmentedRadixSort
 {
   //------------------------------------------------------------------------------
@@ -1698,33 +1644,9 @@
     }
 
     // Force kernel code-generation in all compiler passes
-<<<<<<< HEAD
-    return InvokePasses<ActivePolicyT>(
-      internal::radix_sort::DeviceSegmentedRadixSortKernel<
-        max_policy_t,
-        false,
-        Order,
-        KeyT,
-        ValueT,
-        BeginOffsetIteratorT,
-        EndOffsetIteratorT,
-        SegmentSizeT,
-        DecomposerT>,
-      internal::radix_sort::DeviceSegmentedRadixSortKernel<
-        max_policy_t,
-        true,
-        Order,
-        KeyT,
-        ValueT,
-        BeginOffsetIteratorT,
-        EndOffsetIteratorT,
-        SegmentSizeT,
-        DecomposerT>);
-=======
     return InvokePasses(kernel_source.SegmentedRadixSortKernel(),
                         kernel_source.AltSegmentedRadixSortKernel(),
                         detail::radix::MakeRadixSortPolicyWrapper(policy));
->>>>>>> 8cfa61b0
   }
 
   //------------------------------------------------------------------------------
