--- conflicted
+++ resolved
@@ -454,7 +454,6 @@
   // Sort tile
   BlockRadixSortT(temp_storage.sort)
     .SortBlockedToStriped(
-<<<<<<< HEAD
       keys,
       values,
       current_bit,
@@ -462,9 +461,6 @@
       bool_constant_v < Order == SortOrder::Descending >,
       bool_constant_v<KEYS_ONLY>,
       decomposer);
-=======
-      keys, values, current_bit, end_bit, Int2Type<Order == SortOrder::Descending>(), Int2Type<KEYS_ONLY>(), decomposer);
->>>>>>> 56d5803c
 
 // Store keys and values
 #pragma unroll
