--- conflicted
+++ resolved
@@ -1406,11 +1406,7 @@
     // If d_begin_offsets and d_end_offsets do not support operator+ then we can't have more than
     // max_num_segments_per_invocation segments per invocation
     if (num_invocations > 1
-<<<<<<< HEAD
-        && !internal::all_iterators_support_plus_operator(::cuda::std::int64_t{}, d_begin_offsets, d_end_offsets))
-=======
         && !detail::all_iterators_support_add_assign_operator(::cuda::std::int64_t{}, d_begin_offsets, d_end_offsets))
->>>>>>> a878d877
     {
       return cudaErrorInvalidValue;
     }
@@ -1448,13 +1444,8 @@
               d_keys_out,
               d_values_in,
               d_values_out,
-<<<<<<< HEAD
-              internal::advance_iterators_if_supported(d_begin_offsets, current_segment_offset),
-              internal::advance_iterators_if_supported(d_end_offsets, current_segment_offset),
-=======
               begin_offsets_current_it,
               end_offsets_current_it,
->>>>>>> a878d877
               current_bit,
               pass_bits,
               decomposer);
