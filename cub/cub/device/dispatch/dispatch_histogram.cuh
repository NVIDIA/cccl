/******************************************************************************
 * Copyright (c) 2011, Duane Merrill.  All rights reserved.
 * Copyright (c) 2011-2018, NVIDIA CORPORATION.  All rights reserved.
 *
 * Redistribution and use in source and binary forms, with or without
 * modification, are permitted provided that the following conditions are met:
 *     * Redistributions of source code must retain the above copyright
 *       notice, this list of conditions and the following disclaimer.
 *     * Redistributions in binary form must reproduce the above copyright
 *       notice, this list of conditions and the following disclaimer in the
 *       documentation and/or other materials provided with the distribution.
 *     * Neither the name of the NVIDIA CORPORATION nor the
 *       names of its contributors may be used to endorse or promote products
 *       derived from this software without specific prior written permission.
 *
 * THIS SOFTWARE IS PROVIDED BY THE COPYRIGHT HOLDERS AND CONTRIBUTORS "AS IS" AND
 * ANY EXPRESS OR IMPLIED WARRANTIES, INCLUDING, BUT NOT LIMITED TO, THE IMPLIED
 * WARRANTIES OF MERCHANTABILITY AND FITNESS FOR A PARTICULAR PURPOSE ARE
 * DISCLAIMED. IN NO EVENT SHALL NVIDIA CORPORATION BE LIABLE FOR ANY
 * DIRECT, INDIRECT, INCIDENTAL, SPECIAL, EXEMPLARY, OR CONSEQUENTIAL DAMAGES
 * (INCLUDING, BUT NOT LIMITED TO, PROCUREMENT OF SUBSTITUTE GOODS OR SERVICES;
 * LOSS OF USE, DATA, OR PROFITS; OR BUSINESS INTERRUPTION) HOWEVER CAUSED AND
 * ON ANY THEORY OF LIABILITY, WHETHER IN CONTRACT, STRICT LIABILITY, OR TORT
 * (INCLUDING NEGLIGENCE OR OTHERWISE) ARISING IN ANY WAY OUT OF THE USE OF THIS
 * SOFTWARE, EVEN IF ADVISED OF THE POSSIBILITY OF SUCH DAMAGE.
 *
 ******************************************************************************/

/**
 * @file
 *   cub::DeviceHistogram provides device-wide parallel operations for constructing histogram(s)
 *   from a sequence of samples data residing within device-accessible memory.
 */

#pragma once

#include <cub/config.cuh>

#include <cuda/std/__type_traits/is_void.h>

#if defined(_CCCL_IMPLICIT_SYSTEM_HEADER_GCC)
#  pragma GCC system_header
#elif defined(_CCCL_IMPLICIT_SYSTEM_HEADER_CLANG)
#  pragma clang system_header
#elif defined(_CCCL_IMPLICIT_SYSTEM_HEADER_MSVC)
#  pragma system_header
#endif // no system header

#include <cub/agent/agent_histogram.cuh>
#include <cub/device/dispatch/kernels/histogram.cuh>
#include <cub/device/dispatch/tuning/tuning_histogram.cuh>
#include <cub/grid/grid_queue.cuh>
#include <cub/thread/thread_search.cuh>
#include <cub/util_debug.cuh>
#include <cub/util_device.cuh>
#include <cub/util_math.cuh>
#include <cub/util_temporary_storage.cuh>
#include <cub/util_type.cuh>

#include <thrust/system/cuda/detail/core/triple_chevron_launch.h>

#include <cuda/functional>
#include <cuda/std/__algorithm_>
#include <cuda/std/array>
#include <cuda/std/limits>
#include <cuda/std/type_traits>

#include <nv/target>

CUB_NAMESPACE_BEGIN

namespace detail::histogram
{
template <int NUM_CHANNELS, int NUM_ACTIVE_CHANNELS, typename SampleIteratorT, typename CounterT, typename OffsetT>
struct DeviceHistogramKernelSource
{
  CUB_DEFINE_KERNEL_GETTER(HistogramInitKernel, DeviceHistogramInitKernel<NUM_ACTIVE_CHANNELS, CounterT, OffsetT>);

  // We define this differently than the other kernel getters because there are
  // different dispatch paths which affect which policy is used and the decode operators.
  template <typename PolicyT, int PRIVATIZED_SMEM_BINS, typename PrivatizedDecodeOpT, typename OutputDecodeOpT>
  _CCCL_HIDE_FROM_ABI CUB_RUNTIME_FUNCTION static constexpr auto HistogramSweepKernel()
  {
    return &DeviceHistogramSweepKernel<
      PolicyT,
      PRIVATIZED_SMEM_BINS,
      NUM_CHANNELS,
      NUM_ACTIVE_CHANNELS,
      SampleIteratorT,
      CounterT,
      PrivatizedDecodeOpT,
      OutputDecodeOpT,
      OffsetT>;
  }

  CUB_RUNTIME_FUNCTION static constexpr size_t CounterSize()
  {
    return sizeof(CounterT);
  }
};

template <int NUM_CHANNELS,
          int NUM_ACTIVE_CHANNELS,
          int PRIVATIZED_SMEM_BINS,
          typename SampleIteratorT,
          typename CounterT,
          typename PrivatizedDecodeOpT,
          typename OutputDecodeOpT,
          typename OffsetT,
          typename MaxPolicyT,
          typename KernelSource,
          typename KernelLauncherFactory>
struct dispatch_histogram
{
  void* d_temp_storage;
  size_t& temp_storage_bytes;
  SampleIteratorT d_samples;
  ::cuda::std::array<CounterT*, NUM_ACTIVE_CHANNELS> d_output_histograms;
  ::cuda::std::array<int, NUM_ACTIVE_CHANNELS> num_privatized_levels;
  ::cuda::std::array<PrivatizedDecodeOpT, NUM_ACTIVE_CHANNELS> privatized_decode_op;
  ::cuda::std::array<int, NUM_ACTIVE_CHANNELS> num_output_levels;
  ::cuda::std::array<OutputDecodeOpT, NUM_ACTIVE_CHANNELS> output_decode_op;
  int max_num_output_bins;
  OffsetT num_row_pixels;
  OffsetT num_rows;
  OffsetT row_stride_samples;
  cudaStream_t stream;
  KernelSource kernel_source;
  KernelLauncherFactory launcher_factory;

  template <typename ActivePolicyT, typename DeviceHistogramInitKernelT, typename DeviceHistogramSweepKernelT>
  CUB_RUNTIME_FUNCTION _CCCL_VISIBILITY_HIDDEN _CCCL_FORCEINLINE cudaError_t
  Invoke(DeviceHistogramInitKernelT histogram_init_kernel,
         DeviceHistogramSweepKernelT histogram_sweep_kernel,
         ActivePolicyT policy = {})
  {
    cudaError error = cudaSuccess;

    auto wrapped_policy = detail::histogram::MakeHistogramPolicyWrapper(policy);

    const int block_threads     = wrapped_policy.BlockThreads();
    const int pixels_per_thread = wrapped_policy.PixelsPerThread();

    do
    {
      // Get SM count
      int sm_count;
      error = CubDebug(launcher_factory.MultiProcessorCount(sm_count));

      if (cudaSuccess != error)
      {
        break;
      }

      // Get SM occupancy for histogram_sweep_kernel
      int histogram_sweep_sm_occupancy;
      error =
        CubDebug(launcher_factory.MaxSmOccupancy(histogram_sweep_sm_occupancy, histogram_sweep_kernel, block_threads));
      if (cudaSuccess != error)
      {
        break;
      }

      // Get device occupancy for histogram_sweep_kernel
      int histogram_sweep_occupancy = histogram_sweep_sm_occupancy * sm_count;

      if (num_row_pixels * NUM_CHANNELS == row_stride_samples)
      {
        // Treat as a single linear array of samples
        num_row_pixels *= num_rows;
        num_rows           = 1;
        row_stride_samples = num_row_pixels * NUM_CHANNELS;
      }

      // Get grid dimensions, trying to keep total blocks ~histogram_sweep_occupancy
      int pixels_per_tile = block_threads * pixels_per_thread;
      int tiles_per_row   = static_cast<int>(::cuda::ceil_div(num_row_pixels, pixels_per_tile));
      int blocks_per_row  = _CUDA_VSTD::min(histogram_sweep_occupancy, tiles_per_row);
      int blocks_per_col =
        (blocks_per_row > 0)
          ? int(_CUDA_VSTD::min(static_cast<OffsetT>(histogram_sweep_occupancy / blocks_per_row), num_rows))
          : 0;
      int num_thread_blocks = blocks_per_row * blocks_per_col;

      dim3 sweep_grid_dims;
      sweep_grid_dims.x = (unsigned int) blocks_per_row;
      sweep_grid_dims.y = (unsigned int) blocks_per_col;
      sweep_grid_dims.z = 1;

      // Temporary storage allocation requirements
      constexpr int NUM_ALLOCATIONS      = NUM_ACTIVE_CHANNELS + 1;
      void* allocations[NUM_ALLOCATIONS] = {};
      size_t allocation_sizes[NUM_ALLOCATIONS];

      for (int CHANNEL = 0; CHANNEL < NUM_ACTIVE_CHANNELS; ++CHANNEL)
      {
        allocation_sizes[CHANNEL] =
          size_t(num_thread_blocks) * (num_privatized_levels[CHANNEL] - 1) * kernel_source.CounterSize();
      }

      allocation_sizes[NUM_ALLOCATIONS - 1] = GridQueue<int>::AllocationSize();

      // Alias the temporary allocations from the single storage blob (or compute the
      // necessary size of the blob)
      error = CubDebug(detail::AliasTemporaries(d_temp_storage, temp_storage_bytes, allocations, allocation_sizes));
      if (cudaSuccess != error)
      {
        break;
      }

      if (d_temp_storage == nullptr)
      {
        // Return if the caller is simply requesting the size of the storage allocation
        break;
      }

      // Construct the grid queue descriptor
      GridQueue<int> tile_queue(allocations[NUM_ALLOCATIONS - 1]);

      // Wrap arrays so we can pass them by-value to the kernel
      ::cuda::std::array<CounterT*, NUM_ACTIVE_CHANNELS> d_privatized_histograms_wrapper;
      ::cuda::std::array<int, NUM_ACTIVE_CHANNELS> num_privatized_bins_wrapper;
      ::cuda::std::array<int, NUM_ACTIVE_CHANNELS> num_output_bins_wrapper;

      auto* typedAllocations = reinterpret_cast<CounterT**>(allocations);
      ::cuda::std::copy(
        typedAllocations, typedAllocations + NUM_ACTIVE_CHANNELS, d_privatized_histograms_wrapper.begin());

      auto minus_one = ::cuda::proclaim_return_type<int>([](int levels) {
        return levels - 1;
      });
      ::cuda::std::transform(
        num_privatized_levels.begin(), num_privatized_levels.end(), num_privatized_bins_wrapper.begin(), minus_one);
      ::cuda::std::transform(
        num_output_levels.begin(), num_output_levels.end(), num_output_bins_wrapper.begin(), minus_one);
      int histogram_init_block_threads = 256;

      int histogram_init_grid_dims =
        (max_num_output_bins + histogram_init_block_threads - 1) / histogram_init_block_threads;

// Log DeviceHistogramInitKernel configuration
#ifdef CUB_DEBUG_LOG
      _CubLog("Invoking DeviceHistogramInitKernel<<<%d, %d, 0, %lld>>>()\n",
              histogram_init_grid_dims,
              histogram_init_block_threads,
              (long long) stream);
#endif // CUB_DEBUG_LOG

      // Invoke histogram_init_kernel
      launcher_factory(histogram_init_grid_dims, histogram_init_block_threads, 0, stream)
        .doit(histogram_init_kernel, num_output_bins_wrapper, d_output_histograms, tile_queue);

      // Return if empty problem
      if ((blocks_per_row == 0) || (blocks_per_col == 0))
      {
        break;
      }

// Log histogram_sweep_kernel configuration
#ifdef CUB_DEBUG_LOG
      _CubLog("Invoking histogram_sweep_kernel<<<{%d, %d, %d}, %d, 0, %lld>>>(), %d pixels "
              "per thread, %d SM occupancy\n",
              sweep_grid_dims.x,
              sweep_grid_dims.y,
              sweep_grid_dims.z,
              block_threads,
              (long long) stream,
              pixels_per_thread,
              histogram_sweep_sm_occupancy);
#endif // CUB_DEBUG_LOG

      // Invoke histogram_sweep_kernel
      launcher_factory(sweep_grid_dims, block_threads, 0, stream)
        .doit(histogram_sweep_kernel,
              d_samples,
              num_output_bins_wrapper,
              num_privatized_bins_wrapper,
              d_output_histograms,
              d_privatized_histograms_wrapper,
              output_decode_op,
              privatized_decode_op,
              num_row_pixels,
              num_rows,
              row_stride_samples,
              tiles_per_row,
              tile_queue);

      // Check for failure to launch
      error = CubDebug(cudaPeekAtLastError());
      if (cudaSuccess != error)
      {
        break;
      }

      // Sync the stream if specified to flush runtime errors
      error = CubDebug(detail::DebugSyncStream(stream));
      if (cudaSuccess != error)
      {
        break;
      }
    } while (0);

    return error;
  }

  template <typename ActivePolicyT>
  CUB_RUNTIME_FUNCTION _CCCL_FORCEINLINE cudaError_t Invoke(ActivePolicyT active_policy = {})
  {
    return Invoke<ActivePolicyT>(
      kernel_source.HistogramInitKernel(),
      kernel_source
        .template HistogramSweepKernel<MaxPolicyT, PRIVATIZED_SMEM_BINS, PrivatizedDecodeOpT, OutputDecodeOpT>(),
      active_policy);
  }
};

} // namespace detail::histogram

/******************************************************************************
 * Dispatch
 ******************************************************************************/

/**
 * Utility class for dispatching the appropriately-tuned kernels for DeviceHistogram
 *
 * @tparam NUM_CHANNELS
 *   Number of channels interleaved in the input data (may be greater than the number of channels
 *   being actively histogrammed)
 *
 * @tparam NUM_ACTIVE_CHANNELS
 *   Number of channels actively being histogrammed
 *
 * @tparam SampleIteratorT
 *   Random-access input iterator type for reading input items @iterator
 *
 * @tparam CounterT
 *   Integer type for counting sample occurrences per histogram bin
 *
 * @tparam LevelT
 *   Type for specifying bin level boundaries
 *
 * @tparam OffsetT
 *   Signed integer type for global offsets
 *
 * @tparam PolicyHub
 *   Implementation detail, do not specify directly, requirements on the
 *   content of this type are subject to breaking change.
 */
template <int NUM_CHANNELS,
          int NUM_ACTIVE_CHANNELS,
          typename SampleIteratorT,
          typename CounterT,
          typename LevelT,
          typename OffsetT,
          typename PolicyHub    = void, // if user passes a custom Policy this should not be void
          typename KernelSource = detail::histogram::
            DeviceHistogramKernelSource<NUM_CHANNELS, NUM_ACTIVE_CHANNELS, SampleIteratorT, CounterT, OffsetT>,
<<<<<<< HEAD
          typename KernelLauncherFactory = detail::TripleChevronFactory,
=======
          typename KernelLauncherFactory = CUB_DETAIL_DEFAULT_KERNEL_LAUNCHER_FACTORY,
>>>>>>> 3d67fa8d
          typename SampleT = cub::detail::it_value_t<SampleIteratorT>, /// The sample value type of the input iterator
          typename TransformsT = detail::histogram::Transforms<LevelT, OffsetT, SampleT>>
struct DispatchHistogram
{
  static_assert(NUM_CHANNELS <= 4, "Histograms only support up to 4 channels");
  static_assert(NUM_ACTIVE_CHANNELS <= NUM_CHANNELS,
                "Active channels must be at most the number of total channels of the input samples");

public:
  //---------------------------------------------------------------------
  // Dispatch entrypoints
  //---------------------------------------------------------------------

  /**
   * Dispatch routine for HistogramRange, specialized for sample types larger than 8bit
   *
   * @param d_temp_storage
   *   Device-accessible allocation of temporary storage.
   *   When nullptr, the required allocation size is written to `temp_storage_bytes` and
   *   no work is done.
   *
   * @param temp_storage_bytes
   *   Reference to size in bytes of `d_temp_storage` allocation
   *
   * @param d_samples
   *   The pointer to the multi-channel input sequence of data samples.
   *   The samples from different channels are assumed to be interleaved
   *   (e.g., an array of 32-bit pixels where each pixel consists of four RGBA 8-bit samples).
   *
   * @param d_output_histograms
   *   The pointers to the histogram counter output arrays, one for each active channel.
   *   For channel<sub><em>i</em></sub>, the allocation length of `d_histograms[i]` should be
   *   `num_output_levels[i] - 1`.
   *
   * @param num_output_levels
   *   The number of boundaries (levels) for delineating histogram samples in each active channel.
   *   Implies that the number of bins for channel<sub><em>i</em></sub> is
   *   `num_output_levels[i] - 1`.
   *
   * @param d_levels
   *   The pointers to the arrays of boundaries (levels), one for each active channel.
   *   Bin ranges are defined by consecutive boundary pairings: lower sample value boundaries are
   *   inclusive and upper sample value boundaries are exclusive.
   *
   * @param num_row_pixels
   *   The number of multi-channel pixels per row in the region of interest
   *
   * @param num_rows
   *   The number of rows in the region of interest
   *
   * @param row_stride_samples
   *   The number of samples between starts of consecutive rows in the region of interest
   *
   * @param stream
   *   CUDA stream to launch kernels within. Default is stream<sub>0</sub>.
   *
   * @param is_byte_sample
   *   type indicating whether or not SampleT is a 8b type
   */
  // Should we call DispatchHistogram<....., PolicyHub=void> in DeviceHistogram?
  template <typename MaxPolicyT = typename ::cuda::std::_If<
              ::cuda::std::is_void_v<PolicyHub>,
              /* fallback_policy_hub */
              detail::histogram::policy_hub<SampleT, CounterT, NUM_CHANNELS, NUM_ACTIVE_CHANNELS, /* isEven */ 0>,
              PolicyHub>::MaxPolicy>
  CUB_RUNTIME_FUNCTION static cudaError_t DispatchRange(
    void* d_temp_storage,
    size_t& temp_storage_bytes,
    SampleIteratorT d_samples,
    ::cuda::std::array<CounterT*, NUM_ACTIVE_CHANNELS> d_output_histograms,
    ::cuda::std::array<int, NUM_ACTIVE_CHANNELS> num_output_levels,
    ::cuda::std::array<const LevelT*, NUM_ACTIVE_CHANNELS> d_levels,
    OffsetT num_row_pixels,
    OffsetT num_rows,
    OffsetT row_stride_samples,
    cudaStream_t stream,
    ::cuda::std::false_type /*is_byte_sample*/,
    KernelSource kernel_source             = {},
    KernelLauncherFactory launcher_factory = {},
    MaxPolicyT max_policy                  = {})
  {
    cudaError error = cudaSuccess;

    do
    {
      // Get PTX version
      int ptx_version = 0;
      error           = CubDebug(launcher_factory.PtxVersion(ptx_version));
      if (cudaSuccess != error)
      {
        break;
      }

      // Use the search transform op for converting samples to privatized bins
      using PrivatizedDecodeOpT = typename TransformsT::template SearchTransform<const LevelT*>;

      // Use the pass-thru transform op for converting privatized bins to output bins
      using OutputDecodeOpT = typename TransformsT::PassThruTransform;

      ::cuda::std::array<PrivatizedDecodeOpT, NUM_ACTIVE_CHANNELS> privatized_decode_op{};
      ::cuda::std::array<OutputDecodeOpT, NUM_ACTIVE_CHANNELS> output_decode_op{};
      int max_levels = num_output_levels[0];

      for (int channel = 0; channel < NUM_ACTIVE_CHANNELS; ++channel)
      {
        privatized_decode_op[channel].Init(d_levels[channel], num_output_levels[channel]);
        if (num_output_levels[channel] > max_levels)
        {
          max_levels = num_output_levels[channel];
        }
      }
      int max_num_output_bins = max_levels - 1;

      // Dispatch
      if (max_num_output_bins > TransformsT::MAX_PRIVATIZED_SMEM_BINS)
      {
        // Too many bins to keep in shared memory.
        constexpr int PRIVATIZED_SMEM_BINS = 0;

        detail::histogram::dispatch_histogram<
          NUM_CHANNELS,
          NUM_ACTIVE_CHANNELS,
          PRIVATIZED_SMEM_BINS,
          SampleIteratorT,
          CounterT,
          PrivatizedDecodeOpT,
          OutputDecodeOpT,
          OffsetT,
          MaxPolicyT,
          KernelSource,
          KernelLauncherFactory>
          dispatch{
            d_temp_storage,
            temp_storage_bytes,
            d_samples,
            d_output_histograms,
            num_output_levels,
            privatized_decode_op,
            num_output_levels,
            output_decode_op,
            max_num_output_bins,
            num_row_pixels,
            num_rows,
            row_stride_samples,
            stream,
            kernel_source,
            launcher_factory};

        error = CubDebug(max_policy.Invoke(ptx_version, dispatch));
        if (cudaSuccess != error)
        {
          break;
        }
      }
      else
      {
        // Dispatch shared-privatized approach
        constexpr int PRIVATIZED_SMEM_BINS = TransformsT::MAX_PRIVATIZED_SMEM_BINS;

        detail::histogram::dispatch_histogram<
          NUM_CHANNELS,
          NUM_ACTIVE_CHANNELS,
          PRIVATIZED_SMEM_BINS,
          SampleIteratorT,
          CounterT,
          PrivatizedDecodeOpT,
          OutputDecodeOpT,
          OffsetT,
          MaxPolicyT,
          KernelSource,
          KernelLauncherFactory>
          dispatch{
            d_temp_storage,
            temp_storage_bytes,
            d_samples,
            d_output_histograms,
            num_output_levels,
            privatized_decode_op,
            num_output_levels,
            output_decode_op,
            max_num_output_bins,
            num_row_pixels,
            num_rows,
            row_stride_samples,
            stream,
            kernel_source,
            launcher_factory};

        error = CubDebug(max_policy.Invoke(ptx_version, dispatch));
        if (cudaSuccess != error)
        {
          break;
        }
      }
    } while (0);

    return error;
  }

  /**
   * Dispatch routine for HistogramRange, specialized for 8-bit sample types
   * (computes 256-bin privatized histograms and then reduces to user-specified levels)
   *
   * @param d_temp_storage
   *   Device-accessible allocation of temporary storage.
   *   When nullptr, the required allocation size is written to `temp_storage_bytes` and
   *   no work is done.
   *
   * @param temp_storage_bytes
   *   Reference to size in bytes of `d_temp_storage` allocation
   *
   * @param d_samples
   *   The pointer to the multi-channel input sequence of data samples.
   *   The samples from different channels are assumed to be interleaved
   *   (e.g., an array of 32-bit pixels where each pixel consists of four RGBA 8-bit samples).
   *
   * @param d_output_histograms
   *   The pointers to the histogram counter output arrays, one for each active channel.
   *   For channel<sub><em>i</em></sub>, the allocation length of
   *   `d_histograms[i]` should be `num_output_levels[i] - 1`.
   *
   * @param num_output_levels
   *   The number of boundaries (levels) for delineating histogram samples in each active channel.
   *   Implies that the number of bins for channel<sub><em>i</em></sub> is
   *   `num_output_levels[i] - 1`.
   *
   * @param d_levels
   *   The pointers to the arrays of boundaries (levels), one for each active channel.
   *   Bin ranges are defined by consecutive boundary pairings: lower sample value boundaries are
   *   inclusive and upper sample value boundaries are exclusive.
   *
   * @param num_row_pixels
   *   The number of multi-channel pixels per row in the region of interest
   *
   * @param num_rows
   *   The number of rows in the region of interest
   *
   * @param row_stride_samples
   *   The number of samples between starts of consecutive rows in the region of interest
   *
   * @param stream
   *   CUDA stream to launch kernels within.  Default is stream<sub>0</sub>.
   *
   * @param is_byte_sample
   *   Marker type indicating whether or not SampleT is a 8b type
   */
  template <typename MaxPolicyT = typename ::cuda::std::_If<
              ::cuda::std::is_void_v<PolicyHub>,
              /* fallback_policy_hub */
              detail::histogram::policy_hub<SampleT, CounterT, NUM_CHANNELS, NUM_ACTIVE_CHANNELS, /* isEven */ 0>,
              PolicyHub>::MaxPolicy>
  CUB_RUNTIME_FUNCTION static cudaError_t DispatchRange(
    void* d_temp_storage,
    size_t& temp_storage_bytes,
    SampleIteratorT d_samples,
    ::cuda::std::array<CounterT*, NUM_ACTIVE_CHANNELS> d_output_histograms,
    ::cuda::std::array<int, NUM_ACTIVE_CHANNELS> num_output_levels,
    ::cuda::std::array<const LevelT*, NUM_ACTIVE_CHANNELS> d_levels,
    OffsetT num_row_pixels,
    OffsetT num_rows,
    OffsetT row_stride_samples,
    cudaStream_t stream,
    ::cuda::std::true_type /*is_byte_sample*/,
    KernelSource kernel_source             = {},
    KernelLauncherFactory launcher_factory = {},
    MaxPolicyT max_policy                  = {})
  {
    cudaError error = cudaSuccess;

    do
    {
      // Get PTX version
      int ptx_version = 0;
      error           = CubDebug(launcher_factory.PtxVersion(ptx_version));
      if (cudaSuccess != error)
      {
        break;
      }

      // Use the pass-thru transform op for converting samples to privatized bins
      using PrivatizedDecodeOpT = typename TransformsT::PassThruTransform;

      // Use the search transform op for converting privatized bins to output bins
      using OutputDecodeOpT = typename TransformsT::template SearchTransform<const LevelT*>;

      ::cuda::std::array<int, NUM_ACTIVE_CHANNELS> num_privatized_levels;
      ::cuda::std::array<PrivatizedDecodeOpT, NUM_ACTIVE_CHANNELS> privatized_decode_op{};
      ::cuda::std::array<OutputDecodeOpT, NUM_ACTIVE_CHANNELS> output_decode_op{};
      int max_levels = num_output_levels[0]; // Maximum number of levels in any channel

      for (int channel = 0; channel < NUM_ACTIVE_CHANNELS; ++channel)
      {
        num_privatized_levels[channel] = 257;
        output_decode_op[channel].Init(d_levels[channel], num_output_levels[channel]);

        if (num_output_levels[channel] > max_levels)
        {
          max_levels = num_output_levels[channel];
        }
      }
      int max_num_output_bins = max_levels - 1;

      constexpr int PRIVATIZED_SMEM_BINS = 256;

      detail::histogram::dispatch_histogram<
        NUM_CHANNELS,
        NUM_ACTIVE_CHANNELS,
        PRIVATIZED_SMEM_BINS,
        SampleIteratorT,
        CounterT,
        PrivatizedDecodeOpT,
        OutputDecodeOpT,
        OffsetT,
        MaxPolicyT,
        KernelSource,
        KernelLauncherFactory>
        dispatch{
          d_temp_storage,
          temp_storage_bytes,
          d_samples,
          d_output_histograms,
          num_privatized_levels,
          privatized_decode_op,
          num_output_levels,
          output_decode_op,
          max_num_output_bins,
          num_row_pixels,
          num_rows,
          row_stride_samples,
          stream,
          kernel_source,
          launcher_factory};

      error = CubDebug(max_policy.Invoke(ptx_version, dispatch));
      if (cudaSuccess != error)
      {
        break;
      }
    } while (0);

    return error;
  }

  /**
   * Dispatch routine for HistogramEven, specialized for sample types larger than 8-bit
   *
   * @param d_temp_storage
   *   Device-accessible allocation of temporary storage.
   *   When nullptr, the required allocation size is written to
   *   `temp_storage_bytes` and no work is done.
   *
   * @param temp_storage_bytes
   *   Reference to size in bytes of `d_temp_storage` allocation
   *
   * @param d_samples
   *   The pointer to the input sequence of sample items.
   *   The samples from different channels are assumed to be interleaved
   *   (e.g., an array of 32-bit pixels where each pixel consists of four RGBA 8-bit samples).
   *
   * @param d_output_histograms
   *   The pointers to the histogram counter output arrays, one for each active channel.
   *   For channel<sub><em>i</em></sub>, the allocation length of `d_histograms[i]` should be
   *   `num_output_levels[i] - 1`.
   *
   * @param num_output_levels
   *   The number of bin level boundaries for delineating histogram samples in each active channel.
   *   Implies that the number of bins for channel<sub><em>i</em></sub> is
   *   `num_output_levels[i] - 1`.
   *
   * @param lower_level
   *   The lower sample value bound (inclusive) for the lowest histogram bin in each active channel.
   *
   * @param upper_level
   *   The upper sample value bound (exclusive) for the highest histogram bin in each active
   * channel.
   *
   * @param num_row_pixels
   *   The number of multi-channel pixels per row in the region of interest
   *
   * @param num_rows
   *   The number of rows in the region of interest
   *
   * @param row_stride_samples
   *   The number of samples between starts of consecutive rows in the region of interest
   *
   * @param stream
   *   CUDA stream to launch kernels within.  Default is stream<sub>0</sub>.
   *
   * @param is_byte_sample
   *   Marker type indicating whether or not SampleT is a 8b type
   */
  template <typename MaxPolicyT = typename ::cuda::std::_If<
              ::cuda::std::is_void_v<PolicyHub>,
              /* fallback_policy_hub */
              detail::histogram::policy_hub<SampleT, CounterT, NUM_CHANNELS, NUM_ACTIVE_CHANNELS, /* isEven */ 1>,
              PolicyHub>::MaxPolicy>
  CUB_RUNTIME_FUNCTION _CCCL_FORCEINLINE static cudaError_t DispatchEven(
    void* d_temp_storage,
    size_t& temp_storage_bytes,
    SampleIteratorT d_samples,
    ::cuda::std::array<CounterT*, NUM_ACTIVE_CHANNELS> d_output_histograms,
    ::cuda::std::array<int, NUM_ACTIVE_CHANNELS> num_output_levels,
    ::cuda::std::array<LevelT, NUM_ACTIVE_CHANNELS> lower_level,
    ::cuda::std::array<LevelT, NUM_ACTIVE_CHANNELS> upper_level,
    OffsetT num_row_pixels,
    OffsetT num_rows,
    OffsetT row_stride_samples,
    cudaStream_t stream,
    ::cuda::std::false_type /*is_byte_sample*/,
    KernelSource kernel_source             = {},
    KernelLauncherFactory launcher_factory = {},
    MaxPolicyT max_policy                  = {})
  {
    cudaError error = cudaSuccess;

    do
    {
      // Get PTX version
      int ptx_version = 0;
      error           = CubDebug(launcher_factory.PtxVersion(ptx_version));
      if (cudaSuccess != error)
      {
        break;
      }

      // Use the scale transform op for converting samples to privatized bins
      using PrivatizedDecodeOpT = typename TransformsT::ScaleTransform;

      // Use the pass-thru transform op for converting privatized bins to output bins
      using OutputDecodeOpT = typename TransformsT::PassThruTransform;

      ::cuda::std::array<PrivatizedDecodeOpT, NUM_ACTIVE_CHANNELS> privatized_decode_op{};
      ::cuda::std::array<OutputDecodeOpT, NUM_ACTIVE_CHANNELS> output_decode_op{};
      int max_levels = num_output_levels[0];

      for (int channel = 0; channel < NUM_ACTIVE_CHANNELS; ++channel)
      {
        error = CubDebug(
          privatized_decode_op[channel].Init(num_output_levels[channel], upper_level[channel], lower_level[channel]));
        if (error != cudaSuccess)
        {
          // Make sure to also return a reasonable value for `temp_storage_bytes` in case of
          // an overflow of the bin computation, in which case a subsequent algorithm
          // invocation will also fail
          if (!d_temp_storage)
          {
            temp_storage_bytes = 1U;
          }
          return error;
        }

        if (num_output_levels[channel] > max_levels)
        {
          max_levels = num_output_levels[channel];
        }
      }
      int max_num_output_bins = max_levels - 1;

      if (max_num_output_bins > TransformsT::MAX_PRIVATIZED_SMEM_BINS)
      {
        // Dispatch shared-privatized approach
        constexpr int PRIVATIZED_SMEM_BINS = 0;

        detail::histogram::dispatch_histogram<
          NUM_CHANNELS,
          NUM_ACTIVE_CHANNELS,
          PRIVATIZED_SMEM_BINS,
          SampleIteratorT,
          CounterT,
          PrivatizedDecodeOpT,
          OutputDecodeOpT,
          OffsetT,
          MaxPolicyT,
          KernelSource,
          KernelLauncherFactory>
          dispatch{
            d_temp_storage,
            temp_storage_bytes,
            d_samples,
            d_output_histograms,
            num_output_levels,
            privatized_decode_op,
            num_output_levels,
            output_decode_op,
            max_num_output_bins,
            num_row_pixels,
            num_rows,
            row_stride_samples,
            stream,
            kernel_source,
            launcher_factory};

        error = CubDebug(max_policy.Invoke(ptx_version, dispatch));
        if (cudaSuccess != error)
        {
          break;
        }
      }
      else
      {
        // Dispatch shared-privatized approach
        constexpr int PRIVATIZED_SMEM_BINS = TransformsT::MAX_PRIVATIZED_SMEM_BINS;

        detail::histogram::dispatch_histogram<
          NUM_CHANNELS,
          NUM_ACTIVE_CHANNELS,
          PRIVATIZED_SMEM_BINS,
          SampleIteratorT,
          CounterT,
          PrivatizedDecodeOpT,
          OutputDecodeOpT,
          OffsetT,
          MaxPolicyT,
          KernelSource,
          KernelLauncherFactory>
          dispatch{
            d_temp_storage,
            temp_storage_bytes,
            d_samples,
            d_output_histograms,
            num_output_levels,
            privatized_decode_op,
            num_output_levels,
            output_decode_op,
            max_num_output_bins,
            num_row_pixels,
            num_rows,
            row_stride_samples,
            stream,
            kernel_source,
            launcher_factory};

        error = CubDebug(max_policy.Invoke(ptx_version, dispatch));
        if (cudaSuccess != error)
        {
          break;
        }
      }
    } while (0);

    return error;
  }

  /**
   * Dispatch routine for HistogramEven, specialized for 8-bit sample types
   * (computes 256-bin privatized histograms and then reduces to user-specified levels)
   *
   * @param d_temp_storage
   *   Device-accessible allocation of temporary storage.
   *   When nullptr, the required allocation size is written to `temp_storage_bytes` and
   *   no work is done.
   *
   * @param temp_storage_bytes
   *   Reference to size in bytes of `d_temp_storage` allocation
   *
   * @param d_samples
   *   The pointer to the input sequence of sample items. The samples from different channels are
   *   assumed to be interleaved (e.g., an array of 32-bit pixels where each pixel consists of
   *   four RGBA 8-bit samples).
   *
   * @param d_output_histograms
   *   The pointers to the histogram counter output arrays, one for each active channel.
   *   For channel<sub><em>i</em></sub>, the allocation length of `d_histograms[i]` should be
   *   `num_output_levels[i] - 1`.
   *
   * @param num_output_levels
   *   The number of bin level boundaries for delineating histogram samples in each active channel.
   *   Implies that the number of bins for channel<sub><em>i</em></sub> is
   *   `num_output_levels[i] - 1`.
   *
   * @param lower_level
   *   The lower sample value bound (inclusive) for the lowest histogram bin in each active channel.
   *
   * @param upper_level
   *   The upper sample value bound (exclusive) for the highest histogram bin in each active
   * channel.
   *
   * @param num_row_pixels
   *   The number of multi-channel pixels per row in the region of interest
   *
   * @param num_rows
   *   The number of rows in the region of interest
   *
   * @param row_stride_samples
   *   The number of samples between starts of consecutive rows in the region of interest
   *
   * @param stream
   *   CUDA stream to launch kernels within.  Default is stream<sub>0</sub>.
   *
   * @param is_byte_sample
   *   type indicating whether or not SampleT is a 8b type
   */
  template <typename MaxPolicyT = typename ::cuda::std::_If<
              ::cuda::std::is_void_v<PolicyHub>,
              /* fallback_policy_hub */
              detail::histogram::policy_hub<SampleT, CounterT, NUM_CHANNELS, NUM_ACTIVE_CHANNELS, /* isEven */ 1>,
              PolicyHub>::MaxPolicy>
  CUB_RUNTIME_FUNCTION _CCCL_FORCEINLINE static cudaError_t DispatchEven(
    void* d_temp_storage,
    size_t& temp_storage_bytes,
    SampleIteratorT d_samples,
    ::cuda::std::array<CounterT*, NUM_ACTIVE_CHANNELS> d_output_histograms,
    ::cuda::std::array<int, NUM_ACTIVE_CHANNELS> num_output_levels,
    ::cuda::std::array<LevelT, NUM_ACTIVE_CHANNELS> lower_level,
    ::cuda::std::array<LevelT, NUM_ACTIVE_CHANNELS> upper_level,
    OffsetT num_row_pixels,
    OffsetT num_rows,
    OffsetT row_stride_samples,
    cudaStream_t stream,
    ::cuda::std::true_type /*is_byte_sample*/,
    KernelSource kernel_source             = {},
    KernelLauncherFactory launcher_factory = {},
    MaxPolicyT max_policy                  = {})
  {
    cudaError error = cudaSuccess;

    do
    {
      // Get PTX version
      int ptx_version = 0;
      error           = CubDebug(launcher_factory.PtxVersion(ptx_version));
      if (cudaSuccess != error)
      {
        break;
      }

      // Use the pass-thru transform op for converting samples to privatized bins
      using PrivatizedDecodeOpT = typename TransformsT::PassThruTransform;

      // Use the scale transform op for converting privatized bins to output bins
      using OutputDecodeOpT = typename TransformsT::ScaleTransform;

      ::cuda::std::array<int, NUM_ACTIVE_CHANNELS> num_privatized_levels;
      ::cuda::std::array<PrivatizedDecodeOpT, NUM_ACTIVE_CHANNELS> privatized_decode_op{};
      ::cuda::std::array<OutputDecodeOpT, NUM_ACTIVE_CHANNELS> output_decode_op{};
      int max_levels = num_output_levels[0];

      for (int channel = 0; channel < NUM_ACTIVE_CHANNELS; ++channel)
      {
        num_privatized_levels[channel] = 257;

        output_decode_op[channel].Init(num_output_levels[channel], upper_level[channel], lower_level[channel]);

        if (num_output_levels[channel] > max_levels)
        {
          max_levels = num_output_levels[channel];
        }
      }
      int max_num_output_bins = max_levels - 1;

      constexpr int PRIVATIZED_SMEM_BINS = 256;

      detail::histogram::dispatch_histogram<
        NUM_CHANNELS,
        NUM_ACTIVE_CHANNELS,
        PRIVATIZED_SMEM_BINS,
        SampleIteratorT,
        CounterT,
        PrivatizedDecodeOpT,
        OutputDecodeOpT,
        OffsetT,
        MaxPolicyT,
        KernelSource,
        KernelLauncherFactory>
        dispatch{
          d_temp_storage,
          temp_storage_bytes,
          d_samples,
          d_output_histograms,
          num_privatized_levels,
          privatized_decode_op,
          num_output_levels,
          output_decode_op,
          max_num_output_bins,
          num_row_pixels,
          num_rows,
          row_stride_samples,
          stream,
          kernel_source,
          launcher_factory};

      error = CubDebug(max_policy.Invoke(ptx_version, dispatch));
      if (cudaSuccess != error)
      {
        break;
      }
    } while (0);

    return error;
  }
};

CUB_NAMESPACE_END<|MERGE_RESOLUTION|>--- conflicted
+++ resolved
@@ -355,11 +355,7 @@
           typename PolicyHub    = void, // if user passes a custom Policy this should not be void
           typename KernelSource = detail::histogram::
             DeviceHistogramKernelSource<NUM_CHANNELS, NUM_ACTIVE_CHANNELS, SampleIteratorT, CounterT, OffsetT>,
-<<<<<<< HEAD
-          typename KernelLauncherFactory = detail::TripleChevronFactory,
-=======
           typename KernelLauncherFactory = CUB_DETAIL_DEFAULT_KERNEL_LAUNCHER_FACTORY,
->>>>>>> 3d67fa8d
           typename SampleT = cub::detail::it_value_t<SampleIteratorT>, /// The sample value type of the input iterator
           typename TransformsT = detail::histogram::Transforms<LevelT, OffsetT, SampleT>>
 struct DispatchHistogram
