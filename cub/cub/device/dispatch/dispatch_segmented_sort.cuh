--- conflicted
+++ resolved
@@ -730,14 +730,6 @@
   using local_segment_index_t   = detail::segmented_sort::local_segment_index_t;
   using global_segment_offset_t = detail::segmented_sort::global_segment_offset_t;
 
-<<<<<<< HEAD
-  using StreamingBeginOffsetIteratorT =
-    detail::offset_input_iterator<BeginOffsetIteratorT, THRUST_NS_QUALIFIER::constant_iterator<global_segment_offset_t>>;
-  using StreamingEndOffsetIteratorT =
-    detail::offset_input_iterator<EndOffsetIteratorT, THRUST_NS_QUALIFIER::constant_iterator<global_segment_offset_t>>;
-
-=======
->>>>>>> 3260f76c
   static constexpr int KEYS_ONLY = ::cuda::std::is_same_v<ValueT, NullType>;
 
   struct LargeSegmentsSelectorT
@@ -1207,15 +1199,8 @@
 
       large_segments_selector.base_segment_offset = current_seg_offset;
       small_segments_selector.base_segment_offset = current_seg_offset;
-<<<<<<< HEAD
-      auto current_begin_offset                   = detail::offset_input_iterator{
-        d_begin_offsets, THRUST_NS_QUALIFIER::constant_iterator<global_segment_offset_t>{current_seg_offset}};
-      auto current_end_offset = detail::offset_input_iterator{
-        d_end_offsets, THRUST_NS_QUALIFIER::constant_iterator<global_segment_offset_t>{current_seg_offset}};
-=======
       auto current_begin_offset                   = d_begin_offsets + current_seg_offset;
       auto current_end_offset                     = d_end_offsets + current_seg_offset;
->>>>>>> 3260f76c
 
       auto medium_indices_iterator =
         THRUST_NS_QUALIFIER::make_reverse_iterator(large_and_medium_segments_indices.get() + current_num_segments);
