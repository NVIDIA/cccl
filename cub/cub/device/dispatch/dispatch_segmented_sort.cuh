--- conflicted
+++ resolved
@@ -258,10 +258,7 @@
   error = CubDebug(error);
 }
 #endif // CUB_RDC_ENABLED
-<<<<<<< HEAD
-
-=======
->>>>>>> 9e2cb0f5
+
 template <typename MaxPolicyT,
           SortOrder Order,
           typename KeyT,
@@ -304,8 +301,6 @@
   {
     return SmallSegmentsSelectorT(offset, begin_offset_iterator, end_offset_iterator);
   }
-<<<<<<< HEAD
-=======
 
   template <typename SelectorT>
   CUB_RUNTIME_FUNCTION static constexpr void
@@ -313,7 +308,6 @@
   {
     selector.base_segment_offset = base_segment_offset;
   }
->>>>>>> 9e2cb0f5
 };
 } // namespace detail::segmented_sort
 
@@ -341,11 +335,7 @@
     THRUST_NS_QUALIFIER::counting_iterator<cub::detail::segmented_sort::local_segment_index_t>,
     cub::detail::segmented_sort::local_segment_index_t*,
     cub::detail::segmented_sort::local_segment_index_t*,
-<<<<<<< HEAD
-    THRUST_NS_QUALIFIER::reverse_iterator<cub::detail::segmented_sort::local_segment_index_t*>,
-=======
     ::cuda::std::reverse_iterator<cub::detail::segmented_sort::local_segment_index_t*>,
->>>>>>> 9e2cb0f5
     cub::detail::segmented_sort::local_segment_index_t*,
     detail::three_way_partition::ScanTileStateT,
     cub::detail::segmented_sort::LargeSegmentsSelectorT<OffsetT, BeginOffsetIteratorT, EndOffsetIteratorT>,
@@ -765,13 +755,8 @@
           ? static_cast<local_segment_index_t>(num_segments - current_seg_offset)
           : num_segments_per_invocation_limit;
 
-<<<<<<< HEAD
-      large_segments_selector.base_segment_offset = current_seg_offset;
-      small_segments_selector.base_segment_offset = current_seg_offset;
-=======
       kernel_source.SetSegmentOffset(large_segments_selector, current_seg_offset);
       kernel_source.SetSegmentOffset(small_segments_selector, current_seg_offset);
->>>>>>> 9e2cb0f5
 
       BeginOffsetIteratorT current_begin_offset = d_begin_offsets;
       EndOffsetIteratorT current_end_offset     = d_end_offsets;
