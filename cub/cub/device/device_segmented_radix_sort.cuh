--- conflicted
+++ resolved
@@ -252,24 +252,24 @@
     DoubleBuffer<KeyT> d_keys(const_cast<KeyT*>(d_keys_in), d_keys_out);
     DoubleBuffer<ValueT> d_values(const_cast<ValueT*>(d_values_in), d_values_out);
 
-<<<<<<< HEAD
-    return DispatchSegmentedRadixSort<false, KeyT, ValueT, BeginOffsetIteratorT, EndOffsetIteratorT, SegmentSizeT>::
-=======
-    return DispatchSegmentedRadixSort<SortOrder::Ascending, KeyT, ValueT, BeginOffsetIteratorT, EndOffsetIteratorT, OffsetT>::
->>>>>>> 9b7333b2
-      Dispatch(
-        d_temp_storage,
-        temp_storage_bytes,
-        d_keys,
-        d_values,
-        num_items,
-        num_segments,
-        d_begin_offsets,
-        d_end_offsets,
-        begin_bit,
-        end_bit,
-        false,
-        stream);
+    return DispatchSegmentedRadixSort<
+      SortOrder::Ascending,
+      KeyT,
+      ValueT,
+      BeginOffsetIteratorT,
+      EndOffsetIteratorT,
+      SegmentSizeT>::Dispatch(d_temp_storage,
+                              temp_storage_bytes,
+                              d_keys,
+                              d_values,
+                              num_items,
+                              num_segments,
+                              d_begin_offsets,
+                              d_end_offsets,
+                              begin_bit,
+                              end_bit,
+                              false,
+                              stream);
   }
 
   //! @rst
@@ -433,24 +433,24 @@
     // Signed integer type for global offsets
     using SegmentSizeT = ::cuda::std::int32_t;
 
-<<<<<<< HEAD
-    return DispatchSegmentedRadixSort<false, KeyT, ValueT, BeginOffsetIteratorT, EndOffsetIteratorT, SegmentSizeT>::
-=======
-    return DispatchSegmentedRadixSort<SortOrder::Ascending, KeyT, ValueT, BeginOffsetIteratorT, EndOffsetIteratorT, OffsetT>::
->>>>>>> 9b7333b2
-      Dispatch(
-        d_temp_storage,
-        temp_storage_bytes,
-        d_keys,
-        d_values,
-        num_items,
-        num_segments,
-        d_begin_offsets,
-        d_end_offsets,
-        begin_bit,
-        end_bit,
-        true,
-        stream);
+    return DispatchSegmentedRadixSort<
+      SortOrder::Ascending,
+      KeyT,
+      ValueT,
+      BeginOffsetIteratorT,
+      EndOffsetIteratorT,
+      SegmentSizeT>::Dispatch(d_temp_storage,
+                              temp_storage_bytes,
+                              d_keys,
+                              d_values,
+                              num_items,
+                              num_segments,
+                              d_begin_offsets,
+                              d_end_offsets,
+                              begin_bit,
+                              end_bit,
+                              true,
+                              stream);
   }
 
   //! @rst
@@ -614,41 +614,24 @@
     DoubleBuffer<KeyT> d_keys(const_cast<KeyT*>(d_keys_in), d_keys_out);
     DoubleBuffer<ValueT> d_values(const_cast<ValueT*>(d_values_in), d_values_out);
 
-<<<<<<< HEAD
-    return DispatchSegmentedRadixSort<true, KeyT, ValueT, BeginOffsetIteratorT, EndOffsetIteratorT, SegmentSizeT>::
-      Dispatch(
-        d_temp_storage,
-        temp_storage_bytes,
-        d_keys,
-        d_values,
-        num_items,
-        num_segments,
-        d_begin_offsets,
-        d_end_offsets,
-        begin_bit,
-        end_bit,
-        false,
-        stream);
-=======
     return DispatchSegmentedRadixSort<
       SortOrder::Descending,
       KeyT,
       ValueT,
       BeginOffsetIteratorT,
       EndOffsetIteratorT,
-      OffsetT>::Dispatch(d_temp_storage,
-                         temp_storage_bytes,
-                         d_keys,
-                         d_values,
-                         num_items,
-                         num_segments,
-                         d_begin_offsets,
-                         d_end_offsets,
-                         begin_bit,
-                         end_bit,
-                         false,
-                         stream);
->>>>>>> 9b7333b2
+      SegmentSizeT>::Dispatch(d_temp_storage,
+                              temp_storage_bytes,
+                              d_keys,
+                              d_values,
+                              num_items,
+                              num_segments,
+                              d_begin_offsets,
+                              d_end_offsets,
+                              begin_bit,
+                              end_bit,
+                              false,
+                              stream);
   }
 
   //! @rst
@@ -816,41 +799,24 @@
     // Signed integer type for global offsets
     using SegmentSizeT = ::cuda::std::int32_t;
 
-<<<<<<< HEAD
-    return DispatchSegmentedRadixSort<true, KeyT, ValueT, BeginOffsetIteratorT, EndOffsetIteratorT, SegmentSizeT>::
-      Dispatch(
-        d_temp_storage,
-        temp_storage_bytes,
-        d_keys,
-        d_values,
-        num_items,
-        num_segments,
-        d_begin_offsets,
-        d_end_offsets,
-        begin_bit,
-        end_bit,
-        true,
-        stream);
-=======
     return DispatchSegmentedRadixSort<
       SortOrder::Descending,
       KeyT,
       ValueT,
       BeginOffsetIteratorT,
       EndOffsetIteratorT,
-      OffsetT>::Dispatch(d_temp_storage,
-                         temp_storage_bytes,
-                         d_keys,
-                         d_values,
-                         num_items,
-                         num_segments,
-                         d_begin_offsets,
-                         d_end_offsets,
-                         begin_bit,
-                         end_bit,
-                         true,
-                         stream);
->>>>>>> 9b7333b2
+      SegmentSizeT>::Dispatch(d_temp_storage,
+                              temp_storage_bytes,
+                              d_keys,
+                              d_values,
+                              num_items,
+                              num_segments,
+                              d_begin_offsets,
+                              d_end_offsets,
+                              begin_bit,
+                              end_bit,
+                              true,
+                              stream);
   }
 
   //! @}  end member group
@@ -1001,41 +967,24 @@
     DoubleBuffer<KeyT> d_keys(const_cast<KeyT*>(d_keys_in), d_keys_out);
     DoubleBuffer<NullType> d_values;
 
-<<<<<<< HEAD
-    return DispatchSegmentedRadixSort<false, KeyT, NullType, BeginOffsetIteratorT, EndOffsetIteratorT, SegmentSizeT>::
-      Dispatch(
-        d_temp_storage,
-        temp_storage_bytes,
-        d_keys,
-        d_values,
-        num_items,
-        num_segments,
-        d_begin_offsets,
-        d_end_offsets,
-        begin_bit,
-        end_bit,
-        false,
-        stream);
-=======
     return DispatchSegmentedRadixSort<
       SortOrder::Ascending,
       KeyT,
       NullType,
       BeginOffsetIteratorT,
       EndOffsetIteratorT,
-      OffsetT>::Dispatch(d_temp_storage,
-                         temp_storage_bytes,
-                         d_keys,
-                         d_values,
-                         num_items,
-                         num_segments,
-                         d_begin_offsets,
-                         d_end_offsets,
-                         begin_bit,
-                         end_bit,
-                         false,
-                         stream);
->>>>>>> 9b7333b2
+      SegmentSizeT>::Dispatch(d_temp_storage,
+                              temp_storage_bytes,
+                              d_keys,
+                              d_values,
+                              num_items,
+                              num_segments,
+                              d_begin_offsets,
+                              d_end_offsets,
+                              begin_bit,
+                              end_bit,
+                              false,
+                              stream);
   }
 
   //! @rst
@@ -1191,41 +1140,24 @@
     // Null value type
     DoubleBuffer<NullType> d_values;
 
-<<<<<<< HEAD
-    return DispatchSegmentedRadixSort<false, KeyT, NullType, BeginOffsetIteratorT, EndOffsetIteratorT, SegmentSizeT>::
-      Dispatch(
-        d_temp_storage,
-        temp_storage_bytes,
-        d_keys,
-        d_values,
-        num_items,
-        num_segments,
-        d_begin_offsets,
-        d_end_offsets,
-        begin_bit,
-        end_bit,
-        true,
-        stream);
-=======
     return DispatchSegmentedRadixSort<
       SortOrder::Ascending,
       KeyT,
       NullType,
       BeginOffsetIteratorT,
       EndOffsetIteratorT,
-      OffsetT>::Dispatch(d_temp_storage,
-                         temp_storage_bytes,
-                         d_keys,
-                         d_values,
-                         num_items,
-                         num_segments,
-                         d_begin_offsets,
-                         d_end_offsets,
-                         begin_bit,
-                         end_bit,
-                         true,
-                         stream);
->>>>>>> 9b7333b2
+      SegmentSizeT>::Dispatch(d_temp_storage,
+                              temp_storage_bytes,
+                              d_keys,
+                              d_values,
+                              num_items,
+                              num_segments,
+                              d_begin_offsets,
+                              d_end_offsets,
+                              begin_bit,
+                              end_bit,
+                              true,
+                              stream);
   }
 
   //! @rst
@@ -1372,41 +1304,24 @@
     DoubleBuffer<KeyT> d_keys(const_cast<KeyT*>(d_keys_in), d_keys_out);
     DoubleBuffer<NullType> d_values;
 
-<<<<<<< HEAD
-    return DispatchSegmentedRadixSort<true, KeyT, NullType, BeginOffsetIteratorT, EndOffsetIteratorT, SegmentSizeT>::
-      Dispatch(
-        d_temp_storage,
-        temp_storage_bytes,
-        d_keys,
-        d_values,
-        num_items,
-        num_segments,
-        d_begin_offsets,
-        d_end_offsets,
-        begin_bit,
-        end_bit,
-        false,
-        stream);
-=======
     return DispatchSegmentedRadixSort<
       SortOrder::Descending,
       KeyT,
       NullType,
       BeginOffsetIteratorT,
       EndOffsetIteratorT,
-      OffsetT>::Dispatch(d_temp_storage,
-                         temp_storage_bytes,
-                         d_keys,
-                         d_values,
-                         num_items,
-                         num_segments,
-                         d_begin_offsets,
-                         d_end_offsets,
-                         begin_bit,
-                         end_bit,
-                         false,
-                         stream);
->>>>>>> 9b7333b2
+      SegmentSizeT>::Dispatch(d_temp_storage,
+                              temp_storage_bytes,
+                              d_keys,
+                              d_values,
+                              num_items,
+                              num_segments,
+                              d_begin_offsets,
+                              d_end_offsets,
+                              begin_bit,
+                              end_bit,
+                              false,
+                              stream);
   }
 
   //! @rst
@@ -1560,41 +1475,24 @@
     // Null value type
     DoubleBuffer<NullType> d_values;
 
-<<<<<<< HEAD
-    return DispatchSegmentedRadixSort<true, KeyT, NullType, BeginOffsetIteratorT, EndOffsetIteratorT, SegmentSizeT>::
-      Dispatch(
-        d_temp_storage,
-        temp_storage_bytes,
-        d_keys,
-        d_values,
-        num_items,
-        num_segments,
-        d_begin_offsets,
-        d_end_offsets,
-        begin_bit,
-        end_bit,
-        true,
-        stream);
-=======
     return DispatchSegmentedRadixSort<
       SortOrder::Descending,
       KeyT,
       NullType,
       BeginOffsetIteratorT,
       EndOffsetIteratorT,
-      OffsetT>::Dispatch(d_temp_storage,
-                         temp_storage_bytes,
-                         d_keys,
-                         d_values,
-                         num_items,
-                         num_segments,
-                         d_begin_offsets,
-                         d_end_offsets,
-                         begin_bit,
-                         end_bit,
-                         true,
-                         stream);
->>>>>>> 9b7333b2
+      SegmentSizeT>::Dispatch(d_temp_storage,
+                              temp_storage_bytes,
+                              d_keys,
+                              d_values,
+                              num_items,
+                              num_segments,
+                              d_begin_offsets,
+                              d_end_offsets,
+                              begin_bit,
+                              end_bit,
+                              true,
+                              stream);
   }
 
   //! @}  end member group
