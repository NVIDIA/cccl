/******************************************************************************
 * Copyright (c) 2024, NVIDIA CORPORATION.  All rights reserved.
 *
 * Redistribution and use in source and binary forms, with or without
 * modification, are permitted provided that the following conditions are met:
 *     * Redistributions of source code must retain the above copyright
 *       notice, this list of conditions and the following disclaimer.
 *     * Redistributions in binary form must reproduce the above copyright
 *       notice, this list of conditions and the following disclaimer in the
 *       documentation and/or other materials provided with the distribution.
 *     * Neither the name of the NVIDIA CORPORATION nor the
 *       names of its contributors may be used to endorse or promote products
 *       derived from this software without specific prior written permission.
 *
 * THIS SOFTWARE IS PROVIDED BY THE COPYRIGHT HOLDERS AND CONTRIBUTORS "AS IS"
 * AND ANY EXPRESS OR IMPLIED WARRANTIES, INCLUDING, BUT NOT LIMITED TO, THE
 * IMPLIED WARRANTIES OF MERCHANTABILITY AND FITNESS FOR A PARTICULAR PURPOSE
 * ARE DISCLAIMED. IN NO EVENT SHALL NVIDIA CORPORATION BE LIABLE FOR ANY
 * DIRECT, INDIRECT, INCIDENTAL, SPECIAL, EXEMPLARY, OR CONSEQUENTIAL DAMAGES
 * (INCLUDING, BUT NOT LIMITED TO, PROCUREMENT OF SUBSTITUTE GOODS OR SERVICES;
 * LOSS OF USE, DATA, OR PROFITS; OR BUSINESS INTERRUPTION) HOWEVER CAUSED AND
 * ON ANY THEORY OF LIABILITY, WHETHER IN CONTRACT, STRICT LIABILITY, OR TORT
 * (INCLUDING NEGLIGENCE OR OTHERWISE) ARISING IN ANY WAY OUT OF THE USE OF THIS
 * SOFTWARE, EVEN IF ADVISED OF THE POSSIBILITY OF SUCH DAMAGE.
 *
 ******************************************************************************/

#pragma once

#include <cub/config.cuh>

#if defined(_CCCL_IMPLICIT_SYSTEM_HEADER_GCC)
#  pragma GCC system_header
#elif defined(_CCCL_IMPLICIT_SYSTEM_HEADER_CLANG)
#  pragma clang system_header
#elif defined(_CCCL_IMPLICIT_SYSTEM_HEADER_MSVC)
#  pragma system_header
#endif // no system header

#ifdef DOXYGEN_SHOULD_SKIP_THIS // Only parse this during doxygen passes:
//! When this macro is defined, no NVTX ranges are emitted by CCCL
#  define CCCL_DISABLE_NVTX
#endif // DOXYGEN_SHOULD_SKIP_THIS

// Enable the functionality of this header if:
// * The NVTX3 C API is available in CTK
// * NVTX is not explicitly disabled (via CCCL_DISABLE_NVTX or NVTX_DISABLE)
// * C++14 is availabl for cuda::std::optional
// * NVTX3 uses module as an identifier, which trips up NVHPC
<<<<<<< HEAD
#if __has_include(<nvtx3/nvToolsExt.h> ) && !defined(CCCL_DISABLE_NVTX) && !defined(NVTX_DISABLE) \
&& _CCCL_STD_VER >= 2014 &&(!_CCCL_COMPILER_NVHPC || _CCCL_STD_VER <= 2017)
=======
#if _CCCL_HAS_INCLUDE(<nvtx3/nvToolsExt.h>) && !defined(CCCL_DISABLE_NVTX) && !defined(NVTX_DISABLE) \
                      && _CCCL_STD_VER >= 2014                                                       \
                      && (!defined(_CCCL_COMPILER_NVHPC) || _CCCL_STD_VER <= 2017)
>>>>>>> b31fdd5b
// Include our NVTX3 C++ wrapper if not available from the CTK
// TODO(bgruber): replace by a check for the first CTK version shipping the header
#  if _CCCL_HAS_INCLUDE(<nvtx3/nvtx3.hpp>)
#    include <nvtx3/nvtx3.hpp>
#  else // _CCCL_HAS_INCLUDE(<nvtx3/nvtx3.hpp>)
#    include "nvtx3.hpp"
#  endif // _CCCL_HAS_INCLUDE(<nvtx3/nvtx3.hpp>)

// We expect the NVTX3 V1 C++ API to be available when nvtx3.hpp is available. This should work, because newer versions
// of NVTX3 will continue to declare previous API versions. See also:
// https://github.com/NVIDIA/NVTX/blob/release-v3/c/include/nvtx3/nvtx3.hpp#L2835-L2841.
#  ifdef NVTX3_CPP_DEFINITIONS_V1_0
#    include <cuda/std/optional>

CUB_NAMESPACE_BEGIN
namespace detail
{
struct NVTXCCCLDomain
{
  static constexpr const char* name = "CCCL";
};
} // namespace detail
CUB_NAMESPACE_END

// Hook for the NestedNVTXRangeGuard from the unit tests
#    ifndef CUB_DETAIL_BEFORE_NVTX_RANGE_SCOPE
#      define CUB_DETAIL_BEFORE_NVTX_RANGE_SCOPE(name)
#    endif // !CUB_DETAIL_BEFORE_NVTX_RANGE_SCOPE

// Conditionally inserts a NVTX range starting here until the end of the current function scope in host code. Does
// nothing in device code.
// The optional is needed to defer the construction of an NVTX range (host-only code) and message string registration
// into a dispatch region running only on the host, while preserving the semantic scope where the range is declared.
#    define CUB_DETAIL_NVTX_RANGE_SCOPE_IF(condition, name)                                                             \
      CUB_DETAIL_BEFORE_NVTX_RANGE_SCOPE(name)                                                                          \
      ::cuda::std::optional<::nvtx3::v1::scoped_range_in<CUB_NS_QUALIFIER::detail::NVTXCCCLDomain>> __cub_nvtx3_range;  \
      NV_IF_TARGET(                                                                                                     \
        NV_IS_HOST,                                                                                                     \
        static const ::nvtx3::v1::registered_string_in<CUB_NS_QUALIFIER::detail::NVTXCCCLDomain> __cub_nvtx3_func_name{ \
          name};                                                                                                        \
        static const ::nvtx3::v1::event_attributes __cub_nvtx3_func_attr{__cub_nvtx3_func_name};                        \
        if (condition) __cub_nvtx3_range.emplace(__cub_nvtx3_func_attr);                                                \
        (void) __cub_nvtx3_range;)

#    define CUB_DETAIL_NVTX_RANGE_SCOPE(name) CUB_DETAIL_NVTX_RANGE_SCOPE_IF(true, name)
#  else // NVTX3_CPP_DEFINITIONS_V1_0
#    if _CCCL_COMPILER_MSVC
#      pragma message( \
        "warning: nvtx3.hpp is available but does not define the V1 API. This is odd. Please open a GitHub issue at: https://github.com/NVIDIA/cccl/issues.")
#    else
#      warning nvtx3.hpp is available but does not define the V1 API. This is odd. Please open a GitHub issue at: https://github.com/NVIDIA/cccl/issues.
#    endif
#    define CUB_DETAIL_NVTX_RANGE_SCOPE_IF(condition, name)
#    define CUB_DETAIL_NVTX_RANGE_SCOPE(name)
#  endif // NVTX3_CPP_DEFINITIONS_V1_0
#else // _CCCL_HAS_INCLUDE(<nvtx3/nvToolsExt.h> ) && !defined(CCCL_DISABLE_NVTX) && !defined(NVTX_DISABLE) &&
      // _CCCL_STD_VER >= 2014
#  define CUB_DETAIL_NVTX_RANGE_SCOPE_IF(condition, name)
#  define CUB_DETAIL_NVTX_RANGE_SCOPE(name)
#endif // _CCCL_HAS_INCLUDE(<nvtx3/nvToolsExt.h> ) && !defined(CCCL_DISABLE_NVTX) && !defined(NVTX_DISABLE) &&
       // _CCCL_STD_VER >= 2014<|MERGE_RESOLUTION|>--- conflicted
+++ resolved
@@ -47,14 +47,8 @@
 // * NVTX is not explicitly disabled (via CCCL_DISABLE_NVTX or NVTX_DISABLE)
 // * C++14 is availabl for cuda::std::optional
 // * NVTX3 uses module as an identifier, which trips up NVHPC
-<<<<<<< HEAD
-#if __has_include(<nvtx3/nvToolsExt.h> ) && !defined(CCCL_DISABLE_NVTX) && !defined(NVTX_DISABLE) \
-&& _CCCL_STD_VER >= 2014 &&(!_CCCL_COMPILER_NVHPC || _CCCL_STD_VER <= 2017)
-=======
-#if _CCCL_HAS_INCLUDE(<nvtx3/nvToolsExt.h>) && !defined(CCCL_DISABLE_NVTX) && !defined(NVTX_DISABLE) \
-                      && _CCCL_STD_VER >= 2014                                                       \
-                      && (!defined(_CCCL_COMPILER_NVHPC) || _CCCL_STD_VER <= 2017)
->>>>>>> b31fdd5b
+#if _CCCL_HAS_INCLUDE(<nvtx3/nvToolsExt.h> ) && !defined(CCCL_DISABLE_NVTX) && !defined(NVTX_DISABLE) \
+&& _CCCL_STD_VER >= 2014 && (!_CCCL_COMPILER_NVHPC || _CCCL_STD_VER <= 2017)
 // Include our NVTX3 C++ wrapper if not available from the CTK
 // TODO(bgruber): replace by a check for the first CTK version shipping the header
 #  if _CCCL_HAS_INCLUDE(<nvtx3/nvtx3.hpp>)
