--- conflicted
+++ resolved
@@ -93,15 +93,12 @@
 struct is_fixed_size_random_access_range<::cuda::std::array<T, N>, void> : ::cuda::std::true_type
 {};
 
-<<<<<<< HEAD
 template <typename T, size_t N>
 struct is_fixed_size_random_access_range<::cuda::std::span<T, N>, void> : ::cuda::std::true_type
 {};
 
 #if __cccl_lib_mdspan
 
-=======
->>>>>>> 5012d66a
 template <typename T, typename E, typename L, typename A>
 struct is_fixed_size_random_access_range<
   ::cuda::std::mdspan<T, E, L, A>,
