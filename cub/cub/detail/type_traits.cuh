--- conflicted
+++ resolved
@@ -49,15 +49,9 @@
 #include <cuda/std/functional>
 _CCCL_SUPPRESS_DEPRECATED_POP
 #include <cuda/std/array>
-<<<<<<< HEAD
-#if (_CCCL_STD_VER >= 2017 && !_CCCL_COMPILER(MSVC)) || _CCCL_STD_VER >= 2020
-#  include <cuda/std/mdspan>
-#endif // (_CCCL_STD_VER >= 2017 && !_CCCL_COMPILER(MSVC)) || _CCCL_STD_VER >= 2020
-=======
 #if __cccl_lib_mdspan
 #  include <cuda/std/mdspan>
 #endif // __cccl_lib_mdspan
->>>>>>> 2e6ed593
 #include <cuda/std/span>
 #include <cuda/std/type_traits>
 
@@ -127,11 +121,7 @@
 struct is_fixed_size_random_access_range<::cuda::std::span<T, N>, void> : ::cuda::std::true_type
 {};
 
-<<<<<<< HEAD
-#  if (_CCCL_STD_VER >= 2017 && !_CCCL_COMPILER(MSVC)) || _CCCL_STD_VER >= 2020
-=======
 #  if __cccl_lib_mdspan
->>>>>>> 2e6ed593
 
 template <typename T, typename E, typename L, typename A>
 struct is_fixed_size_random_access_range<
@@ -139,12 +129,7 @@
   ::cuda::std::enable_if_t<E::rank == 1 && E::static_extent(0) != ::cuda::std::dynamic_extent>> : ::cuda::std::true_type
 {};
 
-<<<<<<< HEAD
-#  endif // (_CCCL_STD_VER >= 2017 && !_CCCL_COMPILER(MSVC)) || _CCCL_STD_VER >= 2020
-=======
 #  endif // __cccl_lib_mdspan
->>>>>>> 2e6ed593
-#endif // _CCCL_STD_VER >= 2014
 
 template <typename T>
 using is_fixed_size_random_access_range_t = typename is_fixed_size_random_access_range<T>::type;
@@ -178,11 +163,7 @@
 struct static_size<::cuda::std::span<T, N>, void> : ::cuda::std::integral_constant<int, N>
 {};
 
-<<<<<<< HEAD
-#  if (_CCCL_STD_VER >= 2017 && !_CCCL_COMPILER(MSVC)) || _CCCL_STD_VER >= 2020
-=======
 #  if __cccl_lib_mdspan
->>>>>>> 2e6ed593
 
 template <typename T, typename E, typename L, typename A>
 struct static_size<::cuda::std::mdspan<T, E, L, A>,
@@ -190,12 +171,7 @@
     : ::cuda::std::integral_constant<int, E::static_extent(1)>
 {};
 
-<<<<<<< HEAD
-#  endif // (_CCCL_STD_VER >= 2017 && !_CCCL_COMPILER(MSVC)) || _CCCL_STD_VER >= 2020
-=======
 #  endif // __cccl_lib_mdspan
->>>>>>> 2e6ed593
-#endif // _CCCL_STD_VER >= 2014
 
 template <typename T>
 _CCCL_NODISCARD _CCCL_HOST_DEVICE _CCCL_FORCEINLINE constexpr ::cuda::std::size_t static_size_v()
