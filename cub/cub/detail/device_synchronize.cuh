/*
 *  Copyright 2021 NVIDIA Corporation
 *
 *  Licensed under the Apache License, Version 2.0 (the "License");
 *  you may not use this file except in compliance with the License.
 *  You may obtain a copy of the License at
 *
 *      http://www.apache.org/licenses/LICENSE-2.0
 *
 *  Unless required by applicable law or agreed to in writing, software
 *  distributed under the License is distributed on an "AS IS" BASIS,
 *  WITHOUT WARRANTIES OR CONDITIONS OF ANY KIND, either express or implied.
 *  See the License for the specific language governing permissions and
 *  limitations under the License.
 */

#pragma once

#include <cub/config.cuh>

#if defined(_CCCL_IMPLICIT_SYSTEM_HEADER_GCC)
#  pragma GCC system_header
#elif defined(_CCCL_IMPLICIT_SYSTEM_HEADER_CLANG)
#  pragma clang system_header
#elif defined(_CCCL_IMPLICIT_SYSTEM_HEADER_MSVC)
#  pragma system_header
#endif // no system header

<<<<<<< HEAD
#include <cuda_runtime_api.h>

#include <cub/detail/detect_cuda_runtime.cuh>

=======
// clang-format off
#include <cub/detail/detect_cuda_runtime.cuh>

#include <cuda_runtime_api.h>
// clang-format on

>>>>>>> baee3f50
#include <nv/target>

CUB_NAMESPACE_BEGIN

namespace detail
{

/**
 * Call `cudaDeviceSynchronize()` using the proper API for the current CUB and
 * CUDA configuration.
 */
_CCCL_EXEC_CHECK_DISABLE
CUB_RUNTIME_FUNCTION inline cudaError_t device_synchronize()
{
  cudaError_t result = cudaErrorNotSupported;

  // Device-side sync is only available under CDPv1:
#if defined(CUB_DETAIL_CDPv1)

#  if ((__CUDACC_VER_MAJOR__ > 11) || ((__CUDACC_VER_MAJOR__ == 11) && (__CUDACC_VER_MINOR__ >= 6)))
  // CUDA >= 11.6
#    define CUB_TMP_DEVICE_SYNC_IMPL result = __cudaDeviceSynchronizeDeprecationAvoidance();
#  else // CUDA < 11.6:
#    define CUB_TMP_DEVICE_SYNC_IMPL result = cudaDeviceSynchronize();
#  endif

#else // CDPv2 or no CDP:

#  define CUB_TMP_DEVICE_SYNC_IMPL /* unavailable */

#endif // CDP version

  NV_IF_TARGET(NV_IS_HOST, (result = cudaDeviceSynchronize();), (CUB_TMP_DEVICE_SYNC_IMPL));

#undef CUB_TMP_DEVICE_SYNC_IMPL

  return result;
}

} // namespace detail

CUB_NAMESPACE_END<|MERGE_RESOLUTION|>--- conflicted
+++ resolved
@@ -26,19 +26,12 @@
 #  pragma system_header
 #endif // no system header
 
-<<<<<<< HEAD
-#include <cuda_runtime_api.h>
-
-#include <cub/detail/detect_cuda_runtime.cuh>
-
-=======
 // clang-format off
 #include <cub/detail/detect_cuda_runtime.cuh>
 
 #include <cuda_runtime_api.h>
 // clang-format on
 
->>>>>>> baee3f50
 #include <nv/target>
 
 CUB_NAMESPACE_BEGIN
