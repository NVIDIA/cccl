--- conflicted
+++ resolved
@@ -228,11 +228,7 @@
     using namespace ptx_json;
     return object<key<"name">() = value<string("no_delay_constructor_t")>(), key<"params">() = array<L2WriteLatency>()>();
   }
-<<<<<<< HEAD
-#endif
-=======
 #endif // CUB_ENABLE_POLICY_PTX_JSON
->>>>>>> 3bd144d5
 };
 
 template <unsigned int Delay, unsigned int L2WriteLatency, unsigned int GridThreshold = 500>
@@ -269,11 +265,7 @@
     return object<key<"name">()   = value<string("reduce_by_key_delay_constructor_t")>(),
                   key<"params">() = array<Delay, L2WriteLatency, GridThreshold>()>();
   }
-<<<<<<< HEAD
-#endif
-=======
 #endif // CUB_ENABLE_POLICY_PTX_JSON
->>>>>>> 3bd144d5
 };
 
 template <unsigned int Delay, unsigned int L2WriteLatency>
@@ -338,11 +330,7 @@
     return object<key<"name">()   = value<string("exponential_backoff_constructor_t")>(),
                   key<"params">() = array<InitialDelay, L2WriteLatency>()>();
   }
-<<<<<<< HEAD
-#endif
-=======
 #endif // CUB_ENABLE_POLICY_PTX_JSON
->>>>>>> 3bd144d5
 };
 
 template <unsigned int InitialDelay, unsigned int L2WriteLatency>
@@ -389,11 +377,7 @@
     return object<key<"name">()   = value<string("exponential_backoff_jitter_constructor_t")>(),
                   key<"params">() = array<InitialDelay, L2WriteLatency>()>();
   }
-<<<<<<< HEAD
-#endif
-=======
 #endif // CUB_ENABLE_POLICY_PTX_JSON
->>>>>>> 3bd144d5
 };
 
 template <unsigned int InitialDelay, unsigned int L2WriteLatency>
@@ -440,11 +424,7 @@
     return object<key<"name">()   = value<string("exponential_backoff_jitter_window_constructor_t")>(),
                   key<"params">() = array<InitialDelay, L2WriteLatency>()>();
   }
-<<<<<<< HEAD
-#endif
-=======
 #endif // CUB_ENABLE_POLICY_PTX_JSON
->>>>>>> 3bd144d5
 };
 
 template <unsigned int InitialDelay, unsigned int L2WriteLatency>
@@ -494,11 +474,7 @@
     return object<key<"name">()   = value<string("exponential_backon_jitter_window_constructor_t")>(),
                   key<"params">() = array<InitialDelay, L2WriteLatency>()>();
   }
-<<<<<<< HEAD
-#endif
-=======
 #endif // CUB_ENABLE_POLICY_PTX_JSON
->>>>>>> 3bd144d5
 };
 
 template <unsigned int InitialDelay, unsigned int L2WriteLatency>
@@ -547,11 +523,7 @@
     return object<key<"name">()   = value<string("exponential_backon_jitter_constructor_t")>(),
                   key<"params">() = array<InitialDelay, L2WriteLatency>()>();
   }
-<<<<<<< HEAD
-#endif
-=======
 #endif // CUB_ENABLE_POLICY_PTX_JSON
->>>>>>> 3bd144d5
 };
 
 template <unsigned int InitialDelay, unsigned int L2WriteLatency>
@@ -588,11 +560,7 @@
     return object<key<"name">()   = value<string("exponential_backon_constructor_t")>(),
                   key<"params">() = array<InitialDelay, L2WriteLatency>()>();
   }
-<<<<<<< HEAD
-#endif
-=======
 #endif // CUB_ENABLE_POLICY_PTX_JSON
->>>>>>> 3bd144d5
 };
 
 using default_no_delay_constructor_t = no_delay_constructor_t<450>;
