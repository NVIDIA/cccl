/******************************************************************************
 * Copyright (c) 2011, Duane Merrill.  All rights reserved.
 * Copyright (c) 2011-2022, NVIDIA CORPORATION.  All rights reserved.
 *
 * Redistribution and use in source and binary forms, with or without
 * modification, are permitted provided that the following conditions are met:
 *     * Redistributions of source code must retain the above copyright
 *       notice, this list of conditions and the following disclaimer.
 *     * Redistributions in binary form must reproduce the above copyright
 *       notice, this list of conditions and the following disclaimer in the
 *       documentation and/or other materials provided with the distribution.
 *     * Neither the name of the NVIDIA CORPORATION nor the
 *       names of its contributors may be used to endorse or promote products
 *       derived from this software without specific prior written permission.
 *
 * THIS SOFTWARE IS PROVIDED BY THE COPYRIGHT HOLDERS AND CONTRIBUTORS "AS IS"
 * AND ANY EXPRESS OR IMPLIED WARRANTIES, INCLUDING, BUT NOT LIMITED TO, THE
 * IMPLIED WARRANTIES OF MERCHANTABILITY AND FITNESS FOR A PARTICULAR PURPOSE
 * ARE DISCLAIMED. IN NO EVENT SHALL NVIDIA CORPORATION BE LIABLE FOR ANY
 * DIRECT, INDIRECT, INCIDENTAL, SPECIAL, EXEMPLARY, OR CONSEQUENTIAL DAMAGES
 * (INCLUDING, BUT NOT LIMITED TO, PROCUREMENT OF SUBSTITUTE GOODS OR SERVICES;
 * LOSS OF USE, DATA, OR PROFITS; OR BUSINESS INTERRUPTION) HOWEVER CAUSED AND
 * ON ANY THEORY OF LIABILITY, WHETHER IN CONTRACT, STRICT LIABILITY, OR TORT
 * (INCLUDING NEGLIGENCE OR OTHERWISE) ARISING IN ANY WAY OUT OF THE USE OF THIS
 * SOFTWARE, EVEN IF ADVISED OF THE POSSIBILITY OF SUCH DAMAGE.
 *
 ******************************************************************************/

/**
 * @file cub::AgentReduce implements a stateful abstraction of CUDA thread
 *       blocks for participating in device-wide reduction.
 */

#pragma once

#include <cub/config.cuh>

#if defined(_CCCL_IMPLICIT_SYSTEM_HEADER_GCC)
#  pragma GCC system_header
#elif defined(_CCCL_IMPLICIT_SYSTEM_HEADER_CLANG)
#  pragma clang system_header
#elif defined(_CCCL_IMPLICIT_SYSTEM_HEADER_MSVC)
#  pragma system_header
#endif // no system header

#include <cub/block/block_load.cuh>
#include <cub/block/block_reduce.cuh>
#include <cub/detail/type_traits.cuh>
#include <cub/grid/grid_even_share.cuh>
#include <cub/grid/grid_mapping.cuh>
#include <cub/iterator/cache_modified_input_iterator.cuh>
#include <cub/util_type.cuh>

#include <cuda/std/type_traits>

_CCCL_SUPPRESS_DEPRECATED_PUSH
#include <cuda/std/functional>
_CCCL_SUPPRESS_DEPRECATED_POP

CUB_NAMESPACE_BEGIN

/******************************************************************************
 * Tuning policy types
 ******************************************************************************/

/**
 * Parameterizable tuning policy type for AgentReduce
 * @tparam NOMINAL_BLOCK_THREADS_4B Threads per thread block
 * @tparam NOMINAL_ITEMS_PER_THREAD_4B Items per thread (per tile of input)
 * @tparam ComputeT Dominant compute type
 * @tparam _VECTOR_LOAD_LENGTH Number of items per vectorized load
 * @tparam _BLOCK_ALGORITHM Cooperative block-wide reduction algorithm to use
 * @tparam _LOAD_MODIFIER Cache load modifier for reading input elements
 */
template <
  int NOMINAL_BLOCK_THREADS_4B,
  int NOMINAL_ITEMS_PER_THREAD_4B,
  typename ComputeT,
  int _VECTOR_LOAD_LENGTH,
  BlockReduceAlgorithm _BLOCK_ALGORITHM,
  CacheLoadModifier _LOAD_MODIFIER,
  typename ScalingType = detail::MemBoundScaling<NOMINAL_BLOCK_THREADS_4B, NOMINAL_ITEMS_PER_THREAD_4B, ComputeT>>
struct AgentReducePolicy : ScalingType
{
  /// Number of items per vectorized load
  static constexpr int VECTOR_LOAD_LENGTH = _VECTOR_LOAD_LENGTH;

  /// Cooperative block-wide reduction algorithm to use
  static constexpr BlockReduceAlgorithm BLOCK_ALGORITHM = _BLOCK_ALGORITHM;

  /// Cache load modifier for reading input elements
  static constexpr CacheLoadModifier LOAD_MODIFIER = _LOAD_MODIFIER;
};

template <
  int NOMINAL_BLOCK_THREADS_4B,
  int NOMINAL_WARP_THREADS_4B,
  int NOMINAL_ITEMS_PER_THREAD_4B,
  typename ComputeT,
  int _VECTOR_LOAD_LENGTH,
  CacheLoadModifier _LOAD_MODIFIER,
  typename ScalingType = detail::MemBoundScaling<NOMINAL_BLOCK_THREADS_4B, NOMINAL_ITEMS_PER_THREAD_4B, ComputeT>>
struct AgentWarpReducePolicy : ScalingType
{
  static constexpr int WARP_THREADS = NOMINAL_WARP_THREADS_4B;

  /// Number of items per vectorized load
  static constexpr int VECTOR_LOAD_LENGTH = _VECTOR_LOAD_LENGTH;

  /// Cache load modifier for reading input elements
  static constexpr CacheLoadModifier LOAD_MODIFIER = _LOAD_MODIFIER;

  constexpr static int ITEMS_PER_TILE = ScalingType::ITEMS_PER_THREAD * WARP_THREADS;

  constexpr static int SEGMENTS_PER_BLOCK = ScalingType::BLOCK_THREADS / WARP_THREADS;

  static_assert((ScalingType::BLOCK_THREADS % WARP_THREADS) == 0, "Block should be multiple of warp");
};

/******************************************************************************
 * Thread block abstractions
 ******************************************************************************/

namespace detail
{
namespace reduce
{

/**
 * @brief AgentReduce implements a stateful abstraction of CUDA thread blocks
 *        for participating in device-wide reduction .
 *
 * Each thread reduces only the values it loads. If `FIRST_TILE`, this partial
 * reduction is stored into `thread_aggregate`. Otherwise it is accumulated
 * into `thread_aggregate`.
 *
 * @tparam AgentReducePolicy
 *   Parameterized AgentReducePolicy tuning policy type
 *
 * @tparam InputIteratorT
 *   Random-access iterator type for input
 *
 * @tparam OutputIteratorT
 *   Random-access iterator type for output
 *
 * @tparam OffsetT
 *   Signed integer type for global offsets
 *
 * @tparam ReductionOp
 *   Binary reduction operator type having member
 *   `auto operator()(T &&a, U &&b)`
 *
 * @tparam AccumT
 *   The type of intermediate accumulator (according to P2322R6)
 */
template <typename AgentReducePolicy,
          typename InputIteratorT,
          typename OutputIteratorT,
          typename OffsetT,
          typename ReductionOp,
          typename AccumT,
          typename TransformOp,
          typename CollectiveReduceT,
          int THREADS>
struct AgentReduceImpl
{
  //---------------------------------------------------------------------
  // Types and constants
  //---------------------------------------------------------------------

  /// The input value type
  using InputT = it_value_t<InputIteratorT>;

  /// Vector type of InputT for data movement
  using VectorT = typename CubVector<InputT, AgentReducePolicy::VECTOR_LOAD_LENGTH>::Type;

  /// Input iterator wrapper type (for applying cache modifier)
  // Wrap the native input pointer with CacheModifiedInputIterator
  // or directly use the supplied input iterator type
  using WrappedInputIteratorT =
    ::cuda::std::_If<::cuda::std::is_pointer_v<InputIteratorT>,
                     CacheModifiedInputIterator<AgentReducePolicy::LOAD_MODIFIER, InputT, OffsetT>,
                     InputIteratorT>;

  /// Constants
  static constexpr int ITEMS_PER_THREAD   = AgentReducePolicy::ITEMS_PER_THREAD;
<<<<<<< HEAD
  static constexpr int TILE_ITEMS         = THREADS * ITEMS_PER_THREAD;
  static constexpr int VECTOR_LOAD_LENGTH = CUB_MIN(ITEMS_PER_THREAD, AgentReducePolicy::VECTOR_LOAD_LENGTH);
=======
  static constexpr int TILE_ITEMS         = BLOCK_THREADS * ITEMS_PER_THREAD;
  static constexpr int VECTOR_LOAD_LENGTH = _CUDA_VSTD::min(ITEMS_PER_THREAD, AgentReducePolicy::VECTOR_LOAD_LENGTH);
>>>>>>> e252177e

  // Can vectorize according to the policy if the input iterator is a native
  // pointer to a primitive type
  static constexpr bool ATTEMPT_VECTORIZATION =
    (VECTOR_LOAD_LENGTH > 1) && (ITEMS_PER_THREAD % VECTOR_LOAD_LENGTH == 0)
    && (::cuda::std::is_pointer_v<InputIteratorT>) && is_primitive<InputT>::value;

  static constexpr CacheLoadModifier LOAD_MODIFIER = AgentReducePolicy::LOAD_MODIFIER;

  static constexpr BlockReduceAlgorithm BLOCK_ALGORITHM = AgentReducePolicy::BLOCK_ALGORITHM;

  /// Shared memory type required by this thread block
  struct _TempStorage
  {
    typename CollectiveReduceT::TempStorage reduce;
  };

  /// Alias wrapper allowing storage to be unioned
  struct TempStorage : Uninitialized<_TempStorage>
  {};

  //---------------------------------------------------------------------
  // Per-thread fields
  //---------------------------------------------------------------------

  _TempStorage& temp_storage; ///< Reference to temp_storage
  InputIteratorT d_in; ///< Input data to reduce
  WrappedInputIteratorT d_wrapped_in; ///< Wrapped input data to reduce
  ReductionOp reduction_op; ///< Binary reduction operator
  TransformOp transform_op; ///< Transform operator
  unsigned int lane_id;
  //---------------------------------------------------------------------
  // Utility
  //---------------------------------------------------------------------

  // Whether or not the input is aligned with the vector type (specialized for
  // types we can vectorize)
  template <typename Iterator>
  static _CCCL_DEVICE _CCCL_FORCEINLINE bool IsAligned(Iterator d_in, ::cuda::std::true_type /*can_vectorize*/)
  {
    return (size_t(d_in) & (sizeof(VectorT) - 1)) == 0;
  }

  // Whether or not the input is aligned with the vector type (specialized for
  // types we cannot vectorize)
  template <typename Iterator>
  static _CCCL_DEVICE _CCCL_FORCEINLINE bool IsAligned(Iterator /*d_in*/, ::cuda::std::false_type /*can_vectorize*/)
  {
    return false;
  }

  //---------------------------------------------------------------------
  // Constructor
  //---------------------------------------------------------------------

  /**
   * @brief Constructor
   * @param temp_storage Reference to temp_storage
   * @param d_in Input data to reduce
   * @param reduction_op Binary reduction operator
   */
  _CCCL_DEVICE _CCCL_FORCEINLINE AgentReduceImpl(
    TempStorage& temp_storage, InputIteratorT d_in, ReductionOp reduction_op, TransformOp transform_op, int lane_id)
      : temp_storage(temp_storage.Alias())
      , d_in(d_in)
      , d_wrapped_in(d_in)
      , reduction_op(reduction_op)
      , transform_op(transform_op)
      , lane_id(lane_id)
  {}

  //---------------------------------------------------------------------
  // Tile consumption
  //---------------------------------------------------------------------

  /**
   * @brief Consume a full tile of input (non-vectorized)
   * @param block_offset The offset the tile to consume
   * @param valid_items The number of valid items in the tile
   * @param is_full_tile Whether or not this is a full tile
   * @param can_vectorize Whether or not we can vectorize loads
   */
  template <int IS_FIRST_TILE>
  _CCCL_DEVICE _CCCL_FORCEINLINE void ConsumeTile(
    AccumT& thread_aggregate,
    OffsetT block_offset,
    int /*valid_items*/,
    ::cuda::std::true_type /*is_full_tile*/,
    ::cuda::std::false_type /*can_vectorize*/)
  {
    AccumT items[ITEMS_PER_THREAD];

    // Load items in striped fashion
    load_transform_direct_striped<THREADS>(lane_id, d_wrapped_in + block_offset, items, transform_op);

    // Reduce items within each thread stripe
    thread_aggregate = (IS_FIRST_TILE) ? cub::ThreadReduce(items, reduction_op)
                                       : cub::ThreadReduce(items, reduction_op, thread_aggregate);
  }

  /**
   * Consume a full tile of input (vectorized)
   * @param block_offset The offset the tile to consume
   * @param valid_items The number of valid items in the tile
   * @param is_full_tile Whether or not this is a full tile
   * @param can_vectorize Whether or not we can vectorize loads
   */
  template <int IS_FIRST_TILE>
  _CCCL_DEVICE _CCCL_FORCEINLINE void ConsumeTile(
    AccumT& thread_aggregate,
    OffsetT block_offset,
    int /*valid_items*/,
    ::cuda::std::true_type /*is_full_tile*/,
    ::cuda::std::true_type /*can_vectorize*/)
  {
    // Alias items as an array of VectorT and load it in striped fashion
    enum
    {
      WORDS = ITEMS_PER_THREAD / VECTOR_LOAD_LENGTH
    };

    // Fabricate a vectorized input iterator
    InputT* d_in_unqualified = const_cast<InputT*>(d_in) + block_offset + (lane_id * VECTOR_LOAD_LENGTH);
    CacheModifiedInputIterator<AgentReducePolicy::LOAD_MODIFIER, VectorT, OffsetT> d_vec_in(
      reinterpret_cast<VectorT*>(d_in_unqualified));

    // Load items as vector items
    InputT input_items[ITEMS_PER_THREAD];
    VectorT* vec_items = reinterpret_cast<VectorT*>(input_items);
#pragma unroll
    for (int i = 0; i < WORDS; ++i)
    {
      vec_items[i] = d_vec_in[THREADS * i];
    }

    // Convert from input type to output type
    AccumT items[ITEMS_PER_THREAD];
#pragma unroll
    for (int i = 0; i < ITEMS_PER_THREAD; ++i)
    {
      items[i] = transform_op(input_items[i]);
    }

    // Reduce items within each thread stripe
    thread_aggregate = (IS_FIRST_TILE) ? cub::ThreadReduce(items, reduction_op)
                                       : cub::ThreadReduce(items, reduction_op, thread_aggregate);
  }

  /**
   * Consume a partial tile of input
   * @param block_offset The offset the tile to consume
   * @param valid_items The number of valid items in the tile
   * @param is_full_tile Whether or not this is a full tile
   * @param can_vectorize Whether or not we can vectorize loads
   */
  template <int IS_FIRST_TILE, bool CAN_VECTORIZE>
  _CCCL_DEVICE _CCCL_FORCEINLINE void ConsumeTile(
    AccumT& thread_aggregate,
    OffsetT block_offset,
    int valid_items,
    ::cuda::std::false_type /*is_full_tile*/,
    ::cuda::std::bool_constant<CAN_VECTORIZE> /*can_vectorize*/)
  {
    // Partial tile
    int thread_offset = lane_id;

    // Read first item
    if ((IS_FIRST_TILE) && (thread_offset < valid_items))
    {
      thread_aggregate = transform_op(d_wrapped_in[block_offset + thread_offset]);
      thread_offset += THREADS;
    }

    // Continue reading items (block-striped)
    while (thread_offset < valid_items)
    {
      InputT item(d_wrapped_in[block_offset + thread_offset]);

      thread_aggregate = reduction_op(thread_aggregate, transform_op(item));
      thread_offset += THREADS;
    }
  }

  //---------------------------------------------------------------
  // Consume a contiguous segment of tiles
  //---------------------------------------------------------------------

  /**
   * @brief Reduce a contiguous segment of input tiles
   * @param even_share GridEvenShare descriptor
   * @param can_vectorize Whether or not we can vectorize loads
   */
  template <bool CAN_VECTORIZE>
  _CCCL_DEVICE _CCCL_FORCEINLINE AccumT
  ConsumeRange(GridEvenShare<OffsetT>& even_share, ::cuda::std::bool_constant<CAN_VECTORIZE> can_vectorize)
  {
    AccumT thread_aggregate{};

    if (even_share.block_end - even_share.block_offset < TILE_ITEMS)
    {
      // First tile isn't full (not all threads have valid items)
      int valid_items = even_share.block_end - even_share.block_offset;
      ConsumeTile<true>(
        thread_aggregate, even_share.block_offset, valid_items, ::cuda::std::false_type(), can_vectorize);
      int num_valid = (THREADS <= valid_items) ? THREADS : valid_items;
      return CollectiveReduceT(temp_storage.reduce).Reduce(thread_aggregate, reduction_op, num_valid);
    }

    // Extracting this into a function saves 8% of generated kernel size by allowing to reuse
    // the block reduction below. This also workaround hang in nvcc.
    ConsumeFullTileRange(thread_aggregate, even_share, can_vectorize);

    // Compute block-wide reduction (all threads have valid items)
    return CollectiveReduceT(temp_storage.reduce).Reduce(thread_aggregate, reduction_op);
  }

  /**
   * @brief Reduce a contiguous segment of input tiles
   * @param[in] block_offset Threadblock begin offset (inclusive)
   * @param[in] block_end Threadblock end offset (exclusive)
   */
  _CCCL_DEVICE _CCCL_FORCEINLINE AccumT ConsumeRange(OffsetT block_offset, OffsetT block_end)
  {
    GridEvenShare<OffsetT> even_share;
    even_share.template BlockInit<TILE_ITEMS>(block_offset, block_end);

    return (IsAligned(d_in + block_offset, bool_constant_v<ATTEMPT_VECTORIZATION>))
           ? ConsumeRange(even_share, bool_constant_v<ATTEMPT_VECTORIZATION>)
           : ConsumeRange(even_share, ::cuda::std::false_type{});
  }

  /**
   * Reduce a contiguous segment of input tiles
   * @param[in] even_share GridEvenShare descriptor
   */
  _CCCL_DEVICE _CCCL_FORCEINLINE AccumT ConsumeTiles(GridEvenShare<OffsetT>& even_share)
  {
    // Initialize GRID_MAPPING_STRIP_MINE even-share descriptor for this thread block
    even_share.template BlockInit<TILE_ITEMS, GRID_MAPPING_STRIP_MINE>();

    return (IsAligned(d_in, bool_constant_v<ATTEMPT_VECTORIZATION>))
           ? ConsumeRange(even_share, bool_constant_v<ATTEMPT_VECTORIZATION>)
           : ConsumeRange(even_share, ::cuda::std::false_type{});
  }

private:
  /**
   * @brief Reduce a contiguous segment of input tiles with more than `TILE_ITEMS` elements
   * @param even_share GridEvenShare descriptor
   * @param can_vectorize Whether or not we can vectorize loads
   */
  template <bool CAN_VECTORIZE>
  _CCCL_DEVICE _CCCL_FORCEINLINE void ConsumeFullTileRange(
    AccumT& thread_aggregate,
    GridEvenShare<OffsetT>& even_share,
    ::cuda::std::bool_constant<CAN_VECTORIZE> can_vectorize)
  {
    // At least one full block
    ConsumeTile<true>(thread_aggregate, even_share.block_offset, TILE_ITEMS, ::cuda::std::true_type(), can_vectorize);

    if (even_share.block_end - even_share.block_offset < even_share.block_stride)
    {
      // Exit early to handle offset overflow
      return;
    }

    even_share.block_offset += even_share.block_stride;

    // Consume subsequent full tiles of input, at least one full tile was processed, so
    // `even_share.block_end >= TILE_ITEMS`
    while (even_share.block_offset <= even_share.block_end - TILE_ITEMS)
    {
      ConsumeTile<false>(thread_aggregate, even_share.block_offset, TILE_ITEMS, ::cuda::std::true_type(), can_vectorize);

      if (even_share.block_end - even_share.block_offset < even_share.block_stride)
      {
        // Exit early to handle offset overflow
        return;
      }

      even_share.block_offset += even_share.block_stride;
    }

    // Consume a partially-full tile
    if (even_share.block_offset < even_share.block_end)
    {
      int valid_items = even_share.block_end - even_share.block_offset;
      ConsumeTile<false>(
        thread_aggregate, even_share.block_offset, valid_items, ::cuda::std::false_type(), can_vectorize);
    }
  }
};

template <typename AgentReducePolicy,
          typename InputIteratorT,
          typename OutputIteratorT,
          typename OffsetT,
          typename ReductionOp,
          typename AccumT,
          typename TransformOp = ::cuda::std::__identity>
struct AgentReduce
    : AgentReduceImpl<AgentReducePolicy,
                      InputIteratorT,
                      OutputIteratorT,
                      OffsetT,
                      ReductionOp,
                      AccumT,
                      TransformOp,
                      BlockReduce<AccumT, AgentReducePolicy::BLOCK_THREADS, AgentReducePolicy::BLOCK_ALGORITHM>,
                      AgentReducePolicy::BLOCK_THREADS>
{
  using base_t =
    AgentReduceImpl<AgentReducePolicy,
                    InputIteratorT,
                    OutputIteratorT,
                    OffsetT,
                    ReductionOp,
                    AccumT,
                    TransformOp,
                    BlockReduce<AccumT, AgentReducePolicy::BLOCK_THREADS, AgentReducePolicy::BLOCK_ALGORITHM>,
                    AgentReducePolicy::BLOCK_THREADS>;

  __device__ __forceinline__ AgentReduce(
    typename base_t::TempStorage& temp_storage,
    InputIteratorT d_in,
    ReductionOp reduction_op,
    TransformOp transform_op = {})
      : base_t(temp_storage, d_in, reduction_op, transform_op, threadIdx.x)
  {}
};

template <typename AgentReducePolicy,
          typename InputIteratorT,
          typename OutputIteratorT,
          typename OffsetT,
          typename ReductionOp,
          typename AccumT,
          typename TransformOp = ::cuda::std::__identity>
struct AgentWarpReduce
    : AgentReduceImpl<AgentReducePolicy,
                      InputIteratorT,
                      OutputIteratorT,
                      OffsetT,
                      ReductionOp,
                      AccumT,
                      TransformOp,
                      WarpReduce<AccumT, AgentReducePolicy::WARP_THREADS>,
                      AgentReducePolicy::WARP_THREADS>
{
  using base_t =
    AgentReduceImpl<AgentReducePolicy,
                    InputIteratorT,
                    OutputIteratorT,
                    OffsetT,
                    ReductionOp,
                    AccumT,
                    TransformOp,
                    WarpReduce<AccumT, AgentReducePolicy::WARP_THREADS>,
                    AgentReducePolicy::WARP_THREADS>;

  __device__ __forceinline__ AgentWarpReduce(
    typename base_t::TempStorage& temp_storage,
    InputIteratorT d_in,
    ReductionOp reduction_op,
    TransformOp transform_op = {})
      : base_t(temp_storage, d_in, reduction_op, transform_op, threadIdx.x % AgentReducePolicy::WARP_THREADS)
  {}
};

} // namespace reduce
} // namespace detail

CUB_NAMESPACE_END<|MERGE_RESOLUTION|>--- conflicted
+++ resolved
@@ -184,13 +184,8 @@
 
   /// Constants
   static constexpr int ITEMS_PER_THREAD   = AgentReducePolicy::ITEMS_PER_THREAD;
-<<<<<<< HEAD
   static constexpr int TILE_ITEMS         = THREADS * ITEMS_PER_THREAD;
-  static constexpr int VECTOR_LOAD_LENGTH = CUB_MIN(ITEMS_PER_THREAD, AgentReducePolicy::VECTOR_LOAD_LENGTH);
-=======
-  static constexpr int TILE_ITEMS         = BLOCK_THREADS * ITEMS_PER_THREAD;
   static constexpr int VECTOR_LOAD_LENGTH = _CUDA_VSTD::min(ITEMS_PER_THREAD, AgentReducePolicy::VECTOR_LOAD_LENGTH);
->>>>>>> e252177e
 
   // Can vectorize according to the policy if the input iterator is a native
   // pointer to a primitive type
