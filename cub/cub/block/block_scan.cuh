// SPDX-FileCopyrightText: Copyright (c) 2011, Duane Merrill. All rights reserved.
// SPDX-FileCopyrightText: Copyright (c) 2011-2018, NVIDIA CORPORATION. All rights reserved.
// SPDX-License-Identifier: BSD-3

//! @file
//! The cub::BlockScan class provides :ref:`collective <collective-primitives>` methods for computing a parallel prefix
//! sum/scan of items partitioned across a CUDA thread block.

#pragma once

#include <cub/config.cuh>

#if defined(_CCCL_IMPLICIT_SYSTEM_HEADER_GCC)
#  pragma GCC system_header
#elif defined(_CCCL_IMPLICIT_SYSTEM_HEADER_CLANG)
#  pragma clang system_header
#elif defined(_CCCL_IMPLICIT_SYSTEM_HEADER_MSVC)
#  pragma system_header
#endif // no system header

#include <cub/block/specializations/block_scan_raking.cuh>
#include <cub/block/specializations/block_scan_warp_scans.cuh>
#include <cub/util_ptx.cuh>
#include <cub/util_type.cuh>

#include <cuda/std/__functional/operations.h>
#include <cuda/std/__type_traits/conditional.h>

#if !_CCCL_COMPILER(NVRTC)
#  include <ostream>
#endif // !_CCCL_COMPILER(NVRTC)

CUB_NAMESPACE_BEGIN

/******************************************************************************
 * Algorithmic variants
 ******************************************************************************/

//! @brief BlockScanAlgorithm enumerates alternative algorithms for cub::BlockScan to compute a
//!        parallel prefix scan across a CUDA thread block.
enum BlockScanAlgorithm
{

  //! @rst
  //! Overview
  //! ++++++++++++++++++++++++++
  //!
  //! An efficient "raking reduce-then-scan" prefix scan algorithm. Execution is comprised of five phases:
  //!
  //! #. Upsweep sequential reduction in registers (if threads contribute more than one input each).
  //!    Each thread then places the partial reduction of its item(s) into shared memory.
  //! #. Upsweep sequential reduction in shared memory.
  //!    Threads within a single warp rake across segments of shared partial reductions.
  //! #. A warp-synchronous Kogge-Stone style exclusive scan within the raking warp.
  //! #. Downsweep sequential exclusive scan in shared memory.
  //!    Threads within a single warp rake across segments of shared partial reductions,
  //!    seeded with the warp-scan output.
  //! #. Downsweep sequential scan in registers (if threads contribute more than one input),
  //!    seeded with the raking scan output.
  //!
  //! Performance Considerations
  //! ++++++++++++++++++++++++++
  //!
  //! - Although this variant may suffer longer turnaround latencies when the
  //!   GPU is under-occupied, it can often provide higher overall throughput
  //!   across the GPU when suitably occupied.
  //!
  //! @endrst
  BLOCK_SCAN_RAKING,

  //! @rst
  //! Overview
  //! ++++++++++++++++++++++++++
  //!
  //! Similar to cub::BLOCK_SCAN_RAKING, but with fewer shared memory reads at the expense of higher
  //! register pressure. Raking threads preserve their "upsweep" segment of values in registers while performing
  //! warp-synchronous scan, allowing the "downsweep" not to re-read them from shared memory.
  //!
  //! @endrst
  BLOCK_SCAN_RAKING_MEMOIZE,

  //! @rst
  //! Overview
  //! ++++++++++++++++++++++++++
  //!
  //! A quick "tiled warpscans" prefix scan algorithm. Execution is comprised of four phases:
  //!   #. Upsweep sequential reduction in registers (if threads contribute more than one input each).
  //!      Each thread then places the partial reduction of its item(s) into shared memory.
  //!   #. Compute a shallow, but inefficient warp-synchronous Kogge-Stone style scan within each warp.
  //!   #. A propagation phase where the warp scan outputs in each warp are updated with the aggregate
  //!      from each preceding warp.
  //!   #. Downsweep sequential scan in registers (if threads contribute more than one input),
  //!      seeded with the raking scan output.
  //!
  //! Performance Considerations
  //! ++++++++++++++++++++++++++
  //!
  //! - Although this variant may suffer lower overall throughput across the
  //!   GPU because due to a heavy reliance on inefficient warpscans, it can
  //!   often provide lower turnaround latencies when the GPU is under-occupied.
  //!
  //! @endrst
  BLOCK_SCAN_WARP_SCANS,
};

#if !_CCCL_COMPILER(NVRTC)
inline ::std::ostream& operator<<(::std::ostream& os, BlockScanAlgorithm algo)
{
  switch (algo)
  {
    case BLOCK_SCAN_RAKING:
      return os << "BLOCK_SCAN_RAKING";
    case BLOCK_SCAN_RAKING_MEMOIZE:
      return os << "BLOCK_SCAN_RAKING_MEMOIZE";
    case BLOCK_SCAN_WARP_SCANS:
      return os << "BLOCK_SCAN_WARP_SCANS";
    default:
      return os << "<unknown BlockScanAlgorithm: " << static_cast<int>(algo) << ">";
  }
}
#endif // !_CCCL_COMPILER(NVRTC)

//! @rst
//! The BlockScan class provides :ref:`collective <collective-primitives>` methods for computing a parallel prefix
//! sum/scan of items partitioned across a CUDA thread block.
//!
//! Overview
//! +++++++++++++++++++++++++++++++++++++++++++++
//!
//! - Given a list of input elements and a binary reduction operator, a
//!   `prefix scan <http://en.wikipedia.org/wiki/Prefix_sum>`_ produces an output list where each element is computed
//!   to be the reduction of the elements occurring earlier in the input list. *Prefix sum* connotes a prefix scan with
//!   the addition operator. The term *inclusive indicates* that the *i*\ :sup:`th` output reduction incorporates
//!   the *i*\ :sup:`th` input. The term *exclusive* indicates the *i*\ :sup:`th` input is not incorporated into
//!   the *i*\ :sup:`th` output reduction.
//! - @rowmajor
//! - BlockScan can be optionally specialized by algorithm to accommodate different workload profiles:
//!
//!   #. :cpp:enumerator:`cub::BLOCK_SCAN_RAKING`:
//!      An efficient (high throughput) "raking reduce-then-scan" prefix scan algorithm.
//!   #. :cpp:enumerator:`cub::BLOCK_SCAN_RAKING_MEMOIZE`:
//!      Similar to cub::BLOCK_SCAN_RAKING, but having higher throughput at the expense of additional
//!      register pressure for intermediate storage.
//!   #. :cpp:enumerator:`cub::BLOCK_SCAN_WARP_SCANS`:
//!      A quick (low latency) "tiled warpscans" prefix scan algorithm.
//!
//! Performance Considerations
//! +++++++++++++++++++++++++++++++++++++++++++++
//!
//! - @granularity
//! - Uses special instructions when applicable (e.g., warp ``SHFL``)
//! - Uses synchronization-free communication between warp lanes when applicable
//! - Invokes a minimal number of minimal block-wide synchronization barriers (only
//!   one or two depending on algorithm selection)
//! - Incurs zero bank conflicts for most types
//! - Computation is slightly more efficient (i.e., having lower instruction overhead) for:
//!
//!   - Prefix sum variants (vs. generic scan)
//!   - @blocksize
//!
//! - See cub::BlockScanAlgorithm for performance details regarding algorithmic alternatives
//!
//! A Simple Example
//! +++++++++++++++++++++++++++++++++++++++++++++
//!
//! @blockcollective{BlockScan}
//!
//! The code snippet below illustrates an exclusive prefix sum of 512 integer items that
//! are partitioned in a :ref:`blocked arrangement <flexible-data-arrangement>` across 128 threads
//! where each thread owns 4 consecutive items.
//!
//! .. literalinclude:: ../../examples/block/example_block_scan.cu
//!     :language: c++
//!     :dedent:
//!     :start-after: example-begin exclusive-sum-array
//!     :end-before: example-end exclusive-sum-array
//!
//! Suppose the set of input ``thread_data`` across the block of threads is
//! ``{[1,1,1,1], [1,1,1,1], ..., [1,1,1,1]}``.
//! The corresponding output ``thread_data`` in those threads will be
//! ``{[0,1,2,3], [4,5,6,7], ..., [508,509,510,511]}``.
//!
//! Re-using dynamically allocating shared memory
//! +++++++++++++++++++++++++++++++++++++++++++++
//!
//! The ``block/example_block_reduce_dyn_smem.cu`` example illustrates usage of dynamically shared memory with
//! BlockReduce and how to re-purpose the same memory region.
//! This example can be easily adapted to the storage required by BlockScan.
//!
//! @endrst
//!
//! @tparam T
//!   Data type being scanned
//!
//! @tparam BlockDimX
//!   The thread block length in threads along the X dimension
//!
//! @tparam Algorithm
//!   **[optional]** cub::BlockScanAlgorithm enumerator specifying the underlying algorithm to use
//!   (default: cub::BLOCK_SCAN_RAKING)
//!
//! @tparam BlockDimY
//!   **[optional]** The thread block length in threads along the Y dimension
//!   (default: 1)
//!
//! @tparam BlockDimZ
//!   **[optional]** The thread block length in threads along the Z dimension (default: 1)
//!
template <typename T, int BlockDimX, BlockScanAlgorithm Algorithm = BLOCK_SCAN_RAKING, int BlockDimY = 1, int BlockDimZ = 1>
class BlockScan
{
private:
  /// The thread block size in threads
  static constexpr int BLOCK_THREADS = BlockDimX * BlockDimY * BlockDimZ;

  /**
   * Ensure the template parameterization meets the requirements of the
   * specified algorithm. Currently, the BLOCK_SCAN_WARP_SCANS policy
   * cannot be used with thread block sizes not a multiple of the
   * architectural warp size.
   */
  static constexpr BlockScanAlgorithm SAFE_ALGORITHM =
    ((Algorithm == BLOCK_SCAN_WARP_SCANS) && (BLOCK_THREADS % detail::warp_threads != 0))
      ? BLOCK_SCAN_RAKING
      : Algorithm;

  using WarpScans = detail::BlockScanWarpScans<T, BlockDimX, BlockDimY, BlockDimZ>;
  using Raking =
    detail::BlockScanRaking<T, BlockDimX, BlockDimY, BlockDimZ, (SAFE_ALGORITHM == BLOCK_SCAN_RAKING_MEMOIZE)>;

  /// Define the delegate type for the desired algorithm
  using InternalBlockScan = ::cuda::std::_If<SAFE_ALGORITHM == BLOCK_SCAN_WARP_SCANS, WarpScans, Raking>;

  /// Shared memory storage layout type for BlockScan
  using _TempStorage = typename InternalBlockScan::TempStorage;

  /// Shared storage reference
  _TempStorage& temp_storage;

  /// Linear thread-id
  unsigned int linear_tid;

  /// Internal storage allocator
  _CCCL_DEVICE _CCCL_FORCEINLINE _TempStorage& PrivateStorage()
  {
    __shared__ _TempStorage private_storage;
    return private_storage;
  }

public:
  /// @smemstorage{BlockScan}
  struct TempStorage : Uninitialized<_TempStorage>
  {};

  //! @name Collective constructors
  //! @{

  //! @brief Collective constructor using a private static allocation of shared memory as temporary storage.
  _CCCL_DEVICE _CCCL_FORCEINLINE BlockScan()
      : temp_storage(PrivateStorage())
      , linear_tid(RowMajorTid(BlockDimX, BlockDimY, BlockDimZ))
  {}

  /**
   * @brief Collective constructor using the specified memory allocation as temporary storage.
   *
   * @param[in] temp_storage
   *   Reference to memory allocation having layout type TempStorage
   */
  _CCCL_DEVICE _CCCL_FORCEINLINE BlockScan(TempStorage& temp_storage)
      : temp_storage(temp_storage.Alias())
      , linear_tid(RowMajorTid(BlockDimX, BlockDimY, BlockDimZ))
  {}

  //! @}  end member group
  //! @name Exclusive prefix sum operations
  //! @{

  //! @rst
  //! Computes an exclusive block-wide prefix scan using addition (+) as the scan operator.
  //! Each thread contributes one input element. The value of 0 is applied as the initial value, and is assigned
  //! to ``output`` in *thread*\ :sub:`0`.
  //!
  //! - @identityzero
  //! - @rowmajor
  //! - @smemreuse
  //!
  //! Snippet
  //! +++++++
  //!
  //! The code snippet below illustrates an exclusive prefix sum of 128 integer items that
  //! are partitioned across 128 threads.
  //!
  //! .. literalinclude:: ../../examples/block/example_block_scan.cu
  //!     :language: c++
  //!     :dedent:
  //!     :start-after: example-begin exclusive-sum-single
  //!     :end-before: example-end exclusive-sum-single
  //!
  //! Suppose the set of input ``thread_data`` across the block of threads is ``1, 1, ..., 1``.
  //! The corresponding output ``thread_data`` in those threads will be ``0, 1, ..., 127``.
  //!
  //! @endrst
  //!
  //! @param[in] input
  //!   Calling thread's input item
  //!
  //! @param[out] output
  //!   Calling thread's output item (may be aliased to `input`)
  _CCCL_DEVICE _CCCL_FORCEINLINE void ExclusiveSum(T input, T& output)
  {
    T initial_value{};

    ExclusiveScan(input, output, initial_value, ::cuda::std::plus<>{});
  }

  //! @rst
  //! Computes an exclusive block-wide prefix scan using addition (+) as the scan operator.
  //! Each thread contributes one input element.
  //! The value of 0 is applied as the initial value, and is assigned to ``output`` in *thread*\ :sub:`0`.
  //! Also provides every thread with the block-wide ``block_aggregate`` of all inputs.
  //!
  //! - @identityzero
  //! - @rowmajor
  //! - @smemreuse
  //!
  //! Snippet
  //! +++++++
  //!
  //! The code snippet below illustrates an exclusive prefix sum of 128 integer items that
  //! are partitioned across 128 threads.
  //!
  //! .. literalinclude:: ../../examples/block/example_block_scan.cu
  //!     :language: c++
  //!     :dedent:
  //!     :start-after: example-begin exclusive-sum-aggregate
  //!     :end-before: example-end exclusive-sum-aggregate
  //!
  //! Suppose the set of input ``thread_data`` across the block of threads is ``1, 1, ..., 1``.
  //! The corresponding output ``thread_data`` in those threads will be ``0, 1, ..., 127``.
  //! Furthermore the value ``128`` will be stored in ``block_aggregate`` for all threads.
  //!
  //! @endrst
  //!
  //! @param[in] input
  //!   Calling thread's input item
  //!
  //! @param[out] output
  //!   Calling thread's output item (may be aliased to `input`)
  //!
  //! @param[out] block_aggregate
  //!   block-wide aggregate reduction of input items
  _CCCL_DEVICE _CCCL_FORCEINLINE void ExclusiveSum(T input, T& output, T& block_aggregate)
  {
    T initial_value{};

    ExclusiveScan(input, output, initial_value, ::cuda::std::plus<>{}, block_aggregate);
  }

  //! @rst
  //! Computes an exclusive block-wide prefix scan using addition (+) as the scan operator.
  //! Each thread contributes one input element.  Instead of using 0 as the block-wide prefix, the call-back functor
  //! ``block_prefix_callback_op`` is invoked by the first warp in the block, and the value returned by
  //! *lane*\ :sub:`0` in that warp is used as the "seed" value that logically prefixes the thread block's
  //! scan inputs.
  //!
  //! - @identityzero
  //! - The ``block_prefix_callback_op`` functor must implement a member function
  //!   ``T operator()(T block_aggregate)``. The functor will be invoked by the first warp of threads in the block,
  //!   however only the return value from *lane*\ :sub:`0` is applied as the block-wide prefix. Can be stateful.
  //! - @rowmajor
  //! - @smemreuse
  //!
  //! Snippet
  //! +++++++
  //!
  //! The code snippet below illustrates a single thread block that progressively
  //! computes an exclusive prefix sum over multiple "tiles" of input using a
  //! prefix functor to maintain a running total between block-wide scans.  Each tile consists
  //! of 128 integer items that are partitioned across 128 threads.
  //!
  //! .. literalinclude:: ../../examples/block/example_block_scan.cu
  //!     :language: c++
  //!     :dedent:
  //!     :start-after: example-begin block-prefix-callback-op
  //!     :end-before: example-end block-prefix-callback-op
  //!
  //! .. literalinclude:: ../../examples/block/example_block_scan.cu
  //!     :language: c++
  //!     :dedent:
  //!     :start-after: example-begin exclusive-sum-single-prefix-callback
  //!     :end-before: example-end exclusive-sum-single-prefix-callback
  //!
  //! Suppose the input ``d_data`` is ``1, 1, 1, 1, 1, 1, 1, 1, ...``.
  //! The corresponding output for the first segment will be ``0, 1, ..., 127``.
  //! The output for the second segment will be ``128, 129, ..., 255``.
  //!
  //! @endrst
  //!
  //! @tparam BlockPrefixCallbackOp
  //!   **[inferred]** Call-back functor type having member `T operator()(T block_aggregate)`
  //!
  //! @param[in] input
  //!   Calling thread's input item
  //!
  //! @param[out] output
  //!   Calling thread's output item (may be aliased to `input`)
  //!
  //! @param[in,out] block_prefix_callback_op
  //!   @rst
  //!   *warp*\ :sub:`0` only call-back functor for specifying a block-wide prefix to be applied to
  //!   the logical input sequence.
  //!   @endrst
  template <typename BlockPrefixCallbackOp>
  _CCCL_DEVICE _CCCL_FORCEINLINE void ExclusiveSum(T input, T& output, BlockPrefixCallbackOp& block_prefix_callback_op)
  {
    ExclusiveScan(input, output, ::cuda::std::plus<>{}, block_prefix_callback_op);
  }

  //! @} end member group
  //! @name Exclusive prefix sum operations (multiple data per thread)
  //! @{

  //! @rst
  //! Computes an exclusive block-wide prefix scan using addition (+) as the scan operator.
  //! Each thread contributes an array of consecutive input elements.
  //! The value of 0 is applied as the initial value, and is assigned to ``output[0]`` in *thread*\ :sub:`0`.
  //!
  //! - @identityzero
  //! - @blocked
  //! - @granularity
  //! - @smemreuse
  //!
  //! Snippet
  //! +++++++
  //!
  //! The code snippet below illustrates an exclusive prefix sum of 512 integer items that
  //! are partitioned in a :ref:`blocked arrangement <flexible-data-arrangement>` across 128 threads
  //! where each thread owns 4 consecutive items.
  //!
  //! .. literalinclude:: ../../examples/block/example_block_scan.cu
  //!     :language: c++
  //!     :dedent:
  //!     :start-after: example-begin exclusive-sum-array
  //!     :end-before: example-end exclusive-sum-array
  //!
  //! Suppose the set of input ``thread_data`` across the block of threads is
  //! ``{ [1,1,1,1], [1,1,1,1], ..., [1,1,1,1] }``.
  //! The corresponding output ``thread_data`` in those threads will be
  //! ``{ [0,1,2,3], [4,5,6,7], ..., [508,509,510,511] }``.
  //!
  //! @endrst
  //!
  //! @tparam ITEMS_PER_THREAD
  //!   **[inferred]** The number of consecutive items partitioned onto each thread.
  //!
  //! @param[in] input
  //!   Calling thread's input items
  //!
  //! @param[out] output
  //!   Calling thread's output items (may be aliased to `input`)
  template <int ITEMS_PER_THREAD>
  _CCCL_DEVICE _CCCL_FORCEINLINE void ExclusiveSum(T (&input)[ITEMS_PER_THREAD], T (&output)[ITEMS_PER_THREAD])
  {
    T initial_value{};

    ExclusiveScan(input, output, initial_value, ::cuda::std::plus<>{});
  }

  //! @rst
  //! Computes an exclusive block-wide prefix scan using addition (+) as the scan operator.
  //! Each thread contributes an array of consecutive input elements.
  //! The value of 0 is applied as the initial value, and is assigned to ``output[0]`` in *thread*\ :sub:`0`.
  //! Also provides every thread with the block-wide ``block_aggregate`` of all inputs.
  //!
  //! - @identityzero
  //! - @blocked
  //! - @granularity
  //! - @smemreuse
  //!
  //! Snippet
  //! +++++++
  //!
  //! The code snippet below illustrates an exclusive prefix sum of 512 integer items that are partitioned in
  //! a :ref:`blocked arrangement <flexible-data-arrangement>` across 128 threads where each thread owns
  //! 4 consecutive items.
  //!
  //! .. literalinclude:: ../../examples/block/example_block_scan.cu
  //!     :language: c++
  //!     :dedent:
  //!     :start-after: example-begin exclusive-sum-array-aggregate
  //!     :end-before: example-end exclusive-sum-array-aggregate
  //!
  //! Suppose the set of input ``thread_data`` across the block of threads is
  //! ``{ [1,1,1,1], [1,1,1,1], ..., [1,1,1,1] }``.
  //! The corresponding output ``thread_data`` in those threads will be
  //! ``{ [0,1,2,3], [4,5,6,7], ..., [508,509,510,511] }``.
  //! Furthermore the value ``512`` will be stored in ``block_aggregate`` for all threads.
  //!
  //! @endrst
  //!
  //! @tparam ITEMS_PER_THREAD
  //!   **[inferred]** The number of consecutive items partitioned onto each thread.
  //!
  //! @param[in] input
  //!   Calling thread's input items
  //!
  //! @param[out] output
  //!   Calling thread's output items (may be aliased to `input`)
  //!
  //! @param[out] block_aggregate
  //!   block-wide aggregate reduction of input items
  template <int ITEMS_PER_THREAD>
  _CCCL_DEVICE _CCCL_FORCEINLINE void
  ExclusiveSum(T (&input)[ITEMS_PER_THREAD], T (&output)[ITEMS_PER_THREAD], T& block_aggregate)
  {
    // Reduce consecutive thread items in registers
    T initial_value{};

    ExclusiveScan(input, output, initial_value, ::cuda::std::plus<>{}, block_aggregate);
  }

  //! @rst
  //! Computes an exclusive block-wide prefix scan using addition (+) as the scan operator.
  //! Each thread contributes an array of consecutive input elements.
  //! Instead of using 0 as the block-wide prefix, the call-back functor ``block_prefix_callback_op`` is invoked by
  //! the first warp in the block, and the value returned by *lane*\ :sub:`0` in that warp is used as the "seed"
  //! value that logically prefixes the thread block's scan inputs.
  //!
  //! - @identityzero
  //! - The ``block_prefix_callback_op`` functor must implement a member function ``T operator()(T block_aggregate)``.
  //!   The functor will be invoked by the first warp of threads in the block, however only the return value from
  //!   *lane*\ :sub:`0` is applied as the block-wide prefix. Can be stateful.
  //! - @blocked
  //! - @granularity
  //! - @smemreuse
  //!
  //!
  //! Snippet
  //! +++++++
  //!
  //! The code snippet below illustrates a single thread block that progressively
  //! computes an exclusive prefix sum over multiple "tiles" of input using a
  //! prefix functor to maintain a running total between block-wide scans.  Each tile consists
  //! of 512 integer items that are partitioned in a :ref:`blocked arrangement <flexible-data-arrangement>`
  //! across 128 threads where each thread owns 4 consecutive items.
  //!
  //! .. literalinclude:: ../../examples/block/example_block_scan.cu
  //!     :language: c++
  //!     :dedent:
  //!     :start-after: example-begin block-prefix-callback-op
  //!     :end-before: example-end block-prefix-callback-op
  //!
  //! .. literalinclude:: ../../examples/block/example_block_scan.cu
  //!     :language: c++
  //!     :dedent:
  //!     :start-after: example-begin exclusive-sum-prefix-callback
  //!     :end-before: example-end exclusive-sum-prefix-callback
  //!
  //! Suppose the input ``d_data`` is ``1, 1, 1, 1, 1, 1, 1, 1, ...``.
  //! The corresponding output for the first segment will be ``0, 1, 2, 3, ..., 510, 511``.
  //! The output for the second segment will be ``512, 513, 514, 515, ..., 1022, 1023``.
  //!
  //! @endrst
  //!
  //! @tparam ITEMS_PER_THREAD
  //!   **[inferred]** The number of consecutive items partitioned onto each thread.
  //!
  //! @tparam BlockPrefixCallbackOp
  //!   **[inferred]** Call-back functor type having member
  //!   `T operator()(T block_aggregate)`
  //!
  //! @param[in] input
  //!   Calling thread's input items
  //!
  //! @param[out] output
  //!   Calling thread's output items (may be aliased to `input`)
  //!
  //! @param[in,out] block_prefix_callback_op
  //!   @rst
  //!   *warp*\ :sub:`0` only call-back functor for specifying a block-wide prefix to be applied to
  //!   the logical input sequence.
  //!   @endrst
  template <int ITEMS_PER_THREAD, typename BlockPrefixCallbackOp>
  _CCCL_DEVICE _CCCL_FORCEINLINE void ExclusiveSum(
    T (&input)[ITEMS_PER_THREAD], T (&output)[ITEMS_PER_THREAD], BlockPrefixCallbackOp& block_prefix_callback_op)
  {
    ExclusiveScan(input, output, ::cuda::std::plus<>{}, block_prefix_callback_op);
  }

  //! @} end member group // Exclusive prefix sums (multiple data per thread)
  //! @name Exclusive prefix scan operations
  //! @{

  //! @rst
  //! Computes an exclusive block-wide prefix scan using the specified binary ``scan_op`` functor.
  //! Each thread contributes one input element.
  //!
  //! - Supports non-commutative scan operators.
  //! - @rowmajor
  //! - @smemreuse
  //!
  //! Snippet
  //! +++++++
  //!
  //! The code snippet below illustrates an exclusive prefix max scan of 128 integer items that
  //! are partitioned across 128 threads.
  //!
  //! .. literalinclude:: ../../examples/block/example_block_scan.cu
  //!     :language: c++
  //!     :dedent:
  //!     :start-after: example-begin exclusive-scan-single
  //!     :end-before: example-end exclusive-scan-single
  //!
  //! Suppose the set of input ``thread_data`` across the block of threads is ``0, -1, 2, -3, ..., 126, -127``.
  //! The corresponding output ``thread_data`` in those threads will be ``INT_MIN, 0, 0, 2, ..., 124, 126``.
  //!
  //! @endrst
  //!
  //! @tparam ScanOp
  //!   **[inferred]** Binary scan functor type having member `T operator()(const T &a, const T &b)`
  //!
  //! @param[in] input
  //!   Calling thread's input item
  //!
  //! @param[out] output
  //!   Calling thread's output item (may be aliased to `input`)
  //!
  //! @param[in] initial_value
  //!   @rst
  //!   Initial value to seed the exclusive scan (and is assigned to `output[0]` in *thread*\ :sub:`0`)
  //!   @endrst
  //!
  //! @param[in] scan_op
  //!   Binary scan functor
  template <typename ScanOp>
  _CCCL_DEVICE _CCCL_FORCEINLINE void ExclusiveScan(T input, T& output, T initial_value, ScanOp scan_op)
  {
    InternalBlockScan(temp_storage).ExclusiveScan(input, output, initial_value, scan_op);
  }

  //! @rst
  //! Computes an exclusive block-wide prefix scan using the specified binary ``scan_op`` functor.
  //! Each thread contributes one input element.
  //! Also provides every thread with the block-wide ``block_aggregate`` of all inputs.
  //!
  //! - Supports non-commutative scan operators.
  //! - @rowmajor
  //! - @smemreuse
  //!
  //! Snippet
  //! +++++++
  //!
  //! The code snippet below illustrates an exclusive prefix max scan of 128 integer items that
  //! are partitioned across 128 threads.
  //!
  //! .. literalinclude:: ../../examples/block/example_block_scan.cu
  //!     :language: c++
  //!     :dedent:
  //!     :start-after: example-begin exclusive-scan-aggregate
  //!     :end-before: example-end exclusive-scan-aggregate
  //!
  //! Suppose the set of input ``thread_data`` across the block of threads is ``0, -1, 2, -3, ..., 126, -127``.
  //! The corresponding output ``thread_data`` in those threads will be ``INT_MIN, 0, 0, 2, ..., 124, 126``.
  //! Furthermore the value ``126`` will be stored in ``block_aggregate`` for all threads.
  //!
  //! .. note::
  //!
  //!    ``initial_value`` is not applied to the block-wide aggregate.
  //!
  //! @endrst
  //!
  //! @tparam ScanOp
  //!   **[inferred]** Binary scan functor type having member ``T operator()(const T &a, const T &b)``
  //!
  //! @param[in] input
  //!   Calling thread's input items
  //!
  //! @param[out] output
  //!   Calling thread's output items (may be aliased to ``input``)
  //!
  //! @param[in] initial_value
  //!   @rst
  //!   Initial value to seed the exclusive scan (and is assigned to ``output[0]`` in *thread*\ :sub:`0`). It is not
  //!   taken into account for ``block_aggregate``.
  //!
  //!   @endrst
  //!
  //! @param[in] scan_op
  //!   Binary scan functor
  //!
  //! @param[out] block_aggregate
  //!   block-wide aggregate reduction of input items
  template <typename ScanOp>
  _CCCL_DEVICE _CCCL_FORCEINLINE void
  ExclusiveScan(T input, T& output, T initial_value, ScanOp scan_op, T& block_aggregate)
  {
    InternalBlockScan(temp_storage).ExclusiveScan(input, output, initial_value, scan_op, block_aggregate);
  }

  //! @rst
  //! Computes an exclusive block-wide prefix scan using the specified binary ``scan_op`` functor.
  //! Each thread contributes one input element. The call-back functor ``block_prefix_callback_op`` is invoked by
  //! the first warp in the block, and the value returned by *lane*\ :sub:`0` in that warp is used as
  //! the "seed" value that logically prefixes the thread block's scan inputs.
  //!
  //! - The ``block_prefix_callback_op`` functor must implement a member function ``T operator()(T block_aggregate)``.
  //!   The functor will be invoked by the first warp of threads in the block, however only the return value from
  //!   *lane*\ :sub:`0` is applied as the block-wide prefix. Can be stateful.
  //! - Supports non-commutative scan operators.
  //! - @rowmajor
  //! - @smemreuse
  //!
  //! Snippet
  //! +++++++
  //!
  //! The code snippet below illustrates a single thread block that progressively
  //! computes an exclusive prefix max scan over multiple "tiles" of input using a
  //! prefix functor to maintain a running total between block-wide scans.
  //! Each tile consists of 128 integer items that are partitioned across 128 threads.
  //!
  //! .. code-block:: c++
  //!
  //!    #include <cub/cub.cuh>   // or equivalently <cub/block/block_scan.cuh>
  //!
  //!    // A stateful callback functor that maintains a running prefix to be applied
  //!    // during consecutive scan operations.
  //!    struct BlockPrefixCallbackOp
  //!    {
  //!        // Running prefix
  //!        int running_total;
  //!
  //!        // Constructor
  //!        __device__ BlockPrefixCallbackOp(int running_total) : running_total(running_total) {}
  //!
  //!        // Callback operator to be entered by the first warp of threads in the block.
  //!        // Thread-0 is responsible for returning a value for seeding the block-wide scan.
  //!        __device__ int operator()(int block_aggregate)
  //!        {
  //!            int old_prefix = running_total;
  //!            running_total = (block_aggregate > old_prefix) ? block_aggregate : old_prefix;
  //!            return old_prefix;
  //!        }
  //!    };
  //!
  //!    __global__ void ExampleKernel(int *d_data, int num_items, ...)
  //!    {
  //!        // Specialize BlockScan for a 1D block of 128 threads
  //!        using BlockScan = cub::BlockScan<int, 128>;
  //!
  //!        // Allocate shared memory for BlockScan
  //!        __shared__ typename BlockScan::TempStorage temp_storage;
  //!
  //!        // Initialize running total
  //!        BlockPrefixCallbackOp prefix_op(INT_MIN);
  //!
  //!        // Have the block iterate over segments of items
  //!        for (int block_offset = 0; block_offset < num_items; block_offset += 128)
  //!        {
  //!            // Load a segment of consecutive items that are blocked across threads
  //!            int thread_data = d_data[block_offset + threadIdx.x];
  //!
  //!            // Collectively compute the block-wide exclusive prefix max scan
  //!            BlockScan(temp_storage).ExclusiveScan(
  //!                thread_data, thread_data, INT_MIN, cuda::maximum<>{}, prefix_op);
  //!            __syncthreads();
  //!
  //!            // Store scanned items to output segment
  //!            d_data[block_offset + threadIdx.x] = thread_data;
  //!        }
  //!    }
  //!
  //! Suppose the input ``d_data`` is ``0, -1, 2, -3, 4, -5, ...``.
  //! The corresponding output for the first segment will be ``INT_MIN, 0, 0, 2, ..., 124, 126``.
  //! The output for the second segment will be ``126, 128, 128, 130, ..., 252, 254``.
  //!
  //! @endrst
  //!
  //! @tparam ScanOp
  //!   **[inferred]** Binary scan functor type having member `T operator()(const T &a, const T &b)`
  //!
  //! @tparam BlockPrefixCallbackOp
  //!   **[inferred]** Call-back functor type having member `T operator()(T block_aggregate)`
  //!
  //! @param[in] input
  //!   Calling thread's input item
  //!
  //! @param[out] output
  //!   Calling thread's output item (may be aliased to `input`)
  //!
  //! @param[in] scan_op
  //!   Binary scan functor
  //!
  //! @param[in,out] block_prefix_callback_op
  //!   @rst
  //!   *warp*\ :sub:`0` only call-back functor for specifying a block-wide prefix to be applied to
  //!   the logical input sequence.
  //!   @endrst
  template <typename ScanOp, typename BlockPrefixCallbackOp>
  _CCCL_DEVICE _CCCL_FORCEINLINE void
  ExclusiveScan(T input, T& output, ScanOp scan_op, BlockPrefixCallbackOp& block_prefix_callback_op)
  {
    InternalBlockScan(temp_storage).ExclusiveScan(input, output, scan_op, block_prefix_callback_op);
  }

  //! @rst
  //! Computes an exclusive block-wide prefix scan using the specified binary ``scan_op`` functor.
  //! Each thread contributes one input element. But only the first ``valid_items`` elements are used in the
  //! calculation.
  //!
  //! - Supports non-commutative scan operators.
  //! - @rowmajor
  //! - @smemreuse
  //!
  //! Snippet
  //! +++++++
  //!
  //! The code snippet below illustrates an exclusive prefix max scan of 3 of 128 integer items that
  //! are partitioned across 128 threads.
  //!
  //! .. code-block:: c++
  //!
  //!    #include <cub/cub.cuh>   // or equivalently <cub/block/block_scan.cuh>
  //!
  //!    __global__ void ExampleKernel(...)
  //!    {
  //!        // Specialize BlockScan for a 1D block of 128 threads of type int
  //!        using BlockScan = cub::BlockScan<int, 128>;
  //!
  //!        // Allocate shared memory for BlockScan
  //!        __shared__ typename BlockScan::TempStorage temp_storage;
  //!
  //!        // Obtain input item for each thread
  //!        int thread_data;
  //!        ...
  //!        int valid_items = 3;
  //!
  //!        // Collectively compute the block-wide exclusive prefix max scan
  //!        BlockScan(temp_storage).ExclusiveScanPartialTile(
  //!            thread_data, thread_data, INT_MIN, cuda::maximum<>{}, valid_items);
  //!
  //! Suppose the set of input ``thread_data`` across the block of threads is ``0, -1, 2, -3, ..., 126, -127``.
  //! The corresponding output ``thread_data`` in those threads will be ``INT_MIN, 0, 0, -3, ..., 126, -127``.
  //!
  //! @endrst
  //!
  //! @tparam ScanOp
  //!   **[inferred]** Binary scan functor type having member `T operator()(const T &a, const T &b)`
  //!
  //! @param[in] input
  //!   Calling thread's input item
  //!
  //! @param[out] output
  //!   Calling thread's output item (may be aliased to `input`)
  //!
  //! @param[in] initial_value
  //!   @rst
  //!   Initial value to seed the exclusive scan (and is assigned to `output[0]` in *thread*\ :sub:`0`)
  //!   @endrst
  //!
  //! @param[in] scan_op
  //!   Binary scan functor
  //!
  //! @param[in] valid_items
  //!   Number of valid items in thread block
  template <typename ScanOp>
  _CCCL_DEVICE _CCCL_FORCEINLINE void
  ExclusiveScanPartialTile(T input, T& output, T initial_value, ScanOp scan_op, int valid_items)
  {
    InternalBlockScan(temp_storage).ExclusiveScanPartialTile(input, output, initial_value, scan_op, valid_items);
  }

  //! @rst
  //! Computes an exclusive block-wide prefix scan using the specified binary ``scan_op`` functor.
  //! Each thread contributes one input element. But only the first ``valid_items`` elements are used in the
  //! calculation. Also provides every thread with the block-wide ``block_aggregate`` of all valid inputs.
  //!
  //! - Supports non-commutative scan operators.
  //! - @rowmajor
  //! - @smemreuse
  //!
  //! Snippet
  //! +++++++
  //!
  //! The code snippet below illustrates an exclusive prefix max scan of 3 of 128 integer items that
  //! are partitioned across 128 threads.
  //!
  //! .. code-block:: c++
  //!
  //!    #include <cub/cub.cuh>   // or equivalently <cub/block/block_scan.cuh>
  //!
  //!    __global__ void ExampleKernel(...)
  //!    {
  //!        // Specialize BlockScan for a 1D block of 128 threads of type int
  //!        using BlockScan = cub::BlockScan<int, 128>;
  //!
  //!        // Allocate shared memory for BlockScan
  //!        __shared__ typename BlockScan::TempStorage temp_storage;
  //!
  //!        // Obtain input item for each thread
  //!        int thread_data;
  //!        ...
  //!        int valid_items = 3;
  //!
  //!        // Collectively compute the block-wide exclusive prefix max scan
  //!        int block_aggregate;
  //!        BlockScan(temp_storage).ExclusiveScanPartialTile(
  //!            thread_data, thread_data, INT_MIN, cuda::maximum<>{}, valid_items, block_aggregate);
  //!
  //! Suppose the set of input ``thread_data`` across the block of threads is ``0, -1, 2, -3, ..., 126, -127``.
  //! The corresponding output ``thread_data`` in those threads will be ``INT_MIN, 0, 0, -3, ..., 126, -127``.
  //! Furthermore the value ``2`` will be stored in ``block_aggregate`` for all threads.
  //!
  //! .. note::
  //!
  //!    ``initial_value`` is not applied to the block-wide aggregate.
  //!
  //! @endrst
  //!
  //! @tparam ScanOp
  //!   **[inferred]** Binary scan functor type having member ``T operator()(const T &a, const T &b)``
  //!
  //! @param[in] input
  //!   Calling thread's input items
  //!
  //! @param[out] output
  //!   Calling thread's output items (may be aliased to ``input``)
  //!
  //! @param[in] initial_value
  //!   @rst
  //!   Initial value to seed the exclusive scan (and is assigned to ``output[0]`` in *thread*\ :sub:`0`). It is not
  //!   taken into account for ``block_aggregate``.
  //!
  //!   @endrst
  //!
  //! @param[in] scan_op
  //!   Binary scan functor
  //!
  //! @param[in] valid_items
  //!   Number of valid items in thread block
  //!
  //! @param[out] block_aggregate
  //!   block-wide aggregate reduction of input items
  template <typename ScanOp>
  _CCCL_DEVICE _CCCL_FORCEINLINE void
  ExclusiveScanPartialTile(T input, T& output, T initial_value, ScanOp scan_op, int valid_items, T& block_aggregate)
  {
    InternalBlockScan(temp_storage)
      .ExclusiveScanPartialTile(input, output, initial_value, scan_op, valid_items, block_aggregate);
  }

  //! @rst
  //! Computes an exclusive block-wide prefix scan using the specified binary ``scan_op`` functor.
  //! Each thread contributes one input element. But only the first ``valid_items`` elements are used in the
  //! calculation. The call-back functor ``block_prefix_callback_op`` is invoked by the first warp in the block, and the
  //! value returned by *lane*\ :sub:`0` in that warp is used as the "seed" value that logically prefixes the thread
  //! block's scan inputs.
  //!
  //! - The ``block_prefix_callback_op`` functor must implement a member function ``T operator()(T block_aggregate)``.
  //!   The functor will be invoked by the first warp of threads in the block, however only the return value from
  //!   *lane*\ :sub:`0` is applied as the block-wide prefix. Can be stateful.
  //! - Supports non-commutative scan operators.
  //! - @rowmajor
  //! - @smemreuse
  //!
  //! Snippet
  //! +++++++
  //!
  //! The code snippet below illustrates a single thread block that progressively
  //! computes an exclusive prefix max scan over multiple "tiles" of input using a
  //! prefix functor to maintain a running total between block-wide scans.
  //! Each tile consists of 128 integer items that are partitioned across 128 threads.
  //!
  //! .. code-block:: c++
  //!
  //!    #include <cub/cub.cuh>   // or equivalently <cub/block/block_scan.cuh>
  //!
  //!    // A stateful callback functor that maintains a running prefix to be applied
  //!    // during consecutive scan operations.
  //!    struct BlockPrefixCallbackOp
  //!    {
  //!        // Running prefix
  //!        int running_total;
  //!
  //!        // Constructor
  //!        __device__ BlockPrefixCallbackOp(int running_total) : running_total(running_total) {}
  //!
  //!        // Callback operator to be entered by the first warp of threads in the block.
  //!        // Thread-0 is responsible for returning a value for seeding the block-wide scan.
  //!        __device__ int operator()(int block_aggregate)
  //!        {
  //!            int old_prefix = running_total;
  //!            running_total = (block_aggregate > old_prefix) ? block_aggregate : old_prefix;
  //!            return old_prefix;
  //!        }
  //!    };
  //!
  //!    __global__ void ExampleKernel(int *d_data, int num_items, ...)
  //!    {
  //!        // Specialize BlockScan for a 1D block of 128 threads
  //!        using BlockScan = cub::BlockScan<int, 128>;
  //!
  //!        // Allocate shared memory for BlockScan
  //!        __shared__ typename BlockScan::TempStorage temp_storage;
  //!
  //!        // Initialize running total
  //!        BlockPrefixCallbackOp prefix_op(INT_MIN);
  //!
  //!        // Have the block iterate over segments of items
  //!        for (int block_offset = 0; block_offset < num_items; block_offset += 128)
  //!        {
  //!            int valid_items = num_items - block_offset;
  //!            int item_idx = block_offset + threadIdx.x;
  //!
  //!            // Load a segment of consecutive items
  //!            int thread_data = item_idx < num_items ? d_data[item_idx] : 0;
  //!
  //!            // Collectively compute the block-wide exclusive prefix max scan
  //!            BlockScan(temp_storage).ExclusiveScanPartialTile(
  //!                thread_data, thread_data, cuda::maximum<>{}, valid_items, prefix_op);
  //!            __syncthreads();
  //!
  //!            // Store scanned items to output segment
  //!            if (item_idx < num_items) d_data[item_idx] = thread_data;
  //!        }
  //!
  //! Suppose the input ``d_data`` is ``0, -1, 2, -3, 4, -5, ..., -249, 250``.
  //! The corresponding output for the first segment will be ``INT_MIN, 0, 0, 2, ..., 124, 126``.
  //! The output for the second segment will be ``126, 128, 128, 130, ..., 248, 248``.
  //!
  //! @endrst
  //!
  //! @tparam ScanOp
  //!   **[inferred]** Binary scan functor type having member `T operator()(const T &a, const T &b)`
  //!
  //! @tparam BlockPrefixCallbackOp
  //!   **[inferred]** Call-back functor type having member `T operator()(T block_aggregate)`
  //!
  //! @param[in] input
  //!   Calling thread's input item
  //!
  //! @param[out] output
  //!   Calling thread's output item (may be aliased to `input`)
  //!
  //! @param[in] scan_op
  //!   Binary scan functor
  //!
  //! @param[in] valid_items
  //!   Number of valid items in thread block
  //!
  //! @param[in,out] block_prefix_callback_op
  //!   @rst
  //!   *warp*\ :sub:`0` only call-back functor for specifying a block-wide prefix to be applied to
  //!   the logical input sequence.
  //!   @endrst
  template <typename ScanOp, typename BlockPrefixCallbackOp>
  _CCCL_DEVICE _CCCL_FORCEINLINE void ExclusiveScanPartialTile(
    T input, T& output, ScanOp scan_op, int valid_items, BlockPrefixCallbackOp& block_prefix_callback_op)
  {
    InternalBlockScan(temp_storage)
      .ExclusiveScanPartialTile(input, output, scan_op, valid_items, block_prefix_callback_op);
  }

  //! @} end member group // Exclusive prefix scans
  //! @name Exclusive prefix scan operations (multiple data per thread)
  //! @{

  //! @rst
  //! Computes an exclusive block-wide prefix scan using the specified binary ``scan_op`` functor.
  //! Each thread contributes an array of consecutive input elements.
  //!
  //! - Supports non-commutative scan operators.
  //! - @blocked
  //! - @granularity
  //! - @smemreuse
  //!
  //! Snippet
  //! +++++++
  //!
  //! The code snippet below illustrates an exclusive prefix max scan of 512 integer
  //! items that are partitioned in a [<em>blocked arrangement</em>](../index.html#sec5sec3)
  //! across 128 threads where each thread owns 4 consecutive items.
  //!
  //! .. literalinclude:: ../../examples/block/example_block_scan.cu
  //!     :language: c++
  //!     :dedent:
  //!     :start-after: example-begin exclusive-scan-array
  //!     :end-before: example-end exclusive-scan-array
  //!
  //! Suppose the set of input ``thread_data`` across the block of threads is
  //! ``{ [0,-1,2,-3], [4,-5,6,-7], ..., [508,-509,510,-511] }``.
  //! The corresponding output ``thread_data`` in those threads will be
  //! ``{ [INT_MIN,0,0,2], [2,4,4,6], ..., [506,508,508,510] }``.
  //!
  //! @endrst
  //!
  //! @tparam ITEMS_PER_THREAD
  //!   **[inferred]** The number of consecutive items partitioned onto each thread.
  //!
  //! @tparam ScanOp
  //!   **[inferred]** Binary scan functor type having member
  //!   `T operator()(const T &a, const T &b)`
  //!
  //! @param[in] input
  //!   Calling thread's input items
  //!
  //! @param[out] output
  //!   Calling thread's output items (may be aliased to `input`)
  //!
  //! @param[in] initial_value
  //!   @rst
  //!   Initial value to seed the exclusive scan (and is assigned to `output[0]` in *thread*\ :sub:`0`)
  //!   @endrst
  //!
  //! @param[in] scan_op
  //!   Binary scan functor
  template <int ITEMS_PER_THREAD, typename ScanOp>
  _CCCL_DEVICE _CCCL_FORCEINLINE void
  ExclusiveScan(T (&input)[ITEMS_PER_THREAD], T (&output)[ITEMS_PER_THREAD], T initial_value, ScanOp scan_op)
  {
    // Reduce consecutive thread items in registers
    T thread_prefix = cub::ThreadReduce(input, scan_op);

    // Exclusive thread block-scan
    ExclusiveScan(thread_prefix, thread_prefix, initial_value, scan_op);

    // Exclusive scan in registers with prefix as seed
    detail::ThreadScanExclusive(input, output, scan_op, thread_prefix);
  }

  //! @rst
  //! Computes an exclusive block-wide prefix scan using the specified binary ``scan_op`` functor.
  //! Each thread contributes an array of consecutive input elements.
  //! Also provides every thread with the block-wide ``block_aggregate`` of all inputs.
  //!
  //! - Supports non-commutative scan operators.
  //! - @blocked
  //! - @granularity
  //! - @smemreuse
  //!
  //! Snippet
  //! +++++++
  //!
  //! The code snippet below illustrates an exclusive prefix max scan of 512 integer items that are partitioned in
  //! a :ref:`blocked arrangement <flexible-data-arrangement>` across 128 threads where each thread owns
  //! 4 consecutive items.
  //!
  //! .. code-block:: c++
  //!
  //!    #include <cub/cub.cuh>   // or equivalently <cub/block/block_scan.cuh>
  //!
  //!    __global__ void ExampleKernel(...)
  //!    {
  //!        // Specialize BlockScan for a 1D block of 128 threads of type int
  //!        using BlockScan = cub::BlockScan<int, 128>;
  //!
  //!        // Allocate shared memory for BlockScan
  //!        __shared__ typename BlockScan::TempStorage temp_storage;
  //!
  //!        // Obtain a segment of consecutive items that are blocked across threads
  //!        int thread_data[4];
  //!        ...
  //!
  //!        // Collectively compute the block-wide exclusive prefix max scan
  //!        int block_aggregate;
  //!        BlockScan(temp_storage).ExclusiveScan(
  //!            thread_data, thread_data, INT_MIN, cuda::maximum<>{}, block_aggregate);
  //!
  //! Suppose the set of input ``thread_data`` across the block of threads is
  //! ``{ [0,-1,2,-3], [4,-5,6,-7], ..., [508,-509,510,-511] }``.
  //! The corresponding output ``thread_data`` in those threads will be
  //! ``{ [INT_MIN,0,0,2], [2,4,4,6], ..., [506,508,508,510] }``.
  //! Furthermore the value ``510`` will be stored in ``block_aggregate`` for all threads.
  //!
  //! .. note::
  //!
  //!    ``initial_value`` is not applied to the block-wide aggregate.
  //!
  //! @endrst
  //!
  //! @tparam ITEMS_PER_THREAD
  //!   **[inferred]** The number of consecutive items partitioned onto each thread.
  //!
  //! @tparam ScanOp
  //!   **[inferred]** Binary scan functor type having member `T operator()(const T &a, const T &b)`
  //!
  //! @param[in] input
  //!   Calling thread's input items
  //!
  //! @param[out] output
  //!   Calling thread's output items (may be aliased to `input`)
  //!
  //! @param[in] initial_value
  //!   @rst
  //!   Initial value to seed the exclusive scan (and is assigned to `output[0]` in *thread*\ :sub:`0`). It is not taken
  //!   into account for ``block_aggregate``.
  //!   @endrst
  //!
  //! @param[in] scan_op
  //!   Binary scan functor
  //!
  //! @param[out] block_aggregate
  //!   block-wide aggregate reduction of input items
  template <int ITEMS_PER_THREAD, typename ScanOp>
  _CCCL_DEVICE _CCCL_FORCEINLINE void ExclusiveScan(
    T (&input)[ITEMS_PER_THREAD], T (&output)[ITEMS_PER_THREAD], T initial_value, ScanOp scan_op, T& block_aggregate)
  {
    // Reduce consecutive thread items in registers
    T thread_prefix = cub::ThreadReduce(input, scan_op);

    // Exclusive thread block-scan
    ExclusiveScan(thread_prefix, thread_prefix, initial_value, scan_op, block_aggregate);

    // Exclusive scan in registers with prefix as seed
    detail::ThreadScanExclusive(input, output, scan_op, thread_prefix);
  }

  //! @rst
  //! Computes an exclusive block-wide prefix scan using the specified binary ``scan_op`` functor.
  //! Each thread contributes an array of consecutive input elements.
  //! The call-back functor ``block_prefix_callback_op`` is invoked by the first warp in the block, and the value
  //! returned by *lane*\ :sub:`0` in that warp is used as the "seed" value that logically prefixes the thread
  //! block's scan inputs.
  //!
  //! - The ``block_prefix_callback_op`` functor must implement a member function
  //!   ``T operator()(T block_aggregate)``. The functor will be invoked by the
  //!   first warp of threads in the block, however only the return value from
  //!   *lane*\ :sub:`0` is applied as the block-wide prefix. Can be stateful.
  //! - Supports non-commutative scan operators.
  //! - @blocked
  //! - @granularity
  //! - @smemreuse
  //!
  //! Snippet
  //! +++++++
  //!
  //! The code snippet below illustrates a single thread block that progressively
  //! computes an exclusive prefix max scan over multiple "tiles" of input using a
  //! prefix functor to maintain a running total between block-wide scans. Each tile consists
  //! of 128 integer items that are partitioned across 128 threads.
  //!
  //! .. literalinclude:: ../../examples/block/example_block_scan.cu
  //!     :language: c++
  //!     :dedent:
  //!     :start-after: example-begin block-prefix-callback-max-op
  //!     :end-before: example-end block-prefix-callback-max-op
  //!
  //! .. literalinclude:: ../../examples/block/example_block_scan.cu
  //!     :language: c++
  //!     :dedent:
  //!     :start-after: example-begin exclusive-scan-prefix-callback
  //!     :end-before: example-end exclusive-scan-prefix-callback
  //!
  //! Suppose the input ``d_data`` is ``0, -1, 2, -3, 4, -5, ...``.
  //! The corresponding output for the first segment will be
  //! ``INT_MIN, 0, 0, 2, 2, 4, ..., 508, 510``.
  //! The output for the second segment will be
  //! ``510, 512, 512, 514, 514, 516, ..., 1020, 1022``.
  //!
  //! @endrst
  //!
  //! @tparam ITEMS_PER_THREAD
  //!   **[inferred]** The number of consecutive items partitioned onto each thread.
  //!
  //! @tparam ScanOp
  //!   **[inferred]** Binary scan functor type having member `T operator()(const T &a, const T &b)`
  //!
  //! @tparam BlockPrefixCallbackOp
  //!   **[inferred]** Call-back functor type having member `T operator()(T block_aggregate)`
  //!
  //! @param[in] input
  //!   Calling thread's input items
  //!
  //! @param[out] output
  //!   Calling thread's output items (may be aliased to `input`)
  //!
  //! @param[in] scan_op
  //!   Binary scan functor
  //!
  //! @param[in,out] block_prefix_callback_op
  //!   @rst
  //!   *warp*\ :sub:`0` only call-back functor for specifying a block-wide prefix to be applied to
  //!   the logical input sequence.
  //!   @endrst
  template <int ITEMS_PER_THREAD, typename ScanOp, typename BlockPrefixCallbackOp>
  _CCCL_DEVICE _CCCL_FORCEINLINE void ExclusiveScan(
    T (&input)[ITEMS_PER_THREAD],
    T (&output)[ITEMS_PER_THREAD],
    ScanOp scan_op,
    BlockPrefixCallbackOp& block_prefix_callback_op)
  {
    // Reduce consecutive thread items in registers
    T thread_prefix = cub::ThreadReduce(input, scan_op);

    // Exclusive thread block-scan
    ExclusiveScan(thread_prefix, thread_prefix, scan_op, block_prefix_callback_op);

    // Exclusive scan in registers with prefix as seed
    detail::ThreadScanExclusive(input, output, scan_op, thread_prefix);
  }

  //! @rst
  //! Computes an exclusive block-wide prefix scan using the specified binary ``scan_op`` functor.
  //! Each thread contributes a fixed-size random-access range of consecutive input elements. But only the first
  //! ``valid_items`` elements are used in the calculation.
  //!
  //! - Supports non-commutative scan operators.
  //! - @blocked
  //! - @granularity
  //! - @smemreuse
  //!
  //! Snippet
  //! +++++++
  //!
  //! The code snippet below illustrates an exclusive prefix max scan of 509 of 512 integer
  //! items that are partitioned in a [<em>blocked arrangement</em>](../index.html#sec5sec3)
  //! across 128 threads where each thread owns 4 consecutive items.
  //!
  //! .. code-block:: c++
  //!
  //!    #include <cub/cub.cuh>   // or equivalently <cub/block/block_scan.cuh>
  //!
  //!    __global__ void ExampleKernel(...)
  //!    {
  //!        // Specialize BlockScan for a 1D block of 128 threads of type int
  //!        using BlockScan = cub::BlockScan<int, 128>;
  //!
  //!        // Allocate shared memory for BlockScan
  //!        __shared__ typename BlockScan::TempStorage temp_storage;
  //!
  //!        // Obtain a segment of consecutive items that are blocked across threads
  //!        cuda::std::array<int, 4> thread_data;
  //!        ...
  //!        int valid_items = 509;
  //!
  //!        // Collectively compute the block-wide exclusive prefix max scan
  //!        BlockScan(temp_storage).ExclusiveScanPartialTile(
  //!            thread_data, thread_data, INT_MIN, cuda::maximum<>{}, valid_items);
  //!
  //! Suppose the set of input ``thread_data`` across the block of threads is
  //! ``{ [0,-1,2,-3], [4,-5,6,-7], ..., [508,-509,510,-511] }``.
  //! The corresponding output ``thread_data`` in those threads will be
  //! ``{ [INT_MIN,0,0,2], [2,4,4,6], ..., [506,-509,510,-511] }``.
  //!
  //! @endrst
  //!
  //! @tparam Input
  //!   **[inferred]** fixed size random access range type
  //!
  //! @tparam Output
  //!   **[inferred]** fixed size random access range type
  //!
  //! @tparam ScanOp
  //!   **[inferred]** Binary scan functor type having member
  //!   `T operator()(const T &a, const T &b)`
  //!
  //! @param[in] input
  //!   Calling thread's input items
  //!
  //! @param[out] output
  //!   Calling thread's output items (may be aliased to `input`)
  //!
  //! @param[in] initial_value
  //!   @rst
  //!   Initial value to seed the exclusive scan (and is assigned to `output[0]` in *thread*\ :sub:`0`)
  //!   @endrst
  //!
  //! @param[in] scan_op
  //!   Binary scan functor
  //!
  //! @param[in] valid_items
  //!   Number of valid items in thread block
  _CCCL_TEMPLATE(typename Input, typename Output, typename ScanOp)
  _CCCL_REQUIRES(cub::detail::is_fixed_size_random_access_range_v<Input> _CCCL_AND
                   cub::detail::is_fixed_size_random_access_range_v<Output>)
  _CCCL_DEVICE _CCCL_FORCEINLINE void
  ExclusiveScanPartialTile(Input& input, Output& output, T initial_value, ScanOp scan_op, int valid_items)
  {
    cub::detail::check_fixed_size_ranges_pair<Input, Output, T>{};
    constexpr int items_per_thread = cub::detail::static_size_v<Input>;

    // Reduce consecutive thread items in registers
    const int thread_valid_items = valid_items - static_cast<int>(linear_tid) * items_per_thread;
    T thread_prefix = cub::detail::ThreadReducePartial<Input, ScanOp, T, T>(input, scan_op, thread_valid_items);

    // Exclusive thread block-scan
    const int valid_threads = ::cuda::ceil_div(::cuda::std::max(valid_items, 0), items_per_thread);
    ExclusiveScanPartialTile(thread_prefix, thread_prefix, initial_value, scan_op, valid_threads);

    // Exclusive scan in registers with prefix as seed
    cub::detail::ThreadScanExclusivePartial<Input, Output, ScanOp, T, T, T>(
      input, output, scan_op, thread_valid_items, thread_prefix);
  }

  //! @rst
  //! Computes an exclusive block-wide prefix scan using the specified binary ``scan_op`` functor.
  //! Each thread contributes a fixed-size random-access range of consecutive input elements. But only the first
  //! ``valid_items`` elements are used in the calculation. Also provides every thread with the block-wide
  //! ``block_aggregate`` of all inputs.
  //!
  //! - Supports non-commutative scan operators.
  //! - @blocked
  //! - @granularity
  //! - @smemreuse
  //!
  //! Snippet
  //! +++++++
  //!
  //! The code snippet below illustrates an exclusive prefix max scan of 509 of 512 integer items that are partitioned
  //! in a :ref:`blocked arrangement <flexible-data-arrangement>` across 128 threads where each thread owns 4
  //! consecutive items.
  //!
  //! .. code-block:: c++
  //!
  //!    #include <cub/cub.cuh>   // or equivalently <cub/block/block_scan.cuh>
  //!
  //!    __global__ void ExampleKernel(...)
  //!    {
  //!        // Specialize BlockScan for a 1D block of 128 threads of type int
  //!        using BlockScan = cub::BlockScan<int, 128>;
  //!
  //!        // Allocate shared memory for BlockScan
  //!        __shared__ typename BlockScan::TempStorage temp_storage;
  //!
  //!        // Obtain a segment of consecutive items that are blocked across threads
  //!        cuda::std::array<int, 4> thread_data;
  //!        ...
  //!        int valid_items = 509;
  //!
  //!        // Collectively compute the block-wide exclusive prefix max scan
  //!        int block_aggregate;
  //!        BlockScan(temp_storage).ExclusiveScanPartialTile(
  //!            thread_data, thread_data, INT_MIN, cuda::maximum<>{}, valid_items, block_aggregate);
  //!
  //! Suppose the set of input ``thread_data`` across the block of threads is
  //! ``{ [0,-1,2,-3], [4,-5,6,-7], ..., [508,-509,510,-511] }``.
  //! The corresponding output ``thread_data`` in those threads will be
  //! ``{ [INT_MIN,0,0,2], [2,4,4,6], ..., [506,-509,510,-511] }``.
  //! Furthermore the value ``508`` will be stored in ``block_aggregate`` for all threads.
  //!
  //! .. note::
  //!
  //!    ``initial_value`` is not applied to the block-wide aggregate.
  //!
  //! @endrst
  //!
  //! @tparam Input
  //!   **[inferred]** fixed size random access range type
  //!
  //! @tparam Output
  //!   **[inferred]** fixed size random access range type
  //!
  //! @tparam ScanOp
  //!   **[inferred]** Binary scan functor type having member `T operator()(const T &a, const T &b)`
  //!
  //! @param[in] input
  //!   Calling thread's input items
  //!
  //! @param[out] output
  //!   Calling thread's output items (may be aliased to `input`)
  //!
  //! @param[in] initial_value
  //!   @rst
  //!   Initial value to seed the exclusive scan (and is assigned to `output[0]` in *thread*\ :sub:`0`). It is not taken
  //!   into account for ``block_aggregate``.
  //!   @endrst
  //!
  //! @param[in] scan_op
  //!   Binary scan functor
  //!
  //! @param[in] valid_items
  //!   Number of valid items in thread block
  //!
  //! @param[out] block_aggregate
  //!   block-wide aggregate reduction of input items
  _CCCL_TEMPLATE(typename Input, typename Output, typename ScanOp)
  _CCCL_REQUIRES(cub::detail::is_fixed_size_random_access_range_v<Input> _CCCL_AND
                   cub::detail::is_fixed_size_random_access_range_v<Output>)
  _CCCL_DEVICE _CCCL_FORCEINLINE void ExclusiveScanPartialTile(
    Input& input, Output& output, T initial_value, ScanOp scan_op, int valid_items, T& block_aggregate)
  {
    cub::detail::check_fixed_size_ranges_pair<Input, Output, T>{};
    constexpr int items_per_thread = cub::detail::static_size_v<Input>;

    // Reduce consecutive thread items in registers
    const int thread_valid_items = valid_items - static_cast<int>(linear_tid) * items_per_thread;
    T thread_prefix = cub::detail::ThreadReducePartial<Input, ScanOp, T, T>(input, scan_op, thread_valid_items);

    // Exclusive thread block-scan
    const int valid_threads = ::cuda::ceil_div(::cuda::std::max(valid_items, 0), items_per_thread);
    ExclusiveScanPartialTile(thread_prefix, thread_prefix, initial_value, scan_op, valid_threads, block_aggregate);

    // Exclusive scan in registers with prefix as seed
    cub::detail::ThreadScanExclusivePartial<Input, Output, ScanOp, T, T, T>(
      input, output, scan_op, thread_valid_items, thread_prefix);
  }

  //! @rst
  //! Computes an exclusive block-wide prefix scan using the specified binary ``scan_op`` functor.
  //! Each thread contributes a fixed-size random-access range of consecutive input elements. But only the first
  //! ``valid_items`` elements are used in the calculation. The call-back functor ``block_prefix_callback_op`` is
  //! invoked by the first warp in the block, and the value returned by *lane*\ :sub:`0` in that warp is used as the
  //! "seed" value that logically prefixes the thread block's scan inputs.
  //!
  //! - The ``block_prefix_callback_op`` functor must implement a member function
  //!   ``T operator()(T block_aggregate)``. The functor will be invoked by the
  //!   first warp of threads in the block, however only the return value from
  //!   *lane*\ :sub:`0` is applied as the block-wide prefix. Can be stateful.
  //! - Supports non-commutative scan operators.
  //! - @blocked
  //! - @granularity
  //! - @smemreuse
  //!
  //! Snippet
  //! +++++++
  //!
  //! The code snippet below illustrates a single thread block that progressively
  //! computes an exclusive prefix max scan over multiple "tiles" of input using a
  //! prefix functor to maintain a running total between block-wide scans. Each tile consists
  //! of 128 integer items that are partitioned across 128 threads.
  //!
  //! .. code-block:: c++
  //!
  //!    #include <cub/cub.cuh>   // or equivalently <cub/block/block_scan.cuh>
  //!
  //!    // A stateful callback functor that maintains a running prefix to be applied
  //!    // during consecutive scan operations.
  //!    struct BlockPrefixCallbackOp
  //!    {
  //!        // Running prefix
  //!        int running_total;
  //!
  //!        // Constructor
  //!        __device__ BlockPrefixCallbackOp(int running_total) : running_total(running_total) {}
  //!
  //!        // Callback operator to be entered by the first warp of threads in the block.
  //!        // Thread-0 is responsible for returning a value for seeding the block-wide scan.
  //!        __device__ int operator()(int block_aggregate)
  //!        {
  //!            int old_prefix = running_total;
  //!            running_total = (block_aggregate > old_prefix) ? block_aggregate : old_prefix;
  //!            return old_prefix;
  //!        }
  //!    };
  //!
  //!    __global__ void ExampleKernel(int *d_data, int num_items, ...)
  //!    {
  //!        // Specialize BlockLoad, BlockStore, and BlockScan for a 1D block of 128 threads, 4 ints per thread
  //!        using BlockLoad = cub::BlockLoad<int*, 128, 4, BLOCK_LOAD_TRANSPOSE>  ;
  //!        using BlockStore = cub::BlockStore<int, 128, 4, BLOCK_STORE_TRANSPOSE> ;
  //!        using BlockScan = cub::BlockScan<int, 128>                            ;
  //!
  //!        // Allocate aliased shared memory for BlockLoad, BlockStore, and BlockScan
  //!        __shared__ union {
  //!            typename BlockLoad::TempStorage     load;
  //!            typename BlockScan::TempStorage     scan;
  //!            typename BlockStore::TempStorage    store;
  //!        } temp_storage;
  //!
  //!        // Initialize running total
  //!        BlockPrefixCallbackOp prefix_op(0);
  //!
  //!        // Have the block iterate over segments of items
  //!        for (int block_offset = 0; block_offset < num_items; block_offset += 128 * 4)
  //!        {
  //!            int valid_items = num_items - block_offset;
  //!
  //!            // Load a segment of consecutive items that are blocked across threads
  //!            int thread_data[4];
  //!            BlockLoad(temp_storage.load).Load(d_data + block_offset, thread_data, valid_items);
  //!            __syncthreads();
  //!
  //!            // Collectively compute the block-wide exclusive prefix max scan
  //!            BlockScan(temp_storage.scan).ExclusiveScanPartialTile(
  //!                thread_data, thread_data, INT_MIN, cuda::maximum<>{}, valid_items, prefix_op);
  //!            __syncthreads();
  //!
  //!            // Store scanned items to output segment
  //!            BlockStore(temp_storage.store).Store(d_data + block_offset, thread_data, valid_items);
  //!            __syncthreads();
  //!        }
  //!
  //! Suppose the input ``d_data`` is ``0, -1, 2, -3, 4, -5, ..., -1019, 1020``.
  //! The corresponding output for the first segment will be
  //! ``INT_MIN, 0, 0, 2, 2, 4, ..., 508, 510``.
  //! The output for the second segment will be
  //! ``510, 512, 512, 514, 514, 516, ..., 1018, 1018``.
  //!
  //! @endrst
  //!
  //! @tparam Input
  //!   **[inferred]** fixed size random access range type
  //!
  //! @tparam Output
  //!   **[inferred]** fixed size random access range type
  //!
  //! @tparam ScanOp
  //!   **[inferred]** Binary scan functor type having member `T operator()(const T &a, const T &b)`
  //!
  //! @tparam BlockPrefixCallbackOp
  //!   **[inferred]** Call-back functor type having member `T operator()(T block_aggregate)`
  //!
  //! @param[in] input
  //!   Calling thread's input items
  //!
  //! @param[out] output
  //!   Calling thread's output items (may be aliased to `input`)
  //!
  //! @param[in] scan_op
  //!   Binary scan functor
  //!
  //! @param[in] valid_items
  //!   Number of valid items in thread block
  //!
  //! @param[in,out] block_prefix_callback_op
  //!   @rst
  //!   *warp*\ :sub:`0` only call-back functor for specifying a block-wide prefix to be applied to
  //!   the logical input sequence.
  //!   @endrst
  _CCCL_TEMPLATE(typename Input, typename Output, typename ScanOp, typename BlockPrefixCallbackOp)
  _CCCL_REQUIRES(cub::detail::is_fixed_size_random_access_range_v<Input> _CCCL_AND
                   cub::detail::is_fixed_size_random_access_range_v<Output>)
  _CCCL_DEVICE _CCCL_FORCEINLINE void ExclusiveScanPartialTile(
    Input& input, Output& output, ScanOp scan_op, int valid_items, BlockPrefixCallbackOp& block_prefix_callback_op)
  {
    cub::detail::check_fixed_size_ranges_pair<Input, Output, T>{};
    constexpr int items_per_thread = cub::detail::static_size_v<Input>;

    // Reduce consecutive thread items in registers
    const int thread_valid_items = valid_items - static_cast<int>(linear_tid) * items_per_thread;
    T thread_prefix = cub::detail::ThreadReducePartial<Input, ScanOp, T, T>(input, scan_op, thread_valid_items);

    // Exclusive thread block-scan
    const int valid_threads = ::cuda::ceil_div(::cuda::std::max(valid_items, 0), items_per_thread);
    ExclusiveScanPartialTile(thread_prefix, thread_prefix, scan_op, valid_threads, block_prefix_callback_op);

    // Exclusive scan in registers with prefix as seed
    cub::detail::ThreadScanExclusivePartial<Input, Output, ScanOp, T, T, T>(
      input, output, scan_op, thread_valid_items, thread_prefix);
  }

  //! @} end member group // Exclusive prefix scans (multiple data per thread)
#ifndef _CCCL_DOXYGEN_INVOKED // Do not document no-initial-value scans

  //! @name Exclusive prefix scan operations (no initial value, single datum per thread)
  //! @{

  //! @rst
  //! Computes an exclusive block-wide prefix scan using the specified binary ``scan_op`` functor.
  //! Each thread contributes one input element.
  //! With no initial value, the output computed for *thread*\ :sub:`0` is undefined.
  //!
  //! - Supports non-commutative scan operators.
  //! - @rowmajor
  //! - @smemreuse
  //!
  //! @endrst
  //!
  //! @tparam ScanOp
  //!   **[inferred]** Binary scan functor type having member `T operator()(const T &a, const T &b)`
  //!
  //! @param[in] input
  //!   Calling thread's input item
  //!
  //! @param[out] output
  //!   Calling thread's output item (may be aliased to `input`)
  //!
  //! @param[in] scan_op
  //!   Binary scan functor
  template <typename ScanOp>
  _CCCL_DEVICE _CCCL_FORCEINLINE void ExclusiveScan(T input, T& output, ScanOp scan_op)
  {
    InternalBlockScan(temp_storage).ExclusiveScan(input, output, scan_op);
  }

  //! @rst
  //! Computes an exclusive block-wide prefix scan using the specified binary ``scan_op`` functor.
  //! Each thread contributes one input element. Also provides every thread with the block-wide
  //! ``block_aggregate`` of all inputs. With no initial value, the output computed for
  //! *thread*\ :sub:`0` is undefined.
  //!
  //! - Supports non-commutative scan operators.
  //! - @rowmajor
  //! - @smemreuse
  //!
  //! @endrst
  //!
  //! @tparam ScanOp
  //!   **[inferred]** Binary scan functor type having member `T operator()(const T &a, const T &b)`
  //!
  //! @param[in] input
  //!   Calling thread's input item
  //!
  //! @param[out] output
  //!   Calling thread's output item (may be aliased to `input`)
  //!
  //! @param[in] scan_op
  //!   Binary scan functor
  //!
  //! @param[out] block_aggregate
  //!   block-wide aggregate reduction of input items
  template <typename ScanOp>
  _CCCL_DEVICE _CCCL_FORCEINLINE void ExclusiveScan(T input, T& output, ScanOp scan_op, T& block_aggregate)
  {
    InternalBlockScan(temp_storage).ExclusiveScan(input, output, scan_op, block_aggregate);
  }

  //! @rst
  //! Computes an exclusive block-wide prefix scan using the specified binary ``scan_op`` functor.
  //! Each thread contributes one input element. But only the first ``valid_items`` elements are used in the
  //! calculation. With no initial value, the output computed for *thread*\ :sub:`0` is undefined.
  //!
  //! - Supports non-commutative scan operators.
  //! - @rowmajor
  //! - @smemreuse
  //!
  //! @endrst
  //!
  //! @tparam ScanOp
  //!   **[inferred]** Binary scan functor type having member `T operator()(const T &a, const T &b)`
  //!
  //! @param[in] input
  //!   Calling thread's input item
  //!
  //! @param[out] output
  //!   Calling thread's output item (may be aliased to `input`)
  //!
  //! @param[in] scan_op
  //!   Binary scan functor
  //!
  //! @param[in] valid_items
  //!   Number of valid items in thread block
  template <typename ScanOp>
  _CCCL_DEVICE _CCCL_FORCEINLINE void ExclusiveScanPartialTile(T input, T& output, ScanOp scan_op, int valid_items)
  {
    InternalBlockScan(temp_storage).ExclusiveScanPartialTile(input, output, scan_op, valid_items);
  }

  //! @rst
  //! Computes an exclusive block-wide prefix scan using the specified binary ``scan_op`` functor.
  //! Each thread contributes one input element. But only the first ``valid_items`` elements are used in the
  //! calculation. Also provides every thread with the block-wide ``block_aggregate`` of all valid inputs.
  //! With no initial value, the output computed for *thread*\ :sub:`0` is undefined.
  //!
  //! - Supports non-commutative scan operators.
  //! - @rowmajor
  //! - @smemreuse
  //!
  //! @endrst
  //!
  //! @tparam ScanOp
  //!   **[inferred]** Binary scan functor type having member `T operator()(const T &a, const T &b)`
  //!
  //! @param[in] input
  //!   Calling thread's input item
  //!
  //! @param[out] output
  //!   Calling thread's output item (may be aliased to `input`)
  //!
  //! @param[in] scan_op
  //!   Binary scan functor
  //!
  //! @param[in] valid_items
  //!   Number of valid items in thread block
  //!
  //! @param[out] block_aggregate
  //!   block-wide aggregate reduction of input items
  template <typename ScanOp>
  _CCCL_DEVICE _CCCL_FORCEINLINE void
  ExclusiveScanPartialTile(T input, T& output, ScanOp scan_op, int valid_items, T& block_aggregate)
  {
    InternalBlockScan(temp_storage).ExclusiveScanPartialTile(input, output, scan_op, valid_items, block_aggregate);
  }

  //! @} end member group // Exclusive prefix scans (no initial value, single datum per thread)
  //! @name Exclusive prefix scan operations (no initial value, multiple data per thread)
  //! @{

  //! @rst
  //! Computes an exclusive block-wide prefix scan using the specified binary ``scan_op`` functor.
  //! Each thread contributes an array of consecutive input elements. With no initial value, the
  //! output computed for *thread*\ :sub:`0` is undefined.
  //!
  //! - Supports non-commutative scan operators.
  //! - @blocked
  //! - @granularity
  //! - @smemreuse
  //!
  //! @endrst
  //!
  //! @tparam ITEMS_PER_THREAD
  //!   **[inferred]** The number of consecutive items partitioned onto each thread.
  //!
  //! @tparam ScanOp
  //!   **[inferred]** Binary scan functor type having member `T operator()(const T &a, const T &b)`
  //!
  //! @param[in] input
  //!   Calling thread's input items
  //!
  //! @param[out] output
  //!   Calling thread's output items (may be aliased to `input`)
  //!
  //! @param[in] scan_op
  //!   Binary scan functor
  template <int ITEMS_PER_THREAD, typename ScanOp>
  _CCCL_DEVICE _CCCL_FORCEINLINE void
  ExclusiveScan(T (&input)[ITEMS_PER_THREAD], T (&output)[ITEMS_PER_THREAD], ScanOp scan_op)
  {
    // Reduce consecutive thread items in registers
    T thread_partial = cub::ThreadReduce(input, scan_op);

    // Exclusive thread block-scan
    ExclusiveScan(thread_partial, thread_partial, scan_op);

    // Exclusive scan in registers with prefix
    detail::ThreadScanExclusive(input, output, scan_op, thread_partial, (linear_tid != 0));
  }

  //! @rst
  //! Computes an exclusive block-wide prefix scan using the specified binary ``scan_op`` functor.
  //! Each thread contributes an array of consecutive input elements. Also provides every thread
  //! with the block-wide ``block_aggregate`` of all inputs.
  //! With no initial value, the output computed for *thread*\ :sub:`0` is undefined.
  //!
  //! - Supports non-commutative scan operators.
  //! - @blocked
  //! - @granularity
  //! - @smemreuse
  //!
  //! @endrst
  //!
  //! @tparam ITEMS_PER_THREAD
  //!   **[inferred]** The number of consecutive items partitioned onto each thread.
  //!
  //! @tparam ScanOp
  //!   **[inferred]** Binary scan functor type having member `T operator()(const T &a, const T &b)`
  //!
  //! @param[in] input
  //!   Calling thread's input items
  //!
  //! @param[out] output
  //!   Calling thread's output items (may be aliased to `input`)
  //!
  //! @param[in] scan_op
  //!   Binary scan functor
  //!
  //! @param[out] block_aggregate
  //!   block-wide aggregate reduction of input items
  template <int ItemsPerThread, typename ScanOp>
  _CCCL_DEVICE _CCCL_FORCEINLINE void
  ExclusiveScan(T (&input)[ItemsPerThread], T (&output)[ItemsPerThread], ScanOp scan_op, T& block_aggregate)
  {
    // Reduce consecutive thread items in registers
    T thread_partial = cub::ThreadReduce(input, scan_op);

    // Exclusive thread block-scan
    ExclusiveScan(thread_partial, thread_partial, scan_op, block_aggregate);

    // Exclusive scan in registers with prefix
    detail::ThreadScanExclusive(input, output, scan_op, thread_partial, (linear_tid != 0));
  }

  //! @rst
  //! Computes an exclusive block-wide prefix scan using the specified binary ``scan_op`` functor.
  //! Each thread contributes a fixed-size random-access range of consecutive input elements. But only the first
  //! ``valid_items`` elements are used in the calculation. With no initial value, the output computed for
  //! *thread*\ :sub:`0` is undefined.
  //!
  //! - Supports non-commutative scan operators.
  //! - @blocked
  //! - @granularity
  //! - @smemreuse
  //!
  //! @endrst
  //!
  //! @tparam Input
  //!   **[inferred]** fixed size random access range type
  //!
  //! @tparam Output
  //!   **[inferred]** fixed size random access range type
  //!
  //! @tparam ScanOp
  //!   **[inferred]** Binary scan functor type having member `T operator()(const T &a, const T &b)`
  //!
  //! @param[in] input
  //!   Calling thread's input items
  //!
  //! @param[out] output
  //!   Calling thread's output items (may be aliased to `input`)
  //!
  //! @param[in] scan_op
  //!   Binary scan functor
  //!
  //! @param[in] valid_items
  //!   Number of valid items in thread block
  _CCCL_TEMPLATE(typename Input, typename Output, typename ScanOp)
  _CCCL_REQUIRES(cub::detail::is_fixed_size_random_access_range_v<Input> _CCCL_AND
                   cub::detail::is_fixed_size_random_access_range_v<Output>)
  _CCCL_DEVICE _CCCL_FORCEINLINE void
  ExclusiveScanPartialTile(Input& input, Output& output, ScanOp scan_op, int valid_items)
  {
    cub::detail::check_fixed_size_ranges_pair<Input, Output, T>{};
    constexpr int items_per_thread = cub::detail::static_size_v<Input>;

    // Reduce consecutive thread items in registers
    const int thread_valid_items = valid_items - static_cast<int>(linear_tid) * items_per_thread;
    T thread_partial = cub::detail::ThreadReducePartial<Input, ScanOp, T, T>(input, scan_op, thread_valid_items);

    // Exclusive thread block-scan
    const int valid_threads = ::cuda::ceil_div(::cuda::std::max(valid_items, 0), items_per_thread);
    ExclusiveScanPartialTile(thread_partial, thread_partial, scan_op, valid_threads);

    // Exclusive scan in registers with prefix
    cub::detail::ThreadScanExclusivePartial<Input, Output, ScanOp, T, T, T>(
      input, output, scan_op, thread_valid_items, thread_partial, (linear_tid != 0u));
  }

  //! @rst
  //! Computes an exclusive block-wide prefix scan using the specified binary ``scan_op`` functor.
  //! Each thread contributes a fixed-size random-access range of consecutive input elements. But only the first
  //! ``valid_items`` elements are used in the calculation. Also provides every thread with the block-wide
  //! ``block_aggregate`` of all valid inputs. With no initial value, the output computed for *thread*\ :sub:`0` is
  //! undefined.
  //!
  //! - Supports non-commutative scan operators.
  //! - @blocked
  //! - @granularity
  //! - @smemreuse
  //!
  //! @endrst
  //!
  //! @tparam Input
  //!   **[inferred]** fixed size random access range type
  //!
  //! @tparam Output
  //!   **[inferred]** fixed size random access range type
  //!
  //! @tparam ScanOp
  //!   **[inferred]** Binary scan functor type having member `T operator()(const T &a, const T &b)`
  //!
  //! @param[in] input
  //!   Calling thread's input items
  //!
  //! @param[out] output
  //!   Calling thread's output items (may be aliased to `input`)
  //!
  //! @param[in] scan_op
  //!   Binary scan functor
  //!
  //! @param[in] valid_items
  //!   Number of valid items in thread block
  //!
  //! @param[out] block_aggregate
  //!   block-wide aggregate reduction of input items
  _CCCL_TEMPLATE(typename Input, typename Output, typename ScanOp)
  _CCCL_REQUIRES(cub::detail::is_fixed_size_random_access_range_v<Input> _CCCL_AND
                   cub::detail::is_fixed_size_random_access_range_v<Output>)
  _CCCL_DEVICE _CCCL_FORCEINLINE void
  ExclusiveScanPartialTile(Input& input, Output& output, ScanOp scan_op, int valid_items, T& block_aggregate)
  {
    cub::detail::check_fixed_size_ranges_pair<Input, Output, T>{};
    constexpr int items_per_thread = cub::detail::static_size_v<Input>;

    // Reduce consecutive thread items in registers
    const int thread_valid_items = valid_items - static_cast<int>(linear_tid) * items_per_thread;
    T thread_partial = cub::detail::ThreadReducePartial<Input, ScanOp, T, T>(input, scan_op, thread_valid_items);

    // Exclusive thread block-scan
    const int valid_threads = ::cuda::ceil_div(::cuda::std::max(valid_items, 0), items_per_thread);
    ExclusiveScanPartialTile(thread_partial, thread_partial, scan_op, valid_threads, block_aggregate);

    // Exclusive scan in registers with prefix
    cub::detail::ThreadScanExclusivePartial<Input, Output, ScanOp, T, T, T>(
      input, output, scan_op, thread_valid_items, thread_partial, (linear_tid != 0u));
  }

  //! @} end member group // Exclusive prefix scans (no initial value, multiple data per thread)
#endif // _CCCL_DOXYGEN_INVOKED  // Do not document no-initial-value scans

  //! @name Inclusive prefix sum operations
  //! @{

  //! @rst
  //! Computes an inclusive block-wide prefix scan using addition (+)
  //! as the scan operator. Each thread contributes one input element.
  //!
  //! - @rowmajor
  //! - @smemreuse
  //!
  //! Snippet
  //! +++++++
  //!
  //! The code snippet below illustrates an inclusive prefix sum of 128 integer items that
  //! are partitioned across 128 threads.
  //!
  //! .. code-block:: c++
  //!
  //!    #include <cub/cub.cuh>   // or equivalently <cub/block/block_scan.cuh>
  //!
  //!    __global__ void ExampleKernel(...)
  //!    {
  //!        // Specialize BlockScan for a 1D block of 128 threads of type int
  //!        using BlockScan = cub::BlockScan<int, 128>;
  //!
  //!        // Allocate shared memory for BlockScan
  //!        __shared__ typename BlockScan::TempStorage temp_storage;
  //!
  //!        // Obtain input item for each thread
  //!        int thread_data;
  //!        ...
  //!
  //!        // Collectively compute the block-wide inclusive prefix sum
  //!        BlockScan(temp_storage).InclusiveSum(thread_data, thread_data);
  //!
  //! Suppose the set of input ``thread_data`` across the block of threads is ``1, 1, ..., 1``.
  //! The corresponding output ``thread_data`` in those threads will be ``1, 2, ..., 128``.
  //!
  //! @endrst
  //!
  //! @param[in] input
  //!   Calling thread's input item
  //!
  //! @param[out] output
  //!   Calling thread's output item (may be aliased to `input`)
  _CCCL_DEVICE _CCCL_FORCEINLINE void InclusiveSum(T input, T& output)
  {
    InclusiveScan(input, output, ::cuda::std::plus<>{});
  }

  //! @rst
  //! Computes an inclusive block-wide prefix scan using addition (+) as the scan operator.
  //! Each thread contributes one input element.
  //! Also provides every thread with the block-wide ``block_aggregate`` of all inputs.
  //!
  //! - @rowmajor
  //! - @smemreuse
  //!
  //! Snippet
  //! +++++++
  //!
  //! The code snippet below illustrates an inclusive prefix sum of 128 integer items that
  //! are partitioned across 128 threads.
  //!
  //! .. code-block:: c++
  //!
  //!    #include <cub/cub.cuh>   // or equivalently <cub/block/block_scan.cuh>
  //!
  //!    __global__ void ExampleKernel(...)
  //!    {
  //!        // Specialize BlockScan for a 1D block of 128 threads of type int
  //!        using BlockScan = cub::BlockScan<int, 128>;
  //!
  //!        // Allocate shared memory for BlockScan
  //!        __shared__ typename BlockScan::TempStorage temp_storage;
  //!
  //!        // Obtain input item for each thread
  //!        int thread_data;
  //!        ...
  //!
  //!        // Collectively compute the block-wide inclusive prefix sum
  //!        int block_aggregate;
  //!        BlockScan(temp_storage).InclusiveSum(thread_data, thread_data, block_aggregate);
  //!
  //! Suppose the set of input ``thread_data`` across the block of threads is ``1, 1, ..., 1``.
  //! The corresponding output ``thread_data`` in those threads will be ``1, 2, ..., 128``.
  //! Furthermore the value ``128`` will be stored in ``block_aggregate`` for all threads.
  //!
  //! @endrst
  //!
  //! @param[in] input
  //!   Calling thread's input item
  //!
  //! @param[out] output
  //!   Calling thread's output item (may be aliased to `input`)
  //!
  //! @param[out] block_aggregate
  //!   block-wide aggregate reduction of input items
  _CCCL_DEVICE _CCCL_FORCEINLINE void InclusiveSum(T input, T& output, T& block_aggregate)
  {
    InclusiveScan(input, output, ::cuda::std::plus<>{}, block_aggregate);
  }

  //! @rst
  //! Computes an inclusive block-wide prefix scan using addition (+) as the scan operator.
  //! Each thread contributes one input element. Instead of using 0 as the block-wide prefix, the call-back functor
  //! ``block_prefix_callback_op`` is invoked by the first warp in the block, and the value returned by
  //! *lane*\ :sub:`0` in that warp is used as the "seed" value that logically prefixes the thread block's
  //! scan inputs.
  //!
  //! - The ``block_prefix_callback_op`` functor must implement a member function
  //!   ``T operator()(T block_aggregate)``. The functor will be invoked by the first warp of threads in the block,
  //!   however only the return value from *lane*\ :sub:`0` is applied as the block-wide prefix. Can be stateful.
  //! - @rowmajor
  //! - @smemreuse
  //!
  //! Snippet
  //! +++++++
  //!
  //! The code snippet below illustrates a single thread block that progressively
  //! computes an inclusive prefix sum over multiple "tiles" of input using a
  //! prefix functor to maintain a running total between block-wide scans.
  //! Each tile consists of 128 integer items that are partitioned across 128 threads.
  //!
  //! .. code-block:: c++
  //!
  //!    #include <cub/cub.cuh>   // or equivalently <cub/block/block_scan.cuh>
  //!
  //!    // A stateful callback functor that maintains a running prefix to be applied
  //!    // during consecutive scan operations.
  //!    struct BlockPrefixCallbackOp
  //!    {
  //!        // Running prefix
  //!        int running_total;
  //!
  //!        // Constructor
  //!        __device__ BlockPrefixCallbackOp(int running_total) : running_total(running_total) {}
  //!
  //!        // Callback operator to be entered by the first warp of threads in the block.
  //!        // Thread-0 is responsible for returning a value for seeding the block-wide scan.
  //!        __device__ int operator()(int block_aggregate)
  //!        {
  //!            int old_prefix = running_total;
  //!            running_total += block_aggregate;
  //!            return old_prefix;
  //!        }
  //!    };
  //!
  //!    __global__ void ExampleKernel(int *d_data, int num_items, ...)
  //!    {
  //!        // Specialize BlockScan for a 1D block of 128 threads
  //!        using BlockScan = cub::BlockScan<int, 128>;
  //!
  //!        // Allocate shared memory for BlockScan
  //!        __shared__ typename BlockScan::TempStorage temp_storage;
  //!
  //!        // Initialize running total
  //!        BlockPrefixCallbackOp prefix_op(0);
  //!
  //!        // Have the block iterate over segments of items
  //!        for (int block_offset = 0; block_offset < num_items; block_offset += 128)
  //!        {
  //!            // Load a segment of consecutive items that are blocked across threads
  //!            int thread_data = d_data[block_offset + threadIdx.x];
  //!
  //!            // Collectively compute the block-wide inclusive prefix sum
  //!            BlockScan(temp_storage).InclusiveSum(
  //!                thread_data, thread_data, prefix_op);
  //!            __syncthreads();
  //!
  //!            // Store scanned items to output segment
  //!            d_data[block_offset + threadIdx.x] = thread_data;
  //!        }
  //!
  //! Suppose the input ``d_data`` is ``1, 1, 1, 1, 1, 1, 1, 1, ...``.
  //! The corresponding output for the first segment will be ``1, 2, ..., 128``.
  //! The output for the second segment will be ``129, 130, ..., 256``.
  //!
  //! @endrst
  //!
  //! @tparam BlockPrefixCallbackOp
  //!   **[inferred]** Call-back functor type having member `T operator()(T block_aggregate)`
  //!
  //! @param[in] input
  //!   Calling thread's input item
  //!
  //! @param[out] output
  //!   Calling thread's output item (may be aliased to `input`)
  //!
  //! @param[in,out] block_prefix_callback_op
  //!   @rst
  //!   *warp*\ :sub:`0` only call-back functor for specifying a block-wide prefix to be applied
  //!   to the logical input sequence.
  //!   @endrst
  template <typename BlockPrefixCallbackOp>
  _CCCL_DEVICE _CCCL_FORCEINLINE void InclusiveSum(T input, T& output, BlockPrefixCallbackOp& block_prefix_callback_op)
  {
    InclusiveScan(input, output, ::cuda::std::plus<>{}, block_prefix_callback_op);
  }

  //! @}  end member group
  //! @name Inclusive prefix sum operations (multiple data per thread)
  //! @{

  //! @rst
  //! Computes an inclusive block-wide prefix scan using addition (+) as the scan operator.
  //! Each thread contributes an array of consecutive input elements.
  //!
  //! - @blocked
  //! - @granularity
  //! - @smemreuse
  //!
  //! Snippet
  //! +++++++
  //!
  //! The code snippet below illustrates an inclusive prefix sum of 512 integer items that
  //! are partitioned in a :ref:`blocked arrangement <flexible-data-arrangement>` across 128 threads
  //! where each thread owns 4 consecutive items.
  //!
  //! .. code-block:: c++
  //!
  //!    #include <cub/cub.cuh>   // or equivalently <cub/block/block_scan.cuh>
  //!
  //!    __global__ void ExampleKernel(...)
  //!    {
  //!        // Specialize BlockScan for a 1D block of 128 threads of type int
  //!        using BlockScan = cub::BlockScan<int, 128>;
  //!
  //!        // Allocate shared memory for BlockScan
  //!        __shared__ typename BlockScan::TempStorage temp_storage;
  //!
  //!        // Obtain a segment of consecutive items that are blocked across threads
  //!        int thread_data[4];
  //!        ...
  //!
  //!        // Collectively compute the block-wide inclusive prefix sum
  //!        BlockScan(temp_storage).InclusiveSum(thread_data, thread_data);
  //!
  //! Suppose the set of input ``thread_data`` across the block of threads is
  //! ``{ [1,1,1,1], [1,1,1,1], ..., [1,1,1,1] }``. The corresponding output
  //! ``thread_data`` in those threads will be ``{ [1,2,3,4], [5,6,7,8], ..., [509,510,511,512] }``.
  //!
  //! @endrst
  //!
  //! @tparam ITEMS_PER_THREAD
  //!   **[inferred]** The number of consecutive items partitioned onto each thread.
  //!
  //! @param[in] input
  //!   Calling thread's input items
  //!
  //! @param[out] output
  //!   Calling thread's output items (may be aliased to `input`)
  template <int ITEMS_PER_THREAD>
  _CCCL_DEVICE _CCCL_FORCEINLINE void InclusiveSum(T (&input)[ITEMS_PER_THREAD], T (&output)[ITEMS_PER_THREAD])
  {
    if (ITEMS_PER_THREAD == 1)
    {
      InclusiveSum(input[0], output[0]);
    }
    else
    {
      // Reduce consecutive thread items in registers
      ::cuda::std::plus<> scan_op;
      T thread_prefix = cub::ThreadReduce(input, scan_op);

      // Exclusive thread block-scan
      ExclusiveSum(thread_prefix, thread_prefix);

      // Inclusive scan in registers with prefix as seed
      detail::ThreadScanInclusive(input, output, scan_op, thread_prefix, (linear_tid != 0));
    }
  }

  //! @rst
  //! Computes an inclusive block-wide prefix scan using addition (+) as the scan operator.
  //! Each thread contributes an array of consecutive input elements.
  //! Also provides every thread with the block-wide ``block_aggregate`` of all inputs.
  //!
  //! - @blocked
  //! - @granularity
  //! - @smemreuse
  //!
  //! Snippet
  //! +++++++
  //!
  //! The code snippet below illustrates an inclusive prefix sum of 512 integer items that
  //! are partitioned in a :ref:`blocked arrangement <flexible-data-arrangement>` across 128 threads
  //! where each thread owns 4 consecutive items.
  //!
  //! .. code-block:: c++
  //!
  //!    #include <cub/cub.cuh> // or equivalently <cub/block/block_scan.cuh>
  //!
  //!    __global__ void ExampleKernel(...)
  //!    {
  //!        // Specialize BlockScan for a 1D block of 128 threads of type int
  //!        using BlockScan = cub::BlockScan<int, 128>;
  //!
  //!        // Allocate shared memory for BlockScan
  //!        __shared__ typename BlockScan::TempStorage temp_storage;
  //!
  //!        // Obtain a segment of consecutive items that are blocked across threads
  //!        int thread_data[4];
  //!        ...
  //!
  //!        // Collectively compute the block-wide inclusive prefix sum
  //!        int block_aggregate;
  //!        BlockScan(temp_storage).InclusiveSum(thread_data, thread_data, block_aggregate);
  //!
  //! Suppose the set of input ``thread_data`` across the block of threads is
  //! ``{ [1,1,1,1], [1,1,1,1], ..., [1,1,1,1] }``. The
  //! corresponding output ``thread_data`` in those threads will be
  //! ``{ [1,2,3,4], [5,6,7,8], ..., [509,510,511,512] }``.
  //! Furthermore the value ``512`` will be stored in ``block_aggregate`` for all threads.
  //!
  //! @endrst
  //!
  //! @tparam ITEMS_PER_THREAD
  //!   **[inferred]** The number of consecutive items partitioned onto each thread.
  //!
  //! @param[in] input
  //!   Calling thread's input items
  //!
  //! @param[out] output
  //!   Calling thread's output items (may be aliased to `input`)
  //!
  //! @param[out] block_aggregate
  //!   block-wide aggregate reduction of input items
  template <int ITEMS_PER_THREAD>
  _CCCL_DEVICE _CCCL_FORCEINLINE void
  InclusiveSum(T (&input)[ITEMS_PER_THREAD], T (&output)[ITEMS_PER_THREAD], T& block_aggregate)
  {
    if (ITEMS_PER_THREAD == 1)
    {
      InclusiveSum(input[0], output[0], block_aggregate);
    }
    else
    {
      // Reduce consecutive thread items in registers
      ::cuda::std::plus<> scan_op;
      T thread_prefix = cub::ThreadReduce(input, scan_op);

      // Exclusive thread block-scan
      ExclusiveSum(thread_prefix, thread_prefix, block_aggregate);

      // Inclusive scan in registers with prefix as seed
      detail::ThreadScanInclusive(input, output, scan_op, thread_prefix, (linear_tid != 0));
    }
  }

  //! @rst
  //! Computes an inclusive block-wide prefix scan using addition (+) as the scan operator.
  //! Each thread contributes an array of consecutive input elements.
  //! Instead of using 0 as the block-wide prefix, the call-back functor ``block_prefix_callback_op`` is invoked by
  //! the first warp in the block, and the value returned by *lane*\ :sub:`0` in that warp is used as the "seed"
  //! value that logically prefixes the thread block's scan inputs.
  //!
  //! - The ``block_prefix_callback_op`` functor must implement a member function
  //!   ``T operator()(T block_aggregate)``. The functor will be invoked by the first warp of threads in the block,
  //!   however only the return value from *lane*\ :sub:`0` is applied as the block-wide prefix. Can be stateful.
  //! - @blocked
  //! - @granularity
  //! - @smemreuse
  //!
  //! Snippet
  //! +++++++
  //!
  //! The code snippet below illustrates a single thread block that progressively
  //! computes an inclusive prefix sum over multiple "tiles" of input using a
  //! prefix functor to maintain a running total between block-wide scans.  Each tile consists
  //! of 512 integer items that are partitioned in a :ref:`blocked arrangement <flexible-data-arrangement>`
  //! across 128 threads where each thread owns 4 consecutive items.
  //!
  //! .. code-block:: c++
  //!
  //!    #include <cub/cub.cuh>   // or equivalently <cub/block/block_scan.cuh>
  //!
  //!    // A stateful callback functor that maintains a running prefix to be applied
  //!    // during consecutive scan operations.
  //!    struct BlockPrefixCallbackOp
  //!    {
  //!        // Running prefix
  //!        int running_total;
  //!
  //!        // Constructor
  //!        __device__ BlockPrefixCallbackOp(int running_total) : running_total(running_total) {}
  //!
  //!        // Callback operator to be entered by the first warp of threads in the block.
  //!        // Thread-0 is responsible for returning a value for seeding the block-wide scan.
  //!        __device__ int operator()(int block_aggregate)
  //!        {
  //!            int old_prefix = running_total;
  //!            running_total += block_aggregate;
  //!            return old_prefix;
  //!        }
  //!    };
  //!
  //!    __global__ void ExampleKernel(int *d_data, int num_items, ...)
  //!    {
  //!        // Specialize BlockLoad, BlockStore, and BlockScan for a 1D block of 128 threads, 4 ints per thread
  //!        using BlockLoad = cub::BlockLoad<int*, 128, 4, BLOCK_LOAD_TRANSPOSE>  ;
  //!        using BlockStore = cub::BlockStore<int, 128, 4, BLOCK_STORE_TRANSPOSE> ;
  //!        using BlockScan = cub::BlockScan<int, 128>                            ;
  //!
  //!        // Allocate aliased shared memory for BlockLoad, BlockStore, and BlockScan
  //!        __shared__ union {
  //!            typename BlockLoad::TempStorage     load;
  //!            typename BlockScan::TempStorage     scan;
  //!            typename BlockStore::TempStorage    store;
  //!        } temp_storage;
  //!
  //!        // Initialize running total
  //!        BlockPrefixCallbackOp prefix_op(0);
  //!
  //!        // Have the block iterate over segments of items
  //!        for (int block_offset = 0; block_offset < num_items; block_offset += 128 * 4)
  //!        {
  //!            // Load a segment of consecutive items that are blocked across threads
  //!            int thread_data[4];
  //!            BlockLoad(temp_storage.load).Load(d_data + block_offset, thread_data);
  //!            __syncthreads();
  //!
  //!            // Collectively compute the block-wide inclusive prefix sum
  //!            BlockScan(temp_storage.scan).IncluisveSum(
  //!                thread_data, thread_data, prefix_op);
  //!            __syncthreads();
  //!
  //!            // Store scanned items to output segment
  //!            BlockStore(temp_storage.store).Store(d_data + block_offset, thread_data);
  //!            __syncthreads();
  //!        }
  //!
  //! Suppose the input ``d_data`` is ``1, 1, 1, 1, 1, 1, 1, 1, ...``.
  //! The corresponding output for the first segment will be
  //! ``1, 2, 3, 4, ..., 511, 512``. The output for the second segment will be
  //! ``513, 514, 515, 516, ..., 1023, 1024``.
  //!
  //! @endrst
  //!
  //! @tparam ITEMS_PER_THREAD
  //!   **[inferred]** The number of consecutive items partitioned onto each thread.
  //!
  //! @tparam BlockPrefixCallbackOp
  //!   **[inferred]** Call-back functor type having member `T operator()(T block_aggregate)`
  //!
  //! @param[in] input
  //!   Calling thread's input items
  //!
  //! @param[out] output
  //!   Calling thread's output items (may be aliased to `input`)
  //!
  //! @param[in,out] block_prefix_callback_op
  //!   @rst
  //!   *warp*\ :sub:`0` only call-back functor for specifying a block-wide prefix to be applied to the
  //!   logical input sequence.
  //!   @endrst
  template <int ITEMS_PER_THREAD, typename BlockPrefixCallbackOp>
  _CCCL_DEVICE _CCCL_FORCEINLINE void InclusiveSum(
    T (&input)[ITEMS_PER_THREAD], T (&output)[ITEMS_PER_THREAD], BlockPrefixCallbackOp& block_prefix_callback_op)
  {
    if (ITEMS_PER_THREAD == 1)
    {
      InclusiveSum(input[0], output[0], block_prefix_callback_op);
    }
    else
    {
      // Reduce consecutive thread items in registers
      ::cuda::std::plus<> scan_op;
      T thread_prefix = cub::ThreadReduce(input, scan_op);

      // Exclusive thread block-scan
      ExclusiveSum(thread_prefix, thread_prefix, block_prefix_callback_op);

      // Inclusive scan in registers with prefix as seed
      detail::ThreadScanInclusive(input, output, scan_op, thread_prefix);
    }
  }

  //! @}  end member group
  //! @name Inclusive prefix scan operations
  //! @{

  //! @rst
  //! Computes an inclusive block-wide prefix scan using the specified binary ``scan_op`` functor.
  //! Each thread contributes one input element.
  //!
  //! - Supports non-commutative scan operators.
  //! - @rowmajor
  //! - @smemreuse
  //!
  //! Snippet
  //! +++++++
  //!
  //! The code snippet below illustrates an inclusive prefix max scan of 128 integer items that
  //! are partitioned across 128 threads.
  //!
  //! .. code-block:: c++
  //!
  //!    #include <cub/cub.cuh>   // or equivalently <cub/block/block_scan.cuh>
  //!
  //!    __global__ void ExampleKernel(...)
  //!    {
  //!        // Specialize BlockScan for a 1D block of 128 threads of type int
  //!        using BlockScan = cub::BlockScan<int, 128>;
  //!
  //!        // Allocate shared memory for BlockScan
  //!        __shared__ typename BlockScan::TempStorage temp_storage;
  //!
  //!        // Obtain input item for each thread
  //!        int thread_data;
  //!        ...
  //!
  //!        // Collectively compute the block-wide inclusive prefix max scan
  //!        BlockScan(temp_storage).InclusiveScan(thread_data, thread_data, cuda::maximum<>{});
  //!
  //! Suppose the set of input ``thread_data`` across the block of threads is
  //! ``0, -1, 2, -3, ..., 126, -127``. The corresponding output ``thread_data``
  //! in those threads will be ``0, 0, 2, 2, ..., 126, 126``.
  //!
  //! @endrst
  //!
  //! @tparam ScanOp
  //!   **[inferred]** Binary scan functor type having member `T operator()(const T &a, const T &b)`
  //!
  //! @param[in] input
  //!   Calling thread's input item
  //!
  //! @param[out] output
  //!   Calling thread's output item (may be aliased to `input`)
  //!
  //! @param[in] scan_op
  //!   Binary scan functor
  template <typename ScanOp>
  _CCCL_DEVICE _CCCL_FORCEINLINE void InclusiveScan(T input, T& output, ScanOp scan_op)
  {
    InternalBlockScan(temp_storage).InclusiveScan(input, output, scan_op);
  }

  //! @rst
  //! Computes an inclusive block-wide prefix scan using the specified binary ``scan_op`` functor.
  //! Each thread contributes one input element. Also provides every thread with the block-wide
  //! ``block_aggregate`` of all inputs.
  //!
  //! - Supports non-commutative scan operators.
  //! - @rowmajor
  //! - @smemreuse
  //!
  //! Snippet
  //! +++++++
  //!
  //! The code snippet below illustrates an inclusive prefix max scan of 128
  //! integer items that are partitioned across 128 threads.
  //!
  //! .. code-block:: c++
  //!
  //!    #include <cub/cub.cuh>   // or equivalently <cub/block/block_scan.cuh>
  //!
  //!    __global__ void ExampleKernel(...)
  //!    {
  //!        // Specialize BlockScan for a 1D block of 128 threads of type int
  //!        using BlockScan = cub::BlockScan<int, 128>;
  //!
  //!        // Allocate shared memory for BlockScan
  //!        __shared__ typename BlockScan::TempStorage temp_storage;
  //!
  //!        // Obtain input item for each thread
  //!        int thread_data;
  //!        ...
  //!
  //!        // Collectively compute the block-wide inclusive prefix max scan
  //!        int block_aggregate;
  //!        BlockScan(temp_storage).InclusiveScan(thread_data, thread_data, cuda::maximum<>{}, block_aggregate);
  //!
  //! Suppose the set of input ``thread_data`` across the block of threads is
  //! ``0, -1, 2, -3, ..., 126, -127``. The corresponding output ``thread_data``
  //! in those threads will be ``0, 0, 2, 2, ..., 126, 126``. Furthermore the value
  //! ``126`` will be stored in ``block_aggregate`` for all threads.
  //!
  //! @endrst
  //!
  //! @tparam ScanOp
  //!   **[inferred]** Binary scan functor type having member `T operator()(const T &a, const T &b)`
  //!
  //! @param[in] input
  //!   Calling thread's input item
  //!
  //! @param[out] output
  //!   Calling thread's output item (may be aliased to `input`)
  //!
  //! @param[in] scan_op
  //!   Binary scan functor
  //!
  //! @param[out] block_aggregate
  //!   Block-wide aggregate reduction of input items
  template <typename ScanOp>
  _CCCL_DEVICE _CCCL_FORCEINLINE void InclusiveScan(T input, T& output, ScanOp scan_op, T& block_aggregate)
  {
    InternalBlockScan(temp_storage).InclusiveScan(input, output, scan_op, block_aggregate);
  }

  //! @rst
  //! Computes an inclusive block-wide prefix scan using the specified binary ``scan_op`` functor.
  //! Each thread contributes one input element. The call-back functor ``block_prefix_callback_op``
  //! is invoked by the first warp in the block, and the value returned by *lane*\ :sub:`0` in that warp is used as
  //! the "seed" value that logically prefixes the thread block's scan inputs.
  //!
  //! - The ``block_prefix_callback_op`` functor must implement a member function
  //!   ``T operator()(T block_aggregate)``. The functor's input parameter
  //!   The functor will be invoked by the first warp of threads in the block,
  //!   however only the return value from *lane*\ :sub:`0` is applied
  //!   as the block-wide prefix. Can be stateful.
  //! - Supports non-commutative scan operators.
  //! - @rowmajor
  //! - @smemreuse
  //!
  //! Snippet
  //! +++++++
  //!
  //! The code snippet below illustrates a single thread block that progressively
  //! computes an inclusive prefix max scan over multiple "tiles" of input using a
  //! prefix functor to maintain a running total between block-wide scans.  Each tile consists
  //! of 128 integer items that are partitioned across 128 threads.
  //!
  //! .. code-block:: c++
  //!
  //!    #include <cub/cub.cuh>   // or equivalently <cub/block/block_scan.cuh>
  //!
  //!    // A stateful callback functor that maintains a running prefix to be applied
  //!    // during consecutive scan operations.
  //!    struct BlockPrefixCallbackOp
  //!    {
  //!        // Running prefix
  //!        int running_total;
  //!
  //!        // Constructor
  //!        __device__ BlockPrefixCallbackOp(int running_total) : running_total(running_total) {}
  //!
  //!        // Callback operator to be entered by the first warp of threads in the block.
  //!        // Thread-0 is responsible for returning a value for seeding the block-wide scan.
  //!        __device__ int operator()(int block_aggregate)
  //!        {
  //!            int old_prefix = running_total;
  //!            running_total = (block_aggregate > old_prefix) ? block_aggregate : old_prefix;
  //!            return old_prefix;
  //!        }
  //!    };
  //!
  //!    __global__ void ExampleKernel(int *d_data, int num_items, ...)
  //!    {
  //!        // Specialize BlockScan for a 1D block of 128 threads
  //!        using BlockScan = cub::BlockScan<int, 128>;
  //!
  //!        // Allocate shared memory for BlockScan
  //!        __shared__ typename BlockScan::TempStorage temp_storage;
  //!
  //!        // Initialize running total
  //!        BlockPrefixCallbackOp prefix_op(INT_MIN);
  //!
  //!        // Have the block iterate over segments of items
  //!        for (int block_offset = 0; block_offset < num_items; block_offset += 128)
  //!        {
  //!            // Load a segment of consecutive items that are blocked across threads
  //!            int thread_data = d_data[block_offset + threadIdx.x];
  //!
  //!            // Collectively compute the block-wide inclusive prefix max scan
  //!            BlockScan(temp_storage).InclusiveScan(
  //!                thread_data, thread_data, cuda::maximum<>{}, prefix_op);
  //!            __syncthreads();
  //!
  //!            // Store scanned items to output segment
  //!            d_data[block_offset + threadIdx.x] = thread_data;
  //!        }
  //!
  //! Suppose the input ``d_data`` is ``0, -1, 2, -3, 4, -5, ...``.
  //! The corresponding output for the first segment will be
  //! ``0, 0, 2, 2, ..., 126, 126``. The output for the second segment
  //! will be ``128, 128, 130, 130, ..., 254, 254``.
  //!
  //! @endrst
  //!
  //! @tparam ScanOp
  //!   **[inferred]** Binary scan functor type having member `T operator()(const T &a, const T &b)`
  //!
  //! @tparam BlockPrefixCallbackOp
  //!   **[inferred]** Call-back functor type having member `T operator()(T block_aggregate)`
  //!
  //! @param[in] input
  //!   Calling thread's input item
  //!
  //! @param[out] output
  //!   Calling thread's output item (may be aliased to `input`)
  //!
  //! @param[in] scan_op
  //!   Binary scan functor
  //!
  //! @param[in,out] block_prefix_callback_op
  //!   @rst
  //!   *warp*\ :sub:`0` only call-back functor for specifying a block-wide prefix to be applied to
  //!   the logical input sequence.
  //!   @endrst
  template <typename ScanOp, typename BlockPrefixCallbackOp>
  _CCCL_DEVICE _CCCL_FORCEINLINE void
  InclusiveScan(T input, T& output, ScanOp scan_op, BlockPrefixCallbackOp& block_prefix_callback_op)
  {
    InternalBlockScan(temp_storage).InclusiveScan(input, output, scan_op, block_prefix_callback_op);
  }

  //! @rst
  //! Computes an inclusive block-wide prefix scan using the specified binary ``scan_op`` functor.
  //! Each thread contributes one input element. But only the first ``valid_items`` elements are used in the
  //! calculation.
  //!
  //! - Supports non-commutative scan operators.
  //! - @rowmajor
  //! - @smemreuse
  //!
  //! Snippet
  //! +++++++
  //!
  //! The code snippet below illustrates an inclusive prefix max scan of 3 of 128 integer items that
  //! are partitioned across 128 threads.
  //!
<<<<<<< HEAD
  //! .. literalinclude:: ../../examples/block/example_block_scan.cu
  //!     :language: c++
  //!     :dedent:
  //!     :start-after: example-begin inclusive-sum-single
  //!     :end-before: example-end inclusive-sum-single
=======
  //! .. code-block:: c++
  //!
  //!    #include <cub/cub.cuh>   // or equivalently <cub/block/block_scan.cuh>
  //!
  //!    __global__ void ExampleKernel(...)
  //!    {
  //!        // Specialize BlockScan for a 1D block of 128 threads of type int
  //!        using BlockScan = cub::BlockScan<int, 128>;
  //!
  //!        // Allocate shared memory for BlockScan
  //!        __shared__ typename BlockScan::TempStorage temp_storage;
  //!
  //!        // Obtain input item for each thread
  //!        int thread_data;
  //!        ...
  //!        int valid_items = 3;
  //!
  //!        // Collectively compute the block-wide inclusive prefix max scan
  //!        BlockScan(temp_storage).InclusiveScanPartialTile(
  //!            thread_data, thread_data, cuda::maximum<>{}, valid_items);
>>>>>>> dfcfc059
  //!
  //! Suppose the set of input ``thread_data`` across the block of threads is
  //! ``0, -1, 2, -3, ..., 126, -127``. The corresponding output ``thread_data``
  //! in those threads will be ``0, 0, 2, -3, ..., 126, -127``.
  //!
  //! @endrst
  //!
  //! @tparam ScanOp
  //!   **[inferred]** Binary scan functor type having member `T operator()(const T &a, const T &b)`
  //!
  //! @param[in] input
  //!   Calling thread's input item
  //!
  //! @param[out] output
  //!   Calling thread's output item (may be aliased to `input`)
  //!
  //! @param[in] scan_op
  //!   Binary scan functor
  //!
  //! @param[in] valid_items
  //!   Number of valid items in thread block
  template <typename ScanOp>
  _CCCL_DEVICE _CCCL_FORCEINLINE void InclusiveScanPartialTile(T input, T& output, ScanOp scan_op, int valid_items)
  {
    InternalBlockScan(temp_storage).InclusiveScanPartialTile(input, output, scan_op, valid_items);
  }

  //! @rst
  //! Computes an inclusive block-wide prefix scan using the specified binary ``scan_op`` functor.
  //! Each thread contributes one input element. But only the first ``valid_items`` elements are used in the
  //! calculation. Also provides every thread with the block-wide ``block_aggregate`` of all inputs.
  //!
  //! - Supports non-commutative scan operators.
  //! - @rowmajor
  //! - @smemreuse
  //!
  //! Snippet
  //! +++++++
  //!
  //! The code snippet below illustrates an inclusive prefix max scan of 3 of 128
  //! integer items that are partitioned across 128 threads.
  //!
<<<<<<< HEAD
  //! .. literalinclude:: ../../examples/block/example_block_scan.cu
  //!     :language: c++
  //!     :dedent:
  //!     :start-after: example-begin inclusive-sum-single-aggregate
  //!     :end-before: example-end inclusive-sum-single-aggregate
=======
  //! .. code-block:: c++
  //!
  //!    #include <cub/cub.cuh>   // or equivalently <cub/block/block_scan.cuh>
  //!
  //!    __global__ void ExampleKernel(...)
  //!    {
  //!        // Specialize BlockScan for a 1D block of 128 threads of type int
  //!        using BlockScan = cub::BlockScan<int, 128>;
  //!
  //!        // Allocate shared memory for BlockScan
  //!        __shared__ typename BlockScan::TempStorage temp_storage;
  //!
  //!        // Obtain input item for each thread
  //!        int thread_data;
  //!        ...
  //!        int valid_items = 3;
  //!
  //!        // Collectively compute the block-wide inclusive prefix max scan
  //!        int block_aggregate;
  //!        BlockScan(temp_storage).InclusiveScanPartialTile(
  //!            thread_data, thread_data, cuda::maximum<>{}, valid_items, block_aggregate);
>>>>>>> dfcfc059
  //!
  //! Suppose the set of input ``thread_data`` across the block of threads is
  //! ``0, -1, 2, -3, ..., 126, -127``. The corresponding output ``thread_data``
  //! in those threads will be ``0, 0, 2, -3, ..., 126, -127``. Furthermore the value
  //! ``2`` will be stored in ``block_aggregate`` for all threads.
  //!
  //! @endrst
  //!
  //! @tparam ScanOp
  //!   **[inferred]** Binary scan functor type having member `T operator()(const T &a, const T &b)`
  //!
  //! @param[in] input
  //!   Calling thread's input item
  //!
  //! @param[out] output
  //!   Calling thread's output item (may be aliased to `input`)
  //!
  //! @param[in] scan_op
  //!   Binary scan functor
  //!
  //! @param[in] valid_items
  //!   Number of valid items in thread block
  //!
  //! @param[out] block_aggregate
  //!   Block-wide aggregate reduction of input items
  template <typename ScanOp>
  _CCCL_DEVICE _CCCL_FORCEINLINE void
  InclusiveScanPartialTile(T input, T& output, ScanOp scan_op, int valid_items, T& block_aggregate)
  {
    InternalBlockScan(temp_storage).InclusiveScanPartialTile(input, output, scan_op, valid_items, block_aggregate);
  }

  //! @rst
  //! Computes an inclusive block-wide prefix scan using the specified binary ``scan_op`` functor.
  //! Each thread contributes one input element. But only the first ``valid_items`` elements are used in the
  //! calculation. The call-back functor ``block_prefix_callback_op`` is invoked by the first warp in the block, and the
  //! value returned by *lane*\ :sub:`0` in that warp is used as the "seed" value that logically prefixes the thread
  //! block's scan inputs.
  //!
  //! - The ``block_prefix_callback_op`` functor must implement a member function
  //!   ``T operator()(T block_aggregate)``. The functor's input parameter
  //!   The functor will be invoked by the first warp of threads in the block,
  //!   however only the return value from *lane*\ :sub:`0` is applied
  //!   as the block-wide prefix. Can be stateful.
  //! - Supports non-commutative scan operators.
  //! - @rowmajor
  //! - @smemreuse
  //!
  //! Snippet
  //! +++++++
  //!
  //! The code snippet below illustrates a single thread block that progressively
  //! computes an inclusive prefix max scan over multiple "tiles" of input using a
  //! prefix functor to maintain a running total between block-wide scans.  Each tile consists
  //! of 128 integer items that are partitioned across 128 threads.
  //!
  //! .. code-block:: c++
  //!
  //!    #include <cub/cub.cuh>   // or equivalently <cub/block/block_scan.cuh>
  //!
  //!    // A stateful callback functor that maintains a running prefix to be applied
  //!    // during consecutive scan operations.
  //!    struct BlockPrefixCallbackOp
  //!    {
  //!        // Running prefix
  //!        int running_total;
  //!
  //!        // Constructor
  //!        __device__ BlockPrefixCallbackOp(int running_total) : running_total(running_total) {}
  //!
  //!        // Callback operator to be entered by the first warp of threads in the block.
  //!        // Thread-0 is responsible for returning a value for seeding the block-wide scan.
  //!        __device__ int operator()(int block_aggregate)
  //!        {
  //!            int old_prefix = running_total;
  //!            running_total = (block_aggregate > old_prefix) ? block_aggregate : old_prefix;
  //!            return old_prefix;
  //!        }
  //!    };
  //!
  //!    __global__ void ExampleKernel(int *d_data, int num_items, ...)
  //!    {
  //!        // Specialize BlockScan for a 1D block of 128 threads
  //!        using BlockScan = cub::BlockScan<int, 128>;
  //!
  //!        // Allocate shared memory for BlockScan
  //!        __shared__ typename BlockScan::TempStorage temp_storage;
  //!
  //!        // Initialize running total
  //!        BlockPrefixCallbackOp prefix_op(INT_MIN);
  //!
  //!        // Have the block iterate over segments of items
  //!        for (int block_offset = 0; block_offset < num_items; block_offset += 128)
  //!        {
  //!            int valid_items = num_items - block_offset;
  //!            int item_idx = block_offset + threadIdx.x;
  //!
  //!            // Load a segment of consecutive items that are blocked across threads
  //!            int thread_data = item_idx < num_items ? d_data[item_idx] : 0;
  //!
  //!            // Collectively compute the block-wide inclusive prefix max scan
  //!            BlockScan(temp_storage).InclusiveScanPartialTile(
  //!                thread_data, thread_data, cuda::maximum<>{}, valid_items, prefix_op);
  //!            __syncthreads();
  //!
  //!            // Store scanned items to output segment
  //!            if (item_idx < num_items) d_data[item_idx] = thread_data;
  //!        }
  //!
  //! Suppose the input ``d_data`` is ``0, -1, 2, -3, 4, -5, ..., -249, 250``.
  //! The corresponding output for the first segment will be
  //! ``0, 0, 2, 2, ..., 126, 126``. The output for the second segment
  //! will be ``128, 128, 130, 130, ..., 248, 250``.
  //!
  //! @endrst
  //!
<<<<<<< HEAD
  //! @tparam BlockPrefixCallbackOp
  //!   **[inferred]** Call-back functor type having member `T operator()(T block_aggregate)`
  //!
  //! @param[in] input
  //!   Calling thread's input item
  //!
  //! @param[out] output
  //!   Calling thread's output item (may be aliased to `input`)
  //!
  //! @param[in,out] block_prefix_callback_op
  //!   @rst
  //!   *warp*\ :sub:`0` only call-back functor for specifying a block-wide prefix to be applied
  //!   to the logical input sequence.
  //!   @endrst
  template <typename BlockPrefixCallbackOp>
  _CCCL_DEVICE _CCCL_FORCEINLINE void InclusiveSum(T input, T& output, BlockPrefixCallbackOp& block_prefix_callback_op)
  {
    InclusiveScan(input, output, ::cuda::std::plus<>{}, block_prefix_callback_op);
  }

  //! @}  end member group
  //! @name Inclusive prefix sum operations (multiple data per thread)
  //! @{

  //! @rst
  //! Computes an inclusive block-wide prefix scan using addition (+) as the scan operator.
  //! Each thread contributes an array of consecutive input elements.
  //!
  //! - @blocked
  //! - @granularity
  //! - @smemreuse
  //!
  //! Snippet
  //! +++++++
  //!
  //! The code snippet below illustrates an inclusive prefix sum of 512 integer items that
  //! are partitioned in a :ref:`blocked arrangement <flexible-data-arrangement>` across 128 threads
  //! where each thread owns 4 consecutive items.
  //!
  //! .. literalinclude:: ../../examples/block/example_block_scan.cu
  //!     :language: c++
  //!     :dedent:
  //!     :start-after: example-begin inclusive-sum-array
  //!     :end-before: example-end inclusive-sum-array
  //!
  //! Suppose the set of input ``thread_data`` across the block of threads is
  //! ``{ [1,1,1,1], [1,1,1,1], ..., [1,1,1,1] }``. The corresponding output
  //! ``thread_data`` in those threads will be ``{ [1,2,3,4], [5,6,7,8], ..., [509,510,511,512] }``.
  //!
  //! @endrst
=======
  //! @tparam ScanOp
  //!   **[inferred]** Binary scan functor type having member `T operator()(const T &a, const T &b)`
>>>>>>> dfcfc059
  //!
  //! @tparam BlockPrefixCallbackOp
  //!   **[inferred]** Call-back functor type having member `T operator()(T block_aggregate)`
  //!
  //! @param[in] input
  //!   Calling thread's input item
  //!
  //! @param[out] output
  //!   Calling thread's output item (may be aliased to `input`)
  //!
  //! @param[in] scan_op
  //!   Binary scan functor
  //!
  //! @param[in] valid_items
  //!   Number of valid items in thread block
  //!
  //! @param[in,out] block_prefix_callback_op
  //!   @rst
  //!   *warp*\ :sub:`0` only call-back functor for specifying a block-wide prefix to be applied to
  //!   the logical input sequence.
  //!   @endrst
  template <typename ScanOp, typename BlockPrefixCallbackOp>
  _CCCL_DEVICE _CCCL_FORCEINLINE void InclusiveScanPartialTile(
    T input, T& output, ScanOp scan_op, int valid_items, BlockPrefixCallbackOp& block_prefix_callback_op)
  {
<<<<<<< HEAD
    if constexpr (ITEMS_PER_THREAD == 1)
    {
      InclusiveSum(input[0], output[0]);
    }
    else
    {
      // Reduce consecutive thread items in registers
      ::cuda::std::plus<> scan_op;
      T thread_prefix = cub::ThreadReduce(input, scan_op);

      // Exclusive thread block-scan
      ExclusiveSum(thread_prefix, thread_prefix);

      // Inclusive scan in registers with prefix as seed
      detail::ThreadScanInclusive(input, output, scan_op, thread_prefix, (linear_tid != 0));
    }
=======
    InternalBlockScan(temp_storage)
      .InclusiveScanPartialTile(input, output, scan_op, valid_items, block_prefix_callback_op);
>>>>>>> dfcfc059
  }

  //! @}  end member group // Inclusive prefix scans
  //! @name Inclusive prefix scan operations (multiple data per thread)
  //! @{

  //! @rst
  //! Computes an inclusive block-wide prefix scan using the specified binary ``scan_op`` functor.
  //! Each thread contributes an array of consecutive input elements.
  //!
  //! - Supports non-commutative scan operators.
  //! - @blocked
  //! - @granularity
  //! - @smemreuse
  //!
  //! Snippet
  //! +++++++
  //!
  //! The code snippet below illustrates an inclusive prefix max scan of 512 integer items that
  //! are partitioned in a [<em>blocked arrangement</em>](../index.html#sec5sec3) across 128 threads
  //! where each thread owns 4 consecutive items.
  //!
<<<<<<< HEAD
  //! .. literalinclude:: ../../examples/block/example_block_scan.cu
  //!     :language: c++
  //!     :dedent:
  //!     :start-after: example-begin inclusive-sum-array-aggregate
  //!     :end-before: example-end inclusive-sum-array-aggregate
=======
  //! .. code-block:: c++
  //!
  //!    #include <cub/cub.cuh>   // or equivalently <cub/block/block_scan.cuh>
  //!
  //!    __global__ void ExampleKernel(...)
  //!    {
  //!        // Specialize BlockScan for a 1D block of 128 threads of type int
  //!        using BlockScan = cub::BlockScan<int, 128>;
  //!
  //!        // Allocate shared memory for BlockScan
  //!        __shared__ typename BlockScan::TempStorage temp_storage;
  //!
  //!        // Obtain a segment of consecutive items that are blocked across threads
  //!        int thread_data[4];
  //!        ...
  //!
  //!        // Collectively compute the block-wide inclusive prefix max scan
  //!        BlockScan(temp_storage).InclusiveScan(thread_data, thread_data, cuda::maximum<>{});
>>>>>>> dfcfc059
  //!
  //! Suppose the set of input ``thread_data`` across the block of threads is
  //! ``{ [0,-1,2,-3], [4,-5,6,-7], ..., [508,-509,510,-511] }``.
  //! The corresponding output ``thread_data`` in those threads will be
  //! ``{ [0,0,2,2], [4,4,6,6], ..., [508,508,510,510] }``.
  //!
  //! @endrst
  //!
  //! @tparam ITEMS_PER_THREAD
  //!   **[inferred]** The number of consecutive items partitioned onto each thread.
  //!
  //! @tparam ScanOp
  //!   **[inferred]** Binary scan functor type having member `T operator()(const T &a, const T &b)`
  //!
  //! @param[in] input
  //!   Calling thread's input items
  //!
  //! @param[out] output
  //!   Calling thread's output items (may be aliased to `input`)
  //!
  //! @param[in] scan_op
  //!   Binary scan functor
  template <int ITEMS_PER_THREAD, typename ScanOp>
  _CCCL_DEVICE _CCCL_FORCEINLINE void
  InclusiveScan(T (&input)[ITEMS_PER_THREAD], T (&output)[ITEMS_PER_THREAD], ScanOp scan_op)
  {
    if constexpr (ITEMS_PER_THREAD == 1)
    {
      InclusiveScan(input[0], output[0], scan_op);
    }
    else
    {
      // Reduce consecutive thread items in registers
      T thread_prefix = cub::ThreadReduce(input, scan_op);

      // Exclusive thread block-scan
      ExclusiveScan(thread_prefix, thread_prefix, scan_op);

      // Inclusive scan in registers with prefix as seed (first thread does not seed)
      detail::ThreadScanInclusive(input, output, scan_op, thread_prefix, (linear_tid != 0));
    }
  }

  //! @rst
  //! Computes an inclusive block-wide prefix scan using the specified binary ``scan_op`` functor.
  //! Each thread contributes an array of consecutive input elements.
  //!
  //! - Supports non-commutative scan operators.
  //! - @blocked
  //! - @granularity
  //! - @smemreuse
  //!
  //! Snippet
  //! +++++++
  //!
<<<<<<< HEAD
  //! The code snippet below illustrates a single thread block that progressively
  //! computes an inclusive prefix sum over multiple "tiles" of input using a
  //! prefix functor to maintain a running total between block-wide scans.  Each tile consists
  //! of 512 integer items that are partitioned in a :ref:`blocked arrangement <flexible-data-arrangement>`
  //! across 128 threads where each thread owns 4 consecutive items.
  //!
  //! .. literalinclude:: ../../examples/block/example_block_scan.cu
  //!     :language: c++
  //!     :dedent:
  //!     :start-after: example-begin block-prefix-callback-op
  //!     :end-before: example-end block-prefix-callback-op
  //!
  //! .. literalinclude:: ../../examples/block/example_block_scan.cu
  //!     :language: c++
  //!     :dedent:
  //!     :start-after: example-begin inclusive-scan-prefix-callback
  //!     :end-before: example-end inclusive-scan-prefix-callback
=======
  //! The code snippet below illustrates an inclusive prefix max scan of 128 integer items that
  //! are partitioned in a :ref:`blocked arrangement <flexible-data-arrangement>` across 64 threads
  //! where each thread owns 2 consecutive items.
  //!
  //! .. literalinclude:: ../../../cub/test/catch2_test_block_scan_api.cu
  //!     :language: c++
  //!     :dedent:
  //!     :start-after: example-begin inclusive-scan-array-init-value
  //!     :end-before: example-end inclusive-scan-array-init-value
>>>>>>> dfcfc059
  //!
  //!
  //! @endrst
  //!
  //! @tparam ITEMS_PER_THREAD
  //!   **[inferred]** The number of consecutive items partitioned onto each thread.
  //!
  //! @tparam ScanOp
  //!   **[inferred]** Binary scan functor type having member `T operator()(const T &a, const T &b)`
  //!
  //! @param[in] input
  //!   Calling thread's input items
  //!
  //! @param[out] output
  //!   Calling thread's output items (may be aliased to `input`)
  //!
  //! @param[in] initial_value
  //!   Initial value to seed the inclusive scan (uniform across block)
  //!
  //! @param[in] scan_op
  //!   Binary scan functor
  template <int ITEMS_PER_THREAD, typename ScanOp>
  _CCCL_DEVICE _CCCL_FORCEINLINE void
  InclusiveScan(T (&input)[ITEMS_PER_THREAD], T (&output)[ITEMS_PER_THREAD], T initial_value, ScanOp scan_op)
  {
<<<<<<< HEAD
    if constexpr (ITEMS_PER_THREAD == 1)
    {
      InclusiveSum(input[0], output[0], block_prefix_callback_op);
    }
    else
    {
      // Reduce consecutive thread items in registers
      ::cuda::std::plus<> scan_op;
      T thread_prefix = cub::ThreadReduce(input, scan_op);
=======
    // Reduce consecutive thread items in registers
    T thread_prefix = cub::ThreadReduce(input, scan_op);
>>>>>>> dfcfc059

    // Exclusive thread block-scan
    ExclusiveScan(thread_prefix, thread_prefix, initial_value, scan_op);

    // Exclusive scan in registers with prefix as seed
    detail::ThreadScanInclusive(input, output, scan_op, thread_prefix);
  }

  //! @rst
  //! Computes an inclusive block-wide prefix scan using the specified binary ``scan_op`` functor.
  //! Each thread contributes an array of consecutive input elements. Also provides every thread
  //! with the block-wide ``block_aggregate`` of all inputs.
  //!
  //! - Supports non-commutative scan operators.
  //! - @blocked
  //! - @granularity
  //! - @smemreuse
  //!
  //! Snippet
  //! +++++++
  //!
  //! The code snippet below illustrates an inclusive prefix max scan of 512 integer items that
  //! are partitioned in a [<em>blocked arrangement</em>](../index.html#sec5sec3) across 128 threads
  //! where each thread owns 4 consecutive items.
  //!
<<<<<<< HEAD
  //! .. literalinclude:: ../../examples/block/example_block_scan.cu
  //!     :language: c++
  //!     :dedent:
  //!     :start-after: example-begin inclusive-scan-single
  //!     :end-before: example-end inclusive-scan-single
=======
  //! .. code-block:: c++
  //!
  //!    #include <cub/cub.cuh>   // or equivalently <cub/block/block_scan.cuh>
  //!
  //!    __global__ void ExampleKernel(...)
  //!    {
  //!        // Specialize BlockScan for a 1D block of 128 threads of type int
  //!        using BlockScan = cub::BlockScan<int, 128>;
  //!
  //!        // Allocate shared memory for BlockScan
  //!        __shared__ typename BlockScan::TempStorage temp_storage;
  //!
  //!        // Obtain a segment of consecutive items that are blocked across threads
  //!        int thread_data[4];
  //!        ...
  //!
  //!        // Collectively compute the block-wide inclusive prefix max scan
  //!        int block_aggregate;
  //!        BlockScan(temp_storage).InclusiveScan(thread_data, thread_data, cuda::maximum<>{}, block_aggregate);
>>>>>>> dfcfc059
  //!
  //! Suppose the set of input ``thread_data`` across the block of threads is
  //! ``{ [0,-1,2,-3], [4,-5,6,-7], ..., [508,-509,510,-511] }``.
  //! The corresponding output ``thread_data`` in those threads will be
  //! ``{ [0,0,2,2], [4,4,6,6], ..., [508,508,510,510] }``.
  //! Furthermore the value ``510`` will be stored in ``block_aggregate`` for all threads.
  //!
  //! @endrst
  //!
  //! @tparam ITEMS_PER_THREAD
  //!   **[inferred]** The number of consecutive items partitioned onto each thread.
  //!
  //! @tparam ScanOp
  //!   **[inferred]** Binary scan functor type having member `T operator()(const T &a, const T &b)`
  //!
  //! @param[in] input
  //!   Calling thread's input items
  //!
  //! @param[out] output
  //!   Calling thread's output items (may be aliased to `input`)
  //!
  //! @param[in] scan_op
  //!   Binary scan functor
  //!
  //! @param[out] block_aggregate
  //!   Block-wide aggregate reduction of input items
  template <int ITEMS_PER_THREAD, typename ScanOp>
  _CCCL_DEVICE _CCCL_FORCEINLINE void
  InclusiveScan(T (&input)[ITEMS_PER_THREAD], T (&output)[ITEMS_PER_THREAD], ScanOp scan_op, T& block_aggregate)
  {
    if (ITEMS_PER_THREAD == 1)
    {
      InclusiveScan(input[0], output[0], scan_op, block_aggregate);
    }
    else
    {
      // Reduce consecutive thread items in registers
      T thread_prefix = cub::ThreadReduce(input, scan_op);

      // Exclusive thread block-scan (with no initial value)
      ExclusiveScan(thread_prefix, thread_prefix, scan_op, block_aggregate);

      // Inclusive scan in registers with prefix as seed (first thread does not seed)
      detail::ThreadScanInclusive(input, output, scan_op, thread_prefix, (linear_tid != 0));
    }
  }

  //! @rst
  //! Computes an inclusive block-wide prefix scan using the specified binary ``scan_op`` functor.
  //! Each thread contributes an array of consecutive input elements. Also provides every thread
  //! with the block-wide ``block_aggregate`` of all inputs.
  //!
  //! - Supports non-commutative scan operators.
  //! - @blocked
  //! - @granularity
  //! - @smemreuse
  //!
  //! Snippet
  //! +++++++
  //!
  //! The code snippet below illustrates an inclusive prefix max scan of 128 integer items that
  //! are partitioned in a :ref:`blocked arrangement <flexible-data-arrangement>` across 64 threads
  //! where each thread owns 2 consecutive items.
  //!
  //! .. literalinclude:: ../../../cub/test/catch2_test_block_scan_api.cu
  //!     :language: c++
  //!     :dedent:
  //!     :start-after: example-begin inclusive-scan-array-aggregate-init-value
  //!     :end-before: example-end inclusive-scan-array-aggregate-init-value
  //!
  //! The value ``126`` will be stored in ``block_aggregate`` for all threads.
  //!
  //! .. note::
  //!
  //!    ``initial_value`` is not applied to the block-wide aggregate.
  //!
  //! @endrst
  //!
  //! @tparam ITEMS_PER_THREAD
  //!   **[inferred]** The number of consecutive items partitioned onto each thread.
  //!
  //! @tparam ScanOp
  //!   **[inferred]** Binary scan functor type having member `T operator()(const T &a, const T &b)`
  //!
  //! @param[in] input
  //!   Calling thread's input items
  //!
  //! @param[out] output
  //!   Calling thread's output items (may be aliased to `input`)
  //!
  //! @param[in] initial_value
  //!   Initial value to seed the inclusive scan (uniform across block). It is not taken
  //!   into account for ``block_aggregate``.
  //!
  //! @param[in] scan_op
  //!   Binary scan functor
  //!
  //! @param[out] block_aggregate
  //!   Block-wide aggregate reduction of input items
  template <int ITEMS_PER_THREAD, typename ScanOp>
  _CCCL_DEVICE _CCCL_FORCEINLINE void InclusiveScan(
    T (&input)[ITEMS_PER_THREAD], T (&output)[ITEMS_PER_THREAD], T initial_value, ScanOp scan_op, T& block_aggregate)
  {
    // Reduce consecutive thread items in registers
    T thread_prefix = cub::ThreadReduce(input, scan_op);

    // Exclusive thread block-scan
    ExclusiveScan(thread_prefix, thread_prefix, initial_value, scan_op, block_aggregate);

    // Exclusive scan in registers with prefix as seed
    detail::ThreadScanInclusive(input, output, scan_op, thread_prefix);
  }

  //! @rst
  //! Computes an inclusive block-wide prefix scan using the specified binary ``scan_op`` functor.
  //! Each thread contributes an array of consecutive input elements.
  //! The call-back functor ``block_prefix_callback_op`` is invoked by the first warp in the block,
  //! and the value returned by *lane*\ :sub:`0` in that warp is used as the "seed" value that logically prefixes the
  //! thread block's scan inputs.
  //!
  //! - The ``block_prefix_callback_op`` functor must implement a member function ``T operator()(T block_aggregate)``.
  //!   The functor will be invoked by the first warp of threads in the block, however only the return value
  //!   from *lane*\ :sub:`0` is applied as the block-wide prefix. Can be stateful.
  //! - Supports non-commutative scan operators.
  //! - @blocked
  //! - @granularity
  //! - @smemreuse
  //!
  //! Snippet
  //! +++++++
  //!
  //! The code snippet below illustrates a single thread block that progressively
  //! computes an inclusive prefix max scan over multiple "tiles" of input using a
  //! prefix functor to maintain a running total between block-wide scans.  Each tile consists
  //! of 128 integer items that are partitioned across 128 threads.
  //!
<<<<<<< HEAD
  //! .. literalinclude:: ../../examples/block/example_block_scan.cu
  //!     :language: c++
  //!     :dedent:
  //!     :start-after: example-begin block-prefix-callback-max-op
  //!     :end-before: example-end block-prefix-callback-max-op
  //!
  //! .. literalinclude:: ../../examples/block/example_block_scan.cu
  //!     :language: c++
  //!     :dedent:
  //!     :start-after: example-begin inclusive-scan-prefix-callback-max
  //!     :end-before: example-end inclusive-scan-prefix-callback-max
=======
  //! .. code-block:: c++
  //!
  //!    #include <cub/cub.cuh>   // or equivalently <cub/block/block_scan.cuh>
  //!
  //!    // A stateful callback functor that maintains a running prefix to be applied
  //!    // during consecutive scan operations.
  //!    struct BlockPrefixCallbackOp
  //!    {
  //!        // Running prefix
  //!        int running_total;
  //!
  //!        // Constructor
  //!        __device__ BlockPrefixCallbackOp(int running_total) : running_total(running_total) {}
  //!
  //!        // Callback operator to be entered by the first warp of threads in the block.
  //!        // Thread-0 is responsible for returning a value for seeding the block-wide scan.
  //!        __device__ int operator()(int block_aggregate)
  //!        {
  //!            int old_prefix = running_total;
  //!            running_total = (block_aggregate > old_prefix) ? block_aggregate : old_prefix;
  //!            return old_prefix;
  //!        }
  //!    };
  //!
  //!    __global__ void ExampleKernel(int *d_data, int num_items, ...)
  //!    {
  //!        // Specialize BlockLoad, BlockStore, and BlockScan for a 1D block of 128 threads, 4 ints per thread
  //!        using BlockLoad = cub::BlockLoad<int*, 128, 4, BLOCK_LOAD_TRANSPOSE>  ;
  //!        using BlockStore = cub::BlockStore<int, 128, 4, BLOCK_STORE_TRANSPOSE> ;
  //!        using BlockScan = cub::BlockScan<int, 128>                            ;
  //!
  //!        // Allocate aliased shared memory for BlockLoad, BlockStore, and BlockScan
  //!        __shared__ union {
  //!            typename BlockLoad::TempStorage     load;
  //!            typename BlockScan::TempStorage     scan;
  //!            typename BlockStore::TempStorage    store;
  //!        } temp_storage;
  //!
  //!        // Initialize running total
  //!        BlockPrefixCallbackOp prefix_op(0);
  //!
  //!        // Have the block iterate over segments of items
  //!        for (int block_offset = 0; block_offset < num_items; block_offset += 128 * 4)
  //!        {
  //!            // Load a segment of consecutive items that are blocked across threads
  //!            int thread_data[4];
  //!            BlockLoad(temp_storage.load).Load(d_data + block_offset, thread_data);
  //!            __syncthreads();
  //!
  //!            // Collectively compute the block-wide inclusive prefix max scan
  //!            BlockScan(temp_storage.scan).InclusiveScan(
  //!                thread_data, thread_data, cuda::maximum<>{}, prefix_op);
  //!            __syncthreads();
  //!
  //!            // Store scanned items to output segment
  //!            BlockStore(temp_storage.store).Store(d_data + block_offset, thread_data);
  //!            __syncthreads();
  //!        }
>>>>>>> dfcfc059
  //!
  //! Suppose the input ``d_data`` is ``0, -1, 2, -3, 4, -5, ...``.
  //! The corresponding output for the first segment will be
  //! ``0, 0, 2, 2, 4, 4, ..., 510, 510``. The output for the second
  //! segment will be ``512, 512, 514, 514, 516, 516, ..., 1022, 1022``.
  //!
  //! @endrst
  //!
  //! @tparam ITEMS_PER_THREAD
  //!   **[inferred]** The number of consecutive items partitioned onto each thread.
  //!
  //! @tparam ScanOp
  //!   **[inferred]** Binary scan functor type having member `T operator()(const T &a, const T &b)`
  //!
  //! @tparam BlockPrefixCallbackOp
  //!   **[inferred]** Call-back functor type having member `T operator()(T block_aggregate)`
  //!
  //! @param[in] input
  //!   Calling thread's input items
  //!
  //! @param[out] output
  //!   Calling thread's output items (may be aliased to `input`)
  //!
  //! @param[in] scan_op
  //!   Binary scan functor
  //!
  //! @param[in,out] block_prefix_callback_op
  //!   @rst
  //!   *warp*\ :sub:`0` only call-back functor for specifying a block-wide prefix to be applied to
  //!   the logical input sequence.
  //!   @endrst
  template <int ITEMS_PER_THREAD, typename ScanOp, typename BlockPrefixCallbackOp>
  _CCCL_DEVICE _CCCL_FORCEINLINE void InclusiveScan(
    T (&input)[ITEMS_PER_THREAD],
    T (&output)[ITEMS_PER_THREAD],
    ScanOp scan_op,
    BlockPrefixCallbackOp& block_prefix_callback_op)
  {
    if (ITEMS_PER_THREAD == 1)
    {
      InclusiveScan(input[0], output[0], scan_op, block_prefix_callback_op);
    }
    else
    {
      // Reduce consecutive thread items in registers
      T thread_prefix = cub::ThreadReduce(input, scan_op);

      // Exclusive thread block-scan
      ExclusiveScan(thread_prefix, thread_prefix, scan_op, block_prefix_callback_op);

      // Inclusive scan in registers with prefix as seed
      detail::ThreadScanInclusive(input, output, scan_op, thread_prefix);
    }
  }

  //! @rst
  //! Computes an inclusive block-wide prefix scan using the specified binary ``scan_op`` functor.
  //! Each thread contributes a fixed-size random-access range of consecutive input elements. But only the first
  //! ``valid_items`` elements are used in the calculation.

  //!
  //! - Supports non-commutative scan operators.
  //! - @blocked
  //! - @granularity
  //! - @smemreuse
  //!
  //! Snippet
  //! +++++++
  //!
  //! The code snippet below illustrates an inclusive prefix max scan of 509 of 512 integer items that
  //! are partitioned in a [<em>blocked arrangement</em>](../index.html#sec5sec3) across 128 threads
  //! where each thread owns 4 consecutive items.
  //!
<<<<<<< HEAD
  //! .. literalinclude:: ../../examples/block/example_block_scan.cu
  //!     :language: c++
  //!     :dedent:
  //!     :start-after: example-begin inclusive-scan-array
  //!     :end-before: example-end inclusive-scan-array
=======
  //! .. code-block:: c++
  //!
  //!    #include <cub/cub.cuh>   // or equivalently <cub/block/block_scan.cuh>
  //!
  //!    __global__ void ExampleKernel(...)
  //!    {
  //!        // Specialize BlockScan for a 1D block of 128 threads of type int
  //!        using BlockScan = cub::BlockScan<int, 128>;
  //!
  //!        // Allocate shared memory for BlockScan
  //!        __shared__ typename BlockScan::TempStorage temp_storage;
  //!
  //!        // Obtain a segment of consecutive items that are blocked across threads
  //!        cuda::std::array<int, 4> thread_data;
  //!        ...
  //!        int valid_items = 509;
  //!
  //!        // Collectively compute the block-wide inclusive prefix max scan
  //!        BlockScan(temp_storage).InclusiveScanPartialTile(thread_data, thread_data, cuda::maximum<>{}, valid_items);
>>>>>>> dfcfc059
  //!
  //! Suppose the set of input ``thread_data`` across the block of threads is
  //! ``{ [0,-1,2,-3], [4,-5,6,-7], ..., [508,-509,510,-511] }``.
  //! The corresponding output ``thread_data`` in those threads will be
  //! ``{ [0,0,2,2], [4,4,6,6], ..., [508,-509,510,-511] }``.
  //!
  //! @endrst
  //!
  //! @tparam Input
  //!   **[inferred]** fixed size random access range type
  //!
  //! @tparam Output
  //!   **[inferred]** fixed size random access range type
  //!
  //! @tparam ScanOp
  //!   **[inferred]** Binary scan functor type having member `T operator()(const T &a, const T &b)`
  //!
  //! @param[in] input
  //!   Calling thread's input items
  //!
  //! @param[out] output
  //!   Calling thread's output items (may be aliased to `input`)
  //!
  //! @param[in] scan_op
  //!   Binary scan functor
  //!
  //! @param[in] valid_items
  //!   Number of valid items in thread block
  _CCCL_TEMPLATE(typename Input, typename Output, typename ScanOp)
  _CCCL_REQUIRES(cub::detail::is_fixed_size_random_access_range_v<Input> _CCCL_AND
                   cub::detail::is_fixed_size_random_access_range_v<Output>)
  _CCCL_DEVICE _CCCL_FORCEINLINE void
  InclusiveScanPartialTile(Input& input, Output& output, ScanOp scan_op, int valid_items)
  {
<<<<<<< HEAD
    if constexpr (ITEMS_PER_THREAD == 1)
=======
    cub::detail::check_fixed_size_ranges_pair<Input, Output, T>{};
    constexpr int items_per_thread = cub::detail::static_size_v<Input>;

    if constexpr (items_per_thread == 1)
>>>>>>> dfcfc059
    {
      InclusiveScanPartialTile(input[0], output[0], scan_op, valid_items);
    }
    else
    {
      // Reduce consecutive thread items in registers
      const int thread_valid_items = valid_items - static_cast<int>(linear_tid) * items_per_thread;
      T thread_prefix = cub::detail::ThreadReducePartial<Input, ScanOp, T, T>(input, scan_op, thread_valid_items);

      // Exclusive thread block-scan
      const int valid_threads = ::cuda::ceil_div(::cuda::std::max(valid_items, 0), items_per_thread);
      ExclusiveScanPartialTile(thread_prefix, thread_prefix, scan_op, valid_threads);

      // Inclusive scan in registers with prefix as seed (first thread does not seed)
      cub::detail::ThreadScanInclusivePartial<Input, Output, ScanOp, T, T, T>(
        input, output, scan_op, thread_valid_items, thread_prefix, (linear_tid != 0u));
    }
  }

  //! @rst
  //! Computes an inclusive block-wide prefix scan using the specified binary ``scan_op`` functor.
  //! Each thread contributes a fixed-size random-access range of consecutive input elements. But only the first
  //! ``valid_items`` elements are used in the calculation.

  //!
  //! - Supports non-commutative scan operators.
  //! - @blocked
  //! - @granularity
  //! - @smemreuse
  //!
  //! Snippet
  //! +++++++
  //!
  //! The code snippet below illustrates an inclusive prefix max scan of 125 of 128 integer items that
  //! are partitioned in a :ref:`blocked arrangement <flexible-data-arrangement>` across 64 threads
  //! where each thread owns 2 consecutive items.
  //!
  //! .. literalinclude:: ../../../cub/test/catch2_test_block_scan_api.cu
  //!     :language: c++
  //!     :dedent:
  //!     :start-after: example-begin inclusive-scan-partial-tile-array-init-value
  //!     :end-before: example-end inclusive-scan-partial-tile-array-init-value
  //!
  //!
  //! @endrst
  //!
  //! @tparam Input
  //!   **[inferred]** fixed size random access range type
  //!
  //! @tparam Output
  //!   **[inferred]** fixed size random access range type
  //!
  //! @tparam ScanOp
  //!   **[inferred]** Binary scan functor type having member `T operator()(const T &a, const T &b)`
  //!
  //! @param[in] input
  //!   Calling thread's input items
  //!
  //! @param[out] output
  //!   Calling thread's output items (may be aliased to `input`)
  //!
  //! @param[in] initial_value
  //!   Initial value to seed the inclusive scan (uniform across block)
  //!
  //! @param[in] scan_op
  //!   Binary scan functor
  //!
  //! @param[in] valid_items
  //!   Number of valid items in thread block
  _CCCL_TEMPLATE(typename Input, typename Output, typename ScanOp)
  _CCCL_REQUIRES(cub::detail::is_fixed_size_random_access_range_v<Input> _CCCL_AND
                   cub::detail::is_fixed_size_random_access_range_v<Output>)
  _CCCL_DEVICE _CCCL_FORCEINLINE void
  InclusiveScanPartialTile(Input& input, Output& output, T initial_value, ScanOp scan_op, int valid_items)
  {
    cub::detail::check_fixed_size_ranges_pair<Input, Output, T>{};
    constexpr int items_per_thread = cub::detail::static_size_v<Input>;

    // Reduce consecutive thread items in registers
    const int thread_valid_items = valid_items - static_cast<int>(linear_tid) * items_per_thread;
    T thread_prefix = cub::detail::ThreadReducePartial<Input, ScanOp, T, T>(input, scan_op, thread_valid_items);

    // Exclusive thread block-scan
    const int valid_threads = ::cuda::ceil_div(::cuda::std::max(valid_items, 0), items_per_thread);
    ExclusiveScanPartialTile(thread_prefix, thread_prefix, initial_value, scan_op, valid_threads);

    // Exclusive scan in registers with prefix as seed
    cub::detail::ThreadScanInclusivePartial<Input, Output, ScanOp, T, T, T>(
      input, output, scan_op, thread_valid_items, thread_prefix);
  }

  //! @rst
  //! Computes an inclusive block-wide prefix scan using the specified binary ``scan_op`` functor.
  //! Each thread contributes a fixed-size random-access range of consecutive input elements. But only the first
  //! ``valid_items`` elements are used in the calculation. Also provides every thread with the block-wide
  //! ``block_aggregate`` of all inputs.
  //!
  //! - Supports non-commutative scan operators.
  //! - @blocked
  //! - @granularity
  //! - @smemreuse
  //!
  //! Snippet
  //! +++++++
  //!
  //! The code snippet below illustrates an inclusive prefix max scan of 509 of 512 integer items that
  //! are partitioned in a [<em>blocked arrangement</em>](../index.html#sec5sec3) across 128 threads
  //! where each thread owns 4 consecutive items.
  //!
  //! .. code-block:: c++
  //!
  //!    #include <cub/cub.cuh>   // or equivalently <cub/block/block_scan.cuh>
  //!
  //!    __global__ void ExampleKernel(...)
  //!    {
  //!        // Specialize BlockScan for a 1D block of 128 threads of type int
  //!        using BlockScan = cub::BlockScan<int, 128>;
  //!
  //!        // Allocate shared memory for BlockScan
  //!        __shared__ typename BlockScan::TempStorage temp_storage;
  //!
  //!        // Obtain a segment of consecutive items that are blocked across threads
  //!        cuda::std::array<int, 4> thread_data;
  //!        ...
  //!        int valid_items = 509;
  //!
  //!        // Collectively compute the block-wide inclusive prefix max scan
  //!        int block_aggregate;
  //!        BlockScan(temp_storage).InclusiveScanPartialTile(
  //!            thread_data, thread_data, cuda::maximum<>{}, valid_items, block_aggregate);
  //!
  //! Suppose the set of input ``thread_data`` across the block of threads is
  //! ``{ [0,-1,2,-3], [4,-5,6,-7], ..., [508,-509,510,-511] }``.
  //! The corresponding output ``thread_data`` in those threads will be
  //! ``{ [0,0,2,2], [4,4,6,6], ..., [508,-509,510,-511] }``.
  //! Furthermore the value ``508`` will be stored in ``block_aggregate`` for all threads.
  //!
  //! @endrst
  //!
  //! @tparam Input
  //!   **[inferred]** fixed size random access range type
  //!
  //! @tparam Output
  //!   **[inferred]** fixed size random access range type
  //!
  //! @tparam ScanOp
  //!   **[inferred]** Binary scan functor type having member `T operator()(const T &a, const T &b)`
  //!
  //! @param[in] input
  //!   Calling thread's input items
  //!
  //! @param[out] output
  //!   Calling thread's output items (may be aliased to `input`)
  //!
  //! @param[in] scan_op
  //!   Binary scan functor
  //!
  //! @param[in] valid_items
  //!   Number of valid items in thread block
  //!
  //! @param[out] block_aggregate
  //!   Block-wide aggregate reduction of input items
  _CCCL_TEMPLATE(typename Input, typename Output, typename ScanOp)
  _CCCL_REQUIRES(cub::detail::is_fixed_size_random_access_range_v<Input> _CCCL_AND
                   cub::detail::is_fixed_size_random_access_range_v<Output>)
  _CCCL_DEVICE _CCCL_FORCEINLINE void
  InclusiveScanPartialTile(Input& input, Output& output, ScanOp scan_op, int valid_items, T& block_aggregate)
  {
    cub::detail::check_fixed_size_ranges_pair<Input, Output, T>{};
    constexpr int items_per_thread = cub::detail::static_size_v<Input>;

    if constexpr (items_per_thread == 1)
    {
      InclusiveScanPartialTile(input[0], output[0], scan_op, valid_items, block_aggregate);
    }
    else
    {
      // Reduce consecutive thread items in registers
      const int thread_valid_items = valid_items - static_cast<int>(linear_tid) * items_per_thread;
      T thread_prefix = cub::detail::ThreadReducePartial<Input, ScanOp, T, T>(input, scan_op, thread_valid_items);

      // Exclusive thread block-scan (with no initial value)
      const int valid_threads = ::cuda::ceil_div(::cuda::std::max(valid_items, 0), items_per_thread);
      ExclusiveScanPartialTile(thread_prefix, thread_prefix, scan_op, valid_threads, block_aggregate);

      // Inclusive scan in registers with prefix as seed (first thread does not seed)
      cub::detail::ThreadScanInclusivePartial<Input, Output, ScanOp, T, T, T>(
        input, output, scan_op, thread_valid_items, thread_prefix, (linear_tid != 0u));
    }
  }

  //! @rst
  //! Computes an inclusive block-wide prefix scan using the specified binary ``scan_op`` functor.
  //! Each thread contributes a fixed-size random-access range of consecutive input elements. But only the first
  //! ``valid_items`` elements are used in the calculation. Also provides every thread with the block-wide
  //! ``block_aggregate`` of all inputs.
  //!
  //! - Supports non-commutative scan operators.
  //! - @blocked
  //! - @granularity
  //! - @smemreuse
  //!
  //! Snippet
  //! +++++++
  //!
  //! The code snippet below illustrates an inclusive prefix max scan of 125 of 128 integer items that
  //! are partitioned in a :ref:`blocked arrangement <flexible-data-arrangement>` across 64 threads
  //! where each thread owns 2 consecutive items.
  //!
  //! .. literalinclude:: ../../../cub/test/catch2_test_block_scan_api.cu
  //!     :language: c++
  //!     :dedent:
  //!     :start-after: example-begin inclusive-scan-partial-tile-array-aggregate-init-value
  //!     :end-before: example-end inclusive-scan-partial-tile-array-aggregate-init-value
  //!
  //! The value ``124`` will be stored in ``block_aggregate`` for all threads.
  //!
  //! .. note::
  //!
  //!    ``initial_value`` is not applied to the block-wide aggregate.
  //!
  //! @endrst
  //!
  //! @tparam Input
  //!   **[inferred]** fixed size random access range type
  //!
  //! @tparam Output
  //!   **[inferred]** fixed size random access range type
  //!
  //! @tparam ScanOp
  //!   **[inferred]** Binary scan functor type having member `T operator()(const T &a, const T &b)`
  //!
  //! @param[in] input
  //!   Calling thread's input items
  //!
  //! @param[out] output
  //!   Calling thread's output items (may be aliased to `input`)
  //!
  //! @param[in] initial_value
  //!   Initial value to seed the inclusive scan (uniform across block). It is not taken
  //!   into account for ``block_aggregate``.
  //!
  //! @param[in] scan_op
  //!   Binary scan functor
  //!
  //! @param[in] valid_items
  //!   Number of valid items in thread block
  //!
  //! @param[out] block_aggregate
  //!   Block-wide aggregate reduction of input items
  _CCCL_TEMPLATE(typename Input, typename Output, typename ScanOp)
  _CCCL_REQUIRES(cub::detail::is_fixed_size_random_access_range_v<Input> _CCCL_AND
                   cub::detail::is_fixed_size_random_access_range_v<Output>)
  _CCCL_DEVICE _CCCL_FORCEINLINE void InclusiveScanPartialTile(
    Input& input, Output& output, T initial_value, ScanOp scan_op, int valid_items, T& block_aggregate)
  {
    cub::detail::check_fixed_size_ranges_pair<Input, Output, T>{};
    constexpr int items_per_thread = cub::detail::static_size_v<Input>;

    // Reduce consecutive thread items in registers
    const int thread_valid_items = valid_items - static_cast<int>(linear_tid) * items_per_thread;
    T thread_prefix = cub::detail::ThreadReducePartial<Input, ScanOp, T, T>(input, scan_op, thread_valid_items);

    // Exclusive thread block-scan
    const int valid_threads = ::cuda::ceil_div(::cuda::std::max(valid_items, 0), items_per_thread);
    ExclusiveScanPartialTile(thread_prefix, thread_prefix, initial_value, scan_op, valid_threads, block_aggregate);

    // Exclusive scan in registers with prefix as seed
    cub::detail::ThreadScanInclusivePartial<Input, Output, ScanOp, T, T, T>(
      input, output, scan_op, thread_valid_items, thread_prefix);
  }

  //! @rst
  //! Computes an inclusive block-wide prefix scan using the specified binary ``scan_op`` functor.
  //! Each thread contributes a fixed-size random-access range of consecutive input elements. But only the first
  //! ``valid_items`` elements are used in the calculation. The call-back functor ``block_prefix_callback_op`` is
  //! invoked by the first warp in the block, and the value returned by *lane*\ :sub:`0` in that warp is used as the
  //! "seed" value that logically prefixes the thread block's scan inputs.
  //!
  //! - The ``block_prefix_callback_op`` functor must implement a member function ``T operator()(T block_aggregate)``.
  //!   The functor will be invoked by the first warp of threads in the block, however only the return value
  //!   from *lane*\ :sub:`0` is applied as the block-wide prefix. Can be stateful.
  //! - Supports non-commutative scan operators.
  //! - @blocked
  //! - @granularity
  //! - @smemreuse
  //!
  //! Snippet
  //! +++++++
  //!
  //! The code snippet below illustrates a single thread block that progressively
  //! computes an inclusive prefix max scan over multiple "tiles" of input using a
  //! prefix functor to maintain a running total between block-wide scans.  Each tile consists
  //! of 128 integer items that are partitioned across 128 threads.
  //!
  //! .. code-block:: c++
  //!
  //!    #include <cub/cub.cuh>   // or equivalently <cub/block/block_scan.cuh>
  //!
  //!    // A stateful callback functor that maintains a running prefix to be applied
  //!    // during consecutive scan operations.
  //!    struct BlockPrefixCallbackOp
  //!    {
  //!        // Running prefix
  //!        int running_total;
  //!
  //!        // Constructor
  //!        __device__ BlockPrefixCallbackOp(int running_total) : running_total(running_total) {}
  //!
  //!        // Callback operator to be entered by the first warp of threads in the block.
  //!        // Thread-0 is responsible for returning a value for seeding the block-wide scan.
  //!        __device__ int operator()(int block_aggregate)
  //!        {
  //!            int old_prefix = running_total;
  //!            running_total = (block_aggregate > old_prefix) ? block_aggregate : old_prefix;
  //!            return old_prefix;
  //!        }
  //!    };
  //!
  //!    __global__ void ExampleKernel(int *d_data, int num_items, ...)
  //!    {
  //!        // Specialize BlockLoad, BlockStore, and BlockScan for a 1D block of 128 threads, 4 ints per thread
  //!        using BlockLoad = cub::BlockLoad<int*, 128, 4, BLOCK_LOAD_TRANSPOSE>  ;
  //!        using BlockStore = cub::BlockStore<int, 128, 4, BLOCK_STORE_TRANSPOSE> ;
  //!        using BlockScan = cub::BlockScan<int, 128>                            ;
  //!
  //!        // Allocate aliased shared memory for BlockLoad, BlockStore, and BlockScan
  //!        __shared__ union {
  //!            typename BlockLoad::TempStorage     load;
  //!            typename BlockScan::TempStorage     scan;
  //!            typename BlockStore::TempStorage    store;
  //!        } temp_storage;
  //!
  //!        // Initialize running total
  //!        BlockPrefixCallbackOp prefix_op(0);
  //!
  //!        // Have the block iterate over segments of items
  //!        for (int block_offset = 0; block_offset < num_items; block_offset += 128 * 4)
  //!        {
  //!            int valid_items = num_items - block_offset;
  //!
  //!            // Load a segment of consecutive items that are blocked across threads
  //!            int thread_data[4];
  //!            BlockLoad(temp_storage.load).Load(d_data + block_offset, thread_data, valid_items);
  //!            __syncthreads();
  //!
  //!            // Collectively compute the block-wide inclusive prefix max scan
  //!            BlockScan(temp_storage.scan).InclusiveScanPartialTile(
  //!                thread_data, thread_data, cuda::maximum<>{}, valid_items, prefix_op);
  //!            __syncthreads();
  //!
  //!            // Store scanned items to output segment
  //!            BlockStore(temp_storage.store).Store(d_data + block_offset, thread_data, valid_items);
  //!            __syncthreads();
  //!        }
  //!
  //! Suppose the input ``d_data`` is ``0, -1, 2, -3, 4, -5, ..., -1019, 1020``.
  //! The corresponding output for the first segment will be
  //! ``0, 0, 2, 2, 4, 4, ..., 510, 510``. The output for the second
  //! segment will be ``512, 512, 514, 514, 516, 516, ..., 1018, 1020``.
  //!
  //! @endrst
  //!
  //! @tparam Input
  //!   **[inferred]** fixed size random access range type
  //!
  //! @tparam Output
  //!   **[inferred]** fixed size random access range type
  //!
  //! @tparam ScanOp
  //!   **[inferred]** Binary scan functor type having member `T operator()(const T &a, const T &b)`
  //!
  //! @tparam BlockPrefixCallbackOp
  //!   **[inferred]** Call-back functor type having member `T operator()(T block_aggregate)`
  //!
  //! @param[in] input
  //!   Calling thread's input items
  //!
  //! @param[out] output
  //!   Calling thread's output items (may be aliased to `input`)
  //!
  //! @param[in] scan_op
  //!   Binary scan functor
  //!
  //! @param[in] valid_items
  //!   Number of valid items in thread block
  //!
  //! @param[in,out] block_prefix_callback_op
  //!   @rst
  //!   *warp*\ :sub:`0` only call-back functor for specifying a block-wide prefix to be applied to
  //!   the logical input sequence.
  //!   @endrst
  _CCCL_TEMPLATE(typename Input, typename Output, typename ScanOp, typename BlockPrefixCallbackOp)
  _CCCL_REQUIRES(cub::detail::is_fixed_size_random_access_range_v<Input> _CCCL_AND
                   cub::detail::is_fixed_size_random_access_range_v<Output>)
  _CCCL_DEVICE _CCCL_FORCEINLINE void InclusiveScanPartialTile(
    Input& input, Output& output, ScanOp scan_op, int valid_items, BlockPrefixCallbackOp& block_prefix_callback_op)
  {
    cub::detail::check_fixed_size_ranges_pair<Input, Output, T>{};
    constexpr int items_per_thread = cub::detail::static_size_v<Input>;

    if constexpr (items_per_thread == 1)
    {
      InclusiveScanPartialTile(input[0], output[0], scan_op, valid_items, block_prefix_callback_op);
    }
    else
    {
      // Reduce consecutive thread items in registers
      const int thread_valid_items = valid_items - static_cast<int>(linear_tid) * items_per_thread;
      T thread_prefix = cub::detail::ThreadReducePartial<Input, ScanOp, T, T>(input, scan_op, thread_valid_items);

      // Exclusive thread block-scan
      const int valid_threads = ::cuda::ceil_div(::cuda::std::max(valid_items, 0), items_per_thread);
      ExclusiveScanPartialTile(thread_prefix, thread_prefix, scan_op, valid_threads, block_prefix_callback_op);

      // Inclusive scan in registers with prefix as seed
      cub::detail::ThreadScanInclusivePartial<Input, Output, ScanOp, T, T, T>(
        input, output, scan_op, thread_valid_items, thread_prefix);
    }
  }

  //! @}  end member group
};

CUB_NAMESPACE_END<|MERGE_RESOLUTION|>--- conflicted
+++ resolved
@@ -1993,24 +1993,11 @@
   //! The code snippet below illustrates an inclusive prefix sum of 128 integer items that
   //! are partitioned across 128 threads.
   //!
-  //! .. code-block:: c++
-  //!
-  //!    #include <cub/cub.cuh>   // or equivalently <cub/block/block_scan.cuh>
-  //!
-  //!    __global__ void ExampleKernel(...)
-  //!    {
-  //!        // Specialize BlockScan for a 1D block of 128 threads of type int
-  //!        using BlockScan = cub::BlockScan<int, 128>;
-  //!
-  //!        // Allocate shared memory for BlockScan
-  //!        __shared__ typename BlockScan::TempStorage temp_storage;
-  //!
-  //!        // Obtain input item for each thread
-  //!        int thread_data;
-  //!        ...
-  //!
-  //!        // Collectively compute the block-wide inclusive prefix sum
-  //!        BlockScan(temp_storage).InclusiveSum(thread_data, thread_data);
+  //! .. literalinclude:: ../../examples/block/example_block_scan.cu
+  //!     :language: c++
+  //!     :dedent:
+  //!     :start-after: example-begin inclusive-sum-single
+  //!     :end-before: example-end inclusive-sum-single
   //!
   //! Suppose the set of input ``thread_data`` across the block of threads is ``1, 1, ..., 1``.
   //! The corresponding output ``thread_data`` in those threads will be ``1, 2, ..., 128``.
@@ -2041,25 +2028,11 @@
   //! The code snippet below illustrates an inclusive prefix sum of 128 integer items that
   //! are partitioned across 128 threads.
   //!
-  //! .. code-block:: c++
-  //!
-  //!    #include <cub/cub.cuh>   // or equivalently <cub/block/block_scan.cuh>
-  //!
-  //!    __global__ void ExampleKernel(...)
-  //!    {
-  //!        // Specialize BlockScan for a 1D block of 128 threads of type int
-  //!        using BlockScan = cub::BlockScan<int, 128>;
-  //!
-  //!        // Allocate shared memory for BlockScan
-  //!        __shared__ typename BlockScan::TempStorage temp_storage;
-  //!
-  //!        // Obtain input item for each thread
-  //!        int thread_data;
-  //!        ...
-  //!
-  //!        // Collectively compute the block-wide inclusive prefix sum
-  //!        int block_aggregate;
-  //!        BlockScan(temp_storage).InclusiveSum(thread_data, thread_data, block_aggregate);
+  //! .. literalinclude:: ../../examples/block/example_block_scan.cu
+  //!     :language: c++
+  //!     :dedent:
+  //!     :start-after: example-begin inclusive-sum-single-aggregate
+  //!     :end-before: example-end inclusive-sum-single-aggregate
   //!
   //! Suppose the set of input ``thread_data`` across the block of threads is ``1, 1, ..., 1``.
   //! The corresponding output ``thread_data`` in those threads will be ``1, 2, ..., 128``.
@@ -2196,24 +2169,11 @@
   //! are partitioned in a :ref:`blocked arrangement <flexible-data-arrangement>` across 128 threads
   //! where each thread owns 4 consecutive items.
   //!
-  //! .. code-block:: c++
-  //!
-  //!    #include <cub/cub.cuh>   // or equivalently <cub/block/block_scan.cuh>
-  //!
-  //!    __global__ void ExampleKernel(...)
-  //!    {
-  //!        // Specialize BlockScan for a 1D block of 128 threads of type int
-  //!        using BlockScan = cub::BlockScan<int, 128>;
-  //!
-  //!        // Allocate shared memory for BlockScan
-  //!        __shared__ typename BlockScan::TempStorage temp_storage;
-  //!
-  //!        // Obtain a segment of consecutive items that are blocked across threads
-  //!        int thread_data[4];
-  //!        ...
-  //!
-  //!        // Collectively compute the block-wide inclusive prefix sum
-  //!        BlockScan(temp_storage).InclusiveSum(thread_data, thread_data);
+  //! .. literalinclude:: ../../examples/block/example_block_scan.cu
+  //!     :language: c++
+  //!     :dedent:
+  //!     :start-after: example-begin inclusive-sum-array
+  //!     :end-before: example-end inclusive-sum-array
   //!
   //! Suppose the set of input ``thread_data`` across the block of threads is
   //! ``{ [1,1,1,1], [1,1,1,1], ..., [1,1,1,1] }``. The corresponding output
@@ -2232,7 +2192,7 @@
   template <int ITEMS_PER_THREAD>
   _CCCL_DEVICE _CCCL_FORCEINLINE void InclusiveSum(T (&input)[ITEMS_PER_THREAD], T (&output)[ITEMS_PER_THREAD])
   {
-    if (ITEMS_PER_THREAD == 1)
+    if constexpr (ITEMS_PER_THREAD == 1)
     {
       InclusiveSum(input[0], output[0]);
     }
@@ -2266,25 +2226,11 @@
   //! are partitioned in a :ref:`blocked arrangement <flexible-data-arrangement>` across 128 threads
   //! where each thread owns 4 consecutive items.
   //!
-  //! .. code-block:: c++
-  //!
-  //!    #include <cub/cub.cuh> // or equivalently <cub/block/block_scan.cuh>
-  //!
-  //!    __global__ void ExampleKernel(...)
-  //!    {
-  //!        // Specialize BlockScan for a 1D block of 128 threads of type int
-  //!        using BlockScan = cub::BlockScan<int, 128>;
-  //!
-  //!        // Allocate shared memory for BlockScan
-  //!        __shared__ typename BlockScan::TempStorage temp_storage;
-  //!
-  //!        // Obtain a segment of consecutive items that are blocked across threads
-  //!        int thread_data[4];
-  //!        ...
-  //!
-  //!        // Collectively compute the block-wide inclusive prefix sum
-  //!        int block_aggregate;
-  //!        BlockScan(temp_storage).InclusiveSum(thread_data, thread_data, block_aggregate);
+  //! .. literalinclude:: ../../examples/block/example_block_scan.cu
+  //!     :language: c++
+  //!     :dedent:
+  //!     :start-after: example-begin inclusive-sum-array-aggregate
+  //!     :end-before: example-end inclusive-sum-array-aggregate
   //!
   //! Suppose the set of input ``thread_data`` across the block of threads is
   //! ``{ [1,1,1,1], [1,1,1,1], ..., [1,1,1,1] }``. The
@@ -2309,7 +2255,7 @@
   _CCCL_DEVICE _CCCL_FORCEINLINE void
   InclusiveSum(T (&input)[ITEMS_PER_THREAD], T (&output)[ITEMS_PER_THREAD], T& block_aggregate)
   {
-    if (ITEMS_PER_THREAD == 1)
+    if constexpr (ITEMS_PER_THREAD == 1)
     {
       InclusiveSum(input[0], output[0], block_aggregate);
     }
@@ -2350,64 +2296,17 @@
   //! of 512 integer items that are partitioned in a :ref:`blocked arrangement <flexible-data-arrangement>`
   //! across 128 threads where each thread owns 4 consecutive items.
   //!
-  //! .. code-block:: c++
-  //!
-  //!    #include <cub/cub.cuh>   // or equivalently <cub/block/block_scan.cuh>
-  //!
-  //!    // A stateful callback functor that maintains a running prefix to be applied
-  //!    // during consecutive scan operations.
-  //!    struct BlockPrefixCallbackOp
-  //!    {
-  //!        // Running prefix
-  //!        int running_total;
-  //!
-  //!        // Constructor
-  //!        __device__ BlockPrefixCallbackOp(int running_total) : running_total(running_total) {}
-  //!
-  //!        // Callback operator to be entered by the first warp of threads in the block.
-  //!        // Thread-0 is responsible for returning a value for seeding the block-wide scan.
-  //!        __device__ int operator()(int block_aggregate)
-  //!        {
-  //!            int old_prefix = running_total;
-  //!            running_total += block_aggregate;
-  //!            return old_prefix;
-  //!        }
-  //!    };
-  //!
-  //!    __global__ void ExampleKernel(int *d_data, int num_items, ...)
-  //!    {
-  //!        // Specialize BlockLoad, BlockStore, and BlockScan for a 1D block of 128 threads, 4 ints per thread
-  //!        using BlockLoad = cub::BlockLoad<int*, 128, 4, BLOCK_LOAD_TRANSPOSE>  ;
-  //!        using BlockStore = cub::BlockStore<int, 128, 4, BLOCK_STORE_TRANSPOSE> ;
-  //!        using BlockScan = cub::BlockScan<int, 128>                            ;
-  //!
-  //!        // Allocate aliased shared memory for BlockLoad, BlockStore, and BlockScan
-  //!        __shared__ union {
-  //!            typename BlockLoad::TempStorage     load;
-  //!            typename BlockScan::TempStorage     scan;
-  //!            typename BlockStore::TempStorage    store;
-  //!        } temp_storage;
-  //!
-  //!        // Initialize running total
-  //!        BlockPrefixCallbackOp prefix_op(0);
-  //!
-  //!        // Have the block iterate over segments of items
-  //!        for (int block_offset = 0; block_offset < num_items; block_offset += 128 * 4)
-  //!        {
-  //!            // Load a segment of consecutive items that are blocked across threads
-  //!            int thread_data[4];
-  //!            BlockLoad(temp_storage.load).Load(d_data + block_offset, thread_data);
-  //!            __syncthreads();
-  //!
-  //!            // Collectively compute the block-wide inclusive prefix sum
-  //!            BlockScan(temp_storage.scan).IncluisveSum(
-  //!                thread_data, thread_data, prefix_op);
-  //!            __syncthreads();
-  //!
-  //!            // Store scanned items to output segment
-  //!            BlockStore(temp_storage.store).Store(d_data + block_offset, thread_data);
-  //!            __syncthreads();
-  //!        }
+  //! .. literalinclude:: ../../examples/block/example_block_scan.cu
+  //!     :language: c++
+  //!     :dedent:
+  //!     :start-after: example-begin block-prefix-callback-op
+  //!     :end-before: example-end block-prefix-callback-op
+  //!
+  //! .. literalinclude:: ../../examples/block/example_block_scan.cu
+  //!     :language: c++
+  //!     :dedent:
+  //!     :start-after: example-begin inclusive-scan-prefix-callback
+  //!     :end-before: example-end inclusive-scan-prefix-callback
   //!
   //! Suppose the input ``d_data`` is ``1, 1, 1, 1, 1, 1, 1, 1, ...``.
   //! The corresponding output for the first segment will be
@@ -2437,7 +2336,7 @@
   _CCCL_DEVICE _CCCL_FORCEINLINE void InclusiveSum(
     T (&input)[ITEMS_PER_THREAD], T (&output)[ITEMS_PER_THREAD], BlockPrefixCallbackOp& block_prefix_callback_op)
   {
-    if (ITEMS_PER_THREAD == 1)
+    if constexpr (ITEMS_PER_THREAD == 1)
     {
       InclusiveSum(input[0], output[0], block_prefix_callback_op);
     }
@@ -2473,6 +2372,50 @@
   //! The code snippet below illustrates an inclusive prefix max scan of 128 integer items that
   //! are partitioned across 128 threads.
   //!
+  //! .. literalinclude:: ../../examples/block/example_block_scan.cu
+  //!     :language: c++
+  //!     :dedent:
+  //!     :start-after: example-begin inclusive-scan-single
+  //!     :end-before: example-end inclusive-scan-single
+  //!
+  //! Suppose the set of input ``thread_data`` across the block of threads is
+  //! ``0, -1, 2, -3, ..., 126, -127``. The corresponding output ``thread_data``
+  //! in those threads will be ``0, 0, 2, 2, ..., 126, 126``.
+  //!
+  //! @endrst
+  //!
+  //! @tparam ScanOp
+  //!   **[inferred]** Binary scan functor type having member `T operator()(const T &a, const T &b)`
+  //!
+  //! @param[in] input
+  //!   Calling thread's input item
+  //!
+  //! @param[out] output
+  //!   Calling thread's output item (may be aliased to `input`)
+  //!
+  //! @param[in] scan_op
+  //!   Binary scan functor
+  template <typename ScanOp>
+  _CCCL_DEVICE _CCCL_FORCEINLINE void InclusiveScan(T input, T& output, ScanOp scan_op)
+  {
+    InternalBlockScan(temp_storage).InclusiveScan(input, output, scan_op);
+  }
+
+  //! @rst
+  //! Computes an inclusive block-wide prefix scan using the specified binary ``scan_op`` functor.
+  //! Each thread contributes one input element. Also provides every thread with the block-wide
+  //! ``block_aggregate`` of all inputs.
+  //!
+  //! - Supports non-commutative scan operators.
+  //! - @rowmajor
+  //! - @smemreuse
+  //!
+  //! Snippet
+  //! +++++++
+  //!
+  //! The code snippet below illustrates an inclusive prefix max scan of 128
+  //! integer items that are partitioned across 128 threads.
+  //!
   //! .. code-block:: c++
   //!
   //!    #include <cub/cub.cuh>   // or equivalently <cub/block/block_scan.cuh>
@@ -2490,11 +2433,13 @@
   //!        ...
   //!
   //!        // Collectively compute the block-wide inclusive prefix max scan
-  //!        BlockScan(temp_storage).InclusiveScan(thread_data, thread_data, cuda::maximum<>{});
+  //!        int block_aggregate;
+  //!        BlockScan(temp_storage).InclusiveScan(thread_data, thread_data, cuda::maximum<>{}, block_aggregate);
   //!
   //! Suppose the set of input ``thread_data`` across the block of threads is
   //! ``0, -1, 2, -3, ..., 126, -127``. The corresponding output ``thread_data``
-  //! in those threads will be ``0, 0, 2, 2, ..., 126, 126``.
+  //! in those threads will be ``0, 0, 2, 2, ..., 126, 126``. Furthermore the value
+  //! ``126`` will be stored in ``block_aggregate`` for all threads.
   //!
   //! @endrst
   //!
@@ -2509,17 +2454,26 @@
   //!
   //! @param[in] scan_op
   //!   Binary scan functor
+  //!
+  //! @param[out] block_aggregate
+  //!   Block-wide aggregate reduction of input items
   template <typename ScanOp>
-  _CCCL_DEVICE _CCCL_FORCEINLINE void InclusiveScan(T input, T& output, ScanOp scan_op)
-  {
-    InternalBlockScan(temp_storage).InclusiveScan(input, output, scan_op);
+  _CCCL_DEVICE _CCCL_FORCEINLINE void InclusiveScan(T input, T& output, ScanOp scan_op, T& block_aggregate)
+  {
+    InternalBlockScan(temp_storage).InclusiveScan(input, output, scan_op, block_aggregate);
   }
 
   //! @rst
   //! Computes an inclusive block-wide prefix scan using the specified binary ``scan_op`` functor.
-  //! Each thread contributes one input element. Also provides every thread with the block-wide
-  //! ``block_aggregate`` of all inputs.
-  //!
+  //! Each thread contributes one input element. The call-back functor ``block_prefix_callback_op``
+  //! is invoked by the first warp in the block, and the value returned by *lane*\ :sub:`0` in that warp is used as
+  //! the "seed" value that logically prefixes the thread block's scan inputs.
+  //!
+  //! - The ``block_prefix_callback_op`` functor must implement a member function
+  //!   ``T operator()(T block_aggregate)``. The functor's input parameter
+  //!   The functor will be invoked by the first warp of threads in the block,
+  //!   however only the return value from *lane*\ :sub:`0` is applied
+  //!   as the block-wide prefix. Can be stateful.
   //! - Supports non-commutative scan operators.
   //! - @rowmajor
   //! - @smemreuse
@@ -2527,8 +2481,71 @@
   //! Snippet
   //! +++++++
   //!
-  //! The code snippet below illustrates an inclusive prefix max scan of 128
-  //! integer items that are partitioned across 128 threads.
+  //! The code snippet below illustrates a single thread block that progressively
+  //! computes an inclusive prefix max scan over multiple "tiles" of input using a
+  //! prefix functor to maintain a running total between block-wide scans.  Each tile consists
+  //! of 128 integer items that are partitioned across 128 threads.
+  //!
+  //! .. literalinclude:: ../../examples/block/example_block_scan.cu
+  //!     :language: c++
+  //!     :dedent:
+  //!     :start-after: example-begin block-prefix-callback-max-op
+  //!     :end-before: example-end block-prefix-callback-max-op
+  //!
+  //! .. literalinclude:: ../../examples/block/example_block_scan.cu
+  //!     :language: c++
+  //!     :dedent:
+  //!     :start-after: example-begin inclusive-scan-prefix-callback-max
+  //!     :end-before: example-end inclusive-scan-prefix-callback-max
+  //!
+  //! Suppose the input ``d_data`` is ``0, -1, 2, -3, 4, -5, ...``.
+  //! The corresponding output for the first segment will be
+  //! ``0, 0, 2, 2, ..., 126, 126``. The output for the second segment
+  //! will be ``128, 128, 130, 130, ..., 254, 254``.
+  //!
+  //! @endrst
+  //!
+  //! @tparam ScanOp
+  //!   **[inferred]** Binary scan functor type having member `T operator()(const T &a, const T &b)`
+  //!
+  //! @tparam BlockPrefixCallbackOp
+  //!   **[inferred]** Call-back functor type having member `T operator()(T block_aggregate)`
+  //!
+  //! @param[in] input
+  //!   Calling thread's input item
+  //!
+  //! @param[out] output
+  //!   Calling thread's output item (may be aliased to `input`)
+  //!
+  //! @param[in] scan_op
+  //!   Binary scan functor
+  //!
+  //! @param[in,out] block_prefix_callback_op
+  //!   @rst
+  //!   *warp*\ :sub:`0` only call-back functor for specifying a block-wide prefix to be applied to
+  //!   the logical input sequence.
+  //!   @endrst
+  template <typename ScanOp, typename BlockPrefixCallbackOp>
+  _CCCL_DEVICE _CCCL_FORCEINLINE void
+  InclusiveScan(T input, T& output, ScanOp scan_op, BlockPrefixCallbackOp& block_prefix_callback_op)
+  {
+    InternalBlockScan(temp_storage).InclusiveScan(input, output, scan_op, block_prefix_callback_op);
+  }
+
+  //! @rst
+  //! Computes an inclusive block-wide prefix scan using the specified binary ``scan_op`` functor.
+  //! Each thread contributes one input element. But only the first ``valid_items`` elements are used in the
+  //! calculation.
+  //!
+  //! - Supports non-commutative scan operators.
+  //! - @rowmajor
+  //! - @smemreuse
+  //!
+  //! Snippet
+  //! +++++++
+  //!
+  //! The code snippet below illustrates an inclusive prefix max scan of 3 of 128 integer items that
+  //! are partitioned across 128 threads.
   //!
   //! .. code-block:: c++
   //!
@@ -2545,15 +2562,79 @@
   //!        // Obtain input item for each thread
   //!        int thread_data;
   //!        ...
+  //!        int valid_items = 3;
+  //!
+  //!        // Collectively compute the block-wide inclusive prefix max scan
+  //!        BlockScan(temp_storage).InclusiveScanPartialTile(
+  //!            thread_data, thread_data, cuda::maximum<>{}, valid_items);
+  //!
+  //! Suppose the set of input ``thread_data`` across the block of threads is
+  //! ``0, -1, 2, -3, ..., 126, -127``. The corresponding output ``thread_data``
+  //! in those threads will be ``0, 0, 2, -3, ..., 126, -127``.
+  //!
+  //! @endrst
+  //!
+  //! @tparam ScanOp
+  //!   **[inferred]** Binary scan functor type having member `T operator()(const T &a, const T &b)`
+  //!
+  //! @param[in] input
+  //!   Calling thread's input item
+  //!
+  //! @param[out] output
+  //!   Calling thread's output item (may be aliased to `input`)
+  //!
+  //! @param[in] scan_op
+  //!   Binary scan functor
+  //!
+  //! @param[in] valid_items
+  //!   Number of valid items in thread block
+  template <typename ScanOp>
+  _CCCL_DEVICE _CCCL_FORCEINLINE void InclusiveScanPartialTile(T input, T& output, ScanOp scan_op, int valid_items)
+  {
+    InternalBlockScan(temp_storage).InclusiveScanPartialTile(input, output, scan_op, valid_items);
+  }
+
+  //! @rst
+  //! Computes an inclusive block-wide prefix scan using the specified binary ``scan_op`` functor.
+  //! Each thread contributes one input element. But only the first ``valid_items`` elements are used in the
+  //! calculation. Also provides every thread with the block-wide ``block_aggregate`` of all inputs.
+  //!
+  //! - Supports non-commutative scan operators.
+  //! - @rowmajor
+  //! - @smemreuse
+  //!
+  //! Snippet
+  //! +++++++
+  //!
+  //! The code snippet below illustrates an inclusive prefix max scan of 3 of 128
+  //! integer items that are partitioned across 128 threads.
+  //!
+  //! .. code-block:: c++
+  //!
+  //!    #include <cub/cub.cuh>   // or equivalently <cub/block/block_scan.cuh>
+  //!
+  //!    __global__ void ExampleKernel(...)
+  //!    {
+  //!        // Specialize BlockScan for a 1D block of 128 threads of type int
+  //!        using BlockScan = cub::BlockScan<int, 128>;
+  //!
+  //!        // Allocate shared memory for BlockScan
+  //!        __shared__ typename BlockScan::TempStorage temp_storage;
+  //!
+  //!        // Obtain input item for each thread
+  //!        int thread_data;
+  //!        ...
+  //!        int valid_items = 3;
   //!
   //!        // Collectively compute the block-wide inclusive prefix max scan
   //!        int block_aggregate;
-  //!        BlockScan(temp_storage).InclusiveScan(thread_data, thread_data, cuda::maximum<>{}, block_aggregate);
+  //!        BlockScan(temp_storage).InclusiveScanPartialTile(
+  //!            thread_data, thread_data, cuda::maximum<>{}, valid_items, block_aggregate);
   //!
   //! Suppose the set of input ``thread_data`` across the block of threads is
   //! ``0, -1, 2, -3, ..., 126, -127``. The corresponding output ``thread_data``
-  //! in those threads will be ``0, 0, 2, 2, ..., 126, 126``. Furthermore the value
-  //! ``126`` will be stored in ``block_aggregate`` for all threads.
+  //! in those threads will be ``0, 0, 2, -3, ..., 126, -127``. Furthermore the value
+  //! ``2`` will be stored in ``block_aggregate`` for all threads.
   //!
   //! @endrst
   //!
@@ -2568,20 +2649,25 @@
   //!
   //! @param[in] scan_op
   //!   Binary scan functor
+  //!
+  //! @param[in] valid_items
+  //!   Number of valid items in thread block
   //!
   //! @param[out] block_aggregate
   //!   Block-wide aggregate reduction of input items
   template <typename ScanOp>
-  _CCCL_DEVICE _CCCL_FORCEINLINE void InclusiveScan(T input, T& output, ScanOp scan_op, T& block_aggregate)
-  {
-    InternalBlockScan(temp_storage).InclusiveScan(input, output, scan_op, block_aggregate);
+  _CCCL_DEVICE _CCCL_FORCEINLINE void
+  InclusiveScanPartialTile(T input, T& output, ScanOp scan_op, int valid_items, T& block_aggregate)
+  {
+    InternalBlockScan(temp_storage).InclusiveScanPartialTile(input, output, scan_op, valid_items, block_aggregate);
   }
 
   //! @rst
   //! Computes an inclusive block-wide prefix scan using the specified binary ``scan_op`` functor.
-  //! Each thread contributes one input element. The call-back functor ``block_prefix_callback_op``
-  //! is invoked by the first warp in the block, and the value returned by *lane*\ :sub:`0` in that warp is used as
-  //! the "seed" value that logically prefixes the thread block's scan inputs.
+  //! Each thread contributes one input element. But only the first ``valid_items`` elements are used in the
+  //! calculation. The call-back functor ``block_prefix_callback_op`` is invoked by the first warp in the block, and the
+  //! value returned by *lane*\ :sub:`0` in that warp is used as the "seed" value that logically prefixes the thread
+  //! block's scan inputs.
   //!
   //! - The ``block_prefix_callback_op`` functor must implement a member function
   //!   ``T operator()(T block_aggregate)``. The functor's input parameter
@@ -2638,22 +2724,25 @@
   //!        // Have the block iterate over segments of items
   //!        for (int block_offset = 0; block_offset < num_items; block_offset += 128)
   //!        {
+  //!            int valid_items = num_items - block_offset;
+  //!            int item_idx = block_offset + threadIdx.x;
+  //!
   //!            // Load a segment of consecutive items that are blocked across threads
-  //!            int thread_data = d_data[block_offset + threadIdx.x];
+  //!            int thread_data = item_idx < num_items ? d_data[item_idx] : 0;
   //!
   //!            // Collectively compute the block-wide inclusive prefix max scan
-  //!            BlockScan(temp_storage).InclusiveScan(
-  //!                thread_data, thread_data, cuda::maximum<>{}, prefix_op);
+  //!            BlockScan(temp_storage).InclusiveScanPartialTile(
+  //!                thread_data, thread_data, cuda::maximum<>{}, valid_items, prefix_op);
   //!            __syncthreads();
   //!
   //!            // Store scanned items to output segment
-  //!            d_data[block_offset + threadIdx.x] = thread_data;
+  //!            if (item_idx < num_items) d_data[item_idx] = thread_data;
   //!        }
   //!
-  //! Suppose the input ``d_data`` is ``0, -1, 2, -3, 4, -5, ...``.
+  //! Suppose the input ``d_data`` is ``0, -1, 2, -3, 4, -5, ..., -249, 250``.
   //! The corresponding output for the first segment will be
   //! ``0, 0, 2, 2, ..., 126, 126``. The output for the second segment
-  //! will be ``128, 128, 130, 130, ..., 254, 254``.
+  //! will be ``128, 128, 130, 130, ..., 248, 250``.
   //!
   //! @endrst
   //!
@@ -2671,6 +2760,9 @@
   //!
   //! @param[in] scan_op
   //!   Binary scan functor
+  //!
+  //! @param[in] valid_items
+  //!   Number of valid items in thread block
   //!
   //! @param[in,out] block_prefix_callback_op
   //!   @rst
@@ -2678,34 +2770,154 @@
   //!   the logical input sequence.
   //!   @endrst
   template <typename ScanOp, typename BlockPrefixCallbackOp>
-  _CCCL_DEVICE _CCCL_FORCEINLINE void
-  InclusiveScan(T input, T& output, ScanOp scan_op, BlockPrefixCallbackOp& block_prefix_callback_op)
-  {
-    InternalBlockScan(temp_storage).InclusiveScan(input, output, scan_op, block_prefix_callback_op);
-  }
+  _CCCL_DEVICE _CCCL_FORCEINLINE void InclusiveScanPartialTile(
+    T input, T& output, ScanOp scan_op, int valid_items, BlockPrefixCallbackOp& block_prefix_callback_op)
+  {
+    InternalBlockScan(temp_storage)
+      .InclusiveScanPartialTile(input, output, scan_op, valid_items, block_prefix_callback_op);
+  }
+
+  //! @}  end member group // Inclusive prefix scans
+  //! @name Inclusive prefix scan operations (multiple data per thread)
+  //! @{
 
   //! @rst
   //! Computes an inclusive block-wide prefix scan using the specified binary ``scan_op`` functor.
-  //! Each thread contributes one input element. But only the first ``valid_items`` elements are used in the
-  //! calculation.
+  //! Each thread contributes an array of consecutive input elements.
   //!
   //! - Supports non-commutative scan operators.
-  //! - @rowmajor
-  //! - @smemreuse
-  //!
-  //! Snippet
-  //! +++++++
-  //!
-  //! The code snippet below illustrates an inclusive prefix max scan of 3 of 128 integer items that
-  //! are partitioned across 128 threads.
-  //!
-<<<<<<< HEAD
+  //! - @blocked
+  //! - @granularity
+  //! - @smemreuse
+  //!
+  //! Snippet
+  //! +++++++
+  //!
+  //! The code snippet below illustrates an inclusive prefix max scan of 512 integer items that
+  //! are partitioned in a [<em>blocked arrangement</em>](../index.html#sec5sec3) across 128 threads
+  //! where each thread owns 4 consecutive items.
+  //!
   //! .. literalinclude:: ../../examples/block/example_block_scan.cu
   //!     :language: c++
   //!     :dedent:
-  //!     :start-after: example-begin inclusive-sum-single
-  //!     :end-before: example-end inclusive-sum-single
-=======
+  //!     :start-after: example-begin inclusive-scan-array
+  //!     :end-before: example-end inclusive-scan-array
+  //!
+  //! Suppose the set of input ``thread_data`` across the block of threads is
+  //! ``{ [0,-1,2,-3], [4,-5,6,-7], ..., [508,-509,510,-511] }``.
+  //! The corresponding output ``thread_data`` in those threads will be
+  //! ``{ [0,0,2,2], [4,4,6,6], ..., [508,508,510,510] }``.
+  //!
+  //! @endrst
+  //!
+  //! @tparam ITEMS_PER_THREAD
+  //!   **[inferred]** The number of consecutive items partitioned onto each thread.
+  //!
+  //! @tparam ScanOp
+  //!   **[inferred]** Binary scan functor type having member `T operator()(const T &a, const T &b)`
+  //!
+  //! @param[in] input
+  //!   Calling thread's input items
+  //!
+  //! @param[out] output
+  //!   Calling thread's output items (may be aliased to `input`)
+  //!
+  //! @param[in] scan_op
+  //!   Binary scan functor
+  template <int ITEMS_PER_THREAD, typename ScanOp>
+  _CCCL_DEVICE _CCCL_FORCEINLINE void
+  InclusiveScan(T (&input)[ITEMS_PER_THREAD], T (&output)[ITEMS_PER_THREAD], ScanOp scan_op)
+  {
+    if constexpr (ITEMS_PER_THREAD == 1)
+    {
+      InclusiveScan(input[0], output[0], scan_op);
+    }
+    else
+    {
+      // Reduce consecutive thread items in registers
+      T thread_prefix = cub::ThreadReduce(input, scan_op);
+
+      // Exclusive thread block-scan
+      ExclusiveScan(thread_prefix, thread_prefix, scan_op);
+
+      // Inclusive scan in registers with prefix as seed (first thread does not seed)
+      detail::ThreadScanInclusive(input, output, scan_op, thread_prefix, (linear_tid != 0));
+    }
+  }
+
+  //! @rst
+  //! Computes an inclusive block-wide prefix scan using the specified binary ``scan_op`` functor.
+  //! Each thread contributes an array of consecutive input elements.
+  //!
+  //! - Supports non-commutative scan operators.
+  //! - @blocked
+  //! - @granularity
+  //! - @smemreuse
+  //!
+  //! Snippet
+  //! +++++++
+  //!
+  //! The code snippet below illustrates an inclusive prefix max scan of 128 integer items that
+  //! are partitioned in a :ref:`blocked arrangement <flexible-data-arrangement>` across 64 threads
+  //! where each thread owns 2 consecutive items.
+  //!
+  //! .. literalinclude:: ../../../cub/test/catch2_test_block_scan_api.cu
+  //!     :language: c++
+  //!     :dedent:
+  //!     :start-after: example-begin inclusive-scan-array-init-value
+  //!     :end-before: example-end inclusive-scan-array-init-value
+  //!
+  //!
+  //! @endrst
+  //!
+  //! @tparam ITEMS_PER_THREAD
+  //!   **[inferred]** The number of consecutive items partitioned onto each thread.
+  //!
+  //! @tparam ScanOp
+  //!   **[inferred]** Binary scan functor type having member `T operator()(const T &a, const T &b)`
+  //!
+  //! @param[in] input
+  //!   Calling thread's input items
+  //!
+  //! @param[out] output
+  //!   Calling thread's output items (may be aliased to `input`)
+  //!
+  //! @param[in] initial_value
+  //!   Initial value to seed the inclusive scan (uniform across block)
+  //!
+  //! @param[in] scan_op
+  //!   Binary scan functor
+  template <int ITEMS_PER_THREAD, typename ScanOp>
+  _CCCL_DEVICE _CCCL_FORCEINLINE void
+  InclusiveScan(T (&input)[ITEMS_PER_THREAD], T (&output)[ITEMS_PER_THREAD], T initial_value, ScanOp scan_op)
+  {
+    // Reduce consecutive thread items in registers
+    T thread_prefix = cub::ThreadReduce(input, scan_op);
+
+    // Exclusive thread block-scan
+    ExclusiveScan(thread_prefix, thread_prefix, initial_value, scan_op);
+
+    // Exclusive scan in registers with prefix as seed
+    detail::ThreadScanInclusive(input, output, scan_op, thread_prefix);
+  }
+
+  //! @rst
+  //! Computes an inclusive block-wide prefix scan using the specified binary ``scan_op`` functor.
+  //! Each thread contributes an array of consecutive input elements. Also provides every thread
+  //! with the block-wide ``block_aggregate`` of all inputs.
+  //!
+  //! - Supports non-commutative scan operators.
+  //! - @blocked
+  //! - @granularity
+  //! - @smemreuse
+  //!
+  //! Snippet
+  //! +++++++
+  //!
+  //! The code snippet below illustrates an inclusive prefix max scan of 512 integer items that
+  //! are partitioned in a [<em>blocked arrangement</em>](../index.html#sec5sec3) across 128 threads
+  //! where each thread owns 4 consecutive items.
+  //!
   //! .. code-block:: c++
   //!
   //!    #include <cub/cub.cuh>   // or equivalently <cub/block/block_scan.cuh>
@@ -2718,132 +2930,139 @@
   //!        // Allocate shared memory for BlockScan
   //!        __shared__ typename BlockScan::TempStorage temp_storage;
   //!
-  //!        // Obtain input item for each thread
-  //!        int thread_data;
+  //!        // Obtain a segment of consecutive items that are blocked across threads
+  //!        int thread_data[4];
   //!        ...
-  //!        int valid_items = 3;
   //!
   //!        // Collectively compute the block-wide inclusive prefix max scan
-  //!        BlockScan(temp_storage).InclusiveScanPartialTile(
-  //!            thread_data, thread_data, cuda::maximum<>{}, valid_items);
->>>>>>> dfcfc059
+  //!        int block_aggregate;
+  //!        BlockScan(temp_storage).InclusiveScan(thread_data, thread_data, cuda::maximum<>{}, block_aggregate);
   //!
   //! Suppose the set of input ``thread_data`` across the block of threads is
-  //! ``0, -1, 2, -3, ..., 126, -127``. The corresponding output ``thread_data``
-  //! in those threads will be ``0, 0, 2, -3, ..., 126, -127``.
-  //!
-  //! @endrst
+  //! ``{ [0,-1,2,-3], [4,-5,6,-7], ..., [508,-509,510,-511] }``.
+  //! The corresponding output ``thread_data`` in those threads will be
+  //! ``{ [0,0,2,2], [4,4,6,6], ..., [508,508,510,510] }``.
+  //! Furthermore the value ``510`` will be stored in ``block_aggregate`` for all threads.
+  //!
+  //! @endrst
+  //!
+  //! @tparam ITEMS_PER_THREAD
+  //!   **[inferred]** The number of consecutive items partitioned onto each thread.
   //!
   //! @tparam ScanOp
   //!   **[inferred]** Binary scan functor type having member `T operator()(const T &a, const T &b)`
   //!
   //! @param[in] input
-  //!   Calling thread's input item
-  //!
-  //! @param[out] output
-  //!   Calling thread's output item (may be aliased to `input`)
+  //!   Calling thread's input items
+  //!
+  //! @param[out] output
+  //!   Calling thread's output items (may be aliased to `input`)
   //!
   //! @param[in] scan_op
   //!   Binary scan functor
   //!
-  //! @param[in] valid_items
-  //!   Number of valid items in thread block
-  template <typename ScanOp>
-  _CCCL_DEVICE _CCCL_FORCEINLINE void InclusiveScanPartialTile(T input, T& output, ScanOp scan_op, int valid_items)
-  {
-    InternalBlockScan(temp_storage).InclusiveScanPartialTile(input, output, scan_op, valid_items);
+  //! @param[out] block_aggregate
+  //!   Block-wide aggregate reduction of input items
+  template <int ITEMS_PER_THREAD, typename ScanOp>
+  _CCCL_DEVICE _CCCL_FORCEINLINE void
+  InclusiveScan(T (&input)[ITEMS_PER_THREAD], T (&output)[ITEMS_PER_THREAD], ScanOp scan_op, T& block_aggregate)
+  {
+    if (ITEMS_PER_THREAD == 1)
+    {
+      InclusiveScan(input[0], output[0], scan_op, block_aggregate);
+    }
+    else
+    {
+      // Reduce consecutive thread items in registers
+      T thread_prefix = cub::ThreadReduce(input, scan_op);
+
+      // Exclusive thread block-scan (with no initial value)
+      ExclusiveScan(thread_prefix, thread_prefix, scan_op, block_aggregate);
+
+      // Inclusive scan in registers with prefix as seed (first thread does not seed)
+      detail::ThreadScanInclusive(input, output, scan_op, thread_prefix, (linear_tid != 0));
+    }
   }
 
   //! @rst
   //! Computes an inclusive block-wide prefix scan using the specified binary ``scan_op`` functor.
-  //! Each thread contributes one input element. But only the first ``valid_items`` elements are used in the
-  //! calculation. Also provides every thread with the block-wide ``block_aggregate`` of all inputs.
+  //! Each thread contributes an array of consecutive input elements. Also provides every thread
+  //! with the block-wide ``block_aggregate`` of all inputs.
   //!
   //! - Supports non-commutative scan operators.
-  //! - @rowmajor
-  //! - @smemreuse
-  //!
-  //! Snippet
-  //! +++++++
-  //!
-  //! The code snippet below illustrates an inclusive prefix max scan of 3 of 128
-  //! integer items that are partitioned across 128 threads.
-  //!
-<<<<<<< HEAD
-  //! .. literalinclude:: ../../examples/block/example_block_scan.cu
+  //! - @blocked
+  //! - @granularity
+  //! - @smemreuse
+  //!
+  //! Snippet
+  //! +++++++
+  //!
+  //! The code snippet below illustrates an inclusive prefix max scan of 128 integer items that
+  //! are partitioned in a :ref:`blocked arrangement <flexible-data-arrangement>` across 64 threads
+  //! where each thread owns 2 consecutive items.
+  //!
+  //! .. literalinclude:: ../../../cub/test/catch2_test_block_scan_api.cu
   //!     :language: c++
   //!     :dedent:
-  //!     :start-after: example-begin inclusive-sum-single-aggregate
-  //!     :end-before: example-end inclusive-sum-single-aggregate
-=======
-  //! .. code-block:: c++
-  //!
-  //!    #include <cub/cub.cuh>   // or equivalently <cub/block/block_scan.cuh>
-  //!
-  //!    __global__ void ExampleKernel(...)
-  //!    {
-  //!        // Specialize BlockScan for a 1D block of 128 threads of type int
-  //!        using BlockScan = cub::BlockScan<int, 128>;
-  //!
-  //!        // Allocate shared memory for BlockScan
-  //!        __shared__ typename BlockScan::TempStorage temp_storage;
-  //!
-  //!        // Obtain input item for each thread
-  //!        int thread_data;
-  //!        ...
-  //!        int valid_items = 3;
-  //!
-  //!        // Collectively compute the block-wide inclusive prefix max scan
-  //!        int block_aggregate;
-  //!        BlockScan(temp_storage).InclusiveScanPartialTile(
-  //!            thread_data, thread_data, cuda::maximum<>{}, valid_items, block_aggregate);
->>>>>>> dfcfc059
-  //!
-  //! Suppose the set of input ``thread_data`` across the block of threads is
-  //! ``0, -1, 2, -3, ..., 126, -127``. The corresponding output ``thread_data``
-  //! in those threads will be ``0, 0, 2, -3, ..., 126, -127``. Furthermore the value
-  //! ``2`` will be stored in ``block_aggregate`` for all threads.
-  //!
-  //! @endrst
+  //!     :start-after: example-begin inclusive-scan-array-aggregate-init-value
+  //!     :end-before: example-end inclusive-scan-array-aggregate-init-value
+  //!
+  //! The value ``126`` will be stored in ``block_aggregate`` for all threads.
+  //!
+  //! .. note::
+  //!
+  //!    ``initial_value`` is not applied to the block-wide aggregate.
+  //!
+  //! @endrst
+  //!
+  //! @tparam ITEMS_PER_THREAD
+  //!   **[inferred]** The number of consecutive items partitioned onto each thread.
   //!
   //! @tparam ScanOp
   //!   **[inferred]** Binary scan functor type having member `T operator()(const T &a, const T &b)`
   //!
   //! @param[in] input
-  //!   Calling thread's input item
-  //!
-  //! @param[out] output
-  //!   Calling thread's output item (may be aliased to `input`)
+  //!   Calling thread's input items
+  //!
+  //! @param[out] output
+  //!   Calling thread's output items (may be aliased to `input`)
+  //!
+  //! @param[in] initial_value
+  //!   Initial value to seed the inclusive scan (uniform across block). It is not taken
+  //!   into account for ``block_aggregate``.
   //!
   //! @param[in] scan_op
   //!   Binary scan functor
   //!
-  //! @param[in] valid_items
-  //!   Number of valid items in thread block
-  //!
   //! @param[out] block_aggregate
   //!   Block-wide aggregate reduction of input items
-  template <typename ScanOp>
-  _CCCL_DEVICE _CCCL_FORCEINLINE void
-  InclusiveScanPartialTile(T input, T& output, ScanOp scan_op, int valid_items, T& block_aggregate)
-  {
-    InternalBlockScan(temp_storage).InclusiveScanPartialTile(input, output, scan_op, valid_items, block_aggregate);
+  template <int ITEMS_PER_THREAD, typename ScanOp>
+  _CCCL_DEVICE _CCCL_FORCEINLINE void InclusiveScan(
+    T (&input)[ITEMS_PER_THREAD], T (&output)[ITEMS_PER_THREAD], T initial_value, ScanOp scan_op, T& block_aggregate)
+  {
+    // Reduce consecutive thread items in registers
+    T thread_prefix = cub::ThreadReduce(input, scan_op);
+
+    // Exclusive thread block-scan
+    ExclusiveScan(thread_prefix, thread_prefix, initial_value, scan_op, block_aggregate);
+
+    // Exclusive scan in registers with prefix as seed
+    detail::ThreadScanInclusive(input, output, scan_op, thread_prefix);
   }
 
   //! @rst
   //! Computes an inclusive block-wide prefix scan using the specified binary ``scan_op`` functor.
-  //! Each thread contributes one input element. But only the first ``valid_items`` elements are used in the
-  //! calculation. The call-back functor ``block_prefix_callback_op`` is invoked by the first warp in the block, and the
-  //! value returned by *lane*\ :sub:`0` in that warp is used as the "seed" value that logically prefixes the thread
-  //! block's scan inputs.
-  //!
-  //! - The ``block_prefix_callback_op`` functor must implement a member function
-  //!   ``T operator()(T block_aggregate)``. The functor's input parameter
-  //!   The functor will be invoked by the first warp of threads in the block,
-  //!   however only the return value from *lane*\ :sub:`0` is applied
-  //!   as the block-wide prefix. Can be stateful.
+  //! Each thread contributes an array of consecutive input elements.
+  //! The call-back functor ``block_prefix_callback_op`` is invoked by the first warp in the block,
+  //! and the value returned by *lane*\ :sub:`0` in that warp is used as the "seed" value that logically prefixes the
+  //! thread block's scan inputs.
+  //!
+  //! - The ``block_prefix_callback_op`` functor must implement a member function ``T operator()(T block_aggregate)``.
+  //!   The functor will be invoked by the first warp of threads in the block, however only the return value
+  //!   from *lane*\ :sub:`0` is applied as the block-wide prefix. Can be stateful.
   //! - Supports non-commutative scan operators.
-  //! - @rowmajor
+  //! - @blocked
+  //! - @granularity
   //! - @smemreuse
   //!
   //! Snippet
@@ -2880,539 +3099,6 @@
   //!
   //!    __global__ void ExampleKernel(int *d_data, int num_items, ...)
   //!    {
-  //!        // Specialize BlockScan for a 1D block of 128 threads
-  //!        using BlockScan = cub::BlockScan<int, 128>;
-  //!
-  //!        // Allocate shared memory for BlockScan
-  //!        __shared__ typename BlockScan::TempStorage temp_storage;
-  //!
-  //!        // Initialize running total
-  //!        BlockPrefixCallbackOp prefix_op(INT_MIN);
-  //!
-  //!        // Have the block iterate over segments of items
-  //!        for (int block_offset = 0; block_offset < num_items; block_offset += 128)
-  //!        {
-  //!            int valid_items = num_items - block_offset;
-  //!            int item_idx = block_offset + threadIdx.x;
-  //!
-  //!            // Load a segment of consecutive items that are blocked across threads
-  //!            int thread_data = item_idx < num_items ? d_data[item_idx] : 0;
-  //!
-  //!            // Collectively compute the block-wide inclusive prefix max scan
-  //!            BlockScan(temp_storage).InclusiveScanPartialTile(
-  //!                thread_data, thread_data, cuda::maximum<>{}, valid_items, prefix_op);
-  //!            __syncthreads();
-  //!
-  //!            // Store scanned items to output segment
-  //!            if (item_idx < num_items) d_data[item_idx] = thread_data;
-  //!        }
-  //!
-  //! Suppose the input ``d_data`` is ``0, -1, 2, -3, 4, -5, ..., -249, 250``.
-  //! The corresponding output for the first segment will be
-  //! ``0, 0, 2, 2, ..., 126, 126``. The output for the second segment
-  //! will be ``128, 128, 130, 130, ..., 248, 250``.
-  //!
-  //! @endrst
-  //!
-<<<<<<< HEAD
-  //! @tparam BlockPrefixCallbackOp
-  //!   **[inferred]** Call-back functor type having member `T operator()(T block_aggregate)`
-  //!
-  //! @param[in] input
-  //!   Calling thread's input item
-  //!
-  //! @param[out] output
-  //!   Calling thread's output item (may be aliased to `input`)
-  //!
-  //! @param[in,out] block_prefix_callback_op
-  //!   @rst
-  //!   *warp*\ :sub:`0` only call-back functor for specifying a block-wide prefix to be applied
-  //!   to the logical input sequence.
-  //!   @endrst
-  template <typename BlockPrefixCallbackOp>
-  _CCCL_DEVICE _CCCL_FORCEINLINE void InclusiveSum(T input, T& output, BlockPrefixCallbackOp& block_prefix_callback_op)
-  {
-    InclusiveScan(input, output, ::cuda::std::plus<>{}, block_prefix_callback_op);
-  }
-
-  //! @}  end member group
-  //! @name Inclusive prefix sum operations (multiple data per thread)
-  //! @{
-
-  //! @rst
-  //! Computes an inclusive block-wide prefix scan using addition (+) as the scan operator.
-  //! Each thread contributes an array of consecutive input elements.
-  //!
-  //! - @blocked
-  //! - @granularity
-  //! - @smemreuse
-  //!
-  //! Snippet
-  //! +++++++
-  //!
-  //! The code snippet below illustrates an inclusive prefix sum of 512 integer items that
-  //! are partitioned in a :ref:`blocked arrangement <flexible-data-arrangement>` across 128 threads
-  //! where each thread owns 4 consecutive items.
-  //!
-  //! .. literalinclude:: ../../examples/block/example_block_scan.cu
-  //!     :language: c++
-  //!     :dedent:
-  //!     :start-after: example-begin inclusive-sum-array
-  //!     :end-before: example-end inclusive-sum-array
-  //!
-  //! Suppose the set of input ``thread_data`` across the block of threads is
-  //! ``{ [1,1,1,1], [1,1,1,1], ..., [1,1,1,1] }``. The corresponding output
-  //! ``thread_data`` in those threads will be ``{ [1,2,3,4], [5,6,7,8], ..., [509,510,511,512] }``.
-  //!
-  //! @endrst
-=======
-  //! @tparam ScanOp
-  //!   **[inferred]** Binary scan functor type having member `T operator()(const T &a, const T &b)`
->>>>>>> dfcfc059
-  //!
-  //! @tparam BlockPrefixCallbackOp
-  //!   **[inferred]** Call-back functor type having member `T operator()(T block_aggregate)`
-  //!
-  //! @param[in] input
-  //!   Calling thread's input item
-  //!
-  //! @param[out] output
-  //!   Calling thread's output item (may be aliased to `input`)
-  //!
-  //! @param[in] scan_op
-  //!   Binary scan functor
-  //!
-  //! @param[in] valid_items
-  //!   Number of valid items in thread block
-  //!
-  //! @param[in,out] block_prefix_callback_op
-  //!   @rst
-  //!   *warp*\ :sub:`0` only call-back functor for specifying a block-wide prefix to be applied to
-  //!   the logical input sequence.
-  //!   @endrst
-  template <typename ScanOp, typename BlockPrefixCallbackOp>
-  _CCCL_DEVICE _CCCL_FORCEINLINE void InclusiveScanPartialTile(
-    T input, T& output, ScanOp scan_op, int valid_items, BlockPrefixCallbackOp& block_prefix_callback_op)
-  {
-<<<<<<< HEAD
-    if constexpr (ITEMS_PER_THREAD == 1)
-    {
-      InclusiveSum(input[0], output[0]);
-    }
-    else
-    {
-      // Reduce consecutive thread items in registers
-      ::cuda::std::plus<> scan_op;
-      T thread_prefix = cub::ThreadReduce(input, scan_op);
-
-      // Exclusive thread block-scan
-      ExclusiveSum(thread_prefix, thread_prefix);
-
-      // Inclusive scan in registers with prefix as seed
-      detail::ThreadScanInclusive(input, output, scan_op, thread_prefix, (linear_tid != 0));
-    }
-=======
-    InternalBlockScan(temp_storage)
-      .InclusiveScanPartialTile(input, output, scan_op, valid_items, block_prefix_callback_op);
->>>>>>> dfcfc059
-  }
-
-  //! @}  end member group // Inclusive prefix scans
-  //! @name Inclusive prefix scan operations (multiple data per thread)
-  //! @{
-
-  //! @rst
-  //! Computes an inclusive block-wide prefix scan using the specified binary ``scan_op`` functor.
-  //! Each thread contributes an array of consecutive input elements.
-  //!
-  //! - Supports non-commutative scan operators.
-  //! - @blocked
-  //! - @granularity
-  //! - @smemreuse
-  //!
-  //! Snippet
-  //! +++++++
-  //!
-  //! The code snippet below illustrates an inclusive prefix max scan of 512 integer items that
-  //! are partitioned in a [<em>blocked arrangement</em>](../index.html#sec5sec3) across 128 threads
-  //! where each thread owns 4 consecutive items.
-  //!
-<<<<<<< HEAD
-  //! .. literalinclude:: ../../examples/block/example_block_scan.cu
-  //!     :language: c++
-  //!     :dedent:
-  //!     :start-after: example-begin inclusive-sum-array-aggregate
-  //!     :end-before: example-end inclusive-sum-array-aggregate
-=======
-  //! .. code-block:: c++
-  //!
-  //!    #include <cub/cub.cuh>   // or equivalently <cub/block/block_scan.cuh>
-  //!
-  //!    __global__ void ExampleKernel(...)
-  //!    {
-  //!        // Specialize BlockScan for a 1D block of 128 threads of type int
-  //!        using BlockScan = cub::BlockScan<int, 128>;
-  //!
-  //!        // Allocate shared memory for BlockScan
-  //!        __shared__ typename BlockScan::TempStorage temp_storage;
-  //!
-  //!        // Obtain a segment of consecutive items that are blocked across threads
-  //!        int thread_data[4];
-  //!        ...
-  //!
-  //!        // Collectively compute the block-wide inclusive prefix max scan
-  //!        BlockScan(temp_storage).InclusiveScan(thread_data, thread_data, cuda::maximum<>{});
->>>>>>> dfcfc059
-  //!
-  //! Suppose the set of input ``thread_data`` across the block of threads is
-  //! ``{ [0,-1,2,-3], [4,-5,6,-7], ..., [508,-509,510,-511] }``.
-  //! The corresponding output ``thread_data`` in those threads will be
-  //! ``{ [0,0,2,2], [4,4,6,6], ..., [508,508,510,510] }``.
-  //!
-  //! @endrst
-  //!
-  //! @tparam ITEMS_PER_THREAD
-  //!   **[inferred]** The number of consecutive items partitioned onto each thread.
-  //!
-  //! @tparam ScanOp
-  //!   **[inferred]** Binary scan functor type having member `T operator()(const T &a, const T &b)`
-  //!
-  //! @param[in] input
-  //!   Calling thread's input items
-  //!
-  //! @param[out] output
-  //!   Calling thread's output items (may be aliased to `input`)
-  //!
-  //! @param[in] scan_op
-  //!   Binary scan functor
-  template <int ITEMS_PER_THREAD, typename ScanOp>
-  _CCCL_DEVICE _CCCL_FORCEINLINE void
-  InclusiveScan(T (&input)[ITEMS_PER_THREAD], T (&output)[ITEMS_PER_THREAD], ScanOp scan_op)
-  {
-    if constexpr (ITEMS_PER_THREAD == 1)
-    {
-      InclusiveScan(input[0], output[0], scan_op);
-    }
-    else
-    {
-      // Reduce consecutive thread items in registers
-      T thread_prefix = cub::ThreadReduce(input, scan_op);
-
-      // Exclusive thread block-scan
-      ExclusiveScan(thread_prefix, thread_prefix, scan_op);
-
-      // Inclusive scan in registers with prefix as seed (first thread does not seed)
-      detail::ThreadScanInclusive(input, output, scan_op, thread_prefix, (linear_tid != 0));
-    }
-  }
-
-  //! @rst
-  //! Computes an inclusive block-wide prefix scan using the specified binary ``scan_op`` functor.
-  //! Each thread contributes an array of consecutive input elements.
-  //!
-  //! - Supports non-commutative scan operators.
-  //! - @blocked
-  //! - @granularity
-  //! - @smemreuse
-  //!
-  //! Snippet
-  //! +++++++
-  //!
-<<<<<<< HEAD
-  //! The code snippet below illustrates a single thread block that progressively
-  //! computes an inclusive prefix sum over multiple "tiles" of input using a
-  //! prefix functor to maintain a running total between block-wide scans.  Each tile consists
-  //! of 512 integer items that are partitioned in a :ref:`blocked arrangement <flexible-data-arrangement>`
-  //! across 128 threads where each thread owns 4 consecutive items.
-  //!
-  //! .. literalinclude:: ../../examples/block/example_block_scan.cu
-  //!     :language: c++
-  //!     :dedent:
-  //!     :start-after: example-begin block-prefix-callback-op
-  //!     :end-before: example-end block-prefix-callback-op
-  //!
-  //! .. literalinclude:: ../../examples/block/example_block_scan.cu
-  //!     :language: c++
-  //!     :dedent:
-  //!     :start-after: example-begin inclusive-scan-prefix-callback
-  //!     :end-before: example-end inclusive-scan-prefix-callback
-=======
-  //! The code snippet below illustrates an inclusive prefix max scan of 128 integer items that
-  //! are partitioned in a :ref:`blocked arrangement <flexible-data-arrangement>` across 64 threads
-  //! where each thread owns 2 consecutive items.
-  //!
-  //! .. literalinclude:: ../../../cub/test/catch2_test_block_scan_api.cu
-  //!     :language: c++
-  //!     :dedent:
-  //!     :start-after: example-begin inclusive-scan-array-init-value
-  //!     :end-before: example-end inclusive-scan-array-init-value
->>>>>>> dfcfc059
-  //!
-  //!
-  //! @endrst
-  //!
-  //! @tparam ITEMS_PER_THREAD
-  //!   **[inferred]** The number of consecutive items partitioned onto each thread.
-  //!
-  //! @tparam ScanOp
-  //!   **[inferred]** Binary scan functor type having member `T operator()(const T &a, const T &b)`
-  //!
-  //! @param[in] input
-  //!   Calling thread's input items
-  //!
-  //! @param[out] output
-  //!   Calling thread's output items (may be aliased to `input`)
-  //!
-  //! @param[in] initial_value
-  //!   Initial value to seed the inclusive scan (uniform across block)
-  //!
-  //! @param[in] scan_op
-  //!   Binary scan functor
-  template <int ITEMS_PER_THREAD, typename ScanOp>
-  _CCCL_DEVICE _CCCL_FORCEINLINE void
-  InclusiveScan(T (&input)[ITEMS_PER_THREAD], T (&output)[ITEMS_PER_THREAD], T initial_value, ScanOp scan_op)
-  {
-<<<<<<< HEAD
-    if constexpr (ITEMS_PER_THREAD == 1)
-    {
-      InclusiveSum(input[0], output[0], block_prefix_callback_op);
-    }
-    else
-    {
-      // Reduce consecutive thread items in registers
-      ::cuda::std::plus<> scan_op;
-      T thread_prefix = cub::ThreadReduce(input, scan_op);
-=======
-    // Reduce consecutive thread items in registers
-    T thread_prefix = cub::ThreadReduce(input, scan_op);
->>>>>>> dfcfc059
-
-    // Exclusive thread block-scan
-    ExclusiveScan(thread_prefix, thread_prefix, initial_value, scan_op);
-
-    // Exclusive scan in registers with prefix as seed
-    detail::ThreadScanInclusive(input, output, scan_op, thread_prefix);
-  }
-
-  //! @rst
-  //! Computes an inclusive block-wide prefix scan using the specified binary ``scan_op`` functor.
-  //! Each thread contributes an array of consecutive input elements. Also provides every thread
-  //! with the block-wide ``block_aggregate`` of all inputs.
-  //!
-  //! - Supports non-commutative scan operators.
-  //! - @blocked
-  //! - @granularity
-  //! - @smemreuse
-  //!
-  //! Snippet
-  //! +++++++
-  //!
-  //! The code snippet below illustrates an inclusive prefix max scan of 512 integer items that
-  //! are partitioned in a [<em>blocked arrangement</em>](../index.html#sec5sec3) across 128 threads
-  //! where each thread owns 4 consecutive items.
-  //!
-<<<<<<< HEAD
-  //! .. literalinclude:: ../../examples/block/example_block_scan.cu
-  //!     :language: c++
-  //!     :dedent:
-  //!     :start-after: example-begin inclusive-scan-single
-  //!     :end-before: example-end inclusive-scan-single
-=======
-  //! .. code-block:: c++
-  //!
-  //!    #include <cub/cub.cuh>   // or equivalently <cub/block/block_scan.cuh>
-  //!
-  //!    __global__ void ExampleKernel(...)
-  //!    {
-  //!        // Specialize BlockScan for a 1D block of 128 threads of type int
-  //!        using BlockScan = cub::BlockScan<int, 128>;
-  //!
-  //!        // Allocate shared memory for BlockScan
-  //!        __shared__ typename BlockScan::TempStorage temp_storage;
-  //!
-  //!        // Obtain a segment of consecutive items that are blocked across threads
-  //!        int thread_data[4];
-  //!        ...
-  //!
-  //!        // Collectively compute the block-wide inclusive prefix max scan
-  //!        int block_aggregate;
-  //!        BlockScan(temp_storage).InclusiveScan(thread_data, thread_data, cuda::maximum<>{}, block_aggregate);
->>>>>>> dfcfc059
-  //!
-  //! Suppose the set of input ``thread_data`` across the block of threads is
-  //! ``{ [0,-1,2,-3], [4,-5,6,-7], ..., [508,-509,510,-511] }``.
-  //! The corresponding output ``thread_data`` in those threads will be
-  //! ``{ [0,0,2,2], [4,4,6,6], ..., [508,508,510,510] }``.
-  //! Furthermore the value ``510`` will be stored in ``block_aggregate`` for all threads.
-  //!
-  //! @endrst
-  //!
-  //! @tparam ITEMS_PER_THREAD
-  //!   **[inferred]** The number of consecutive items partitioned onto each thread.
-  //!
-  //! @tparam ScanOp
-  //!   **[inferred]** Binary scan functor type having member `T operator()(const T &a, const T &b)`
-  //!
-  //! @param[in] input
-  //!   Calling thread's input items
-  //!
-  //! @param[out] output
-  //!   Calling thread's output items (may be aliased to `input`)
-  //!
-  //! @param[in] scan_op
-  //!   Binary scan functor
-  //!
-  //! @param[out] block_aggregate
-  //!   Block-wide aggregate reduction of input items
-  template <int ITEMS_PER_THREAD, typename ScanOp>
-  _CCCL_DEVICE _CCCL_FORCEINLINE void
-  InclusiveScan(T (&input)[ITEMS_PER_THREAD], T (&output)[ITEMS_PER_THREAD], ScanOp scan_op, T& block_aggregate)
-  {
-    if (ITEMS_PER_THREAD == 1)
-    {
-      InclusiveScan(input[0], output[0], scan_op, block_aggregate);
-    }
-    else
-    {
-      // Reduce consecutive thread items in registers
-      T thread_prefix = cub::ThreadReduce(input, scan_op);
-
-      // Exclusive thread block-scan (with no initial value)
-      ExclusiveScan(thread_prefix, thread_prefix, scan_op, block_aggregate);
-
-      // Inclusive scan in registers with prefix as seed (first thread does not seed)
-      detail::ThreadScanInclusive(input, output, scan_op, thread_prefix, (linear_tid != 0));
-    }
-  }
-
-  //! @rst
-  //! Computes an inclusive block-wide prefix scan using the specified binary ``scan_op`` functor.
-  //! Each thread contributes an array of consecutive input elements. Also provides every thread
-  //! with the block-wide ``block_aggregate`` of all inputs.
-  //!
-  //! - Supports non-commutative scan operators.
-  //! - @blocked
-  //! - @granularity
-  //! - @smemreuse
-  //!
-  //! Snippet
-  //! +++++++
-  //!
-  //! The code snippet below illustrates an inclusive prefix max scan of 128 integer items that
-  //! are partitioned in a :ref:`blocked arrangement <flexible-data-arrangement>` across 64 threads
-  //! where each thread owns 2 consecutive items.
-  //!
-  //! .. literalinclude:: ../../../cub/test/catch2_test_block_scan_api.cu
-  //!     :language: c++
-  //!     :dedent:
-  //!     :start-after: example-begin inclusive-scan-array-aggregate-init-value
-  //!     :end-before: example-end inclusive-scan-array-aggregate-init-value
-  //!
-  //! The value ``126`` will be stored in ``block_aggregate`` for all threads.
-  //!
-  //! .. note::
-  //!
-  //!    ``initial_value`` is not applied to the block-wide aggregate.
-  //!
-  //! @endrst
-  //!
-  //! @tparam ITEMS_PER_THREAD
-  //!   **[inferred]** The number of consecutive items partitioned onto each thread.
-  //!
-  //! @tparam ScanOp
-  //!   **[inferred]** Binary scan functor type having member `T operator()(const T &a, const T &b)`
-  //!
-  //! @param[in] input
-  //!   Calling thread's input items
-  //!
-  //! @param[out] output
-  //!   Calling thread's output items (may be aliased to `input`)
-  //!
-  //! @param[in] initial_value
-  //!   Initial value to seed the inclusive scan (uniform across block). It is not taken
-  //!   into account for ``block_aggregate``.
-  //!
-  //! @param[in] scan_op
-  //!   Binary scan functor
-  //!
-  //! @param[out] block_aggregate
-  //!   Block-wide aggregate reduction of input items
-  template <int ITEMS_PER_THREAD, typename ScanOp>
-  _CCCL_DEVICE _CCCL_FORCEINLINE void InclusiveScan(
-    T (&input)[ITEMS_PER_THREAD], T (&output)[ITEMS_PER_THREAD], T initial_value, ScanOp scan_op, T& block_aggregate)
-  {
-    // Reduce consecutive thread items in registers
-    T thread_prefix = cub::ThreadReduce(input, scan_op);
-
-    // Exclusive thread block-scan
-    ExclusiveScan(thread_prefix, thread_prefix, initial_value, scan_op, block_aggregate);
-
-    // Exclusive scan in registers with prefix as seed
-    detail::ThreadScanInclusive(input, output, scan_op, thread_prefix);
-  }
-
-  //! @rst
-  //! Computes an inclusive block-wide prefix scan using the specified binary ``scan_op`` functor.
-  //! Each thread contributes an array of consecutive input elements.
-  //! The call-back functor ``block_prefix_callback_op`` is invoked by the first warp in the block,
-  //! and the value returned by *lane*\ :sub:`0` in that warp is used as the "seed" value that logically prefixes the
-  //! thread block's scan inputs.
-  //!
-  //! - The ``block_prefix_callback_op`` functor must implement a member function ``T operator()(T block_aggregate)``.
-  //!   The functor will be invoked by the first warp of threads in the block, however only the return value
-  //!   from *lane*\ :sub:`0` is applied as the block-wide prefix. Can be stateful.
-  //! - Supports non-commutative scan operators.
-  //! - @blocked
-  //! - @granularity
-  //! - @smemreuse
-  //!
-  //! Snippet
-  //! +++++++
-  //!
-  //! The code snippet below illustrates a single thread block that progressively
-  //! computes an inclusive prefix max scan over multiple "tiles" of input using a
-  //! prefix functor to maintain a running total between block-wide scans.  Each tile consists
-  //! of 128 integer items that are partitioned across 128 threads.
-  //!
-<<<<<<< HEAD
-  //! .. literalinclude:: ../../examples/block/example_block_scan.cu
-  //!     :language: c++
-  //!     :dedent:
-  //!     :start-after: example-begin block-prefix-callback-max-op
-  //!     :end-before: example-end block-prefix-callback-max-op
-  //!
-  //! .. literalinclude:: ../../examples/block/example_block_scan.cu
-  //!     :language: c++
-  //!     :dedent:
-  //!     :start-after: example-begin inclusive-scan-prefix-callback-max
-  //!     :end-before: example-end inclusive-scan-prefix-callback-max
-=======
-  //! .. code-block:: c++
-  //!
-  //!    #include <cub/cub.cuh>   // or equivalently <cub/block/block_scan.cuh>
-  //!
-  //!    // A stateful callback functor that maintains a running prefix to be applied
-  //!    // during consecutive scan operations.
-  //!    struct BlockPrefixCallbackOp
-  //!    {
-  //!        // Running prefix
-  //!        int running_total;
-  //!
-  //!        // Constructor
-  //!        __device__ BlockPrefixCallbackOp(int running_total) : running_total(running_total) {}
-  //!
-  //!        // Callback operator to be entered by the first warp of threads in the block.
-  //!        // Thread-0 is responsible for returning a value for seeding the block-wide scan.
-  //!        __device__ int operator()(int block_aggregate)
-  //!        {
-  //!            int old_prefix = running_total;
-  //!            running_total = (block_aggregate > old_prefix) ? block_aggregate : old_prefix;
-  //!            return old_prefix;
-  //!        }
-  //!    };
-  //!
-  //!    __global__ void ExampleKernel(int *d_data, int num_items, ...)
-  //!    {
   //!        // Specialize BlockLoad, BlockStore, and BlockScan for a 1D block of 128 threads, 4 ints per thread
   //!        using BlockLoad = cub::BlockLoad<int*, 128, 4, BLOCK_LOAD_TRANSPOSE>  ;
   //!        using BlockStore = cub::BlockStore<int, 128, 4, BLOCK_STORE_TRANSPOSE> ;
@@ -3445,7 +3131,6 @@
   //!            BlockStore(temp_storage.store).Store(d_data + block_offset, thread_data);
   //!            __syncthreads();
   //!        }
->>>>>>> dfcfc059
   //!
   //! Suppose the input ``d_data`` is ``0, -1, 2, -3, 4, -5, ...``.
   //! The corresponding output for the first segment will be
@@ -3519,13 +3204,6 @@
   //! are partitioned in a [<em>blocked arrangement</em>](../index.html#sec5sec3) across 128 threads
   //! where each thread owns 4 consecutive items.
   //!
-<<<<<<< HEAD
-  //! .. literalinclude:: ../../examples/block/example_block_scan.cu
-  //!     :language: c++
-  //!     :dedent:
-  //!     :start-after: example-begin inclusive-scan-array
-  //!     :end-before: example-end inclusive-scan-array
-=======
   //! .. code-block:: c++
   //!
   //!    #include <cub/cub.cuh>   // or equivalently <cub/block/block_scan.cuh>
@@ -3545,7 +3223,6 @@
   //!
   //!        // Collectively compute the block-wide inclusive prefix max scan
   //!        BlockScan(temp_storage).InclusiveScanPartialTile(thread_data, thread_data, cuda::maximum<>{}, valid_items);
->>>>>>> dfcfc059
   //!
   //! Suppose the set of input ``thread_data`` across the block of threads is
   //! ``{ [0,-1,2,-3], [4,-5,6,-7], ..., [508,-509,510,-511] }``.
@@ -3580,14 +3257,10 @@
   _CCCL_DEVICE _CCCL_FORCEINLINE void
   InclusiveScanPartialTile(Input& input, Output& output, ScanOp scan_op, int valid_items)
   {
-<<<<<<< HEAD
-    if constexpr (ITEMS_PER_THREAD == 1)
-=======
     cub::detail::check_fixed_size_ranges_pair<Input, Output, T>{};
     constexpr int items_per_thread = cub::detail::static_size_v<Input>;
 
     if constexpr (items_per_thread == 1)
->>>>>>> dfcfc059
     {
       InclusiveScanPartialTile(input[0], output[0], scan_op, valid_items);
     }
