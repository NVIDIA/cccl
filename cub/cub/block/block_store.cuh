--- conflicted
+++ resolved
@@ -197,11 +197,6 @@
     Vector raw_vector[VECTORS_PER_THREAD];
     T* raw_items = reinterpret_cast<T*>(raw_vector);
 
-<<<<<<< HEAD
-  // Copy
-  _CCCL_PRAGMA_UNROLL_FULL()
-  for (int ITEM = 0; ITEM < ITEMS_PER_THREAD; ITEM++)
-=======
     // Copy
     _CCCL_PRAGMA_UNROLL_FULL()
     for (int ITEM = 0; ITEM < ITEMS_PER_THREAD; ITEM++)
@@ -213,7 +208,6 @@
     StoreDirectBlocked(linear_tid, block_ptr_vectors, raw_vector);
   }
   else
->>>>>>> 4679e61c
   {
     // Direct-store using original type when the address is misaligned
     StoreDirectBlocked(linear_tid, block_ptr, items);
