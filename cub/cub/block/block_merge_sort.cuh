--- conflicted
+++ resolved
@@ -97,11 +97,7 @@
   KeyT key1 = keys_shared[keys1_beg];
   KeyT key2 = keys_shared[keys2_beg];
 
-<<<<<<< HEAD
-  _CCCL_PRAGMA_UNROLL_FULL()
-=======
   _CCCL_SORT_MAYBE_UNROLL()
->>>>>>> 4679e61c
   for (int item = 0; item < ITEMS_PER_THREAD; ++item)
   {
     const bool p  = (keys2_beg < keys2_end) && ((keys1_beg >= keys1_end) || compare_op(key2, key1));
@@ -380,11 +376,7 @@
       //
       KeyT max_key = oob_default;
 
-<<<<<<< HEAD
-      _CCCL_PRAGMA_UNROLL_FULL()
-=======
       _CCCL_SORT_MAYBE_UNROLL()
->>>>>>> 4679e61c
       for (int item = 1; item < ITEMS_PER_THREAD; ++item)
       {
         if (ITEMS_PER_THREAD * linear_tid + item < valid_items)
