--- conflicted
+++ resolved
@@ -888,101 +888,8 @@
   }
 };
 
-<<<<<<< HEAD
-template <typename _T>
-struct FpLimits;
-
-template <>
-struct FpLimits<float>
-{
-  static _CCCL_HOST_DEVICE _CCCL_FORCEINLINE float Max()
-  {
-    return ::cuda::std::numeric_limits<float>::max();
-  }
-
-  static _CCCL_HOST_DEVICE _CCCL_FORCEINLINE float Lowest()
-  {
-    return ::cuda::std::numeric_limits<float>::lowest();
-  }
-};
-
-template <>
-struct FpLimits<double>
-{
-  static _CCCL_HOST_DEVICE _CCCL_FORCEINLINE double Max()
-  {
-    return ::cuda::std::numeric_limits<double>::max();
-  }
-
-  static _CCCL_HOST_DEVICE _CCCL_FORCEINLINE double Lowest()
-  {
-    return ::cuda::std::numeric_limits<double>::lowest();
-  }
-};
-
-#  if _CCCL_HAS_NVFP16()
-template <>
-struct FpLimits<__half>
-{
-  static _CCCL_HOST_DEVICE _CCCL_FORCEINLINE __half Max()
-  {
-    unsigned short max_word = 0x7BFF;
-    return reinterpret_cast<__half&>(max_word);
-  }
-
-  static _CCCL_HOST_DEVICE _CCCL_FORCEINLINE __half Lowest()
-  {
-    unsigned short lowest_word = 0xFBFF;
-    return reinterpret_cast<__half&>(lowest_word);
-  }
-};
-#  endif // _CCCL_HAS_NVFP16()
-
-#  if _CCCL_HAS_NVBF16()
-template <>
-struct FpLimits<__nv_bfloat16>
-{
-  static _CCCL_HOST_DEVICE _CCCL_FORCEINLINE __nv_bfloat16 Max()
-  {
-    unsigned short max_word = 0x7F7F;
-    return reinterpret_cast<__nv_bfloat16&>(max_word);
-  }
-
-  static _CCCL_HOST_DEVICE _CCCL_FORCEINLINE __nv_bfloat16 Lowest()
-  {
-    unsigned short lowest_word = 0xFF7F;
-    return reinterpret_cast<__nv_bfloat16&>(lowest_word);
-  }
-};
-#  endif // _CCCL_HAS_NVBF16()
-
-#  if _CCCL_HAS_NVFP8()
-template <>
-struct FpLimits<__nv_fp8_e4m3>
-{
-  static _CCCL_HOST_DEVICE _CCCL_FORCEINLINE __nv_fp8_e4m3 Max()
-  {
-    unsigned char max_word = 0x7EU;
-    __nv_fp8_e4m3 ret_val;
-    memcpy(&ret_val, &max_word, sizeof(__nv_fp8_e4m3));
-    return ret_val;
-  }
-
-  static _CCCL_HOST_DEVICE _CCCL_FORCEINLINE __nv_fp8_e4m3 Lowest()
-  {
-    unsigned char lowest_word = 0xFEU;
-    __nv_fp8_e4m3 ret_val;
-    memcpy(&ret_val, &lowest_word, sizeof(__nv_fp8_e4m3));
-    return ret_val;
-  }
-};
-
-template <>
-struct FpLimits<__nv_fp8_e5m2>
-=======
 template <typename T>
 struct CCCL_DEPRECATED_BECAUSE("Use cuda::std::numeric_limits instead") FpLimits
->>>>>>> d85c66a4
 {
   static _CCCL_HOST_DEVICE _CCCL_FORCEINLINE T Max()
   {
@@ -995,11 +902,6 @@
   }
 };
 
-<<<<<<< HEAD
-#  endif // _CCCL_HAS_NVFP8()
-
-=======
->>>>>>> d85c66a4
 /**
  * Basic type traits (fp primitive specialization)
  */
