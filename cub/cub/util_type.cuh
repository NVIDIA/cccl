--- conflicted
+++ resolved
@@ -1091,44 +1091,9 @@
 // TODO(bgruber): for 2. we should probably just check whether sizeof(T) * 2 <= sizeof(int128) (or 256-bit on SM100)
 // Users must be able to hook into both scenarios with their custom types, so this trait must depend on cub::Traits
 template <typename T>
-<<<<<<< HEAD
-using is_primitive = ::cuda::std::bool_constant<is_one_of_v<
-  T,
-  char,
-  signed char,
-  short,
-  int,
-  long,
-  long long,
-  unsigned char,
-  unsigned short,
-  unsigned int,
-  unsigned long,
-  unsigned long long,
-  bool,
-  float,
-  double
-#  if _CCCL_HAS_NVFP16()
-  ,
-  __half
-#  endif // _CCCL_HAS_NVFP16()
-#  if _CCCL_HAS_NVBF16()
-  ,
-  __nv_bfloat16
-#  endif // _CCCL_HAS_NVBF16()
-#  if _CCCL_HAS_NVFP8()
-  ,
-  __nv_fp8_e4m3,
-  __nv_fp8_e5m2
-#  endif // _CCCL_HAS_NVFP8()
-  >>;
-
-#  ifndef _CCCL_NO_VARIABLE_TEMPLATES
-=======
 struct is_primitive : is_primitive_impl::is_primitive<T>
 {};
 
->>>>>>> c065aa84
 template <typename T>
 _CCCL_INLINE_VAR constexpr bool is_primitive_v = is_primitive<T>::value;
 } // namespace detail
