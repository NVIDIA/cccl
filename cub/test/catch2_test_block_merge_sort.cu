--- conflicted
+++ resolved
@@ -41,18 +41,6 @@
 #include "catch2_test_helper.h"
 #include "test_util_sort.h"
 
-<<<<<<< HEAD
-=======
-struct CustomLess
-{
-  template <typename DataType>
-  __device__ __host__ bool operator()(const DataType& lhs, const DataType& rhs)
-  {
-    return lhs < rhs;
-  }
-};
->>>>>>> bff5288b
-
 template <int ThreadsInBlock, int ItemsPerThread, class KeyT, class ActionT>
 __global__ void block_merge_sort_kernel(KeyT* data, int valid_items, KeyT oob_default, ActionT action)
 {
@@ -130,144 +118,88 @@
 struct stable_sort_keys_partial_tile_t
 {
   template <class BlockMergeSortT, class KeyT, class DefaultT>
-<<<<<<< HEAD
-  __device__ void operator()(BlockMergeSortT &sort,
-                             KeyT &thread_data,
-                             int valid_items,
-                             DefaultT oob_default) const
- {
-   sort.StableSort(thread_data, CompareOp{}, valid_items, oob_default);
- }
-=======
   __device__ void operator()(BlockMergeSortT& sort, KeyT& thread_data, int valid_items, DefaultT oob_default) const
   {
-    sort.StableSort(thread_data, CustomLess{}, valid_items, oob_default);
-  }
->>>>>>> bff5288b
+    sort.StableSort(thread_data, CompareOp{}, valid_items, oob_default);
+  }
 };
 
 template <class CompareOp>
 struct stable_sort_pairs_partial_tile_t
 {
   template <class BlockMergeSortT, class KeyT, class ValueT, class DefaultT>
-<<<<<<< HEAD
-  __device__ void operator()(BlockMergeSortT &sort,
-                             KeyT &thread_keys,
-                             ValueT &thread_vals,
-                             int valid_items,
-                             DefaultT oob_default) const
- {
-   sort.StableSort(thread_keys,
-                   thread_vals,
-                   CompareOp{},
-                   valid_items,
-                   oob_default);
- }
-=======
   __device__ void
   operator()(BlockMergeSortT& sort, KeyT& thread_keys, ValueT& thread_vals, int valid_items, DefaultT oob_default) const
   {
-    sort.StableSort(thread_keys, thread_vals, CustomLess{}, valid_items, oob_default);
-  }
->>>>>>> bff5288b
+    sort.StableSort(thread_keys, thread_vals, CompareOp{}, valid_items, oob_default);
+  }
 };
 
 template <class CompareOp>
 struct stable_sort_pairs_full_tile_t
 {
   template <class BlockMergeSortT, class KeyT, class ValueT, class DefaultT>
-<<<<<<< HEAD
-  __device__ void operator()(BlockMergeSortT &sort,
-                             KeyT &thread_keys,
-                             ValueT &thread_vals,
-                             int /* valid_items */,
-                             DefaultT /* oob_default */) const
- {
-   sort.StableSort(thread_keys, thread_vals, CompareOp{});
- }
-=======
   __device__ void operator()(
     BlockMergeSortT& sort, KeyT& thread_keys, ValueT& thread_vals, int /* valid_items */, DefaultT /* oob_default */)
     const
   {
-    sort.StableSort(thread_keys, thread_vals, CustomLess());
-  }
->>>>>>> bff5288b
+    sort.StableSort(thread_keys, thread_vals, CompareOp{});
+  }
 };
 
 template <class CompareOp>
 struct stable_sort_keys_full_tile_t
 {
   template <class BlockMergeSortT, class KeyT, class DefaultT>
-<<<<<<< HEAD
-  __device__ void operator()(BlockMergeSortT &sort,
-                             KeyT &thread_keys,
-                             int /* valid_items */,
-                             DefaultT /* oob_default */) const
- {
-   sort.StableSort(thread_keys, CompareOp{});
- }
-};
-
-template <class CompareOp>
-struct unstable_sort_keys_partial_tile_t
-{
-  template <class BlockMergeSortT, class KeyT, class DefaultT>
-  __device__ void operator()(BlockMergeSortT &sort,
-                             KeyT &thread_data,
-                             int valid_items,
-                             DefaultT oob_default) const
- {
-   sort.Sort(thread_data, CompareOp{}, valid_items, oob_default);
- }
-};
-
-template <class CompareOp>
-struct unstable_sort_pairs_partial_tile_t
-{
-  template <class BlockMergeSortT, class KeyT, class ValueT, class DefaultT>
-  __device__ void operator()(BlockMergeSortT &sort,
-                             KeyT &thread_keys,
-                             ValueT &thread_vals,
-                             int valid_items,
-                             DefaultT oob_default) const
- {
-   sort.Sort(thread_keys, thread_vals, CompareOp{}, valid_items, oob_default);
- }
-};
-
-template <class CompareOp>
-struct unstable_sort_pairs_full_tile_t
-{
-  template <class BlockMergeSortT, class KeyT, class ValueT, class DefaultT>
-  __device__ void operator()(BlockMergeSortT &sort,
-                             KeyT &thread_keys,
-                             ValueT &thread_vals,
-                             int /* valid_items */,
-                             DefaultT /* oob_default */) const
- {
-   sort.Sort(thread_keys, thread_vals, CompareOp{});
- }
-};
-
-template <class CompareOp>
-struct unstable_sort_keys_full_tile_t
-{
-  template <class BlockMergeSortT, class KeyT, class DefaultT>
-  __device__ void operator()(BlockMergeSortT &sort,
-                             KeyT &thread_keys,
-                             int /* valid_items */,
-                             DefaultT /* oob_default */) const
- {
-   sort.Sort(thread_keys, CompareOp{});
- }
-=======
   __device__ void
   operator()(BlockMergeSortT& sort, KeyT& thread_keys, int /* valid_items */, DefaultT /* oob_default */) const
   {
-    sort.StableSort(thread_keys, CustomLess());
-  }
->>>>>>> bff5288b
+    sort.StableSort(thread_keys, CompareOp{});
+  }
+};
+
+template <class CompareOp>
+struct unstable_sort_keys_partial_tile_t
+{
+  template <class BlockMergeSortT, class KeyT, class DefaultT>
+  __device__ void operator()(BlockMergeSortT& sort, KeyT& thread_data, int valid_items, DefaultT oob_default) const
+  {
+    sort.Sort(thread_data, CompareOp{}, valid_items, oob_default);
+  }
+};
+
+template <class CompareOp>
+struct unstable_sort_pairs_partial_tile_t
+{
+  template <class BlockMergeSortT, class KeyT, class ValueT, class DefaultT>
+  __device__ void
+  operator()(BlockMergeSortT& sort, KeyT& thread_keys, ValueT& thread_vals, int valid_items, DefaultT oob_default) const
+  {
+    sort.Sort(thread_keys, thread_vals, CompareOp{}, valid_items, oob_default);
+  }
+};
+
+template <class CompareOp>
+struct unstable_sort_pairs_full_tile_t
+{
+  template <class BlockMergeSortT, class KeyT, class ValueT, class DefaultT>
+  __device__ void operator()(
+    BlockMergeSortT& sort, KeyT& thread_keys, ValueT& thread_vals, int /* valid_items */, DefaultT /* oob_default */)
+    const
+  {
+    sort.Sort(thread_keys, thread_vals, CompareOp{});
+  }
+};
+
+template <class CompareOp>
+struct unstable_sort_keys_full_tile_t
+{
+  template <class BlockMergeSortT, class KeyT, class DefaultT>
+  __device__ void
+  operator()(BlockMergeSortT& sort, KeyT& thread_keys, int /* valid_items */, DefaultT /* oob_default */) const
+  {
+    sort.Sort(thread_keys, CompareOp{});
+  }
 };
 
 template <int ItemsPerThread, int ThreadsInBlock, class KeyT, class ActionT>
@@ -296,8 +228,7 @@
 
 // %PARAM% THREADS_IN_BLOCK bs 64:256
 
-<<<<<<< HEAD
-using key_types = c2h::type_list<std::int8_t, std::int32_t, std::int64_t>;
+using key_types        = c2h::type_list<std::int8_t, std::int32_t, std::int64_t>;
 using threads_in_block = c2h::enum_type_list<int, THREADS_IN_BLOCK>;
 using items_per_thread = c2h::enum_type_list<int, 1, 2, 10, 15>;
 
@@ -311,12 +242,6 @@
 };
 using stability_list = c2h::enum_type_list<stability, stability::stable, stability::unstable>;
 
-=======
-using key_types        = c2h::type_list<std::int32_t, std::int64_t>;
-using threads_in_block = c2h::enum_type_list<int, THREADS_IN_BLOCK>;
-using items_per_thread = c2h::enum_type_list<int, 1, 2, 10, 15>;
-
->>>>>>> bff5288b
 template <class TestType>
 struct params_t
 {
@@ -325,10 +250,7 @@
   static constexpr int items_per_thread = c2h::get<1, TestType>::value;
   static constexpr int threads_in_block = c2h::get<2, TestType>::value;
   static constexpr int tile_size        = items_per_thread * threads_in_block;
-<<<<<<< HEAD
   static constexpr bool is_stable       = c2h::get<3, TestType>::value == stability::stable;
-=======
->>>>>>> bff5288b
 };
 
 CUB_TEST("Block merge sort can sort keys in partial tiles",
@@ -338,33 +260,31 @@
          threads_in_block,
          stability_list)
 {
-  using params = params_t<TestType>;
-<<<<<<< HEAD
-  using key_t = typename params::key_t;
+  using params    = params_t<TestType>;
+  using key_t     = typename params::key_t;
   using CompareOp = cub::Less;
   using block_sort_delegate =
     cub::detail::conditional_t<params::is_stable,
                                stable_sort_keys_partial_tile_t<CompareOp>,
                                unstable_sort_keys_partial_tile_t<CompareOp>>;
 
-  c2h::device_vector<key_t> d_keys(
-    GENERATE_COPY(take(5, random(0, params::tile_size))));
+  c2h::device_vector<key_t> d_keys(GENERATE_COPY(take(5, random(0, params::tile_size))));
   c2h::gen(CUB_SEED(5), d_keys);
 
   c2h::host_vector<key_t> h_keys_in = d_keys;
 
-  block_merge_sort<params::items_per_thread, params::threads_in_block>(
-    d_keys,
-    block_sort_delegate{});
-
-  if(params::is_stable) {
+  block_merge_sort<params::items_per_thread, params::threads_in_block>(d_keys, block_sort_delegate{});
+
+  if (params::is_stable)
+  {
     c2h::host_vector<key_t> h_reference = h_keys_in;
-    std::stable_sort(
-        thrust::raw_pointer_cast(h_reference.data()),
-        thrust::raw_pointer_cast(h_reference.data()) + h_reference.size(),
-        CompareOp{});
-    REQUIRE( h_reference == d_keys );
-  } else {
+    std::stable_sort(thrust::raw_pointer_cast(h_reference.data()),
+                     thrust::raw_pointer_cast(h_reference.data()) + h_reference.size(),
+                     CompareOp{});
+    REQUIRE(h_reference == d_keys);
+  }
+  else
+  {
     c2h::host_vector<key_t> h_keys_out = d_keys;
     std::vector<key_t> vec_keys_in(h_keys_in.begin(), h_keys_in.end());
     std::vector<key_t> vec_keys_out(h_keys_out.begin(), h_keys_out.end());
@@ -381,55 +301,29 @@
          threads_in_block,
          stability_list)
 {
-  using params = params_t<TestType>;
-  using key_t = typename params::key_t;
-  using CompareOp = cub::Less;
-  using block_sort_delegate =
-    cub::detail::conditional_t<params::is_stable,
-                               stable_sort_keys_full_tile_t<CompareOp>,
-                               unstable_sort_keys_full_tile_t<CompareOp>>;
-=======
-  using key_t  = typename params::key_t;
-
-  c2h::device_vector<key_t> d_keys(GENERATE_COPY(take(10, random(0, params::tile_size))));
-
-  c2h::gen(CUB_SEED(10), d_keys);
-
-  c2h::host_vector<key_t> h_reference = d_keys;
-  std::stable_sort(thrust::raw_pointer_cast(h_reference.data()),
-                   thrust::raw_pointer_cast(h_reference.data()) + h_reference.size(),
-                   CustomLess{});
-
-  block_merge_sort<params::items_per_thread, params::threads_in_block>(d_keys, stable_sort_keys_partial_tile_t{});
-
-  REQUIRE(h_reference == d_keys);
-}
-
-CUB_TEST(
-  "Block merge sort can sort keys in full tiles", "[merge sort][block]", key_types, items_per_thread, threads_in_block)
-{
-  using params = params_t<TestType>;
-  using key_t  = typename params::key_t;
->>>>>>> bff5288b
+  using params              = params_t<TestType>;
+  using key_t               = typename params::key_t;
+  using CompareOp           = cub::Less;
+  using block_sort_delegate = cub::detail::
+    conditional_t<params::is_stable, stable_sort_keys_full_tile_t<CompareOp>, unstable_sort_keys_full_tile_t<CompareOp>>;
 
   c2h::device_vector<key_t> d_keys(params::tile_size);
   c2h::gen(CUB_SEED(5), d_keys);
 
-<<<<<<< HEAD
   c2h::host_vector<key_t> h_keys_in = d_keys;
 
-  block_merge_sort<params::items_per_thread, params::threads_in_block>(
-    d_keys,
-    block_sort_delegate{});
-
-  if(params::is_stable) {
+  block_merge_sort<params::items_per_thread, params::threads_in_block>(d_keys, block_sort_delegate{});
+
+  if (params::is_stable)
+  {
     c2h::host_vector<key_t> h_reference = h_keys_in;
-    std::stable_sort(
-        thrust::raw_pointer_cast(h_reference.data()),
-        thrust::raw_pointer_cast(h_reference.data()) + h_reference.size(),
-        CompareOp{});
-        REQUIRE( h_reference == d_keys );
-  } else {
+    std::stable_sort(thrust::raw_pointer_cast(h_reference.data()),
+                     thrust::raw_pointer_cast(h_reference.data()) + h_reference.size(),
+                     CompareOp{});
+    REQUIRE(h_reference == d_keys);
+  }
+  else
+  {
     c2h::host_vector<key_t> h_keys_out = d_keys;
     std::vector<key_t> vec_keys_in(h_keys_in.begin(), h_keys_in.end());
     std::vector<key_t> vec_keys_out(h_keys_out.begin(), h_keys_out.end());
@@ -437,45 +331,26 @@
     REQUIRE_THAT(vec_keys_out, Catch::Matchers::UnorderedEquals(vec_keys_in));
     REQUIRE_SORTED(vec_keys_out, CompareOp{});
   }
-=======
-  c2h::gen(CUB_SEED(10), d_keys);
-
-  c2h::host_vector<key_t> h_reference = d_keys;
-  std::stable_sort(thrust::raw_pointer_cast(h_reference.data()),
-                   thrust::raw_pointer_cast(h_reference.data()) + h_reference.size(),
-                   CustomLess{});
-
-  block_merge_sort<params::items_per_thread, params::threads_in_block>(d_keys, stable_sort_keys_full_tile_t{});
-
-  REQUIRE(h_reference == d_keys);
->>>>>>> bff5288b
 }
 
 CUB_TEST("Block merge sort can sort pairs in partial tiles",
          "[merge sort][block]",
          key_types,
          items_per_thread,
-         threads_in_block,\
+         threads_in_block,
          stability_list)
 {
-  using params  = params_t<TestType>;
-  using key_t   = typename params::key_t;
-  using value_t = key_t;
-<<<<<<< HEAD
-  using pair_t = std::pair<key_t, value_t>;
+  using params    = params_t<TestType>;
+  using key_t     = typename params::key_t;
+  using value_t   = key_t;
+  using pair_t    = std::pair<key_t, value_t>;
   using CompareOp = cub::Less;
   using block_sort_delegate =
     cub::detail::conditional_t<params::is_stable,
                                stable_sort_pairs_partial_tile_t<CompareOp>,
                                unstable_sort_pairs_partial_tile_t<CompareOp>>;
 
-  c2h::device_vector<key_t> d_keys(
-    GENERATE_COPY(take(5, random(0, params::tile_size))));
-=======
-  using pair_t  = std::pair<key_t, value_t>;
-
-  c2h::device_vector<key_t> d_keys(GENERATE_COPY(take(10, random(0, params::tile_size))));
->>>>>>> bff5288b
+  c2h::device_vector<key_t> d_keys(GENERATE_COPY(take(5, random(0, params::tile_size))));
   c2h::device_vector<value_t> d_vals(d_keys.size());
 
   c2h::gen(CUB_SEED(3), d_keys);
@@ -484,53 +359,44 @@
   c2h::host_vector<key_t> h_keys   = d_keys;
   c2h::host_vector<value_t> h_vals = d_vals;
 
-  block_merge_sort<params::items_per_thread, params::threads_in_block>(
-    d_keys,
-    d_vals,
-    block_sort_delegate{});
-
-  if(params::is_stable) {
+  block_merge_sort<params::items_per_thread, params::threads_in_block>(d_keys, d_vals, block_sort_delegate{});
+
+  if (params::is_stable)
+  {
     c2h::host_vector<pair_t> h_ref(d_keys.size());
 
-<<<<<<< HEAD
     for (std::size_t idx = 0; idx < h_ref.size(); idx++)
     {
       h_ref[idx] = std::make_pair(h_keys[idx], h_vals[idx]);
     }
-=======
-  std::stable_sort(thrust::raw_pointer_cast(h_ref.data()),
-                   thrust::raw_pointer_cast(h_ref.data()) + h_ref.size(),
-                   [](pair_t l, pair_t r) -> bool {
-                     return l.first < r.first;
-                   });
->>>>>>> bff5288b
-
-    std::stable_sort(
-        thrust::raw_pointer_cast(h_ref.data()),
-        thrust::raw_pointer_cast(h_ref.data()) + h_ref.size(),
-        [](pair_t l, pair_t r) -> bool {
-          CompareOp compare_op{};
-          return compare_op(l.first, r.first);
-        });
-
-<<<<<<< HEAD
+
+    std::stable_sort(thrust::raw_pointer_cast(h_ref.data()),
+                     thrust::raw_pointer_cast(h_ref.data()) + h_ref.size(),
+                     [](pair_t l, pair_t r) -> bool {
+                       CompareOp compare_op{};
+                       return compare_op(l.first, r.first);
+                     });
+
     for (std::size_t idx = 0; idx < h_ref.size(); idx++)
     {
       h_keys[idx] = h_ref[idx].first;
       h_vals[idx] = h_ref[idx].second;
     }
 
-    REQUIRE( h_keys == d_keys );
-    REQUIRE( h_vals == d_vals );
-  } else {
-    c2h::host_vector<key_t> h_keys_out = d_keys;
+    REQUIRE(h_keys == d_keys);
+    REQUIRE(h_vals == d_vals);
+  }
+  else
+  {
+    c2h::host_vector<key_t> h_keys_out   = d_keys;
     c2h::host_vector<value_t> h_vals_out = d_vals;
     std::vector<key_t> vec_keys_in(h_keys.begin(), h_keys.end());
     std::vector<key_t> vec_keys_out(h_keys_out.begin(), h_keys_out.end());
     std::vector<value_t> vec_vals_in(h_vals.begin(), h_vals.end());
     std::vector<value_t> vec_vals_out(h_vals_out.begin(), h_vals_out.end());
 
-    REQUIRE(IsPermutationOf(vec_keys_in.data(), vec_keys_out.data(), vec_vals_in.data(), vec_vals_out.data(), vec_keys_in.size()));
+    REQUIRE(IsPermutationOf(
+      vec_keys_in.data(), vec_keys_out.data(), vec_vals_in.data(), vec_vals_out.data(), vec_keys_in.size()));
     REQUIRE_SORTED(vec_keys_out, CompareOp{});
   }
 }
@@ -541,31 +407,16 @@
          items_per_thread,
          threads_in_block,
          stability_list)
-=======
-  block_merge_sort<params::items_per_thread, params::threads_in_block>(
-    d_keys, d_vals, stable_sort_pairs_partial_tile_t{});
-
-  REQUIRE(h_keys == d_keys);
-  REQUIRE(h_vals == d_vals);
-}
-
-CUB_TEST(
-  "Block merge sort can sort pairs in full tiles", "[merge sort][block]", key_types, items_per_thread, threads_in_block)
->>>>>>> bff5288b
-{
-  using params  = params_t<TestType>;
-  using key_t   = typename params::key_t;
-  using value_t = key_t;
-<<<<<<< HEAD
-  using pair_t = std::pair<key_t, value_t>;
+{
+  using params    = params_t<TestType>;
+  using key_t     = typename params::key_t;
+  using value_t   = key_t;
+  using pair_t    = std::pair<key_t, value_t>;
   using CompareOp = cub::Less;
   using block_sort_delegate =
     cub::detail::conditional_t<params::is_stable,
                                stable_sort_pairs_full_tile_t<CompareOp>,
                                unstable_sort_pairs_full_tile_t<CompareOp>>;
-=======
-  using pair_t  = std::pair<key_t, value_t>;
->>>>>>> bff5288b
 
   c2h::device_vector<key_t> d_keys(params::tile_size);
   c2h::device_vector<value_t> d_vals(d_keys.size());
@@ -576,94 +427,79 @@
   c2h::host_vector<key_t> h_keys   = d_keys;
   c2h::host_vector<value_t> h_vals = d_vals;
 
-  block_merge_sort<params::items_per_thread, params::threads_in_block>(
-    d_keys,
-    d_vals,
-    block_sort_delegate{});
-
-  if(params::is_stable) {
+  block_merge_sort<params::items_per_thread, params::threads_in_block>(d_keys, d_vals, block_sort_delegate{});
+
+  if (params::is_stable)
+  {
     c2h::host_vector<pair_t> h_ref(d_keys.size());
 
-<<<<<<< HEAD
     for (std::size_t idx = 0; idx < h_ref.size(); idx++)
     {
       h_ref[idx] = std::make_pair(h_keys[idx], h_vals[idx]);
     }
-=======
+
+    std::stable_sort(thrust::raw_pointer_cast(h_ref.data()),
+                     thrust::raw_pointer_cast(h_ref.data()) + h_ref.size(),
+                     [](pair_t l, pair_t r) -> bool {
+                       CompareOp compare_op{};
+                       return compare_op(l.first, r.first);
+                     });
+
+    for (std::size_t idx = 0; idx < h_ref.size(); idx++)
+    {
+      h_keys[idx] = h_ref[idx].first;
+      h_vals[idx] = h_ref[idx].second;
+    }
+
+    REQUIRE(h_keys == d_keys);
+    REQUIRE(h_vals == d_vals);
+  }
+  else
+  {
+    c2h::host_vector<key_t> h_keys_out   = d_keys;
+    c2h::host_vector<value_t> h_vals_out = d_vals;
+    std::vector<key_t> vec_keys_in(h_keys.begin(), h_keys.end());
+    std::vector<key_t> vec_keys_out(h_keys_out.begin(), h_keys_out.end());
+    std::vector<value_t> vec_vals_in(h_vals.begin(), h_vals.end());
+    std::vector<value_t> vec_vals_out(h_vals_out.begin(), h_vals_out.end());
+
+    REQUIRE(IsPermutationOf(
+      vec_keys_in.data(), vec_keys_out.data(), vec_vals_in.data(), vec_vals_out.data(), vec_keys_in.size()));
+    REQUIRE_SORTED(vec_keys_out, CompareOp{});
+  }
+}
+
+CUB_TEST("Block merge sort can sort pairs with mixed types", "[merge sort][block]", threads_in_block)
+{
+  using key_t   = std::int32_t;
+  using value_t = std::int64_t;
+  using pair_t  = std::pair<key_t, value_t>;
+
+  constexpr int items_per_thread = 2;
+  constexpr int threads_in_block = c2h::get<0, TestType>::value;
+  constexpr int tile_size        = items_per_thread * threads_in_block;
+
+  c2h::device_vector<key_t> d_keys(tile_size);
+  c2h::device_vector<value_t> d_vals(d_keys.size());
+
+  c2h::gen(CUB_SEED(5), d_keys);
+  c2h::gen(CUB_SEED(5), d_vals);
+
+  c2h::host_vector<key_t> h_keys   = d_keys;
+  c2h::host_vector<value_t> h_vals = d_vals;
+
+  c2h::host_vector<pair_t> h_ref(d_keys.size());
+
+  for (std::size_t idx = 0; idx < h_ref.size(); idx++)
+  {
+    h_ref[idx] = std::make_pair(h_keys[idx], h_vals[idx]);
+  }
+
   std::stable_sort(thrust::raw_pointer_cast(h_ref.data()),
                    thrust::raw_pointer_cast(h_ref.data()) + h_ref.size(),
                    [](pair_t l, pair_t r) -> bool {
                      return l.first < r.first;
                    });
->>>>>>> bff5288b
-
-    std::stable_sort(
-        thrust::raw_pointer_cast(h_ref.data()),
-        thrust::raw_pointer_cast(h_ref.data()) + h_ref.size(),
-        [](pair_t l, pair_t r) -> bool {
-          CompareOp compare_op{};
-          return compare_op(l.first, r.first);
-        });
-
-<<<<<<< HEAD
-    for (std::size_t idx = 0; idx < h_ref.size(); idx++)
-    {
-      h_keys[idx] = h_ref[idx].first;
-      h_vals[idx] = h_ref[idx].second;
-    }
-
-    REQUIRE( h_keys == d_keys );
-    REQUIRE( h_vals == d_vals );
-  } else {
-    c2h::host_vector<key_t> h_keys_out = d_keys;
-    c2h::host_vector<value_t> h_vals_out = d_vals;
-    std::vector<key_t> vec_keys_in(h_keys.begin(), h_keys.end());
-    std::vector<key_t> vec_keys_out(h_keys_out.begin(), h_keys_out.end());
-    std::vector<value_t> vec_vals_in(h_vals.begin(), h_vals.end());
-    std::vector<value_t> vec_vals_out(h_vals_out.begin(), h_vals_out.end());
-
-    REQUIRE(IsPermutationOf(vec_keys_in.data(), vec_keys_out.data(), vec_vals_in.data(), vec_vals_out.data(), vec_keys_in.size()));
-    REQUIRE_SORTED(vec_keys_out, CompareOp{});
-  }
-=======
-  block_merge_sort<params::items_per_thread, params::threads_in_block>(d_keys, d_vals, stable_sort_pairs_full_tile_t{});
-
-  REQUIRE(h_keys == d_keys);
-  REQUIRE(h_vals == d_vals);
->>>>>>> bff5288b
-}
-
-CUB_TEST("Block merge sort can sort pairs with mixed types", "[merge sort][block]", threads_in_block)
-{
-  using key_t   = std::int32_t;
-  using value_t = std::int64_t;
-  using pair_t  = std::pair<key_t, value_t>;
-
-  constexpr int items_per_thread = 2;
-  constexpr int threads_in_block = c2h::get<0, TestType>::value;
-  constexpr int tile_size        = items_per_thread * threads_in_block;
-
-  c2h::device_vector<key_t> d_keys(tile_size);
-  c2h::device_vector<value_t> d_vals(d_keys.size());
-
-  c2h::gen(CUB_SEED(5), d_keys);
-  c2h::gen(CUB_SEED(5), d_vals);
-
-  c2h::host_vector<key_t> h_keys   = d_keys;
-  c2h::host_vector<value_t> h_vals = d_vals;
-
-  c2h::host_vector<pair_t> h_ref(d_keys.size());
-
-  for (std::size_t idx = 0; idx < h_ref.size(); idx++)
-  {
-    h_ref[idx] = std::make_pair(h_keys[idx], h_vals[idx]);
-  }
-
-  std::stable_sort(thrust::raw_pointer_cast(h_ref.data()),
-                   thrust::raw_pointer_cast(h_ref.data()) + h_ref.size(),
-                   [](pair_t l, pair_t r) -> bool {
-                     return l.first < r.first;
-                   });
 
   for (std::size_t idx = 0; idx < h_ref.size(); idx++)
   {
@@ -671,14 +507,7 @@
     h_vals[idx] = h_ref[idx].second;
   }
 
-<<<<<<< HEAD
-  block_merge_sort<items_per_thread, threads_in_block>(
-    d_keys,
-    d_vals,
-    stable_sort_pairs_full_tile_t<cub::Less>{});
-=======
-  block_merge_sort<items_per_thread, threads_in_block>(d_keys, d_vals, stable_sort_pairs_full_tile_t{});
->>>>>>> bff5288b
+  block_merge_sort<items_per_thread, threads_in_block>(d_keys, d_vals, stable_sort_pairs_full_tile_t<cub::Less>{});
 
   REQUIRE(h_keys == d_keys);
   REQUIRE(h_vals == d_vals);
@@ -700,22 +529,11 @@
   c2h::gen(CUB_SEED(10), d_keys);
 
   c2h::host_vector<key_t> h_reference = d_keys;
-<<<<<<< HEAD
-  std::stable_sort(
-      thrust::raw_pointer_cast(h_reference.data()),
-      thrust::raw_pointer_cast(h_reference.data()) + h_reference.size(),
-      cub::Less{});
-
-  block_merge_sort<items_per_thread, threads_in_block>(
-    d_keys,
-    stable_sort_keys_full_tile_t<cub::Less>{});
-=======
   std::stable_sort(thrust::raw_pointer_cast(h_reference.data()),
                    thrust::raw_pointer_cast(h_reference.data()) + h_reference.size(),
-                   CustomLess{});
-
-  block_merge_sort<items_per_thread, threads_in_block>(d_keys, stable_sort_keys_full_tile_t{});
->>>>>>> bff5288b
+                   cub::Less{});
+
+  block_merge_sort<items_per_thread, threads_in_block>(d_keys, stable_sort_keys_full_tile_t<cub::Less>{});
 
   REQUIRE(h_reference == d_keys);
 }
@@ -732,17 +550,13 @@
   c2h::gen(CUB_SEED(10), d_keys);
 
   c2h::host_vector<key_t> h_reference = d_keys;
-<<<<<<< HEAD
-  std::stable_sort(
-      thrust::raw_pointer_cast(h_reference.data()),
-      thrust::raw_pointer_cast(h_reference.data()) + h_reference.size(),
-      cub::Less{});
-
-  block_merge_sort<items_per_thread, threads_in_block>(
-    d_keys,
-    stable_sort_keys_full_tile_t<cub::Less>{});
-
-  REQUIRE( h_reference == d_keys );
+  std::stable_sort(thrust::raw_pointer_cast(h_reference.data()),
+                   thrust::raw_pointer_cast(h_reference.data()) + h_reference.size(),
+                   cub::Less{});
+
+  block_merge_sort<items_per_thread, threads_in_block>(d_keys, stable_sort_keys_full_tile_t<cub::Less>{});
+
+  REQUIRE(h_reference == d_keys);
 }
 
 CUB_TEST("Block merge sort can sort pairs in descending order",
@@ -752,10 +566,10 @@
          threads_in_block,
          stability_list)
 {
-  using params = params_t<TestType>;
-  using key_t = typename params::key_t;
-  using value_t = key_t;
-  using pair_t = std::pair<key_t, value_t>;
+  using params    = params_t<TestType>;
+  using key_t     = typename params::key_t;
+  using value_t   = key_t;
+  using pair_t    = std::pair<key_t, value_t>;
   using CompareOp = cub::Greater;
   using block_sort_delegate =
     cub::detail::conditional_t<params::is_stable,
@@ -768,15 +582,13 @@
   c2h::gen(CUB_SEED(3), d_keys);
   c2h::gen(CUB_SEED(3), d_vals);
 
-  c2h::host_vector<key_t> h_keys = d_keys;
+  c2h::host_vector<key_t> h_keys   = d_keys;
   c2h::host_vector<value_t> h_vals = d_vals;
 
-  block_merge_sort<params::items_per_thread, params::threads_in_block>(
-    d_keys,
-    d_vals,
-    block_sort_delegate{});
-
-  if(params::is_stable) {
+  block_merge_sort<params::items_per_thread, params::threads_in_block>(d_keys, d_vals, block_sort_delegate{});
+
+  if (params::is_stable)
+  {
     c2h::host_vector<pair_t> h_ref(d_keys.size());
 
     for (std::size_t idx = 0; idx < h_ref.size(); idx++)
@@ -784,13 +596,12 @@
       h_ref[idx] = std::make_pair(h_keys[idx], h_vals[idx]);
     }
 
-    std::stable_sort(
-        thrust::raw_pointer_cast(h_ref.data()),
-        thrust::raw_pointer_cast(h_ref.data()) + h_ref.size(),
-        [](pair_t l, pair_t r) -> bool {
-          CompareOp compare_op{};
-          return compare_op(l.first, r.first);
-        });
+    std::stable_sort(thrust::raw_pointer_cast(h_ref.data()),
+                     thrust::raw_pointer_cast(h_ref.data()) + h_ref.size(),
+                     [](pair_t l, pair_t r) -> bool {
+                       CompareOp compare_op{};
+                       return compare_op(l.first, r.first);
+                     });
 
     for (std::size_t idx = 0; idx < h_ref.size(); idx++)
     {
@@ -798,26 +609,20 @@
       h_vals[idx] = h_ref[idx].second;
     }
 
-    REQUIRE( h_keys == d_keys );
-    REQUIRE( h_vals == d_vals );
-  } else {
-    c2h::host_vector<key_t> h_keys_out = d_keys;
+    REQUIRE(h_keys == d_keys);
+    REQUIRE(h_vals == d_vals);
+  }
+  else
+  {
+    c2h::host_vector<key_t> h_keys_out   = d_keys;
     c2h::host_vector<value_t> h_vals_out = d_vals;
     std::vector<key_t> vec_keys_in(h_keys.begin(), h_keys.end());
     std::vector<key_t> vec_keys_out(h_keys_out.begin(), h_keys_out.end());
     std::vector<value_t> vec_vals_in(h_vals.begin(), h_vals.end());
     std::vector<value_t> vec_vals_out(h_vals_out.begin(), h_vals_out.end());
 
-    REQUIRE(IsPermutationOf(vec_keys_in.data(), vec_keys_out.data(), vec_vals_in.data(), vec_vals_out.data(), vec_keys_in.size()));
+    REQUIRE(IsPermutationOf(
+      vec_keys_in.data(), vec_keys_out.data(), vec_vals_in.data(), vec_vals_out.data(), vec_keys_in.size()));
     REQUIRE_SORTED(vec_keys_out, CompareOp{});
   }
-=======
-  std::stable_sort(thrust::raw_pointer_cast(h_reference.data()),
-                   thrust::raw_pointer_cast(h_reference.data()) + h_reference.size(),
-                   CustomLess{});
-
-  block_merge_sort<items_per_thread, threads_in_block>(d_keys, stable_sort_keys_full_tile_t{});
-
-  REQUIRE(h_reference == d_keys);
->>>>>>> bff5288b
 }