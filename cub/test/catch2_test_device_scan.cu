// SPDX-FileCopyrightText: Copyright (c) 2023, NVIDIA CORPORATION. All rights reserved.
// SPDX-License-Identifier: BSD-3

#include "insert_nested_NVTX_range_guard.h"

#include <cub/device/device_scan.cuh>

#include <cstdint>

#include "catch2_test_device_reduce.cuh"
#include "catch2_test_device_scan.cuh"
#include "catch2_test_launch_helper.h"
#include <c2h/catch2_test_helper.h>
#include <c2h/custom_type.h>

DECLARE_LAUNCH_WRAPPER(cub::DeviceScan::InclusiveScanInit, device_inclusive_scan_with_init);
DECLARE_LAUNCH_WRAPPER(cub::DeviceScan::ExclusiveSum, device_exclusive_sum);
DECLARE_LAUNCH_WRAPPER(cub::DeviceScan::ExclusiveScan, device_exclusive_scan);
DECLARE_LAUNCH_WRAPPER(cub::DeviceScan::InclusiveSum, device_inclusive_sum);
DECLARE_LAUNCH_WRAPPER(cub::DeviceScan::InclusiveScan, device_inclusive_scan);

// %PARAM% TEST_LAUNCH lid 0:1:2
// %PARAM% TEST_TYPES types 0:1:2:3

// List of types to test
using custom_t =
  c2h::custom_type_t<c2h::accumulateable_t,
                     c2h::equal_comparable_t,
                     c2h::lexicographical_less_comparable_t,
                     c2h::lexicographical_greater_comparable_t>;

#if TEST_TYPES == 0
using full_type_list = c2h::type_list<type_pair<std::uint8_t, std::int32_t>, type_pair<std::int8_t>>;
#elif TEST_TYPES == 1
using full_type_list = c2h::type_list<type_pair<std::int32_t>, type_pair<std::uint64_t>>;
#elif TEST_TYPES == 2
using full_type_list =
  c2h::type_list<type_pair<uchar3>,
                 type_pair<
#  if _CCCL_CTK_AT_LEAST(13, 0)
                   ulonglong4_16a
#  else // _CCCL_CTK_AT_LEAST(13, 0)
                   ulonglong4
#  endif // _CCCL_CTK_AT_LEAST(13, 0)
                   >>;
#elif TEST_TYPES == 3
// clang-format off
using full_type_list = c2h::type_list<
type_pair<custom_t>
#if TEST_HALF_T()
, type_pair<half_t> // testing half
#endif // TEST_HALF_T()
#if TEST_BF_T()
, type_pair<bfloat16_t> // testing bf16
#endif // TEST_BF_T()
>;
// clang-format on
#endif

/**
 * @brief Input data generation mode
 */
enum class gen_data_t : int
{
  /// Uniform random data generation
  GEN_TYPE_RANDOM,
  /// Constant value as input data
  GEN_TYPE_CONST
};

C2H_TEST("Device scan works with all device interfaces", "[scan][device]", full_type_list)
{
  using params   = params_t<TestType>;
  using input_t  = typename params::item_t;
  using output_t = typename params::output_t;
  using offset_t = int32_t;

  constexpr offset_t min_items = 1;
<<<<<<< HEAD
  constexpr offset_t max_items = 1'000'000;
=======
  constexpr offset_t max_items = 10'000'000;
>>>>>>> a11f39a6

  // Generate the input sizes to test for
  const offset_t num_items = GENERATE_COPY(
    10,
<<<<<<< HEAD
    1000,
    1337,
    3000,
    1 * 31 * 128, // tile_size for int64s
    10'000,
    100'000,
    1'000'000,
    10'000'000,
    100'000'000,
=======
    1337,
    1 * 31 * 128, // int64 tile size for lookahead
    10'000, // a handful of tiles for lookahead
>>>>>>> a11f39a6
    take(3, random(min_items, max_items)),
    values({
      min_items,
      max_items,
    }));

  CAPTURE(num_items, c2h::type_name<input_t>(), c2h::type_name<output_t>());

  // Input data generation to test
  const gen_data_t data_gen_mode = GENERATE_COPY(gen_data_t::GEN_TYPE_RANDOM, gen_data_t::GEN_TYPE_CONST);

  // Generate input data
  c2h::device_vector<input_t> in_items(num_items);
  if (data_gen_mode == gen_data_t::GEN_TYPE_RANDOM)
  {
    c2h::gen(C2H_SEED(2), in_items);
  }
  else
  {
    input_t default_constant{};
    init_default_constant(default_constant);
    thrust::fill(c2h::device_policy, in_items.begin(), in_items.end(), default_constant);
  }
  auto d_in_it = thrust::raw_pointer_cast(in_items.data());

  // Skip DeviceScan::InclusiveSum and DeviceScan::ExclusiveSum tests for extended floating-point
  // types because of unbounded epsilon due to pseudo associativity of the addition operation over
  // floating point numbers

#if TEST_TYPES != 3
  SECTION("inclusive sum")
  {
    using op_t    = cuda::std::plus<>;
    using accum_t = cuda::std::__accumulator_t<op_t, input_t, input_t>;
    CAPTURE(c2h::type_name<op_t>(), c2h::type_name<accum_t>());

    // Prepare verification data
    c2h::host_vector<input_t> host_items(in_items);
    c2h::host_vector<output_t> expected_result(num_items);
    compute_inclusive_scan_reference(host_items.cbegin(), host_items.cend(), expected_result.begin(), op_t{}, accum_t{});

    // Run test
    c2h::device_vector<output_t> out_result(num_items);
    auto d_out_it = thrust::raw_pointer_cast(out_result.data());
    device_inclusive_sum(d_in_it, d_out_it, num_items);

    // Verify result
    REQUIRE_THAT_QUIET(expected_result, Equals(out_result));

    // Run test in-place
    if constexpr (std::is_same<input_t, output_t>::value)
    {
      device_inclusive_sum(d_in_it, d_in_it, num_items);

      // Verify result
      REQUIRE_THAT_QUIET(expected_result, Equals(in_items));
    }
  }

  SECTION("exclusive sum")
  {
    using op_t    = cuda::std::plus<>;
    using accum_t = cuda::std::__accumulator_t<op_t, input_t, input_t>;
    CAPTURE(c2h::type_name<op_t>(), c2h::type_name<accum_t>());

    // Prepare verification data
    c2h::host_vector<input_t> host_items(in_items);
    c2h::host_vector<output_t> expected_result(num_items);
    compute_exclusive_scan_reference(host_items.cbegin(), host_items.cend(), expected_result.begin(), accum_t{}, op_t{});

    // Run test
    c2h::device_vector<output_t> out_result(num_items);
    auto d_out_it = thrust::raw_pointer_cast(out_result.data());
    device_exclusive_sum(d_in_it, d_out_it, num_items);

    // Verify result
    REQUIRE_THAT_QUIET(expected_result, Equals(out_result));

    // Run test in-place
    if constexpr (std::is_same<input_t, output_t>::value)
    {
      device_exclusive_sum(d_in_it, d_in_it, num_items);

      // Verify result
      REQUIRE_THAT_QUIET(expected_result, Equals(in_items));
    }
  }
#endif

  SECTION("inclusive scan")
  {
    using op_t    = cuda::minimum<>;
    using accum_t = cuda::std::__accumulator_t<op_t, input_t, input_t>;
    CAPTURE(c2h::type_name<op_t>(), c2h::type_name<accum_t>());

    // Prepare verification data
    c2h::host_vector<input_t> host_items(in_items);
    c2h::host_vector<output_t> expected_result(num_items);
    compute_inclusive_scan_reference(
      host_items.cbegin(),
      host_items.cend(),
      expected_result.begin(),
      op_t{},
      cuda::std::numeric_limits<accum_t>::max());

    // Run test
    c2h::device_vector<output_t> out_result(num_items);
    auto d_out_it = thrust::raw_pointer_cast(out_result.data());
    device_inclusive_scan(unwrap_it(d_in_it), unwrap_it(d_out_it), op_t{}, num_items);

    // Verify result
    REQUIRE_THAT_QUIET(expected_result, Equals(out_result));

    // Run test in-place
    if constexpr (std::is_same<input_t, output_t>::value)
    {
      device_inclusive_scan(unwrap_it(d_in_it), unwrap_it(d_in_it), op_t{}, num_items);

      // Verify result
      REQUIRE_THAT_QUIET(expected_result, Equals(in_items));
    }
  }

  SECTION("inclusive scan with init value")
  {
    using op_t    = cuda::std::plus<>;
    using accum_t = cuda::std::__accumulator_t<op_t, input_t, input_t>;
    CAPTURE(c2h::type_name<op_t>(), c2h::type_name<accum_t>());

    // Scan operator
    auto scan_op = unwrap_op(reference_extended_fp(d_in_it), op_t{});

    // Prepare verification data
    c2h::host_vector<input_t> host_items(in_items);
    c2h::host_vector<output_t> expected_result(num_items);

    // Run test
    c2h::device_vector<output_t> out_result(num_items);
    auto d_out_it = thrust::raw_pointer_cast(out_result.data());
    accum_t init_value{};
    init_default_constant(init_value);
    compute_inclusive_scan_reference(
      host_items.cbegin(), host_items.cend(), expected_result.begin(), scan_op, init_value);

    device_inclusive_scan_with_init(unwrap_it(d_in_it), unwrap_it(d_out_it), scan_op, init_value, num_items);

    // Verify result
    REQUIRE_THAT_QUIET(expected_result, Equals(out_result));

    // Run test in-place
    if constexpr (std::is_same<input_t, output_t>::value)
    {
      device_inclusive_scan_with_init(unwrap_it(d_in_it), unwrap_it(d_in_it), scan_op, init_value, num_items);

      // Verify result
      REQUIRE_THAT_QUIET(expected_result, Equals(in_items));
    }
  }

  SECTION("exclusive scan")
  {
    using op_t    = cuda::std::plus<>;
    using accum_t = cuda::std::__accumulator_t<op_t, input_t, input_t>;
    CAPTURE(c2h::type_name<op_t>(), c2h::type_name<accum_t>());

    // Scan operator
    auto scan_op = unwrap_op(reference_extended_fp(d_in_it), op_t{});

    // Prepare verification data
    c2h::host_vector<input_t> host_items(in_items);
    c2h::host_vector<output_t> expected_result(num_items);
    compute_exclusive_scan_reference(
      host_items.cbegin(), host_items.cend(), expected_result.begin(), accum_t{}, scan_op);

    // Run test
    c2h::device_vector<output_t> out_result(num_items);
    auto d_out_it = thrust::raw_pointer_cast(out_result.data());
    using init_t  = cub::detail::it_value_t<decltype(unwrap_it(d_out_it))>;
    device_exclusive_scan(unwrap_it(d_in_it), unwrap_it(d_out_it), scan_op, init_t{}, num_items);

    // Verify result
    REQUIRE_THAT_QUIET(expected_result, Equals(out_result));

    // Run test in-place
    if constexpr (std::is_same<input_t, output_t>::value)
    {
      device_exclusive_scan(unwrap_it(d_in_it), unwrap_it(d_in_it), scan_op, init_t{}, num_items);

      // Verify result
      REQUIRE_THAT_QUIET(expected_result, Equals(in_items));
    }
  }

  SECTION("exclusive scan with future-init value")
  {
    using op_t    = cuda::std::plus<>;
    using accum_t = cuda::std::__accumulator_t<op_t, input_t, input_t>;
    CAPTURE(c2h::type_name<op_t>(), c2h::type_name<accum_t>());

    // Scan operator
    auto scan_op = unwrap_op(reference_extended_fp(d_in_it), op_t{});

    // Prepare verification data
    accum_t init_value{};
    init_default_constant(init_value);
    c2h::host_vector<input_t> host_items(in_items);
    c2h::host_vector<output_t> expected_result(num_items);
    compute_exclusive_scan_reference(
      host_items.cbegin(), host_items.cend(), expected_result.begin(), init_value, scan_op);

    // Run test
    c2h::device_vector<output_t> out_result(num_items);
    auto d_out_it = thrust::raw_pointer_cast(out_result.data());
    using init_t  = cub::detail::it_value_t<decltype(unwrap_it(d_out_it))>;
    c2h::device_vector<init_t> d_initial_value(1);
    d_initial_value[0]     = static_cast<init_t>(*unwrap_it(&init_value));
    auto future_init_value = cub::FutureValue<init_t>(thrust::raw_pointer_cast(d_initial_value.data()));
    device_exclusive_scan(unwrap_it(d_in_it), unwrap_it(d_out_it), scan_op, future_init_value, num_items);

    // Verify result
    REQUIRE_THAT_QUIET(expected_result, Equals(out_result));

    // Run test in-place
    if constexpr (std::is_same<input_t, output_t>::value)
    {
      device_exclusive_scan(unwrap_it(d_in_it), unwrap_it(d_in_it), scan_op, future_init_value, num_items);

      // Verify result
      REQUIRE_THAT_QUIET(expected_result, Equals(in_items));
    }
  }
}<|MERGE_RESOLUTION|>--- conflicted
+++ resolved
@@ -76,30 +76,14 @@
   using offset_t = int32_t;
 
   constexpr offset_t min_items = 1;
-<<<<<<< HEAD
-  constexpr offset_t max_items = 1'000'000;
-=======
   constexpr offset_t max_items = 10'000'000;
->>>>>>> a11f39a6
 
   // Generate the input sizes to test for
   const offset_t num_items = GENERATE_COPY(
     10,
-<<<<<<< HEAD
-    1000,
-    1337,
-    3000,
-    1 * 31 * 128, // tile_size for int64s
-    10'000,
-    100'000,
-    1'000'000,
-    10'000'000,
-    100'000'000,
-=======
     1337,
     1 * 31 * 128, // int64 tile size for lookahead
     10'000, // a handful of tiles for lookahead
->>>>>>> a11f39a6
     take(3, random(min_items, max_items)),
     values({
       min_items,
