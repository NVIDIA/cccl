--- conflicted
+++ resolved
@@ -589,11 +589,7 @@
 
   c2h::gen(make_key_seed(seed), d_keys);
 
-<<<<<<< HEAD
   if constexpr (!::cuda::std::is_same<ValueT, cub::NullType>::value)
-=======
-  _CCCL_IF_CONSTEXPR (!::cuda::std::is_same_v<ValueT, cub::NullType>)
->>>>>>> 5857e3d0
   {
     c2h::gen(make_value_seed(seed), d_values);
   }
@@ -758,11 +754,7 @@
   REQUIRE((d_ref_keys == d_sorted_keys) == true);
 
   // Verify segment-by-segment that the values are appropriately sorted for an unstable key-value sort:
-<<<<<<< HEAD
   if constexpr (!::cuda::std::is_same<ValueT, cub::NullType>::value)
-=======
-  _CCCL_IF_CONSTEXPR (!::cuda::std::is_same_v<ValueT, cub::NullType>)
->>>>>>> 5857e3d0
   {
     if constexpr (STABLE)
     {
