/******************************************************************************
 * Copyright (c) 2023, NVIDIA CORPORATION.  All rights reserved.
 *
 * Redistribution and use in source and binary forms, with or without
 * modification, are permitted provided that the following conditions are met:
 *     * Redistributions of source code must retain the above copyright
 *       notice, this list of conditions and the following disclaimer.
 *     * Redistributions in binary form must reproduce the above copyright
 *       notice, this list of conditions and the following disclaimer in the
 *       documentation and/or other materials provided with the distribution.
 *     * Neither the name of the NVIDIA CORPORATION nor the
 *       names of its contributors may be used to endorse or promote products
 *       derived from this software without specific prior written permission.
 *
 * THIS SOFTWARE IS PROVIDED BY THE COPYRIGHT HOLDERS AND CONTRIBUTORS "AS IS" AND
 * ANY EXPRESS OR IMPLIED WARRANTIES, INCLUDING, BUT NOT LIMITED TO, THE IMPLIED
 * WARRANTIES OF MERCHANTABILITY AND FITNESS FOR A PARTICULAR PURPOSE ARE
 * DISCLAIMED. IN NO EVENT SHALL NVIDIA CORPORATION BE LIABLE FOR ANY
 * DIRECT, INDIRECT, INCIDENTAL, SPECIAL, EXEMPLARY, OR CONSEQUENTIAL DAMAGES
 * (INCLUDING, BUT NOT LIMITED TO, PROCUREMENT OF SUBSTITUTE GOODS OR SERVICES;
 * LOSS OF USE, DATA, OR PROFITS; OR BUSINESS INTERRUPTION) HOWEVER CAUSED AND
 * ON ANY THEORY OF LIABILITY, WHETHER IN CONTRACT, STRICT LIABILITY, OR TORT
 * (INCLUDING NEGLIGENCE OR OTHERWISE) ARISING IN ANY WAY OUT OF THE USE OF THIS
 * SOFTWARE, EVEN IF ADVISED OF THE POSSIBILITY OF SUCH DAMAGE.
 *
 ******************************************************************************/
#include "insert_nested_NVTX_range_guard.h"
// above header needs to be included first

#include <cub/device/device_segmented_radix_sort.cuh>
#include <cub/util_type.cuh>

#include <thrust/iterator/constant_iterator.h>
#include <thrust/memory.h>
#include <thrust/scatter.h>

#include <algorithm>
#include <limits>

#include "catch2_radix_sort_helper.cuh"
#include "catch2_segmented_sort_helper.cuh"
#include "catch2_test_launch_helper.h"
#include "thrust/detail/raw_pointer_cast.h"
#include <c2h/catch2_test_helper.h>

// %PARAM% TEST_LAUNCH lid 0:1:2

DECLARE_LAUNCH_WRAPPER(cub::DeviceSegmentedRadixSort::SortPairs, sort_pairs);
DECLARE_LAUNCH_WRAPPER(cub::DeviceSegmentedRadixSort::SortPairsDescending, sort_pairs_descending);

using custom_value_t = c2h::custom_type_t<c2h::equal_comparable_t>;
using value_types    = c2h::type_list<cuda::std::uint8_t, cuda::std::uint64_t, custom_value_t>;

// Index types used for OffsetsT testing
C2H_TEST("DeviceSegmentedRadixSort::SortPairs: Basic testing",
         "[pairs][segmented][radix][sort][device]",
         value_types,
         offset_types)
{
  using key_t    = cuda::std::uint32_t;
  using value_t  = c2h::get<0, TestType>;
  using offset_t = c2h::get<1, TestType>;

  constexpr std::size_t min_num_items = 1 << 5;
  constexpr std::size_t max_num_items = 1 << 20;
  const std::size_t num_items         = GENERATE_COPY(take(3, random(min_num_items, max_num_items)));
  const std::size_t num_segments      = GENERATE_COPY(take(2, random(std::size_t{2}, num_items / 2)));

  c2h::device_vector<key_t> in_keys(num_items);
  const int num_key_seeds = 1;
  c2h::gen(C2H_SEED(num_key_seeds), in_keys);

  c2h::device_vector<value_t> in_values(num_items);
  const int num_value_seeds = 1;
  c2h::gen(C2H_SEED(num_value_seeds), in_values);

  c2h::device_vector<offset_t> offsets(num_segments + 1);
  const int num_segment_seeds = 1;
  generate_segment_offsets(C2H_SEED(num_segment_seeds), offsets, static_cast<offset_t>(num_items));

  // Initialize the output vectors by copying the inputs since not all items
  // may belong to a segment.
  c2h::device_vector<key_t> out_keys(in_keys);
  c2h::device_vector<value_t> out_values(in_values);

  const bool is_descending = GENERATE(false, true);

  CAPTURE(num_items, num_segments, is_descending);

  if (is_descending)
  {
    sort_pairs_descending(
      thrust::raw_pointer_cast(in_keys.data()),
      thrust::raw_pointer_cast(out_keys.data()),
      thrust::raw_pointer_cast(in_values.data()),
      thrust::raw_pointer_cast(out_values.data()),
      static_cast<int>(num_items),
      static_cast<int>(num_segments),
      // Mix pointers/iterators for segment info to test using different iterable types:
      thrust::raw_pointer_cast(offsets.data()),
      offsets.cbegin() + 1,
      begin_bit<key_t>(),
      end_bit<key_t>());
  }
  else
  {
    sort_pairs(
      thrust::raw_pointer_cast(in_keys.data()),
      thrust::raw_pointer_cast(out_keys.data()),
      thrust::raw_pointer_cast(in_values.data()),
      thrust::raw_pointer_cast(out_values.data()),
      static_cast<int>(num_items),
      static_cast<int>(num_segments),
      // Mix pointers/iterators for segment info to test using different iterable types:
      thrust::raw_pointer_cast(offsets.data()),
      offsets.cbegin() + 1,
      begin_bit<key_t>(),
      end_bit<key_t>());
  }

  auto refs        = segmented_radix_sort_reference(in_keys, in_values, is_descending, offsets);
  auto& ref_keys   = refs.first;
  auto& ref_values = refs.second;

  REQUIRE(ref_keys == out_keys);
  REQUIRE(ref_values == out_values);
}

C2H_TEST("DeviceSegmentedRadixSort::SortPairs: DoubleBuffer API", "[pairs][segmented][radix][sort][device]", value_types)
{
  using key_t    = cuda::std::uint32_t;
  using value_t  = c2h::get<0, TestType>;
  using offset_t = cuda::std::int32_t;

  constexpr std::size_t max_num_items = 1 << 18;
  const std::size_t num_items         = GENERATE_COPY(take(1, random(max_num_items / 2, max_num_items)));
  const std::size_t num_segments      = GENERATE_COPY(take(1, random(std::size_t{2}, num_items / 2)));

  c2h::device_vector<key_t> in_keys(num_items);
  const int num_key_seeds = 1;
  c2h::gen(C2H_SEED(num_key_seeds), in_keys);

  c2h::device_vector<value_t> in_values(num_items);
  const int num_value_seeds = 1;
  c2h::gen(C2H_SEED(num_value_seeds), in_values);

  c2h::device_vector<offset_t> offsets(num_segments + 1);
  const int num_segment_seeds = 1;
  generate_segment_offsets(C2H_SEED(num_segment_seeds), offsets, static_cast<offset_t>(num_items));

  // Initialize the output vectors by copying the inputs since not all items
  // may belong to a segment.
  c2h::device_vector<key_t> out_keys(in_keys);
  c2h::device_vector<value_t> out_values(in_values);

  const bool is_descending = GENERATE(false, true);

  CAPTURE(num_items, num_segments, is_descending);

  cub::DoubleBuffer<key_t> key_buffer(
    thrust::raw_pointer_cast(in_keys.data()), thrust::raw_pointer_cast(out_keys.data()));
  cub::DoubleBuffer<value_t> value_buffer(
    thrust::raw_pointer_cast(in_values.data()), thrust::raw_pointer_cast(out_values.data()));

  double_buffer_segmented_sort_t action(is_descending);
  action.initialize();
  launch(action,
         key_buffer,
         value_buffer,
         static_cast<int>(num_items),
         static_cast<int>(num_segments),
         // Mix pointers/iterators for segment info to test using different iterable types:
         thrust::raw_pointer_cast(offsets.data()),
         offsets.cbegin() + 1,
         begin_bit<key_t>(),
         end_bit<key_t>());

  key_buffer.selector   = action.selector();
  value_buffer.selector = action.selector();
  action.finalize();

  auto refs        = segmented_radix_sort_reference(in_keys, in_values, is_descending, offsets);
  auto& ref_keys   = refs.first;
  auto& ref_values = refs.second;

  auto& keys   = key_buffer.selector == 0 ? in_keys : out_keys;
  auto& values = value_buffer.selector == 0 ? in_values : out_values;

  REQUIRE(ref_keys == keys);
  REQUIRE(ref_values == values);
}

C2H_TEST("DeviceSegmentedRadixSort::SortPairs: unspecified ranges",
         "[pairs][segmented][radix][sort][device]",
         value_types)
{
  using key_t    = cuda::std::uint32_t;
  using value_t  = c2h::get<0, TestType>;
  using offset_t = cuda::std::int32_t;

  constexpr std::size_t max_num_items = 1 << 18;
  const std::size_t num_items         = GENERATE_COPY(take(1, random(max_num_items / 2, max_num_items)));
  const std::size_t num_segments      = GENERATE_COPY(take(1, random(std::size_t{2}, num_items / 2)));

  c2h::device_vector<key_t> in_keys(num_items);
  const int num_key_seeds = 1;
  c2h::gen(C2H_SEED(num_key_seeds), in_keys);

  c2h::device_vector<value_t> in_values(num_items);
  const int num_value_seeds = 1;
  c2h::gen(C2H_SEED(num_value_seeds), in_values);

  // Initialize the output vectors by copying the inputs since not all items
  // may belong to a segment.
  c2h::device_vector<key_t> out_keys(in_keys);
  c2h::device_vector<value_t> out_values(in_values);

  c2h::device_vector<offset_t> begin_offsets(num_segments + 1);
  const int num_segment_seeds = 1;
  generate_segment_offsets(C2H_SEED(num_segment_seeds), begin_offsets, static_cast<offset_t>(num_items));

  // Create separate begin/end offsets arrays and remove some of the segments by
  // setting both offsets to 0.
  c2h::device_vector<offset_t> end_offsets(begin_offsets.cbegin() + 1, begin_offsets.cend());
  begin_offsets.pop_back();

  {
    std::size_t num_empty_segments = num_segments / 16;
    c2h::device_vector<std::size_t> indices(num_empty_segments);
    c2h::gen(C2H_SEED(1), indices, std::size_t{0}, num_segments - 1);
    auto begin = thrust::make_constant_iterator(key_t{0});
    auto end   = begin + num_empty_segments;
    thrust::scatter(c2h::device_policy, begin, end, indices.cbegin(), begin_offsets.begin());
    thrust::scatter(c2h::device_policy, begin, end, indices.cbegin(), end_offsets.begin());
  }

  const bool is_descending = GENERATE(false, true);

  CAPTURE(num_items, num_segments, is_descending);

  if (is_descending)
  {
    sort_pairs_descending(
      thrust::raw_pointer_cast(in_keys.data()),
      thrust::raw_pointer_cast(out_keys.data()),
      thrust::raw_pointer_cast(in_values.data()),
      thrust::raw_pointer_cast(out_values.data()),
      static_cast<int>(num_items),
      static_cast<int>(num_segments),
      // Mix pointers/iterators for segment info to test using different iterable types:
      thrust::raw_pointer_cast(begin_offsets.data()),
      end_offsets.cbegin(),
      begin_bit<key_t>(),
      end_bit<key_t>());
  }
  else
  {
    sort_pairs(
      thrust::raw_pointer_cast(in_keys.data()),
      thrust::raw_pointer_cast(out_keys.data()),
      thrust::raw_pointer_cast(in_values.data()),
      thrust::raw_pointer_cast(out_values.data()),
      static_cast<int>(num_items),
      static_cast<int>(num_segments),
      // Mix pointers/iterators for segment info to test using different iterable types:
      thrust::raw_pointer_cast(begin_offsets.data()),
      end_offsets.cbegin(),
      begin_bit<key_t>(),
      end_bit<key_t>());
  }

  auto refs        = segmented_radix_sort_reference(in_keys, in_values, is_descending, begin_offsets, end_offsets);
  auto& ref_keys   = refs.first;
  auto& ref_values = refs.second;

  REQUIRE((ref_keys == out_keys) == true);
  REQUIRE((ref_values == out_values) == true);
}

<<<<<<< HEAD
=======
// Currently, size of a single segment in DeviceRadixSort is limited to INT_MAX
#if defined(CCCL_TEST_ENABLE_LARGE_SEGMENTED_SORT)
>>>>>>> ace735f3
C2H_TEST("DeviceSegmentedSortPairs: very large num. items and num. segments",
         "[pairs][segmented][sort][device]",
         all_offset_types)
try
{
  using key_t                        = cuda::std::uint8_t; // minimize memory footprint to support a wider range of GPUs
  using value_t                      = cuda::std::uint8_t;
  using segment_offset_t             = std::int64_t;
  using offset_t                     = c2h::get<0, TestType>;
  using segment_iterator_t           = segment_index_to_offset_op<offset_t, segment_offset_t>;
  constexpr std::size_t segment_size = 1000000;
  constexpr std::size_t uint32_max   = ::cuda::std::numeric_limits<std::uint32_t>::max();
  constexpr std::size_t num_items =
    (sizeof(offset_t) == 8) ? uint32_max + (1 << 20) : ::cuda::std::numeric_limits<offset_t>::max();
  constexpr segment_offset_t num_empty_segments = uint32_max;
  const segment_offset_t num_segments           = num_empty_segments + ::cuda::ceil_div(num_items, segment_size);
  CAPTURE(c2h::type_name<offset_t>(), num_items, num_segments);

  // Generate input
  c2h::device_vector<key_t> in_keys(num_items);
  c2h::device_vector<value_t> in_values(num_items);
  constexpr auto max_histo_size = 250;
  segmented_verification_helper<key_t> verification_helper{max_histo_size};
  verification_helper.prepare_input_data(in_keys);
  thrust::copy(in_keys.cbegin(), in_keys.cend(), in_values.begin());

  // Initialize the output vectors by copying the inputs since not all items may belong to a segment.
  c2h::device_vector<key_t> out_keys(num_items);
  c2h::device_vector<value_t> out_values(num_items);

  auto offsets = thrust::make_transform_iterator(
    thrust::make_counting_iterator(std::size_t{0}),
    segment_iterator_t{num_empty_segments, num_segments, segment_size, num_items});
  auto offsets_plus_1 = offsets + 1;

  sort_pairs(
    thrust::raw_pointer_cast(in_keys.data()),
    thrust::raw_pointer_cast(out_keys.data()),
    thrust::raw_pointer_cast(in_values.data()),
    thrust::raw_pointer_cast(out_values.data()),
    static_cast<offset_t>(num_items),
    static_cast<segment_offset_t>(num_segments),
    offsets,
    offsets_plus_1,
    begin_bit<key_t>(),
    end_bit<key_t>());

  // Verify the keys are sorted correctly
  verification_helper.verify_sorted(out_keys, offsets + num_empty_segments, num_segments - num_empty_segments);

  // Verify values were sorted along with the keys
  REQUIRE(thrust::equal(out_keys.cbegin(), out_keys.cend(), out_values.cbegin()));
}
catch (std::bad_alloc& e)
{
  std::cerr << "Skipping segmented sort test, insufficient GPU memory. " << e.what() << "\n";
}

<<<<<<< HEAD
// Currently, size of a single segment in DeviceRadixSort is limited to INT_MAX
#if defined(CCCL_TEST_ENABLE_LARGE_SEGMENTED_SORT)
=======
>>>>>>> ace735f3
C2H_TEST("DeviceSegmentedSort::SortPairs: very large segments", "[pairs][segmented][sort][device]", all_offset_types)
try
{
  using key_t                      = cuda::std::uint8_t; // minimize memory footprint to support a wider range of GPUs
  using value_t                    = cuda::std::uint8_t;
  using segment_offset_t           = std::int32_t;
  using offset_t                   = c2h::get<0, TestType>;
  constexpr std::size_t uint32_max = ::cuda::std::numeric_limits<std::uint32_t>::max();
  constexpr int num_key_seeds      = 1;
  constexpr std::size_t num_items =
    (sizeof(offset_t) == 8) ? uint32_max + (1 << 20) : ::cuda::std::numeric_limits<offset_t>::max();
  constexpr segment_offset_t num_segments = 2;
  CAPTURE(c2h::type_name<offset_t>(), num_items, num_segments);

  c2h::device_vector<key_t> in_keys(num_items);
  c2h::device_vector<value_t> in_values(num_items);
  c2h::device_vector<key_t> out_keys(num_items);
  c2h::gen(C2H_SEED(num_key_seeds), in_keys);
  thrust::copy(in_keys.cbegin(), in_keys.cend(), in_values.begin());
  c2h::device_vector<value_t> out_values(num_items);
  c2h::device_vector<offset_t> offsets(num_segments + 1);
  offsets[0] = 0;
  offsets[1] = static_cast<offset_t>(num_items);
  offsets[2] = static_cast<offset_t>(num_items);

  // Prepare information for later verification
  short_key_verification_helper<key_t> verification_helper{};
  verification_helper.prepare_verification_data(in_keys);

  sort_pairs(
    thrust::raw_pointer_cast(in_keys.data()),
    thrust::raw_pointer_cast(out_keys.data()),
    thrust::raw_pointer_cast(in_values.data()),
    thrust::raw_pointer_cast(out_values.data()),
    static_cast<offset_t>(num_items),
    static_cast<segment_offset_t>(num_segments),
    thrust::raw_pointer_cast(offsets.data()),
    offsets.cbegin() + 1,
    begin_bit<key_t>(),
    end_bit<key_t>());

  // Verify the keys are sorted correctly
  verification_helper.verify_sorted(out_keys);

  // Verify values were sorted along with the keys
  REQUIRE(thrust::equal(out_keys.cbegin(), out_keys.cend(), out_values.cbegin()));
}
catch (std::bad_alloc& e)
{
  std::cerr << "Skipping segmented sort test, insufficient GPU memory. " << e.what() << "\n";
}
#endif<|MERGE_RESOLUTION|>--- conflicted
+++ resolved
@@ -277,11 +277,6 @@
   REQUIRE((ref_values == out_values) == true);
 }
 
-<<<<<<< HEAD
-=======
-// Currently, size of a single segment in DeviceRadixSort is limited to INT_MAX
-#if defined(CCCL_TEST_ENABLE_LARGE_SEGMENTED_SORT)
->>>>>>> ace735f3
 C2H_TEST("DeviceSegmentedSortPairs: very large num. items and num. segments",
          "[pairs][segmented][sort][device]",
          all_offset_types)
@@ -340,11 +335,8 @@
   std::cerr << "Skipping segmented sort test, insufficient GPU memory. " << e.what() << "\n";
 }
 
-<<<<<<< HEAD
 // Currently, size of a single segment in DeviceRadixSort is limited to INT_MAX
 #if defined(CCCL_TEST_ENABLE_LARGE_SEGMENTED_SORT)
-=======
->>>>>>> ace735f3
 C2H_TEST("DeviceSegmentedSort::SortPairs: very large segments", "[pairs][segmented][sort][device]", all_offset_types)
 try
 {
@@ -396,4 +388,4 @@
 {
   std::cerr << "Skipping segmented sort test, insufficient GPU memory. " << e.what() << "\n";
 }
-#endif+#endif // defined(CCCL_TEST_ENABLE_LARGE_SEGMENTED_SORT)