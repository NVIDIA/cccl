--- conflicted
+++ resolved
@@ -533,9 +533,6 @@
     // example-begin keys
     constexpr int num_items = 6;
 
-<<<<<<< HEAD
-    thrust::device_vector<custom_t> in = {{+2.5f, 4}, {-2.5f, 0}, {+1.1f, 3}, {+0.0f, 1}, {-0.0f, 2}, {+3.7f, 5}};
-=======
     thrust::device_vector<custom_t> in = {
       {+2.5f, 4}, //
       {-2.5f, 0}, //
@@ -544,7 +541,6 @@
       {-0.0f, 2}, //
       {+3.7f, 5} //
     };
->>>>>>> baee3f50
 
     thrust::device_vector<custom_t> out(num_items);
 
@@ -565,9 +561,6 @@
     cub::DeviceRadixSort::SortKeys(d_temp_storage, temp_storage_bytes, d_in, d_out, num_items, decomposer_t{});
 
     thrust::device_vector<custom_t> expected_output = {
-<<<<<<< HEAD
-      {-2.5f, 0}, {+0.0f, 1}, {-0.0f, 2}, {+1.1f, 3}, {+2.5f, 4}, {+3.7f, 5}};
-=======
       {-2.5f, 0}, //
       {+0.0f, 1}, //
       {-0.0f, 2}, //
@@ -575,7 +568,6 @@
       {+2.5f, 4}, //
       {+3.7f, 5} //
     };
->>>>>>> baee3f50
     // example-end keys
 
     REQUIRE(expected_output == out);
@@ -589,9 +581,6 @@
 
     constexpr int num_items = 6;
 
-<<<<<<< HEAD
-    thrust::device_vector<custom_t> in = {{+1.1f, 2}, {+2.5f, 1}, {-0.0f, 4}, {+0.0f, 3}, {-2.5f, 5}, {+3.7f, 0}};
-=======
     thrust::device_vector<custom_t> in = {
       {+1.1f, 2}, //
       {+2.5f, 1}, //
@@ -600,7 +589,6 @@
       {-2.5f, 5}, //
       {+3.7f, 0} //
     };
->>>>>>> baee3f50
 
     thrust::device_vector<custom_t> out(num_items);
 
@@ -615,9 +603,6 @@
     cub::DeviceRadixSort::SortKeysDescending(d_temp_storage, temp_storage_bytes, d_in, d_out, num_items, decomposer_t{});
 
     thrust::device_vector<custom_t> expected_output = {
-<<<<<<< HEAD
-      {+3.7f, 0}, {+2.5f, 1}, {+1.1f, 2}, {-0.0f, 4}, {+0.0f, 3}, {-2.5f, 5}};
-=======
       {+3.7f, 0}, //
       {+2.5f, 1}, //
       {+1.1f, 2}, //
@@ -625,7 +610,6 @@
       {+0.0f, 3}, //
       {-2.5f, 5} //
     };
->>>>>>> baee3f50
     // example-end keys-descending
 
     REQUIRE(expected_output == out);
@@ -639,9 +623,6 @@
 
     constexpr int num_items = 6;
 
-<<<<<<< HEAD
-    thrust::device_vector<custom_t> keys_in = {{+2.5f, 4}, {-2.5f, 0}, {+1.1f, 3}, {+0.0f, 1}, {-0.0f, 2}, {+3.7f, 5}};
-=======
     thrust::device_vector<custom_t> keys_in = {
       {+2.5f, 4}, //
       {-2.5f, 0}, //
@@ -650,7 +631,6 @@
       {-0.0f, 2}, //
       {+3.7f, 5} //
     };
->>>>>>> baee3f50
 
     thrust::device_vector<custom_t> keys_out(num_items);
 
@@ -673,9 +653,6 @@
       d_temp_storage, temp_storage_bytes, d_keys_in, d_keys_out, d_vals_in, d_vals_out, num_items, decomposer_t{});
 
     thrust::device_vector<custom_t> expected_keys = {
-<<<<<<< HEAD
-      {-2.5f, 0}, {+0.0f, 1}, {-0.0f, 2}, {+1.1f, 3}, {+2.5f, 4}, {+3.7f, 5}};
-=======
       {-2.5f, 0}, //
       {+0.0f, 1}, //
       {-0.0f, 2}, //
@@ -683,7 +660,6 @@
       {+2.5f, 4}, //
       {+3.7f, 5} //
     };
->>>>>>> baee3f50
 
     thrust::device_vector<int> expected_vals = {0, 1, 2, 3, 4, 5};
     // example-end pairs
@@ -700,9 +676,6 @@
 
     constexpr int num_items = 6;
 
-<<<<<<< HEAD
-    thrust::device_vector<custom_t> keys_in = {{+1.1f, 2}, {+2.5f, 1}, {-0.0f, 4}, {+0.0f, 3}, {-2.5f, 5}, {+3.7f, 0}};
-=======
     thrust::device_vector<custom_t> keys_in = {
       {+1.1f, 2}, //
       {+2.5f, 1}, //
@@ -711,7 +684,6 @@
       {-2.5f, 5}, //
       {+3.7f, 0} //
     };
->>>>>>> baee3f50
 
     thrust::device_vector<custom_t> keys_out(num_items);
 
@@ -734,9 +706,6 @@
       d_temp_storage, temp_storage_bytes, d_keys_in, d_keys_out, d_vals_in, d_vals_out, num_items, decomposer_t{});
 
     thrust::device_vector<custom_t> expected_keys = {
-<<<<<<< HEAD
-      {+3.7f, 0}, {+2.5f, 1}, {+1.1f, 2}, {-0.0f, 4}, {+0.0f, 3}, {-2.5f, 5}};
-=======
       {+3.7f, 0}, //
       {+2.5f, 1}, //
       {+1.1f, 2}, //
@@ -744,7 +713,6 @@
       {+0.0f, 3}, //
       {-2.5f, 5} //
     };
->>>>>>> baee3f50
 
     thrust::device_vector<int> expected_vals = {0, 1, 2, 4, 3, 5};
     // example-end pairs-descending
@@ -764,9 +732,6 @@
 
     constexpr int num_items = 6;
 
-<<<<<<< HEAD
-    thrust::device_vector<custom_t> keys_buf = {{+2.5f, 4}, {-2.5f, 0}, {+1.1f, 3}, {+0.0f, 1}, {-0.0f, 2}, {+3.7f, 5}};
-=======
     thrust::device_vector<custom_t> keys_buf = {
       {+2.5f, 4}, //
       {-2.5f, 0}, //
@@ -775,7 +740,6 @@
       {-0.0f, 2}, //
       {+3.7f, 5} //
     };
->>>>>>> baee3f50
 
     thrust::device_vector<custom_t> keys_alt_buf(num_items);
 
@@ -795,9 +759,6 @@
       d_keys.Current() == d_keys_buf ? keys_buf : keys_alt_buf;
 
     thrust::device_vector<custom_t> expected_output = {
-<<<<<<< HEAD
-      {-2.5f, 0}, {+0.0f, 1}, {-0.0f, 2}, {+1.1f, 3}, {+2.5f, 4}, {+3.7f, 5}};
-=======
       {-2.5f, 0}, //
       {+0.0f, 1}, //
       {-0.0f, 2}, //
@@ -805,7 +766,6 @@
       {+2.5f, 4}, //
       {+3.7f, 5} //
     };
->>>>>>> baee3f50
     // example-end keys-db
 
     REQUIRE(expected_output == current);
@@ -819,9 +779,6 @@
 
     constexpr int num_items = 6;
 
-<<<<<<< HEAD
-    thrust::device_vector<custom_t> keys_buf = {{+1.1f, 2}, {+2.5f, 1}, {-0.0f, 4}, {+0.0f, 3}, {-2.5f, 5}, {+3.7f, 0}};
-=======
     thrust::device_vector<custom_t> keys_buf = {
       {+1.1f, 2}, //
       {+2.5f, 1}, //
@@ -830,7 +787,6 @@
       {-2.5f, 5}, //
       {+3.7f, 0} //
     };
->>>>>>> baee3f50
 
     thrust::device_vector<custom_t> keys_alt_buf(num_items);
 
@@ -850,9 +806,6 @@
       d_keys.Current() == d_keys_buf ? keys_buf : keys_alt_buf;
 
     thrust::device_vector<custom_t> expected_output = {
-<<<<<<< HEAD
-      {+3.7f, 0}, {+2.5f, 1}, {+1.1f, 2}, {-0.0f, 4}, {+0.0f, 3}, {-2.5f, 5}};
-=======
       {+3.7f, 0}, //
       {+2.5f, 1}, //
       {+1.1f, 2}, //
@@ -860,7 +813,6 @@
       {+0.0f, 3}, //
       {-2.5f, 5} //
     };
->>>>>>> baee3f50
     // example-end keys-descending-db
 
     REQUIRE(expected_output == current);
@@ -874,9 +826,6 @@
 
     constexpr int num_items = 6;
 
-<<<<<<< HEAD
-    thrust::device_vector<custom_t> keys_buf = {{+2.5f, 4}, {-2.5f, 0}, {+1.1f, 3}, {+0.0f, 1}, {-0.0f, 2}, {+3.7f, 5}};
-=======
     thrust::device_vector<custom_t> keys_buf = {
       {+2.5f, 4}, //
       {-2.5f, 0}, //
@@ -885,7 +834,6 @@
       {-0.0f, 2}, //
       {+3.7f, 5} //
     };
->>>>>>> baee3f50
 
     thrust::device_vector<custom_t> keys_alt_buf(num_items);
 
@@ -915,9 +863,6 @@
       d_vals.Current() == d_vals_buf ? vals_buf : vals_alt_buf;
 
     thrust::device_vector<custom_t> expected_keys = {
-<<<<<<< HEAD
-      {-2.5f, 0}, {+0.0f, 1}, {-0.0f, 2}, {+1.1f, 3}, {+2.5f, 4}, {+3.7f, 5}};
-=======
       {-2.5f, 0}, //
       {+0.0f, 1}, //
       {-0.0f, 2}, //
@@ -925,7 +870,6 @@
       {+2.5f, 4}, //
       {+3.7f, 5} //
     };
->>>>>>> baee3f50
 
     thrust::device_vector<int> expected_vals = {0, 1, 2, 3, 4, 5};
     // example-end pairs-db
@@ -942,9 +886,6 @@
 
     constexpr int num_items = 6;
 
-<<<<<<< HEAD
-    thrust::device_vector<custom_t> keys_buf = {{+1.1f, 2}, {+2.5f, 1}, {-0.0f, 4}, {+0.0f, 3}, {-2.5f, 5}, {+3.7f, 0}};
-=======
     thrust::device_vector<custom_t> keys_buf = {
       {+1.1f, 2}, //
       {+2.5f, 1}, //
@@ -953,7 +894,6 @@
       {-2.5f, 5}, //
       {+3.7f, 0} //
     };
->>>>>>> baee3f50
 
     thrust::device_vector<custom_t> keys_alt_buf(num_items);
 
@@ -985,9 +925,6 @@
       d_vals.Current() == d_vals_buf ? vals_buf : vals_alt_buf;
 
     thrust::device_vector<custom_t> expected_keys = {
-<<<<<<< HEAD
-      {+3.7f, 0}, {+2.5f, 1}, {+1.1f, 2}, {-0.0f, 4}, {+0.0f, 3}, {-2.5f, 5}};
-=======
       {+3.7f, 0}, //
       {+2.5f, 1}, //
       {+1.1f, 2}, //
@@ -995,7 +932,6 @@
       {+0.0f, 3}, //
       {-2.5f, 5} //
     };
->>>>>>> baee3f50
 
     thrust::device_vector<int> expected_vals = {0, 1, 2, 4, 3, 5};
     // example-end pairs-descending-db
@@ -1199,14 +1135,10 @@
   {
     // example-begin pairs-descending-bits
     constexpr int num_items                 = 2;
-<<<<<<< HEAD
-    thrust::device_vector<custom_t> keys_in = {{42.4f, 1ll << 60}, {24.2f, 1ll << 61}};
-=======
     thrust::device_vector<custom_t> keys_in = {
       {42.4f, 1ll << 60}, //
       {24.2f, 1ll << 61} //
     };
->>>>>>> baee3f50
 
     thrust::device_vector<int> vals_in = {1, 0};
 
