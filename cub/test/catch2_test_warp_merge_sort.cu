/******************************************************************************
 * Copyright (c) 2023, NVIDIA CORPORATION.  All rights reserved.
 *
 * Redistribution and use in source and binary forms, with or without
 * modification, are permitted provided that the following conditions are met:
 *     * Redistributions of source code must retain the above copyright
 *       notice, this list of conditions and the following disclaimer.
 *     * Redistributions in binary form must reproduce the above copyright
 *       notice, this list of conditions and the following disclaimer in the
 *       documentation and/or other materials provided with the distribution.
 *     * Neither the name of the NVIDIA CORPORATION nor the
 *       names of its contributors may be used to endorse or promote products
 *       derived from this software without specific prior written permission.
 *
 * THIS SOFTWARE IS PROVIDED BY THE COPYRIGHT HOLDERS AND CONTRIBUTORS "AS IS" AND
 * ANY EXPRESS OR IMPLIED WARRANTIES, INCLUDING, BUT NOT LIMITED TO, THE IMPLIED
 * WARRANTIES OF MERCHANTABILITY AND FITNESS FOR A PARTICULAR PURPOSE ARE
 * DISCLAIMED. IN NO EVENT SHALL NVIDIA CORPORATION BE LIABLE FOR ANY
 * DIRECT, INDIRECT, INCIDENTAL, SPECIAL, EXEMPLARY, OR CONSEQUENTIAL DAMAGES
 * (INCLUDING, BUT NOT LIMITED TO, PROCUREMENT OF SUBSTITUTE GOODS OR SERVICES;
 * LOSS OF USE, DATA, OR PROFITS; OR BUSINESS INTERRUPTION) HOWEVER CAUSED AND
 * ON ANY THEORY OF LIABILITY, WHETHER IN CONTRACT, STRICT LIABILITY, OR TORT
 * (INCLUDING NEGLIGENCE OR OTHERWISE) ARISING IN ANY WAY OUT OF THE USE OF THIS
 * SOFTWARE, EVEN IF ADVISED OF THE POSSIBILITY OF SUCH DAMAGE.
 *
 ******************************************************************************/

#include <cub/util_macro.cuh>
#include <cub/util_ptx.cuh>
#include <cub/warp/warp_merge_sort.cuh>

#include <thrust/iterator/constant_iterator.h>

#include <algorithm>

#include "c2h/custom_type.cuh"
#include "catch2_test_helper.h"

struct CustomLess
{
  template <typename T>
<<<<<<< HEAD
  __device__ __host__ inline bool operator()(const T &lhs, const T &rhs) const
=======
  __device__ __host__ bool operator()(const T& lhs, const T& rhs)
>>>>>>> bff5288b
  {
    return lhs < rhs;
  }
};

/**
 * @brief Kernel to dispatch to the appropriate WarpMergeSort member function, sorting keys-only.
 */
template <int ITEMS_PER_THREAD,
          int LOGICAL_WARP_THREADS,
          int TOTAL_WARPS,
          typename T,
          typename SegmentSizeItT,
          typename ActionT>
__global__ void warp_merge_sort_kernel(T* in, T* out, SegmentSizeItT segment_sizes, T oob_default, ActionT action)
{
  using warp_merge_sort_t = cub::WarpMergeSort<T, ITEMS_PER_THREAD, LOGICAL_WARP_THREADS>;
  using storage_t         = typename warp_merge_sort_t::TempStorage;

  // Get linear thread and warp index
  const int tid     = threadIdx.x;
  const int warp_id = tid / LOGICAL_WARP_THREADS;

  // Test case of partially finished CTA
  if (warp_id >= TOTAL_WARPS)
  {
    return;
  }

  // Thread-local storage & warp-scope temporary storage allocation
  T thread_data[ITEMS_PER_THREAD];
  __shared__ storage_t storage[TOTAL_WARPS];

  // Instantiate warp-scope algorithm
  warp_merge_sort_t warp_sort(storage[warp_id]);

  const int warp_offset   = LOGICAL_WARP_THREADS * ITEMS_PER_THREAD * warp_id;
  const int thread_offset = warp_offset + warp_sort.get_linear_tid() * ITEMS_PER_THREAD;
  const int valid_items   = segment_sizes[warp_id];

  // Load data
  for (int item = 0; item < ITEMS_PER_THREAD; item++)
  {
    const int idx     = thread_offset + item;
    thread_data[item] = in[idx];
  }
  cub::WARP_SYNC(warp_sort.get_member_mask());

  // Run merge sort test
  action(warp_sort, thread_data, valid_items, oob_default);

  // Store data
  for (int item = 0; item < ITEMS_PER_THREAD; item++)
  {
    const int idx = thread_offset + item;
    out[idx]      = (idx - warp_offset) >= valid_items ? oob_default : thread_data[item];
  }
}

/**
 * @brief Kernel to dispatch to the appropriate WarpMergeSort member function, sorting key-value
 * pairs.
 */
template <int ITEMS_PER_THREAD,
          int LOGICAL_WARP_THREADS,
          int TOTAL_WARPS,
          typename KeyT,
          typename ValueT,
          typename SegmentSizeItT,
          typename ActionT>
__global__ void warp_merge_sort_kernel(
  KeyT* keys_in,
  KeyT* keys_out,
  ValueT* values_in,
  ValueT* values_out,
  SegmentSizeItT segment_sizes,
  KeyT oob_default,
  ActionT action)
{
  using warp_merge_sort_t = cub::WarpMergeSort<KeyT, ITEMS_PER_THREAD, LOGICAL_WARP_THREADS, ValueT>;
  using storage_t         = typename warp_merge_sort_t::TempStorage;

  // Get linear thread and warp index
  const int tid     = cub::RowMajorTid(blockDim.x, blockDim.y, blockDim.z);
  const int warp_id = tid / LOGICAL_WARP_THREADS;

  // Test case of partially finished CTA
  if (warp_id >= TOTAL_WARPS)
  {
    return;
  }

  // Thread-local storage & warp-scope temporary storage allocation
  KeyT keys[ITEMS_PER_THREAD];
  ValueT values[ITEMS_PER_THREAD];
  __shared__ storage_t storage[TOTAL_WARPS];

  // Instantiate warp-scope algorithm
  warp_merge_sort_t warp_sort(storage[warp_id]);

  const int warp_offset   = LOGICAL_WARP_THREADS * ITEMS_PER_THREAD * warp_id;
  const int thread_offset = warp_offset + warp_sort.get_linear_tid() * ITEMS_PER_THREAD;
  const int valid_items   = segment_sizes[warp_id];

  // Load data
  for (int item = 0; item < ITEMS_PER_THREAD; item++)
  {
    const int idx = thread_offset + item;
    keys[item]    = keys_in[idx];
    values[item]  = values_in[idx];
  }
  cub::WARP_SYNC(warp_sort.get_member_mask());

  // Run merge sort test
  action(warp_sort, keys, values, valid_items, oob_default);

  // Store data
  for (int item = 0; item < ITEMS_PER_THREAD; item++)
  {
    const int idx   = thread_offset + item;
    keys_out[idx]   = (idx - warp_offset) >= valid_items ? oob_default : keys[item];
    values_out[idx] = (idx - warp_offset) >= valid_items ? ValueT{} : values[item];
  }
}

// -----------------------------------------------------------
// Dimensions being instantiated:
// {full,partial} x {stable, 'unstable'} x {keys, kv-pairs}
// -----------------------------------------------------------

/**
 * @brief Delegate wrapper for WarpMergeSort::StableSort on keys-only
 */
template <class CompareOp>
struct warp_stable_sort_keys_t
{
  template <typename T, int ITEMS_PER_THREAD, typename WarpSortT>
  __device__ void
  operator()(WarpSortT& warp_sort, T (&thread_data)[ITEMS_PER_THREAD], int /*valid_items*/, T /*oob_default*/) const
  {
    warp_sort.StableSort(thread_data, CompareOp{});
  }
};

/**
 * @brief Delegate wrapper for partial WarpMergeSort::StableSort keys-only
 */
template <class CompareOp>
struct warp_partial_stable_sort_keys_t
{
  template <typename T, int ITEMS_PER_THREAD, typename WarpSortT>
  __device__ void
  operator()(WarpSortT& warp_sort, T (&thread_data)[ITEMS_PER_THREAD], int valid_items, T oob_default) const
  {
    warp_sort.StableSort(thread_data, CompareOp{}, valid_items, oob_default);
  }
};

/**
 * @brief Delegate wrapper for WarpMergeSort::Sort on keys-only
 */
template <class CompareOp>
struct warp_sort_keys_t
{
  template <typename T, int ITEMS_PER_THREAD, typename WarpSortT>
  __device__ void
  operator()(WarpSortT& warp_sort, T (&thread_data)[ITEMS_PER_THREAD], int /*valid_items*/, T /*oob_default*/) const
  {
    warp_sort.Sort(thread_data, CompareOp{});
  }
};

/**
 * @brief Delegate wrapper for partial WarpMergeSort::StableSort keys-only
 */
template <class CompareOp>
struct warp_partial_sort_keys_t
{
  template <typename T, int ITEMS_PER_THREAD, typename WarpSortT>
  __device__ void
  operator()(WarpSortT& warp_sort, T (&thread_data)[ITEMS_PER_THREAD], int valid_items, T oob_default) const
  {
    warp_sort.Sort(thread_data, CompareOp{}, valid_items, oob_default);
  }
};

/**
 * @brief Delegate wrapper for WarpMergeSort::StableSort on key-value pairs
 */
template <class CompareOp>
struct warp_stable_sort_pairs_t
{
  template <typename KeyT, typename ValueT, int ITEMS_PER_THREAD, typename WarpSortT>
  __device__ void operator()(
    WarpSortT& warp_sort,
    KeyT (&keys)[ITEMS_PER_THREAD],
    ValueT (&values)[ITEMS_PER_THREAD],
    int /*valid_items*/,
    KeyT /*oob_default*/) const
  {
    warp_sort.StableSort(keys, values, CompareOp{});
  }
};

/**
 * @brief Delegate wrapper for partial WarpMergeSort::StableSort key-value pairs
 */
template <class CompareOp>
struct warp_partial_stable_sort_pairs_t
{
  template <typename KeyT, typename ValueT, int ITEMS_PER_THREAD, typename WarpSortT>
  __device__ void operator()(
    WarpSortT& warp_sort,
    KeyT (&keys)[ITEMS_PER_THREAD],
    ValueT (&values)[ITEMS_PER_THREAD],
    int valid_items,
    KeyT oob_default) const
  {
    warp_sort.StableSort(keys, values, CompareOp{}, valid_items, oob_default);
  }
};

/**
 * @brief Delegate wrapper for WarpMergeSort::Sort on key-value pairs
 */
template <class CompareOp>
struct warp_sort_pairs_t
{
  template <typename KeyT, typename ValueT, int ITEMS_PER_THREAD, typename WarpSortT>
  __device__ void operator()(
    WarpSortT& warp_sort,
    KeyT (&keys)[ITEMS_PER_THREAD],
    ValueT (&values)[ITEMS_PER_THREAD],
    int /*valid_items*/,
    KeyT /*oob_default*/) const
  {
    warp_sort.Sort(keys, values, CompareOp{});
  }
};

/**
 * @brief Delegate wrapper for partial WarpMergeSort::StableSort key-value pairs
 */
template <class CompareOp>
struct warp_partial_sort_pairs_t
{
  template <typename KeyT, typename ValueT, int ITEMS_PER_THREAD, typename WarpSortT>
  __device__ void operator()(
    WarpSortT& warp_sort,
    KeyT (&keys)[ITEMS_PER_THREAD],
    ValueT (&values)[ITEMS_PER_THREAD],
    int valid_items,
    KeyT oob_default) const
  {
    warp_sort.Sort(keys, values, CompareOp{}, valid_items, oob_default);
  }
};

/**
 * @brief Dispatch helper function for sorting keys
 */
template <int ITEMS_PER_THREAD,
          int LOGICAL_WARP_THREADS,
          int TOTAL_WARPS,
          typename T,
          typename SegmentSizesItT,
          typename ActionT>
void warp_merge_sort(
  c2h::device_vector<T>& in, c2h::device_vector<T>& out, SegmentSizesItT segment_sizes, T oob_default, ActionT action)
{
  warp_merge_sort_kernel<ITEMS_PER_THREAD, LOGICAL_WARP_THREADS, TOTAL_WARPS>
    <<<1, LOGICAL_WARP_THREADS * TOTAL_WARPS>>>(
      thrust::raw_pointer_cast(in.data()), thrust::raw_pointer_cast(out.data()), segment_sizes, oob_default, action);

  REQUIRE(cudaSuccess == cudaPeekAtLastError());
  REQUIRE(cudaSuccess == cudaDeviceSynchronize());
}

/**
 * @brief Dispatch helper function for sorting key-value pairs
 */
template <int ITEMS_PER_THREAD,
          int LOGICAL_WARP_THREADS,
          int TOTAL_WARPS,
          typename KeyT,
          typename ValueT,
          typename SegmentSizesItT,
          typename ActionT>
void warp_merge_sort(
  c2h::device_vector<KeyT>& keys_in,
  c2h::device_vector<KeyT>& keys_out,
  c2h::device_vector<ValueT>& values_in,
  c2h::device_vector<ValueT>& values_out,
  SegmentSizesItT segment_sizes,
  KeyT oob_default,
  ActionT action)
{
  warp_merge_sort_kernel<ITEMS_PER_THREAD, LOGICAL_WARP_THREADS, TOTAL_WARPS>
    <<<1, LOGICAL_WARP_THREADS * TOTAL_WARPS>>>(
      thrust::raw_pointer_cast(keys_in.data()),
      thrust::raw_pointer_cast(keys_out.data()),
      thrust::raw_pointer_cast(values_in.data()),
      thrust::raw_pointer_cast(values_out.data()),
      segment_sizes,
      oob_default,
      action);

  REQUIRE(cudaSuccess == cudaPeekAtLastError());
  REQUIRE(cudaSuccess == cudaDeviceSynchronize());
}

/**
 * @brief Performs a stable sort on per-warp segments of data and assigns oob_default to items that
 * are out-of-bounds.
 */
<<<<<<< HEAD
template <typename RandomItT, typename SegmentSizeItT, typename T, typename CompareOp>
void compute_stable_host_reference(RandomItT h_data,
                                   SegmentSizeItT segment_sizes,
                                   unsigned int num_segments,
                                   T oob_default,
                                   int logical_warp_items,
                                   CompareOp compare_op)
=======
template <typename RandomItT, typename SegmentSizeItT, typename T>
void compute_host_reference(
  RandomItT h_data, SegmentSizeItT segment_sizes, unsigned int num_segments, T oob_default, int logical_warp_items)
>>>>>>> bff5288b
{
  for (unsigned int segment_id = 0; segment_id < num_segments; segment_id++)
  {
    unsigned int segment_size = segment_sizes[segment_id];
    std::stable_sort(h_data, h_data + segment_size, compare_op);
    std::fill(h_data + segment_size, h_data + logical_warp_items, oob_default);
    h_data += logical_warp_items;
  }
}

/**
 * @brief Stability requirement of the sorting algorithm
 */
enum class stability
{
  stable,
  unstable
};

// List of key types to test
using custom_t  = c2h::custom_type_t<c2h::equal_comparable_t, c2h::lexicographical_less_comparable_t>;
using key_types = c2h::type_list<std::uint8_t, std::int32_t, std::int64_t, custom_t>;

// List of value types
using value_types = c2h::type_list<std::int32_t, custom_t>;

// Logical warp sizes to test
using logical_warp_threads = c2h::enum_type_list<int, 32, 4>;

// Number of items per thread to test
using items_per_thread_list = c2h::enum_type_list<int, 1, 4, 7>;

// Whether the sort is required to be stable or not
using stability_list = c2h::enum_type_list<stability, stability::stable, stability::unstable>;

template <typename TestType>
struct params_t
{
  using type = typename c2h::get<0, TestType>;

  static constexpr int logical_warp_threads = c2h::get<1, TestType>::value;
  static constexpr int items_per_thread     = c2h::get<2, TestType>::value;
  static constexpr int logical_warp_items   = logical_warp_threads * items_per_thread;
  static constexpr int total_warps          = 2;
  static constexpr int tile_size            = items_per_thread * total_warps * logical_warp_threads;
  static constexpr bool is_stable           = c2h::get<3, TestType>::value == stability::stable;
};

CUB_TEST(
  "Warp sort on keys-only works", "[sort][warp]", key_types, logical_warp_threads, items_per_thread_list, stability_list)
{
<<<<<<< HEAD
  using params = params_t<TestType>;
  using type   = typename params::type;
  using CompareOp = CustomLess;
  using warp_sort_delegate =
    cub::detail::conditional_t<params::is_stable, warp_stable_sort_keys_t<CompareOp>, warp_sort_keys_t<CompareOp>>;
=======
  using params             = params_t<TestType>;
  using type               = typename params::type;
  using warp_sort_delegate = cub::detail::conditional_t<params::is_stable, warp_stable_sort_keys_t, warp_sort_keys_t>;
>>>>>>> bff5288b

  // Prepare test data
  c2h::device_vector<type> d_in(params::tile_size);
  c2h::device_vector<type> d_out(params::tile_size);
  auto segment_sizes     = thrust::make_constant_iterator(params::logical_warp_items);
  const auto oob_default = std::numeric_limits<type>::max();
  c2h::gen(CUB_SEED(10), d_in);

  // Run test
  warp_merge_sort<params::items_per_thread, params::logical_warp_threads, params::total_warps>(
    d_in, d_out, segment_sizes, oob_default, warp_sort_delegate{});

<<<<<<< HEAD
  if (params::is_stable)
  {
    c2h::host_vector<type> h_in_out = d_in;
    compute_stable_host_reference(
      h_in_out.begin(), segment_sizes, params::total_warps, oob_default, params::logical_warp_items, CompareOp{});

    REQUIRE(h_in_out == d_out);
  }
  else
  {
    c2h::host_vector<type> h_in  = d_in;
    c2h::host_vector<type> h_out = d_out;
=======
  // Prepare verification data
  c2h::host_vector<type> h_in_out = d_in;
  compute_host_reference(h_in_out.begin(), segment_sizes, params::total_warps, oob_default, params::logical_warp_items);
>>>>>>> bff5288b

    for (unsigned int segment_id = 0; segment_id < params::total_warps; segment_id++)
    {
      unsigned int segment_offset = params::logical_warp_items * segment_id;
      unsigned int segment_size   = params::logical_warp_items;

      std::vector<type> h_in_segment(h_in.begin() + segment_offset, h_in.begin() + segment_offset + segment_size);
      std::vector<type> h_out_segment(h_out.begin() + segment_offset, h_out.begin() + segment_offset + segment_size);

      REQUIRE_THAT(h_out_segment, Catch::Matchers::UnorderedEquals(h_in_segment));
      REQUIRE_SORTED(h_out_segment, CompareOp{});
    }
  }
}

CUB_TEST("Warp sort keys-only on partial warp-tile works",
         "[sort][warp]",
         key_types,
         logical_warp_threads,
         items_per_thread_list,
         stability_list)
{
<<<<<<< HEAD
  using params             = params_t<TestType>;
  using type               = typename params::type;
  using CompareOp = CustomLess;
  using warp_sort_delegate = cub::detail::
    conditional_t<params::is_stable, warp_partial_stable_sort_keys_t<CompareOp>, warp_partial_sort_keys_t<CompareOp>>;
=======
  using params = params_t<TestType>;
  using type   = typename params::type;
  using warp_sort_delegate =
    cub::detail::conditional_t<params::is_stable, warp_partial_stable_sort_keys_t, warp_partial_sort_keys_t>;
>>>>>>> bff5288b

  // Prepare test data
  c2h::device_vector<type> d_in(params::tile_size);
  c2h::device_vector<type> d_out(params::tile_size);
  c2h::device_vector<int> d_segment_sizes(params::total_warps);
  const auto oob_default = std::numeric_limits<type>::max();
  c2h::gen(CUB_SEED(5), d_in);
  c2h::gen(CUB_SEED(5), d_segment_sizes, 0, params::logical_warp_items);

  // Run test
  warp_merge_sort<params::items_per_thread, params::logical_warp_threads, params::total_warps>(
    d_in, d_out, d_segment_sizes.cbegin(), oob_default, warp_sort_delegate{});

  c2h::host_vector<int> segment_sizes = d_segment_sizes;
<<<<<<< HEAD

  if (params::is_stable)
  {
    c2h::host_vector<type> h_in_out = d_in;
    compute_stable_host_reference(
      h_in_out.begin(), segment_sizes, params::total_warps, oob_default, params::logical_warp_items, CompareOp{});

    REQUIRE(h_in_out == d_out);
  }
  else
  {
    c2h::host_vector<type> h_in  = d_in;
    c2h::host_vector<type> h_out = d_out;

    for (unsigned int segment_id = 0; segment_id < params::total_warps; segment_id++)
    {
      unsigned int segment_offset = params::logical_warp_items * segment_id;
      unsigned int segment_size   = segment_sizes[segment_id];

      // Separate in-bounds and out-of-bounds parts
      std::vector<type> h_in_ib(h_in.begin() + segment_offset, h_in.begin() + segment_offset + segment_size);
      std::vector<type> h_out_ib(h_out.begin() + segment_offset, h_out.begin() + segment_offset + segment_size);

      REQUIRE_THAT(h_out_ib, Catch::Matchers::UnorderedEquals(h_in_ib));
      REQUIRE(std::all_of(h_out.begin() + segment_offset + segment_size,
                          h_out.begin() + segment_offset + params::logical_warp_items,
                          [&](type v) {
                            return v == oob_default;
                          }));
      REQUIRE_SORTED(h_out_ib, CompareOp{});
    }
  }
=======
  compute_host_reference(h_in_out.begin(), segment_sizes, params::total_warps, oob_default, params::logical_warp_items);

  // Verify results
  REQUIRE(h_in_out == d_out);
>>>>>>> bff5288b
}

CUB_TEST("Warp sort on keys-value pairs works",
         "[sort][warp]",
         key_types,
         logical_warp_threads,
         items_per_thread_list,
         stability_list,
         value_types)
{
<<<<<<< HEAD
  using params     = params_t<TestType>;
  using key_type   = typename params::type;
  using value_type = typename c2h::get<4, TestType>;
  using CompareOp = CustomLess;
  using warp_sort_delegate =
    cub::detail::conditional_t<params::is_stable, warp_stable_sort_pairs_t<CompareOp>, warp_sort_pairs_t<CompareOp>>;
=======
  using params             = params_t<TestType>;
  using key_type           = typename params::type;
  using value_type         = typename c2h::get<4, TestType>;
  using warp_sort_delegate = cub::detail::conditional_t<params::is_stable, warp_stable_sort_pairs_t, warp_sort_pairs_t>;
>>>>>>> bff5288b

  // Prepare test data
  c2h::device_vector<key_type> d_keys_in(params::tile_size);
  c2h::device_vector<key_type> d_keys_out(params::tile_size);
  c2h::device_vector<value_type> d_values_in(params::tile_size);
  c2h::device_vector<value_type> d_values_out(params::tile_size);
  auto segment_sizes     = thrust::make_constant_iterator(params::logical_warp_items);
  const auto oob_default = std::numeric_limits<key_type>::max();
  c2h::gen(CUB_SEED(3), d_keys_in);
  c2h::gen(CUB_SEED(3), d_values_in);

  // Run test
  warp_merge_sort<params::items_per_thread, params::logical_warp_threads, params::total_warps>(
<<<<<<< HEAD
    d_keys_in,
    d_keys_out,
    d_values_in,
    d_values_out,
    segment_sizes,
    oob_default,
    warp_sort_delegate{});

  if (params::is_stable)
  {
    c2h::host_vector<key_type> h_keys_in_out     = d_keys_in;
    c2h::host_vector<value_type> h_values_in_out = d_values_in;
    auto cpu_kv_pairs = thrust::make_zip_iterator(h_keys_in_out.begin(), h_values_in_out.begin());
    compute_stable_host_reference(
      cpu_kv_pairs,
      segment_sizes,
      params::total_warps,
      thrust::make_tuple(oob_default, value_type{}),
      params::logical_warp_items,
      [](const thrust::tuple<key_type, value_type>& lhs, const thrust::tuple<key_type, value_type>& rhs) -> bool {
        CompareOp compare_op;
        return compare_op(thrust::get<0>(lhs), thrust::get<0>(rhs));
      });

    REQUIRE(h_keys_in_out == d_keys_out);
    REQUIRE(h_values_in_out == d_values_out);
  }
  else
  {
    c2h::host_vector<key_type> h_keys_in      = d_keys_in;
    c2h::host_vector<value_type> h_values_in  = d_values_in;
    c2h::host_vector<key_type> h_keys_out     = d_keys_out;
    c2h::host_vector<value_type> h_values_out = d_values_out;

    for (unsigned int segment_id = 0; segment_id < params::total_warps; segment_id++)
    {
      unsigned int segment_offset = params::logical_warp_items * segment_id;
      unsigned int segment_size   = params::logical_warp_items;

      std::vector<std::pair<key_type, value_type>> h_pairs_in_segment(segment_size);
      std::vector<std::pair<key_type, value_type>> h_pairs_out_segment(segment_size);
      for (unsigned int item_id = 0; item_id < segment_size; item_id++)
      {
        h_pairs_in_segment[item_id] =
          std::make_pair(h_keys_in[item_id + segment_offset], h_values_in[item_id + segment_offset]);
        h_pairs_out_segment[item_id] =
          std::make_pair(h_keys_out[item_id + segment_offset], h_values_out[item_id + segment_offset]);
      }

      REQUIRE_THAT(h_pairs_out_segment, Catch::Matchers::UnorderedEquals(h_pairs_in_segment));
      REQUIRE_SORTED(
        h_pairs_out_segment,
        [](const std::pair<key_type, value_type>& lhs, const std::pair<key_type, value_type>& rhs) -> bool {
          CompareOp compare_op;
          return compare_op(lhs.first, rhs.first);
        });
    }
  }
=======
    d_keys_in, d_keys_out, d_values_in, d_values_out, segment_sizes, oob_default, warp_stable_sort_pairs_t{});

  // Prepare verification data
  c2h::host_vector<key_type> h_keys_in_out     = d_keys_in;
  c2h::host_vector<value_type> h_values_in_out = d_values_in;
  auto cpu_kv_pairs = thrust::make_zip_iterator(h_keys_in_out.begin(), h_values_in_out.begin());
  compute_host_reference(
    cpu_kv_pairs,
    segment_sizes,
    params::total_warps,
    thrust::make_tuple(oob_default, value_type{}),
    params::logical_warp_items);

  // Verify results
  REQUIRE(h_keys_in_out == d_keys_out);
  REQUIRE(h_values_in_out == d_values_out);
>>>>>>> bff5288b
}

CUB_TEST("Warp sort on key-value pairs of a partial warp-tile works",
         "[sort][warp]",
         key_types,
         logical_warp_threads,
         items_per_thread_list,
         stability_list,
         value_types)
{
<<<<<<< HEAD
  using params             = params_t<TestType>;
  using key_type           = typename params::type;
  using value_type         = typename c2h::get<4, TestType>;
  using CompareOp = CustomLess;
  using warp_sort_delegate = cub::detail::
    conditional_t<params::is_stable, warp_partial_stable_sort_pairs_t<CompareOp>, warp_partial_sort_pairs_t<CompareOp>>;
=======
  using params     = params_t<TestType>;
  using key_type   = typename params::type;
  using value_type = typename c2h::get<4, TestType>;
  using warp_sort_delegate =
    cub::detail::conditional_t<params::is_stable, warp_partial_stable_sort_pairs_t, warp_partial_sort_pairs_t>;
>>>>>>> bff5288b

  // Prepare test data
  c2h::device_vector<key_type> d_keys_in(params::tile_size);
  c2h::device_vector<key_type> d_keys_out(params::tile_size);
  c2h::device_vector<value_type> d_values_in(params::tile_size);
  c2h::device_vector<value_type> d_values_out(params::tile_size);
  c2h::device_vector<int> d_segment_sizes(params::total_warps);
  const auto oob_default = std::numeric_limits<key_type>::max();
  c2h::gen(CUB_SEED(3), d_keys_in);
  c2h::gen(CUB_SEED(3), d_values_in);
  c2h::gen(CUB_SEED(3), d_segment_sizes, 0, params::logical_warp_items);

  // Run test
  warp_merge_sort<params::items_per_thread, params::logical_warp_threads, params::total_warps>(
    d_keys_in, d_keys_out, d_values_in, d_values_out, d_segment_sizes.cbegin(), oob_default, warp_sort_delegate{});

  c2h::host_vector<int> segment_sizes          = d_segment_sizes;
<<<<<<< HEAD

  if (params::is_stable)
  {
    c2h::host_vector<key_type> h_keys_in_out     = d_keys_in;
    c2h::host_vector<value_type> h_values_in_out = d_values_in;
    auto cpu_kv_pairs = thrust::make_zip_iterator(h_keys_in_out.begin(), h_values_in_out.begin());
    compute_stable_host_reference(
      cpu_kv_pairs,
      segment_sizes,
      params::total_warps,
      thrust::make_tuple(oob_default, value_type{}),
      params::logical_warp_items,
      [](const thrust::tuple<key_type, value_type>& lhs, const thrust::tuple<key_type, value_type>& rhs) -> bool {
        CompareOp compare_op;
        return compare_op(thrust::get<0>(lhs), thrust::get<0>(rhs));
      });

    REQUIRE(h_keys_in_out == d_keys_out);
    REQUIRE(h_values_in_out == d_values_out);
  }
  else
  {
    c2h::host_vector<key_type> h_keys_in      = d_keys_in;
    c2h::host_vector<value_type> h_values_in  = d_values_in;
    c2h::host_vector<key_type> h_keys_out     = d_keys_out;
    c2h::host_vector<value_type> h_values_out = d_values_out;

    for (unsigned int segment_id = 0; segment_id < params::total_warps; segment_id++)
    {
      unsigned int segment_offset = params::logical_warp_items * segment_id;
      unsigned int segment_size   = segment_sizes[segment_id];

      std::vector<std::pair<key_type, value_type>> h_pairs_in_ib(segment_size);
      std::vector<std::pair<key_type, value_type>> h_pairs_out_ib(segment_size);
      for (unsigned int item_id = 0; item_id < segment_size; item_id++)
      {
        h_pairs_in_ib[item_id] =
          std::make_pair(h_keys_in[item_id + segment_offset], h_values_in[item_id + segment_offset]);
        h_pairs_out_ib[item_id] =
          std::make_pair(h_keys_out[item_id + segment_offset], h_values_out[item_id + segment_offset]);
      }
      std::vector<std::pair<key_type, value_type>> h_pairs_out_oob(params::logical_warp_items - segment_size);
      for (unsigned int item_id = 0; item_id < params::logical_warp_items - segment_size; item_id++)
      {
        h_pairs_out_oob[item_id] = std::make_pair(
          h_keys_out[item_id + segment_offset + segment_size], h_values_out[item_id + segment_offset + segment_size]);
      }

      REQUIRE_THAT(h_pairs_out_ib, Catch::Matchers::UnorderedEquals(h_pairs_in_ib));
      REQUIRE(std::all_of(h_pairs_out_oob.begin(), h_pairs_out_oob.end(), [&](std::pair<key_type, value_type> p) {
        return p.first == oob_default && p.second == value_type{};
      }));
      REQUIRE_SORTED(
        h_pairs_out_ib,
        [](const std::pair<key_type, value_type>& lhs, const std::pair<key_type, value_type>& rhs) -> bool {
          CompareOp compare_op;
          return compare_op(lhs.first, rhs.first);
        });
    }
  }
=======
  auto cpu_kv_pairs = thrust::make_zip_iterator(h_keys_in_out.begin(), h_values_in_out.begin());
  compute_host_reference(
    cpu_kv_pairs,
    segment_sizes,
    params::total_warps,
    thrust::make_tuple(oob_default, value_type{}),
    params::logical_warp_items);

  // Verify results
  REQUIRE(h_keys_in_out == d_keys_out);
  REQUIRE(h_values_in_out == d_values_out);
>>>>>>> bff5288b
}<|MERGE_RESOLUTION|>--- conflicted
+++ resolved
@@ -39,11 +39,7 @@
 struct CustomLess
 {
   template <typename T>
-<<<<<<< HEAD
-  __device__ __host__ inline bool operator()(const T &lhs, const T &rhs) const
-=======
-  __device__ __host__ bool operator()(const T& lhs, const T& rhs)
->>>>>>> bff5288b
+  __device__ __host__ inline bool operator()(const T& lhs, const T& rhs) const
   {
     return lhs < rhs;
   }
@@ -359,19 +355,14 @@
  * @brief Performs a stable sort on per-warp segments of data and assigns oob_default to items that
  * are out-of-bounds.
  */
-<<<<<<< HEAD
 template <typename RandomItT, typename SegmentSizeItT, typename T, typename CompareOp>
-void compute_stable_host_reference(RandomItT h_data,
-                                   SegmentSizeItT segment_sizes,
-                                   unsigned int num_segments,
-                                   T oob_default,
-                                   int logical_warp_items,
-                                   CompareOp compare_op)
-=======
-template <typename RandomItT, typename SegmentSizeItT, typename T>
-void compute_host_reference(
-  RandomItT h_data, SegmentSizeItT segment_sizes, unsigned int num_segments, T oob_default, int logical_warp_items)
->>>>>>> bff5288b
+void compute_stable_host_reference(
+  RandomItT h_data,
+  SegmentSizeItT segment_sizes,
+  unsigned int num_segments,
+  T oob_default,
+  int logical_warp_items,
+  CompareOp compare_op)
 {
   for (unsigned int segment_id = 0; segment_id < num_segments; segment_id++)
   {
@@ -423,17 +414,11 @@
 CUB_TEST(
   "Warp sort on keys-only works", "[sort][warp]", key_types, logical_warp_threads, items_per_thread_list, stability_list)
 {
-<<<<<<< HEAD
-  using params = params_t<TestType>;
-  using type   = typename params::type;
+  using params    = params_t<TestType>;
+  using type      = typename params::type;
   using CompareOp = CustomLess;
   using warp_sort_delegate =
     cub::detail::conditional_t<params::is_stable, warp_stable_sort_keys_t<CompareOp>, warp_sort_keys_t<CompareOp>>;
-=======
-  using params             = params_t<TestType>;
-  using type               = typename params::type;
-  using warp_sort_delegate = cub::detail::conditional_t<params::is_stable, warp_stable_sort_keys_t, warp_sort_keys_t>;
->>>>>>> bff5288b
 
   // Prepare test data
   c2h::device_vector<type> d_in(params::tile_size);
@@ -446,7 +431,6 @@
   warp_merge_sort<params::items_per_thread, params::logical_warp_threads, params::total_warps>(
     d_in, d_out, segment_sizes, oob_default, warp_sort_delegate{});
 
-<<<<<<< HEAD
   if (params::is_stable)
   {
     c2h::host_vector<type> h_in_out = d_in;
@@ -459,11 +443,6 @@
   {
     c2h::host_vector<type> h_in  = d_in;
     c2h::host_vector<type> h_out = d_out;
-=======
-  // Prepare verification data
-  c2h::host_vector<type> h_in_out = d_in;
-  compute_host_reference(h_in_out.begin(), segment_sizes, params::total_warps, oob_default, params::logical_warp_items);
->>>>>>> bff5288b
 
     for (unsigned int segment_id = 0; segment_id < params::total_warps; segment_id++)
     {
@@ -486,18 +465,11 @@
          items_per_thread_list,
          stability_list)
 {
-<<<<<<< HEAD
   using params             = params_t<TestType>;
   using type               = typename params::type;
-  using CompareOp = CustomLess;
+  using CompareOp          = CustomLess;
   using warp_sort_delegate = cub::detail::
     conditional_t<params::is_stable, warp_partial_stable_sort_keys_t<CompareOp>, warp_partial_sort_keys_t<CompareOp>>;
-=======
-  using params = params_t<TestType>;
-  using type   = typename params::type;
-  using warp_sort_delegate =
-    cub::detail::conditional_t<params::is_stable, warp_partial_stable_sort_keys_t, warp_partial_sort_keys_t>;
->>>>>>> bff5288b
 
   // Prepare test data
   c2h::device_vector<type> d_in(params::tile_size);
@@ -512,7 +484,6 @@
     d_in, d_out, d_segment_sizes.cbegin(), oob_default, warp_sort_delegate{});
 
   c2h::host_vector<int> segment_sizes = d_segment_sizes;
-<<<<<<< HEAD
 
   if (params::is_stable)
   {
@@ -545,12 +516,6 @@
       REQUIRE_SORTED(h_out_ib, CompareOp{});
     }
   }
-=======
-  compute_host_reference(h_in_out.begin(), segment_sizes, params::total_warps, oob_default, params::logical_warp_items);
-
-  // Verify results
-  REQUIRE(h_in_out == d_out);
->>>>>>> bff5288b
 }
 
 CUB_TEST("Warp sort on keys-value pairs works",
@@ -561,19 +526,12 @@
          stability_list,
          value_types)
 {
-<<<<<<< HEAD
   using params     = params_t<TestType>;
   using key_type   = typename params::type;
   using value_type = typename c2h::get<4, TestType>;
-  using CompareOp = CustomLess;
+  using CompareOp  = CustomLess;
   using warp_sort_delegate =
     cub::detail::conditional_t<params::is_stable, warp_stable_sort_pairs_t<CompareOp>, warp_sort_pairs_t<CompareOp>>;
-=======
-  using params             = params_t<TestType>;
-  using key_type           = typename params::type;
-  using value_type         = typename c2h::get<4, TestType>;
-  using warp_sort_delegate = cub::detail::conditional_t<params::is_stable, warp_stable_sort_pairs_t, warp_sort_pairs_t>;
->>>>>>> bff5288b
 
   // Prepare test data
   c2h::device_vector<key_type> d_keys_in(params::tile_size);
@@ -587,14 +545,7 @@
 
   // Run test
   warp_merge_sort<params::items_per_thread, params::logical_warp_threads, params::total_warps>(
-<<<<<<< HEAD
-    d_keys_in,
-    d_keys_out,
-    d_values_in,
-    d_values_out,
-    segment_sizes,
-    oob_default,
-    warp_sort_delegate{});
+    d_keys_in, d_keys_out, d_values_in, d_values_out, segment_sizes, oob_default, warp_sort_delegate{});
 
   if (params::is_stable)
   {
@@ -646,24 +597,6 @@
         });
     }
   }
-=======
-    d_keys_in, d_keys_out, d_values_in, d_values_out, segment_sizes, oob_default, warp_stable_sort_pairs_t{});
-
-  // Prepare verification data
-  c2h::host_vector<key_type> h_keys_in_out     = d_keys_in;
-  c2h::host_vector<value_type> h_values_in_out = d_values_in;
-  auto cpu_kv_pairs = thrust::make_zip_iterator(h_keys_in_out.begin(), h_values_in_out.begin());
-  compute_host_reference(
-    cpu_kv_pairs,
-    segment_sizes,
-    params::total_warps,
-    thrust::make_tuple(oob_default, value_type{}),
-    params::logical_warp_items);
-
-  // Verify results
-  REQUIRE(h_keys_in_out == d_keys_out);
-  REQUIRE(h_values_in_out == d_values_out);
->>>>>>> bff5288b
 }
 
 CUB_TEST("Warp sort on key-value pairs of a partial warp-tile works",
@@ -674,20 +607,12 @@
          stability_list,
          value_types)
 {
-<<<<<<< HEAD
   using params             = params_t<TestType>;
   using key_type           = typename params::type;
   using value_type         = typename c2h::get<4, TestType>;
-  using CompareOp = CustomLess;
+  using CompareOp          = CustomLess;
   using warp_sort_delegate = cub::detail::
     conditional_t<params::is_stable, warp_partial_stable_sort_pairs_t<CompareOp>, warp_partial_sort_pairs_t<CompareOp>>;
-=======
-  using params     = params_t<TestType>;
-  using key_type   = typename params::type;
-  using value_type = typename c2h::get<4, TestType>;
-  using warp_sort_delegate =
-    cub::detail::conditional_t<params::is_stable, warp_partial_stable_sort_pairs_t, warp_partial_sort_pairs_t>;
->>>>>>> bff5288b
 
   // Prepare test data
   c2h::device_vector<key_type> d_keys_in(params::tile_size);
@@ -704,8 +629,7 @@
   warp_merge_sort<params::items_per_thread, params::logical_warp_threads, params::total_warps>(
     d_keys_in, d_keys_out, d_values_in, d_values_out, d_segment_sizes.cbegin(), oob_default, warp_sort_delegate{});
 
-  c2h::host_vector<int> segment_sizes          = d_segment_sizes;
-<<<<<<< HEAD
+  c2h::host_vector<int> segment_sizes = d_segment_sizes;
 
   if (params::is_stable)
   {
@@ -766,17 +690,4 @@
         });
     }
   }
-=======
-  auto cpu_kv_pairs = thrust::make_zip_iterator(h_keys_in_out.begin(), h_values_in_out.begin());
-  compute_host_reference(
-    cpu_kv_pairs,
-    segment_sizes,
-    params::total_warps,
-    thrust::make_tuple(oob_default, value_type{}),
-    params::logical_warp_items);
-
-  // Verify results
-  REQUIRE(h_keys_in_out == d_keys_out);
-  REQUIRE(h_values_in_out == d_values_out);
->>>>>>> bff5288b
 }