--- conflicted
+++ resolved
@@ -185,20 +185,12 @@
     FAIL("CUB shouldn't use synchronous deallocation");
   }
 
-<<<<<<< HEAD
-  void* allocate(::cuda::stream_ref stream, size_t bytes, size_t /* alignment */)
-=======
-  void* allocate_async(size_t bytes, size_t /* alignment */, cuda::stream_ref stream)
->>>>>>> 4db1ed08
+  void* allocate(cuda::stream_ref stream, size_t bytes, size_t /* alignment */)
   {
     return allocate(stream, bytes);
   }
 
-<<<<<<< HEAD
-  void* allocate(::cuda::stream_ref stream, size_t bytes)
-=======
-  void* allocate_async(size_t bytes, cuda::stream_ref stream)
->>>>>>> 4db1ed08
+  void* allocate(cuda::stream_ref stream, size_t bytes)
   {
     REQUIRE(target_stream == stream.get());
 
@@ -209,11 +201,7 @@
     return cub::detail::device_memory_resource::allocate(stream, bytes);
   }
 
-<<<<<<< HEAD
-  void deallocate(const ::cuda::stream_ref stream, void* ptr, size_t bytes)
-=======
-  void deallocate_async(void* ptr, size_t bytes, const cuda::stream_ref stream)
->>>>>>> 4db1ed08
+  void deallocate(const cuda::stream_ref stream, void* ptr, size_t bytes)
   {
     REQUIRE(target_stream == stream.get());
 
@@ -238,29 +226,17 @@
     FAIL("CUB shouldn't use synchronous deallocation");
   }
 
-<<<<<<< HEAD
-  void* allocate(::cuda::stream_ref /* stream */, size_t /* bytes */, size_t /* alignment */)
-=======
-  void* allocate_async(size_t /* bytes */, size_t /* alignment */, cuda::stream_ref /* stream */)
->>>>>>> 4db1ed08
+  void* allocate(cuda::stream_ref /* stream */, size_t /* bytes */, size_t /* alignment */)
   {
     throw "test";
   }
 
-<<<<<<< HEAD
-  void* allocate(::cuda::stream_ref /* stream */, size_t /* bytes */)
-=======
-  void* allocate_async(size_t /* bytes */, cuda::stream_ref /* stream */)
->>>>>>> 4db1ed08
+  void* allocate(cuda::stream_ref /* stream */, size_t /* bytes */)
   {
     throw "test";
   }
 
-<<<<<<< HEAD
-  void deallocate(const ::cuda::stream_ref /* stream */, void* /* ptr */, size_t /* bytes */)
-=======
-  void deallocate_async(void* /* ptr */, size_t /* bytes */, const cuda::stream_ref /* stream */)
->>>>>>> 4db1ed08
+  void deallocate(const cuda::stream_ref /* stream */, void* /* ptr */, size_t /* bytes */)
   {
     throw "test";
   }
@@ -282,20 +258,12 @@
     cuda::std::terminate();
   }
 
-<<<<<<< HEAD
-  __host__ __device__ void* allocate(::cuda::stream_ref stream, size_t bytes, size_t /* alignment */)
-=======
-  __host__ __device__ void* allocate_async(size_t bytes, size_t /* alignment */, cuda::stream_ref stream)
->>>>>>> 4db1ed08
+  __host__ __device__ void* allocate(cuda::stream_ref stream, size_t bytes, size_t /* alignment */)
   {
     return allocate(stream, bytes);
   }
 
-<<<<<<< HEAD
-  __host__ __device__ void* allocate(::cuda::stream_ref /* stream */, size_t bytes)
-=======
-  __host__ __device__ void* allocate_async(size_t bytes, cuda::stream_ref /* stream */)
->>>>>>> 4db1ed08
+  __host__ __device__ void* allocate(cuda::stream_ref /* stream */, size_t bytes)
   {
     if (bytes_allocated)
     {
@@ -304,11 +272,7 @@
     return static_cast<void*>(static_cast<char*>(ptr) + *bytes_allocated);
   }
 
-<<<<<<< HEAD
-  __host__ __device__ void deallocate(const ::cuda::stream_ref /* stream */, void* /* ptr */, size_t bytes)
-=======
-  __host__ __device__ void deallocate_async(void* /* ptr */, size_t bytes, const cuda::stream_ref /* stream */)
->>>>>>> 4db1ed08
+  __host__ __device__ void deallocate(const cuda::stream_ref /* stream */, void* /* ptr */, size_t bytes)
   {
     if (bytes_deallocated)
     {
