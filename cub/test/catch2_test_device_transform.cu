// SPDX-FileCopyrightText: Copyright (c) 2024, NVIDIA CORPORATION. All rights reserved.
// SPDX-License-Identifier: Apache-2.0 WITH LLVM-exception

#include "insert_nested_NVTX_range_guard.h"

#include <cub/device/device_for.cuh>
#include <cub/device/device_transform.cuh>

#include <thrust/iterator/constant_iterator.h>
#include <thrust/iterator/counting_iterator.h>
#include <thrust/iterator/discard_iterator.h>
#include <thrust/iterator/transform_output_iterator.h>
#include <thrust/iterator/zip_iterator.h>
#include <thrust/sequence.h>
#include <thrust/zip_function.h>

#include <cuda/std/__functional/identity.h>

#include <sstream>

#include "catch2_large_problem_helper.cuh"
#include "catch2_test_launch_helper.h"
#include <c2h/catch2_test_helper.h>
#include <c2h/custom_type.h>
#include <c2h/test_util_vec.h>

// %PARAM% TEST_LAUNCH lid 0:1:2

DECLARE_LAUNCH_WRAPPER(cub::DeviceTransform::Transform, transform_many);
DECLARE_LAUNCH_WRAPPER(cub::DeviceTransform::TransformStableArgumentAddresses, transform_many_stable);

using offset_types = c2h::type_list<std::int32_t, std::int64_t>;

C2H_TEST("DeviceTransform::Transform BabelStream add",
         "[device][device_transform]",
         c2h::type_list<std::uint8_t, std::uint16_t, std::uint32_t, std::uint64_t>,
         offset_types)
{
  using type     = c2h::get<0, TestType>;
  using offset_t = c2h::get<1, TestType>;

  // test edge cases around 16, 128, page size, and full tile
  const offset_t num_items = GENERATE(0, 1, 15, 16, 17, 127, 128, 129, 4095, 4096, 4097, 100'000);
  CAPTURE(c2h::type_name<type>(), c2h::type_name<offset_t>(), num_items);

  c2h::device_vector<type> a(num_items, thrust::no_init);
  c2h::device_vector<type> b(num_items, thrust::no_init);
  c2h::gen(C2H_SEED(1), a);
  c2h::gen(C2H_SEED(1), b);

  c2h::device_vector<type> result(num_items, thrust::no_init);
  transform_many(::cuda::std::make_tuple(a.begin(), b.begin()), result.begin(), num_items, ::cuda::std::plus<type>{});

  // compute reference and verify
  c2h::host_vector<type> a_h = a;
  c2h::host_vector<type> b_h = b;
  c2h::host_vector<type> reference_h(num_items, thrust::no_init);
  std::transform(a_h.begin(), a_h.end(), b_h.begin(), reference_h.begin(), std::plus<type>{});
  REQUIRE(reference_h == result);
}

<<<<<<< HEAD
template <int Alignment>
struct alignas(Alignment) overaligned_addable_t
{
  int value;

  overaligned_addable_t() = default;

  _CCCL_HOST_DEVICE overaligned_addable_t(int val)
      : value{val}
  {}

  _CCCL_HOST_DEVICE static void check(const overaligned_addable_t& obj)
  {
    if (reinterpret_cast<uintptr_t>(&obj) % Alignment != 0)
    {
      printf("Error: object not aligned to %d: %p\n", Alignment, &obj);
      ::cuda::std::terminate();
    }
  }

  _CCCL_HOST_DEVICE friend auto operator==(const overaligned_addable_t& a, const overaligned_addable_t& b) -> bool
  {
    check(a);
    check(b);
    return a.value == b.value;
  }

  _CCCL_HOST_DEVICE friend auto operator+(const overaligned_addable_t& a, const overaligned_addable_t& b)
    -> overaligned_addable_t
  {
    check(a);
    check(b);
    return overaligned_addable_t{a.value + b.value};
  }

  _CCCL_HOST friend auto operator<<(std::ostream& os, const overaligned_addable_t& obj) -> std::ostream&
  {
    check(obj);
    return os << "over{" << obj.value << "}";
  }
};

using overaligned_types =
  c2h::type_list<overaligned_addable_t<32>
                 // MSVC and nvcc don't support alignments over 256 bytes
                 ,
                 overaligned_addable_t<128>>;

=======
>>>>>>> f1b98200
C2H_TEST("DeviceTransform::Transform works for large number of items",
         "[device][device_transform][skip-cs-initcheck][skip-cs-racecheck][skip-cs-synccheck]",
         offset_types)
{
  using offset_t = c2h::get<0, TestType>;
  CAPTURE(c2h::type_name<offset_t>());

  // Clamp 64-bit offset type problem sizes to just slightly larger than 2^32 items
  const auto num_items_max_ull = ::cuda::std::clamp(
    static_cast<std::size_t>(::cuda::std::numeric_limits<offset_t>::max()),
    std::size_t{0},
    ::cuda::std::numeric_limits<std::uint32_t>::max() + static_cast<std::size_t>(2000000ULL));
  const offset_t num_items = static_cast<offset_t>(num_items_max_ull);

  auto in_it              = thrust::make_counting_iterator(offset_t{0});
  auto expected_result_it = in_it;

  // Prepare helper to check results
  auto check_result_helper = detail::large_problem_test_helper(num_items);
  auto check_result_it     = check_result_helper.get_flagging_output_iterator(expected_result_it);

  transform_many(in_it, check_result_it, num_items, ::cuda::std::identity{});

  check_result_helper.check_all_results_correct();
}

C2H_TEST("DeviceTransform::Transform with multiple inputs works for large number of items",
         "[device][device_transform][skip-cs-initcheck][skip-cs-racecheck][skip-cs-synccheck]",
         offset_types)
{
  using offset_t = c2h::get<0, TestType>;
  CAPTURE(c2h::type_name<offset_t>());

  // Clamp 64-bit offset type problem sizes to just slightly larger than 2^32 items
  const auto num_items_max_ull = ::cuda::std::clamp(
    static_cast<std::size_t>(::cuda::std::numeric_limits<offset_t>::max()),
    std::size_t{0},
    ::cuda::std::numeric_limits<std::uint32_t>::max() + static_cast<std::size_t>(2000000ULL));
  const offset_t num_items = static_cast<offset_t>(num_items_max_ull);

  auto a_it               = thrust::make_counting_iterator(offset_t{0});
  auto b_it               = thrust::make_constant_iterator(offset_t{42});
  auto expected_result_it = thrust::make_counting_iterator(offset_t{42});

  // Prepare helper to check results
  auto check_result_helper = detail::large_problem_test_helper(num_items);
  auto check_result_it     = check_result_helper.get_flagging_output_iterator(expected_result_it);

  transform_many(::cuda::std::make_tuple(a_it, b_it), check_result_it, num_items, ::cuda::std::plus<offset_t>{});

  check_result_helper.check_all_results_correct();
}

struct times_seven
{
  _CCCL_HOST_DEVICE auto operator()(unsigned char v) const -> char
  {
    return static_cast<unsigned char>(v * 7);
  }
};

C2H_TEST("DeviceTransform::Transform with large input",
         "[device][device_transform][skip-cs-initcheck][skip-cs-racecheck][skip-cs-synccheck]")
try
{
  using type     = unsigned char;
  using offset_t = cuda::std::int64_t;

  constexpr offset_t num_items = (offset_t{1} << 32) + 123456; // a few thread blocks beyond 4GiB
  c2h::device_vector<type> input(num_items, thrust::no_init);
  c2h::gen(C2H_SEED(1), input);

  c2h::device_vector<type> result(num_items, thrust::no_init);
  transform_many(::cuda::std::make_tuple(input.begin()), result.begin(), num_items, times_seven{});

  // compute reference and verify
  c2h::host_vector<type> input_h = input;
  c2h::host_vector<type> reference_h(num_items, thrust::no_init);
  std::transform(input_h.begin(), input_h.end(), reference_h.begin(), times_seven{});
  REQUIRE((reference_h == result));
}
catch (const std::bad_alloc&)
{
  // allocation failure is not a test failure, so we can run tests on smaller GPUs
}

template <int Alignment>
struct overaligned_addable_and_equal_comparable_policy
{
  template <typename CustomType>
  struct alignas(Alignment) type
  {
    _CCCL_HOST_DEVICE static void check(const CustomType& obj)
    {
      _CCCL_VERIFY(reinterpret_cast<uintptr_t>(&obj) % Alignment == 0,
                   "overaligned_addable_policy_t<Alignment> is not sufficiently aligned");
    }

    _CCCL_HOST_DEVICE friend auto operator==(const CustomType& a, const CustomType& b) -> bool
    {
      check(a);
      check(b);
      return a.key == b.key;
    }

    _CCCL_HOST_DEVICE friend auto operator+(char u, const CustomType& b) -> CustomType
    {
      check(b);
      CustomType result{};
      result.key = static_cast<size_t>(u) + b.key;
      result.val = b.val;
      return result;
    }
  };
};

template <int Alignment>
using overaligned_t = c2h::custom_type_t<overaligned_addable_and_equal_comparable_policy<Alignment>::template type>;

using huge_t = c2h::custom_type_t<c2h::equal_comparable_t, c2h::accumulateable_t, c2h::huge_data<666>::type>;
static_assert(alignof(huge_t) == 8, "Need a large type with alignment < 16");

using uncommon_types = c2h::type_list<
  // these vector types have a non-power-of-two size, and size and alignment are different
  char3,
  short3,
  int3,
  longlong3,
  // test with types exceeding the memcpy_async and bulk copy alignments (16 and 128 bytes respectively)
  overaligned_t<32>
#if !_CCCL_COMPILER(MSVC) // error C2719: [...] formal parameter with requested alignment of 256 won't be aligned
  ,
  overaligned_t<256>
#endif // !_CCCL_COMPILER(MSVC)
  // exhaust shared memory or registers
  ,
  huge_t>;

struct uncommon_plus
{
  // vector types
  template <typename T>
  _CCCL_HOST_DEVICE auto operator()(int8_t a, const T& b) const -> T
  {
    return T{a, 0, 0} + b;
  }

  _CCCL_HOST_DEVICE auto operator()(int8_t a, const huge_t& b) const -> huge_t
  {
    huge_t r = b;
    r.key += static_cast<size_t>(a);
    return r;
  }

  _CCCL_HOST_DEVICE auto operator()(int8_t a, const overaligned_t<32>& b) const -> overaligned_t<32>
  {
    return a + b;
  }

  _CCCL_HOST_DEVICE auto operator()(int8_t a, const overaligned_t<256>& b) const -> overaligned_t<256>
  {
    return a + b;
  }
};

C2H_TEST("DeviceTransform::Transform uncommon types", "[device][device_transform]", uncommon_types)
{
  using type = c2h::get<0, TestType>;
  CAPTURE(c2h::type_name<type>());

  const int num_items = GENERATE(0, 1, 100, 1'000, 100'000); // try to hit the small and full tile code paths
  c2h::device_vector<int8_t> a(num_items, thrust::default_init); // put some bytes at the front, so SMEM has to handle
                                                                 // padding between tiles to align them
  c2h::device_vector<type> b(num_items, thrust::default_init);
  c2h::gen(C2H_SEED(1), a, int8_t{0}, int8_t{100});
  c2h::gen(C2H_SEED(1), b);

  c2h::device_vector<type> result(num_items, thrust::default_init);
  transform_many(::cuda::std::make_tuple(a.begin(), b.begin()), result.begin(), num_items, uncommon_plus{});

  c2h::host_vector<int8_t> a_h = a;
  c2h::host_vector<type> b_h   = b;
  c2h::host_vector<type> reference_h(num_items);
  std::transform(a_h.begin(), a_h.end(), b_h.begin(), reference_h.begin(), uncommon_plus{});
  REQUIRE(c2h::host_vector<type>(result) == reference_h);
}

template <typename T>
struct nstream_kernel
{
  static constexpr T scalar = 42;

  _CCCL_HOST_DEVICE T operator()(const T& ai, const T& bi, const T& ci) const
  {
    return ai + bi + scalar * ci;
  }
};

// overwrites one input stream
C2H_TEST("DeviceTransform::Transform BabelStream nstream",
         "[device][device_transform]",
         c2h::type_list<std::uint8_t, std::uint16_t, std::uint32_t, std::uint64_t>,
         offset_types)
{
  using type     = c2h::get<0, TestType>;
  using offset_t = c2h::get<1, TestType>;

  const offset_t num_items = GENERATE(100, 100'000); // try to hit the small and full tile code paths
  c2h::device_vector<type> a(num_items, thrust::no_init);
  c2h::device_vector<type> b(num_items, thrust::no_init);
  c2h::device_vector<type> c(num_items, thrust::no_init);
  c2h::gen(C2H_SEED(1), a);
  c2h::gen(C2H_SEED(1), b);
  c2h::gen(C2H_SEED(1), c);

  // copy to host before changing
  c2h::host_vector<type> a_h = a;
  c2h::host_vector<type> b_h = b;
  c2h::host_vector<type> c_h = c;

  transform_many(::cuda::std::make_tuple(a.begin(), b.begin(), c.begin()), a.begin(), num_items, nstream_kernel<type>{});

  // compute reference and verify
  auto z = thrust::make_zip_iterator(a_h.begin(), b_h.begin(), c_h.begin());
  std::transform(z, z + num_items, a_h.begin(), thrust::make_zip_function(nstream_kernel<type>{}));
  REQUIRE(a_h == a);
}

struct sum_five
{
  __host__ __device__ auto operator()(std::int8_t a, std::int16_t b, std::int32_t c, std::int64_t d, float e) const
    -> double
  {
    return a + b + c + d + e;
  }
};

C2H_TEST("DeviceTransform::Transform add five streams", "[device][device_transform]")
{
  const int num_items = GENERATE(100, 100'000); // try to hit the small and full tile code paths
  c2h::device_vector<std::int8_t> a(num_items, thrust::no_init);
  c2h::device_vector<std::int16_t> b(num_items, thrust::no_init);
  c2h::device_vector<std::int32_t> c(num_items, thrust::no_init);
  c2h::device_vector<std::int64_t> d(num_items, thrust::no_init);
  c2h::device_vector<float> e(num_items, thrust::no_init);

  c2h::gen(C2H_SEED(1), a, std::int8_t{10}, std::int8_t{100});
  c2h::gen(C2H_SEED(1), b, std::int16_t{10}, std::int16_t{100});
  c2h::gen(C2H_SEED(1), c, std::int32_t{10}, std::int32_t{100});
  c2h::gen(C2H_SEED(1), d, std::int64_t{10}, std::int64_t{100});
  c2h::gen(C2H_SEED(1), e, float{10}, float{100});

  c2h::device_vector<double> result(num_items, thrust::no_init);
  transform_many(::cuda::std::make_tuple(a.begin(), b.begin(), c.begin(), d.begin(), e.begin()),
                 result.begin(),
                 num_items,
                 sum_five{});

  // compute reference and verify
  c2h::host_vector<std::int8_t> a_h  = a;
  c2h::host_vector<std::int16_t> b_h = b;
  c2h::host_vector<std::int32_t> c_h = c;
  c2h::host_vector<std::int64_t> d_h = d;
  c2h::host_vector<float> e_h        = e;
  c2h::host_vector<double> reference_h(num_items, thrust::no_init);
  auto zip = thrust::zip_iterator{a_h.begin(), b_h.begin(), c_h.begin(), d_h.begin(), e_h.begin()};
  std::transform(zip, zip + num_items, reference_h.begin(), thrust::zip_function{sum_five{}});
  REQUIRE(reference_h == result);
}

struct give_me_five
{
  __device__ auto operator()() const -> int
  {
    return 5;
  }
};

C2H_TEST("DeviceTransform::Transform no streams", "[device][device_transform]")
{
  const int num_items = GENERATE(100, 100'000); // try to hit the small and full tile code paths
  c2h::device_vector<int> result(num_items, thrust::no_init);
  transform_many(::cuda::std::tuple<>{}, result.begin(), num_items, give_me_five{});

  // compute reference and verify
  c2h::device_vector<int> reference(num_items, 5);
  REQUIRE(reference == result);
}

C2H_TEST("DeviceTransform::Transform fancy input iterator types", "[device][device_transform]")
{
  using type          = int;
  const int num_items = GENERATE(100, 100'000); // try to hit the small and full tile code paths
  thrust::counting_iterator<type> a{0};
  thrust::counting_iterator<type> b{10};

  c2h::device_vector<type> result(num_items, thrust::no_init);
  transform_many(::cuda::std::make_tuple(a, b), result.begin(), num_items, ::cuda::std::plus<type>{});

  // compute reference and verify
  c2h::host_vector<type> reference_h(num_items);
  std::transform(a, a + num_items, b, reference_h.begin(), std::plus<type>{});
  REQUIRE(reference_h == result);
}

C2H_TEST("DeviceTransform::Transform fancy output iterator type", "[device][device_transform]")
{
  using type          = int;
  const int num_items = GENERATE(100, 100'000); // try to hit the small and full tile code paths
  c2h::device_vector<type> a(num_items, 13);
  c2h::device_vector<type> b(num_items, 35);
  c2h::device_vector<type> result(num_items, thrust::no_init);

  using thrust::placeholders::_1;
  auto out = thrust::make_transform_output_iterator(result.begin(), _1 + 4);
  transform_many(::cuda::std::make_tuple(a.begin(), b.begin()), out, num_items, ::cuda::std::plus<type>{});
  REQUIRE(result == c2h::device_vector<type>(num_items, (13 + 35) + 4));
}

C2H_TEST("DeviceTransform::Transform mixed input iterator types", "[device][device_transform]")
{
  using type          = int;
  const int num_items = GENERATE(100, 100'000); // try to hit the small and full tile code paths
  thrust::counting_iterator<type> a{0};
  c2h::device_vector<type> b(num_items, thrust::no_init);
  c2h::gen(C2H_SEED(1), b);

  c2h::device_vector<type> result(num_items, thrust::no_init);
  transform_many(::cuda::std::make_tuple(a, b.begin()), result.begin(), num_items, ::cuda::std::plus<type>{});

  // compute reference and verify
  c2h::host_vector<type> b_h = b;
  c2h::host_vector<type> reference_h(num_items);
  std::transform(a, a + num_items, b_h.begin(), reference_h.begin(), std::plus<type>{});
  REQUIRE(reference_h == result);
}

struct plus_needs_stable_address
{
  int* a;
  int* b;

  _CCCL_HOST_DEVICE int operator()(const int& v) const
  {
    const auto i = &v - a;
    return v + b[i];
  }
};

C2H_TEST("DeviceTransform::Transform address stability", "[device][device_transform]")
{
  using type          = int;
  const int num_items = GENERATE(100, 100'000); // try to hit the small and full tile code paths
  c2h::device_vector<type> a(num_items, thrust::no_init);
  c2h::device_vector<type> b(num_items, thrust::no_init);
  c2h::gen(C2H_SEED(1), a);
  c2h::gen(C2H_SEED(1), b);

  c2h::device_vector<type> result(num_items, thrust::no_init);
  transform_many_stable(
    ::cuda::std::make_tuple(thrust::raw_pointer_cast(a.data())),
    result.begin(),
    num_items,
    plus_needs_stable_address{thrust::raw_pointer_cast(a.data()), thrust::raw_pointer_cast(b.data())});

  // compute reference and verify
  c2h::device_vector<type> a_h = a;
  c2h::device_vector<type> b_h = b;
  c2h::host_vector<type> reference_h(num_items);
  std::transform(a_h.begin(), a_h.end(), b_h.begin(), reference_h.begin(), std::plus<type>{});
  REQUIRE(reference_h == result);
}

// Non-trivially-copyable/relocatable type which cannot be copied using std::memcpy or cudaMemcpy
struct non_trivial
{
  int data;

  non_trivial() = default;

  _CCCL_HOST_DEVICE explicit non_trivial(int data)
      : data(data)
  {}

  _CCCL_HOST_DEVICE non_trivial(const non_trivial& nt)
      : data(nt.data)
  {}

  _CCCL_HOST_DEVICE auto operator=(const non_trivial& nt) -> non_trivial&
  {
    data = nt.data;
    return *this;
  }

  _CCCL_HOST_DEVICE auto operator-() const -> non_trivial
  {
    return non_trivial{-data};
  }

  friend _CCCL_HOST_DEVICE auto operator==(non_trivial a, non_trivial b) -> bool
  {
    return a.data == b.data;
  }
};
static_assert(!::cuda::std::is_trivially_copyable_v<non_trivial>); // as required by the standard
static_assert(!thrust::is_trivially_relocatable_v<non_trivial>); // CUB uses this check internally

// Note(bgruber): I gave up on writing a test that checks whether the copy ctor/assignment operator is actually called
// (e.g. by tracking/counting invocations of those), since C++ allows (but not guarantees) elision of these operations.
// Also thrust algorithms perform a lot of copies in-between, so the test needs to use only raw allocations and
// iteration for setup and checking.
C2H_TEST("DeviceTransform::Transform not trivially relocatable", "[device][device_transform]")
{
  const int num_items = GENERATE(100, 100'000); // try to hit the small and full tile code paths
  c2h::device_vector<non_trivial> input(num_items, non_trivial{42});
  c2h::device_vector<non_trivial> result(num_items, thrust::no_init);
  transform_many(
    ::cuda::std::make_tuple(thrust::raw_pointer_cast(input.data())), result.begin(), num_items, ::cuda::std::negate<>{});

  const auto reference = c2h::device_vector<non_trivial>(num_items, non_trivial{-42});
  REQUIRE((reference == result));
}

C2H_TEST("DeviceTransform::Transform buffer start alignment",
         "[device][device_transform]",
         c2h::type_list<std::uint8_t, std::uint16_t, float, double>)
{
  using type          = c2h::get<0, TestType>;
  const int num_items = GENERATE(130, 100'000); // try to hit the small and full tile code paths
  const int offset    = GENERATE(1, 2, 4, 8, 16, 32, 64, 128); // global memory is always at least 256 byte aligned
  REQUIRE(num_items > offset);
  CAPTURE(c2h::type_name<type>(), num_items, offset);

  c2h::device_vector<type> input(num_items, thrust::no_init);
  thrust::sequence(input.begin(), input.end());
  c2h::device_vector<type> result(num_items);
  using thrust::placeholders::_1;
  transform_many(::cuda::std::make_tuple(input.begin() + offset),
                 result.begin() + offset,
                 num_items - offset,
                 _1 * 10); // FIXME(bgruber): does not work on negative

  c2h::device_vector<type> reference(num_items);
  thrust::tabulate(reference.begin() + offset, reference.end(), (_1 + offset) * 10);
  REQUIRE(reference == result);
}

namespace Catch
{
template <typename T>
struct StringMaker<cub::detail::transform::aligned_base_ptr<T>>
{
  static auto convert(cub::detail::transform::aligned_base_ptr<T> abp) -> std::string
  {
    std::stringstream ss;
    ss << "{ptr: " << abp.ptr << ", head_padding: " << abp.head_padding << "}";
    return ss.str();
  }
};
} // namespace Catch

// TODO(bgruber): rewrite this example using int3
C2H_TEST("DeviceTransform::Transform aligned_base_ptr", "[device][device_transform]")
{
  alignas(128) int arr[256];
  using namespace cub::detail::transform;
  CHECK(make_aligned_base_ptr(&arr[0], 128) == aligned_base_ptr<int>{reinterpret_cast<char*>(&arr[0]), 0});
  CHECK(make_aligned_base_ptr(&arr[1], 128) == aligned_base_ptr<int>{reinterpret_cast<char*>(&arr[0]), 4});
  CHECK(make_aligned_base_ptr(&arr[5], 128) == aligned_base_ptr<int>{reinterpret_cast<char*>(&arr[0]), 20});
  CHECK(make_aligned_base_ptr(&arr[31], 128) == aligned_base_ptr<int>{reinterpret_cast<char*>(&arr[0]), 124});
  CHECK(make_aligned_base_ptr(&arr[32], 128) == aligned_base_ptr<int>{reinterpret_cast<char*>(&arr[32]), 0});
  CHECK(make_aligned_base_ptr(&arr[33], 128) == aligned_base_ptr<int>{reinterpret_cast<char*>(&arr[32]), 4});
  CHECK(make_aligned_base_ptr(&arr[127], 128) == aligned_base_ptr<int>{reinterpret_cast<char*>(&arr[96]), 124});
  CHECK(make_aligned_base_ptr(&arr[128], 128) == aligned_base_ptr<int>{reinterpret_cast<char*>(&arr[128]), 0});
  CHECK(make_aligned_base_ptr(&arr[129], 128) == aligned_base_ptr<int>{reinterpret_cast<char*>(&arr[128]), 4});
}

C2H_TEST("DeviceTransform::Transform aligned_base_ptr", "[device][device_transform]")
{
  using It         = thrust::reverse_iterator<thrust::detail::normal_iterator<thrust::device_ptr<int>>>;
  using kernel_arg = cub::detail::transform::kernel_arg<It>;

  STATIC_REQUIRE(::cuda::std::is_constructible_v<kernel_arg>);
  STATIC_REQUIRE(::cuda::std::is_copy_constructible_v<kernel_arg>);
}<|MERGE_RESOLUTION|>--- conflicted
+++ resolved
@@ -59,57 +59,6 @@
   REQUIRE(reference_h == result);
 }
 
-<<<<<<< HEAD
-template <int Alignment>
-struct alignas(Alignment) overaligned_addable_t
-{
-  int value;
-
-  overaligned_addable_t() = default;
-
-  _CCCL_HOST_DEVICE overaligned_addable_t(int val)
-      : value{val}
-  {}
-
-  _CCCL_HOST_DEVICE static void check(const overaligned_addable_t& obj)
-  {
-    if (reinterpret_cast<uintptr_t>(&obj) % Alignment != 0)
-    {
-      printf("Error: object not aligned to %d: %p\n", Alignment, &obj);
-      ::cuda::std::terminate();
-    }
-  }
-
-  _CCCL_HOST_DEVICE friend auto operator==(const overaligned_addable_t& a, const overaligned_addable_t& b) -> bool
-  {
-    check(a);
-    check(b);
-    return a.value == b.value;
-  }
-
-  _CCCL_HOST_DEVICE friend auto operator+(const overaligned_addable_t& a, const overaligned_addable_t& b)
-    -> overaligned_addable_t
-  {
-    check(a);
-    check(b);
-    return overaligned_addable_t{a.value + b.value};
-  }
-
-  _CCCL_HOST friend auto operator<<(std::ostream& os, const overaligned_addable_t& obj) -> std::ostream&
-  {
-    check(obj);
-    return os << "over{" << obj.value << "}";
-  }
-};
-
-using overaligned_types =
-  c2h::type_list<overaligned_addable_t<32>
-                 // MSVC and nvcc don't support alignments over 256 bytes
-                 ,
-                 overaligned_addable_t<128>>;
-
-=======
->>>>>>> f1b98200
 C2H_TEST("DeviceTransform::Transform works for large number of items",
          "[device][device_transform][skip-cs-initcheck][skip-cs-racecheck][skip-cs-synccheck]",
          offset_types)
