--- conflicted
+++ resolved
@@ -174,43 +174,13 @@
     endif()
 
     _cub_is_fail_test(is_fail_test "${test_src}")
-<<<<<<< HEAD
-      if (is_fail_test)
+    if (is_fail_test)
       cccl_add_xfail_compile_target_test(${test_target}
         SOURCE_FILE "${test_src}"
         ERROR_REGEX_LABEL "expected-error"
         ERROR_NUMBER_TARGET_NAME_REGEX "\\.err_([0-9]+)"
       )
     else()
-=======
-    if (is_fail_test)
-      set_target_properties(${test_target} PROPERTIES EXCLUDE_FROM_ALL true
-                                           EXCLUDE_FROM_DEFAULT_BUILD true)
-      add_test(NAME ${test_target}
-               COMMAND ${CMAKE_COMMAND} --build "${CMAKE_BINARY_DIR}"
-                                        --target ${test_target}
-                                        --config $<CONFIGURATION>)
-      string(REGEX MATCH "err_([0-9]+)" MATCH_RESULT "${test_name}")
-      file(READ ${test_src} test_content)
-      if(MATCH_RESULT)
-        string(REGEX MATCH "// expected-error-${CMAKE_MATCH_1}+ {{\"([^\"]+)\"}}" expected_errors_matches ${test_content})
-
-        if (expected_errors_matches)
-          set_tests_properties(${test_target} PROPERTIES PASS_REGULAR_EXPRESSION "${CMAKE_MATCH_1}")
-        else()
-          set_tests_properties(${test_target} PROPERTIES WILL_FAIL true)
-        endif()
-      else()
-        string(REGEX MATCH "// expected-error {{\"([^\"]+)\"}}" expected_errors_matches ${test_content})
-
-        if (expected_errors_matches)
-          set_tests_properties(${test_target} PROPERTIES PASS_REGULAR_EXPRESSION "${CMAKE_MATCH_1}")
-        else()
-          set_tests_properties(${test_target} PROPERTIES WILL_FAIL true)
-        endif()
-      endif()
-    else() # Not fail test:
->>>>>>> bcb2bcb1
       # Add to the active configuration's meta target
       add_dependencies(${config_meta_target} ${test_target})
 
