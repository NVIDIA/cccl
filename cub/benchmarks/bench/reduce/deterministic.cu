/******************************************************************************
 * Copyright (c) 2025, NVIDIA CORPORATION.  All rights reserved.
 *
 * Redistribution and use in source and binary forms, with or without
 * modification, are permitted provided that the following conditions are met:
 *     * Redistributions of source code must retain the above copyright
 *       notice, this list of conditions and the following disclaimer.
 *     * Redistributions in binary form must reproduce the above copyright
 *       notice, this list of conditions and the following disclaimer in the
 *       documentation and/or other materials provided with the distribution.
 *     * Neither the name of the NVIDIA CORPORATION nor the
 *       names of its contributors may be used to endorse or promote products
 *       derived from this software without specific prior written permission.
 *
 * THIS SOFTWARE IS PROVIDED BY THE COPYRIGHT HOLDERS AND CONTRIBUTORS "AS IS" AND
 * ANY EXPRESS OR IMPLIED WARRANTIES, INCLUDING, BUT NOT LIMITED TO, THE IMPLIED
 * WARRANTIES OF MERCHANTABILITY AND FITNESS FOR A PARTICULAR PURPOSE ARE
 * DISCLAIMED. IN NO EVENT SHALL NVIDIA CORPORATION BE LIABLE FOR ANY
 * DIRECT, INDIRECT, INCIDENTAL, SPECIAL, EXEMPLARY, OR CONSEQUENTIAL DAMAGES
 * (INCLUDING, BUT NOT LIMITED TO, PROCUREMENT OF SUBSTITUTE GOODS OR SERVICES;
 * LOSS OF USE, DATA, OR PROFITS; OR BUSINESS INTERRUPTION) HOWEVER CAUSED AND
 * ON ANY THEORY OF LIABILITY, WHETHER IN CONTRACT, STRICT LIABILITY, OR TORT
 * (INCLUDING NEGLIGENCE OR OTHERWISE) ARISING IN ANY WAY OUT OF THE USE OF THIS
 * SOFTWARE, EVEN IF ADVISED OF THE POSSIBILITY OF SUCH DAMAGE.
 *
 ******************************************************************************/

#include <cub/device/dispatch/dispatch_reduce_deterministic.cuh>

#include <nvbench_helper.cuh>

#include <nvbench/range.cuh>
#include <nvbench/types.cuh>

// %RANGE% TUNE_ITEMS_PER_THREAD ipt 3:24:1
// %RANGE% TUNE_THREADS_PER_BLOCK tpb 128:1024:32

#if !TUNE_BASE

struct AgentReducePolicy
{
  /// Number of items per vectorized load
  static constexpr int VECTOR_LOAD_LENGTH = 4;

  /// Cooperative block-wide reduction algorithm to use
  static constexpr cub::BlockReduceAlgorithm BLOCK_ALGORITHM = cub::BlockReduceAlgorithm::BLOCK_REDUCE_RAKING;

  /// Cache load modifier for reading input elements
  static constexpr cub::CacheLoadModifier LOAD_MODIFIER = cub::CacheLoadModifier::LOAD_DEFAULT;
  constexpr static int ITEMS_PER_THREAD                 = TUNE_ITEMS_PER_THREAD;
  constexpr static int BLOCK_THREADS                    = TUNE_THREADS_PER_BLOCK;
};

struct policy_hub_t
{
  struct Policy350 : cub::ChainedPolicy<350, Policy350, Policy350>
  {
    using ReducePolicy = AgentReducePolicy;

    // SingleTilePolicy
    using SingleTilePolicy = ReducePolicy;
  };

  using MaxPolicy = Policy350;
};
#endif // !TUNE_BASE

template <class T, typename OffsetT>
void deterministic_sum(nvbench::state& state, nvbench::type_list<T, OffsetT>)
{
  using input_it_t  = const T*;
  using output_it_t = T*;
  using offset_t    = cub::detail::choose_offset_t<OffsetT>;

<<<<<<< HEAD
  using init_t      = T;
  using accum_t     = T;
  using transform_t = ::cuda::std::__identity;
=======
  using init_t      = cub::detail::rfa::InitT<input_it_t, output_it_t>;
  using accum_t     = cub::detail::rfa::AccumT<::cuda::std::plus<>, init_t, input_it_t>;
  using transform_t = ::cuda::std::identity;
>>>>>>> 29e6e2fc

  using dispatch_t = cub::detail::DispatchReduceDeterministic<
    input_it_t,
    output_it_t,
    offset_t,
    init_t,
    transform_t,
    accum_t
#if !TUNE_BASE
    ,
    policy_hub_t
#endif
    >;

  const auto elements = static_cast<T>(state.get_int64("Elements{io}"));

  thrust::device_vector<T> in = generate(elements);
  thrust::device_vector<T> out(1);

  input_it_t d_in   = thrust::raw_pointer_cast(in.data());
  output_it_t d_out = thrust::raw_pointer_cast(out.data());
  state.add_element_count(elements);
  state.add_global_memory_reads<T>(elements, "Size");
  state.add_global_memory_writes<T>(out.size());

  std::size_t temp_storage_bytes{};
  dispatch_t::Dispatch(nullptr, temp_storage_bytes, d_in, d_out, static_cast<offset_t>(elements), {}, 0);

  thrust::device_vector<nvbench::uint8_t> temp_storage(temp_storage_bytes);
  auto* d_temp_storage = thrust::raw_pointer_cast(temp_storage.data());

  state.exec(nvbench::exec_tag::no_batch | nvbench::exec_tag::sync, [&](nvbench::launch& launch) {
    dispatch_t::Dispatch(
      d_temp_storage, temp_storage_bytes, d_in, d_out, static_cast<offset_t>(elements), {}, launch.get_stream());
  });
}

using types               = nvbench::type_list<float, double>;
using custom_offset_types = nvbench::type_list<int32_t>;

NVBENCH_BENCH_TYPES(deterministic_sum, NVBENCH_TYPE_AXES(types, custom_offset_types))
  .set_name("base")
  .set_type_axes_names({"T{ct}", "OffsetT{ct}"})
  .add_int64_power_of_two_axis("Elements{io}", nvbench::range(16, 28, 4));<|MERGE_RESOLUTION|>--- conflicted
+++ resolved
@@ -72,15 +72,9 @@
   using output_it_t = T*;
   using offset_t    = cub::detail::choose_offset_t<OffsetT>;
 
-<<<<<<< HEAD
   using init_t      = T;
   using accum_t     = T;
-  using transform_t = ::cuda::std::__identity;
-=======
-  using init_t      = cub::detail::rfa::InitT<input_it_t, output_it_t>;
-  using accum_t     = cub::detail::rfa::AccumT<::cuda::std::plus<>, init_t, input_it_t>;
   using transform_t = ::cuda::std::identity;
->>>>>>> 29e6e2fc
 
   using dispatch_t = cub::detail::DispatchReduceDeterministic<
     input_it_t,
