--- conflicted
+++ resolved
@@ -165,18 +165,11 @@
 #if !TUNE_BASE
   using policy_t   = device_seg_sort_policy_hub<key_t>;
   using dispatch_t = //
-<<<<<<< HEAD
     cub::
       DispatchStableSegmentedSort<is_descending, key_t, value_t, offset_t, begin_offset_it_t, end_offset_it_t, policy_t>;
 #else
   using dispatch_t = //
     cub::DispatchStableSegmentedSort<is_descending, key_t, value_t, offset_t, begin_offset_it_t, end_offset_it_t>;
-=======
-    cub::DispatchSegmentedSort<is_descending, key_t, value_t, offset_t, begin_offset_it_t, end_offset_it_t, policy_t>;
-#else
-  using dispatch_t = //
-    cub::DispatchSegmentedSort<is_descending, key_t, value_t, offset_t, begin_offset_it_t, end_offset_it_t>;
->>>>>>> bff5288b
 #endif
 
   const auto elements = static_cast<std::size_t>(state.get_int64("Elements{io}"));
