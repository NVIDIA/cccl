--- conflicted
+++ resolved
@@ -84,14 +84,11 @@
 # more information on the format can be found at:
 #     https://www.doxygen.nl/manual/config.html#cfg_predefined
 doxygen_predefined = [
-<<<<<<< HEAD
     "_CCCL_HOST",
     "_CCCL_DEVICE",
     "_CCCL_HOST_DEVICE",
     "_CCCL_FORCEINLINE",
-=======
     "_CCCL_STD_VER",
->>>>>>> fddf2fea
     "CUB_DISABLE_NAMESPACE_MAGIC",
     "CUB_IGNORE_NAMESPACE_MAGIC_ERROR",
     "CUB_NAMESPACE_BEGIN=namespace cub {",
