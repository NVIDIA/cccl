--- conflicted
+++ resolved
@@ -713,10 +713,6 @@
 
 DECLARE_UNITTEST(TestExclusiveScanWithBigIndexes);
 
-<<<<<<< HEAD
-=======
-#if _CCCL_STD_VER >= 2011
->>>>>>> c8dde0ec
 
 struct Int {
     int i{};
