--- conflicted
+++ resolved
@@ -646,10 +646,6 @@
     static_assert(cuda::std::is_same<thrust::complex<T>, decltype(thrust::sinh(a))>::value, "");
     static_assert(cuda::std::is_same<thrust::complex<T>, decltype(thrust::tanh(a))>::value, "");
 
-<<<<<<< HEAD
-=======
-#if _CCCL_STD_VER >= 2011
->>>>>>> c8dde0ec
 
     ASSERT_ALMOST_EQUAL(thrust::acos(a), std::acos(c));
     ASSERT_ALMOST_EQUAL(thrust::asin(a), std::asin(c));
@@ -687,10 +683,6 @@
 };
 SimpleUnitTest<TestComplexStreamOperators, FloatingPointTypes> TestComplexStreamOperatorsInstance;
 
-<<<<<<< HEAD
-=======
-#if _CCCL_STD_VER >= 2011
->>>>>>> c8dde0ec
 template <typename T>
 struct TestComplexStdComplexDeviceInterop
 {
@@ -712,27 +704,4 @@
   }
 };
 SimpleUnitTest<TestComplexStdComplexDeviceInterop, FloatingPointTypes>
-<<<<<<< HEAD
-  TestComplexStdComplexDeviceInteropInstance;
-=======
-  TestComplexStdComplexDeviceInteropInstance;
-#endif
-
-template <typename T>
-struct TestComplexExplicitConstruction
-{
-  struct user_complex {
-    __host__ __device__ user_complex(T, T) {}
-    __host__ __device__ user_complex(const thrust::complex<T>&) {}
-  };
-
-  void operator()()
-  {
-    const thrust::complex<T> input(42.0, 1337.0);
-    const user_complex result = thrust::exp(input);
-    (void)result;
-  }
-};
-SimpleUnitTest<TestComplexExplicitConstruction, FloatingPointTypes>
-  TestComplexExplicitConstructionInstance;
->>>>>>> c8dde0ec
+  TestComplexStdComplexDeviceInteropInstance;