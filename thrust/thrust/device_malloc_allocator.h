/*
 *  Copyright 2008-2018 NVIDIA Corporation
 *
 *  Licensed under the Apache License, Version 2.0 (the "License");
 *  you may not use this file except in compliance with the License.
 *  You may obtain a copy of the License at
 *
 *      http://www.apache.org/licenses/LICENSE-2.0
 *
 *  Unless required by applicable law or agreed to in writing, software
 *  distributed under the License is distributed on an "AS IS" BASIS,
 *  WITHOUT WARRANTIES OR CONDITIONS OF ANY KIND, either express or implied.
 *  See the License for the specific language governing permissions and
 *  limitations under the License.
 */

/*! \file
 *  \brief An allocator which allocates storage with \p device_malloc.
 */

#pragma once

#include <thrust/detail/config.h>

#if defined(_CCCL_IMPLICIT_SYSTEM_HEADER_GCC)
#  pragma GCC system_header
#elif defined(_CCCL_IMPLICIT_SYSTEM_HEADER_CLANG)
#  pragma clang system_header
#elif defined(_CCCL_IMPLICIT_SYSTEM_HEADER_MSVC)
#  pragma system_header
#endif // no system header
#include <thrust/device_ptr.h>
#include <thrust/device_reference.h>
#include <thrust/device_malloc.h>
#include <thrust/device_free.h>
#include <limits>
#include <stdexcept>

THRUST_NAMESPACE_BEGIN

// forward declarations to WAR circular #includes
template<typename> class device_ptr;
template<typename T> device_ptr<T> device_malloc(const std::size_t n);

/*! \addtogroup allocators Allocators
 *  \ingroup memory_management
 *  \{
 */

/*! \p device_malloc_allocator is a device memory allocator that employs the
 *  \p device_malloc function for allocation.
 *
 *  \p device_malloc_allocator is deprecated in favor of <tt>thrust::mr</tt>
 *      memory resource-based allocators.
 *
 *  \see device_malloc
 *  \see device_ptr
 *  \see device_allocator
 *  \see https://en.cppreference.com/w/cpp/memory/allocator
 */
template<typename T>
  class device_malloc_allocator
{
  public:
    /*! Type of element allocated, \c T. */
    typedef T                                 value_type;

    /*! Pointer to allocation, \c device_ptr<T>. */
    typedef device_ptr<T>                     pointer;

    /*! \c const pointer to allocation, \c device_ptr<const T>. */
    typedef device_ptr<const T>               const_pointer;

    /*! Reference to allocated element, \c device_reference<T>. */
    typedef device_reference<T>               reference;

    /*! \c const reference to allocated element, \c device_reference<const T>. */
    typedef device_reference<const T>         const_reference;

    /*! Type of allocation size, \c std::size_t. */
    typedef std::size_t                       size_type;

    /*! Type of allocation difference, \c pointer::difference_type. */
    typedef typename pointer::difference_type difference_type;

    /*! The \p rebind metafunction provides the type of a \p device_malloc_allocator
     *  instantiated with another type.
     *
     *  \tparam U The other type to use for instantiation.
     */
    template<typename U>
      struct rebind
    {
      /*! The typedef \p other gives the type of the rebound \p device_malloc_allocator.
       */
      typedef device_malloc_allocator<U> other;
    }; // end rebind

    /*! No-argument constructor has no effect. */
    _CCCL_HOST_DEVICE
    inline device_malloc_allocator() {}

    /*! No-argument destructor has no effect. */
    _CCCL_HOST_DEVICE
    inline ~device_malloc_allocator() {}

    /*! Copy constructor has no effect. */
    _CCCL_HOST_DEVICE
    inline device_malloc_allocator(device_malloc_allocator const&) {}

    /*! Constructor from other \p device_malloc_allocator has no effect. */
    template<typename U>
    _CCCL_HOST_DEVICE
    inline device_malloc_allocator(device_malloc_allocator<U> const&) {}

<<<<<<< HEAD
=======
#if _CCCL_STD_VER >= 2011
>>>>>>> c8dde0ec
    device_malloc_allocator & operator=(const device_malloc_allocator &) = default;

    /*! Returns the address of an allocated object.
     *  \return <tt>&r</tt>.
     */
    _CCCL_HOST_DEVICE
    inline pointer address(reference r) { return &r; }

    /*! Returns the address an allocated object.
     *  \return <tt>&r</tt>.
     */
    _CCCL_HOST_DEVICE
    inline const_pointer address(const_reference r) { return &r; }

    /*! Allocates storage for \p cnt objects.
     *  \param cnt The number of objects to allocate.
     *  \return A \p pointer to uninitialized storage for \p cnt objects.
     *  \note Memory allocated by this function must be deallocated with \p deallocate.
     */
    _CCCL_HOST
    inline pointer allocate(size_type cnt,
                            const_pointer = const_pointer(static_cast<T*>(0)))
    {
      if(cnt > this->max_size())
      {
        throw std::bad_alloc();
      } // end if

      return pointer(device_malloc<T>(cnt));
    } // end allocate()

    /*! Deallocates storage for objects allocated with \p allocate.
     *  \param p A \p pointer to the storage to deallocate.
     *  \param cnt The size of the previous allocation.
     *  \note Memory deallocated by this function must previously have been
     *        allocated with \p allocate.
     */
    _CCCL_HOST
    inline void deallocate(pointer p, size_type cnt)
    {
      // silence unused parameter warning while still leaving the parameter name for Doxygen
      (void)(cnt);

      device_free(p);
    } // end deallocate()

    /*! Returns the largest value \c n for which <tt>allocate(n)</tt> might succeed.
     *  \return The largest value \c n for which <tt>allocate(n)</tt> might succeed.
     */
    inline size_type max_size() const
    {
      return (std::numeric_limits<size_type>::max)() / sizeof(T);
    } // end max_size()

    /*! Compares against another \p device_malloc_allocator for equality.
     *  \return \c true
     */
    _CCCL_HOST_DEVICE
    inline bool operator==(device_malloc_allocator const&) const { return true; }

    /*! Compares against another \p device_malloc_allocator for inequality.
     *  \return \c false
     */
    _CCCL_HOST_DEVICE
    inline bool operator!=(device_malloc_allocator const &a) const {return !operator==(a); }
}; // end device_malloc_allocator

/*! \} // allocators
 */

THRUST_NAMESPACE_END<|MERGE_RESOLUTION|>--- conflicted
+++ resolved
@@ -113,10 +113,6 @@
     _CCCL_HOST_DEVICE
     inline device_malloc_allocator(device_malloc_allocator<U> const&) {}
 
-<<<<<<< HEAD
-=======
-#if _CCCL_STD_VER >= 2011
->>>>>>> c8dde0ec
     device_malloc_allocator & operator=(const device_malloc_allocator &) = default;
 
     /*! Returns the address of an allocated object.
