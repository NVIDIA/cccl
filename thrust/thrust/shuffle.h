/*
 *  Copyright 2008-2020 NVIDIA Corporation
 *
 *  Licensed under the Apache License, Version 2.0 (the "License");
 *  you may not use this file except in compliance with the License.
 *  You may obtain a copy of the License at
 *
 *      http://www.apache.org/licenses/LICENSE-2.0
 *
 *  Unless required by applicable law or agreed to in writing, software
 *  distributed under the License is distributed on an "AS IS" BASIS,
 *  WITHOUT WARRANTIES OR CONDITIONS OF ANY KIND, either express or implied.
 *  See the License for the specific language governing permissions and
 *  limitations under the License.
 */

/*! \file shuffle.h
 *  \brief Reorders range by a uniform random permutation
 */

#pragma once

#include <thrust/detail/config.h>

#if defined(_CCCL_IMPLICIT_SYSTEM_HEADER_GCC)
#  pragma GCC system_header
#elif defined(_CCCL_IMPLICIT_SYSTEM_HEADER_CLANG)
#  pragma clang system_header
#elif defined(_CCCL_IMPLICIT_SYSTEM_HEADER_MSVC)
#  pragma system_header
#endif // no system header

#include <thrust/detail/cpp11_required.h>

<<<<<<< HEAD
=======
#if _CCCL_STD_VER >= 2011
>>>>>>> c8dde0ec

#include <thrust/detail/execution_policy.h>

THRUST_NAMESPACE_BEGIN

/*! \addtogroup reordering
*  \ingroup algorithms
*
*  \addtogroup shuffling
*  \ingroup reordering
*  \{
*/


/*! \p shuffle reorders the elements <tt>[first, last)</tt> by a uniform pseudorandom permutation, defined by
 *  random engine \p g.
 *
 *  The algorithm's execution is parallelized as determined by \p exec.
 *
 *  \param exec The execution policy to use for parallelization.
 *  \param first The beginning of the sequence to shuffle.
 *  \param last The end of the sequence to shuffle.
 *  \param g A UniformRandomBitGenerator
 *
 *  \tparam DerivedPolicy The name of the derived execution policy.
 *  \tparam RandomIterator is a random access iterator
 *  \tparam URBG is a uniform random bit generator
 *
 *  The following code snippet demonstrates how to use \p shuffle to create a random permutation
 *  using the \p thrust::host execution policy for parallelization:
 *
 *  \code
 *  #include <thrust/shuffle.h>
 *  #include <thrust/random.h>
 *  #include <thrust/execution_policy.h>
 *  int A[] = {1, 2, 3, 4, 5, 6, 7, 8, 9, 10};
 *  const int N = sizeof(A)/sizeof(int);
 *  thrust::default_random_engine g;
 *  thrust::shuffle(thrust::host, A, A + N, g);
 *  // A is now {6, 5, 8, 7, 2, 1, 4, 3, 10, 9}
 *  \endcode
 *
 *  \see \p shuffle_copy
 */
template <typename DerivedPolicy, typename RandomIterator, typename URBG>
_CCCL_HOST_DEVICE void shuffle(
    const thrust::detail::execution_policy_base<DerivedPolicy>& exec,
    RandomIterator first, RandomIterator last, URBG&& g);

/*! \p shuffle reorders the elements <tt>[first, last)</tt> by a uniform pseudorandom permutation, defined by
 *  random engine \p g.
 *
 *  \param first The beginning of the sequence to shuffle.
 *  \param last The end of the sequence to shuffle.
 *  \param g A UniformRandomBitGenerator
 *
 *  \tparam RandomIterator is a random access iterator
 *  \tparam URBG is a uniform random bit generator
 *
 *  The following code snippet demonstrates how to use \p shuffle to create a random permutation.
 *
 *  \code
 *  #include <thrust/shuffle.h>
 *  #include <thrust/random.h>
 *  int A[] = {1, 2, 3, 4, 5, 6, 7, 8, 9, 10};
 *  const int N = sizeof(A)/sizeof(int);
 *  thrust::default_random_engine g;
 *  thrust::shuffle(A, A + N, g);
 *  // A is now {6, 5, 8, 7, 2, 1, 4, 3, 10, 9}
 *  \endcode
 *
 *  \see \p shuffle_copy
 */
template <typename RandomIterator, typename URBG>
_CCCL_HOST_DEVICE void shuffle(RandomIterator first, RandomIterator last,
                                 URBG&& g);

/*! shuffle_copy differs from shuffle only in that the reordered sequence is written to different output sequences, rather than in place.
 *  \p shuffle_copy reorders the elements <tt>[first, last)</tt> by a uniform pseudorandom permutation, defined by
 *  random engine \p g.
 *
 *  The algorithm's execution is parallelized as determined by \p exec.

 *  \param exec The execution policy to use for parallelization.
 *  \param first The beginning of the sequence to shuffle.
 *  \param last The end of the sequence to shuffle.
 *  \param result Destination of shuffled sequence
 *  \param g A UniformRandomBitGenerator
 *
 *  \tparam DerivedPolicy The name of the derived execution policy.
 *  \tparam RandomIterator is a random access iterator
 *  \tparam OutputIterator is a model of <a href="https://en.cppreference.com/w/cpp/iterator/output_iterator">Output Iterator</a>.
 *  \tparam URBG is a uniform random bit generator
 *
 *  The following code snippet demonstrates how to use \p shuffle_copy to create a random permutation.
 *
 *  \code
 *  #include <thrust/shuffle.h>
 *  #include <thrust/random.h>
 *  #include <thrust/execution_policy.h>
 *  int A[] = {1, 2, 3, 4, 5, 6, 7, 8, 9, 10};
 *  int result[10];
 *  const int N = sizeof(A)/sizeof(int);
 *  thrust::default_random_engine g;
 *  thrust::shuffle_copy(thrust::host, A, A + N, result, g);
 *  // result is now {6, 5, 8, 7, 2, 1, 4, 3, 10, 9}
 *  \endcode
 *
 *  \see \p shuffle
 */
template <typename DerivedPolicy, typename RandomIterator,
          typename OutputIterator, typename URBG>
_CCCL_HOST_DEVICE void shuffle_copy(
    const thrust::detail::execution_policy_base<DerivedPolicy>& exec,
    RandomIterator first, RandomIterator last, OutputIterator result, URBG&& g);

/*! shuffle_copy differs from shuffle only in that the reordered sequence is written to different output sequences, rather than in place.
 *\p shuffle_copy reorders the elements <tt>[first, last)</tt> by a uniform pseudorandom permutation, defined by
 *  random engine \p g.
 *
 *  \param first The beginning of the sequence to shuffle.
 *  \param last The end of the sequence to shuffle.
 *  \param result Destination of shuffled sequence
 *  \param g A UniformRandomBitGenerator
 *
 *  \tparam RandomIterator is a random access iterator
 *  \tparam OutputIterator is a model of <a href="https://en.cppreference.com/w/cpp/iterator/output_iterator">Output Iterator</a>.
 *  \tparam URBG is a uniform random bit generator
 *
 *  The following code snippet demonstrates how to use \p shuffle_copy to create a random permutation.
 *
 *  \code
 *  #include <thrust/shuffle.h>
 *  #include <thrust/random.h>
 *  int A[] = {1, 2, 3, 4, 5, 6, 7, 8, 9, 10};
 *  int result[10];
 *  const int N = sizeof(A)/sizeof(int);
 *  thrust::default_random_engine g;
 *  thrust::shuffle_copy(A, A + N, result, g);
 *  // result is now {6, 5, 8, 7, 2, 1, 4, 3, 10, 9}
 *  \endcode
 *
 *  \see \p shuffle
 */
template <typename RandomIterator, typename OutputIterator, typename URBG>
_CCCL_HOST_DEVICE void shuffle_copy(RandomIterator first, RandomIterator last,
                                      OutputIterator result, URBG&& g);

THRUST_NAMESPACE_END

#include <thrust/detail/shuffle.inl><|MERGE_RESOLUTION|>--- conflicted
+++ resolved
@@ -32,10 +32,6 @@
 
 #include <thrust/detail/cpp11_required.h>
 
-<<<<<<< HEAD
-=======
-#if _CCCL_STD_VER >= 2011
->>>>>>> c8dde0ec
 
 #include <thrust/detail/execution_policy.h>
 
