/*
 *  Copyright 2008-2018 NVIDIA Corporation
 *
 *  Licensed under the Apache License, Version 2.0 (the "License");
 *  you may not use this file except in compliance with the License.
 *  You may obtain a copy of the License at
 *
 *      http://www.apache.org/licenses/LICENSE-2.0
 *
 *  Unless required by applicable law or agreed to in writing, software
 *  distributed under the License is distributed on an "AS IS" BASIS,
 *  WITHOUT WARRANTIES OR CONDITIONS OF ANY KIND, either express or implied.
 *  See the License for the specific language governing permissions and
 *  limitations under the License.
 */


/*! \file
 *  \brief A dynamically-sizable array of elements which resides in memory
 *         accessible to devices.
 */

#pragma once

#include <thrust/detail/config.h>

#if defined(_CCCL_IMPLICIT_SYSTEM_HEADER_GCC)
#  pragma GCC system_header
#elif defined(_CCCL_IMPLICIT_SYSTEM_HEADER_CLANG)
#  pragma clang system_header
#elif defined(_CCCL_IMPLICIT_SYSTEM_HEADER_MSVC)
#  pragma system_header
#endif // no system header
#include <thrust/detail/vector_base.h>
#include <thrust/device_allocator.h>

#include <initializer_list>
#include <vector>
#include <utility>

THRUST_NAMESPACE_BEGIN

/*! \addtogroup containers Containers
 *  \{
 */

/*! A \p device_vector is a container that supports random access to elements,
 *  constant time removal of elements at the end, and linear time insertion
 *  and removal of elements at the beginning or in the middle. The number of
 *  elements in a \p device_vector may vary dynamically; memory management is
 *  automatic. The memory associated with a \p device_vector resides in the
 *  memory accessible to devices.
 *
 *  \see https://en.cppreference.com/w/cpp/container/vector
 *  \see device_allocator
 *  \see host_vector
 *  \see universal_vector
 */
template<typename T, typename Alloc = thrust::device_allocator<T> >
  class device_vector
    : public detail::vector_base<T,Alloc>
{
  private:
    typedef detail::vector_base<T,Alloc> Parent;

  public:
    /*! \cond
     */
    typedef typename Parent::size_type  size_type;
    typedef typename Parent::value_type value_type;
    /*! \endcond
     */

    /*! This constructor creates an empty \p device_vector.
     */
    device_vector(void)
      :Parent() {}

    /*! This constructor creates an empty \p device_vector.
     *  \param alloc The allocator to use by this device_vector.
     */
    device_vector(const Alloc &alloc)
      :Parent(alloc) {}

    /*! The destructor erases the elements.
     */
    //  Define an empty destructor to explicitly specify
    //  its execution space qualifier, as a workaround for nvcc warning
    ~device_vector(void) {}

    /*! This constructor creates a \p device_vector with the given
     *  size.
     *  \param n The number of elements to initially create.
     */
    explicit device_vector(size_type n)
      :Parent(n) {}

    /*! This constructor creates a \p device_vector with the given
     *  size.
     *  \param n The number of elements to initially create.
     *  \param alloc The allocator to use by this device_vector.
     */
    explicit device_vector(size_type n, const Alloc &alloc)
      :Parent(n,alloc) {}

    /*! This constructor creates a \p device_vector with copies
     *  of an exemplar element.
     *  \param n The number of elements to initially create.
     *  \param value An element to copy.
     */
    explicit device_vector(size_type n, const value_type &value)
      :Parent(n,value) {}

    /*! This constructor creates a \p device_vector with copies
     *  of an exemplar element.
     *  \param n The number of elements to initially create.
     *  \param value An element to copy.
     *  \param alloc The allocator to use by this device_vector.
     */
    explicit device_vector(size_type n, const value_type &value, const Alloc &alloc)
      :Parent(n,value,alloc) {}

    /*! Copy constructor copies from an exemplar \p device_vector.
     *  \param v The \p device_vector to copy.
     */
    device_vector(const device_vector &v)
      :Parent(v) {}

    /*! Copy constructor copies from an exemplar \p device_vector.
     *  \param v The \p device_vector to copy.
     *  \param alloc The allocator to use by this device_vector.
     */
    device_vector(const device_vector &v, const Alloc &alloc)
      :Parent(v,alloc) {}

<<<<<<< HEAD
=======
  #if _CCCL_STD_VER >= 2011
>>>>>>> c8dde0ec
    /*! Move constructor moves from another \p device_vector.
     *  \param v The device_vector to move.
     */
    device_vector(device_vector &&v)
      :Parent(std::move(v)) {}

    /*! Move constructor moves from another \p device_vector.
     *  \param v The device_vector to move.
     *  \param alloc The allocator to use by this device_vector.
     */
    device_vector(device_vector &&v, const Alloc &alloc)
      :Parent(std::move(v), alloc) {}
<<<<<<< HEAD
=======
  #endif // _CCCL_STD_VER >= 2011
>>>>>>> c8dde0ec

    /*! Copy assign operator copies another \p device_vector with the same type.
     *  \param v The \p device_vector to copy.
     */
    device_vector &operator=(const device_vector &v)
    { Parent::operator=(v); return *this; }

<<<<<<< HEAD
=======
  #if _CCCL_STD_VER >= 2011
>>>>>>> c8dde0ec
    /*! Move assign operator moves from another \p device_vector.
     *  \param v The device_vector to move.
     */
     device_vector &operator=(device_vector &&v)
     { Parent::operator=(std::move(v)); return *this; }
<<<<<<< HEAD
=======
  #endif // _CCCL_STD_VER >= 2011
>>>>>>> c8dde0ec

    /*! Copy constructor copies from an exemplar \p device_vector with different type.
     *  \param v The \p device_vector to copy.
     */
    template<typename OtherT, typename OtherAlloc>
    explicit device_vector(const device_vector<OtherT,OtherAlloc> &v)
      :Parent(v) {}

    /*! Assign operator copies from an exemplar \p device_vector with different type.
     *  \param v The \p device_vector to copy.
     */
    template<typename OtherT, typename OtherAlloc>
    device_vector &operator=(const device_vector<OtherT,OtherAlloc> &v)
    { Parent::operator=(v); return *this; }

    /*! Copy constructor copies from an exemplar \c std::vector.
     *  \param v The <tt>std::vector</tt> to copy.
     */
    template<typename OtherT, typename OtherAlloc>
    device_vector(const std::vector<OtherT,OtherAlloc> &v)
      :Parent(v) {}

    /*! Assign operator copies from an exemplar <tt>std::vector</tt>.
     *  \param v The <tt>std::vector</tt> to copy.
     */
    template<typename OtherT, typename OtherAlloc>
    device_vector &operator=(const std::vector<OtherT,OtherAlloc> &v)
    { Parent::operator=(v); return *this;}

    /*! Copy construct from a \p vector_base whose element type is convertible
     *  to \c T.
     *
     *  \param v The \p vector_base to copy.
     */
    template<typename OtherT, typename OtherAlloc>
    device_vector(const detail::vector_base<OtherT,OtherAlloc> &v)
      :Parent(v) {}

    /*! Assign a \p vector_base whose element type is convertible to \c T.
     *  \param v The \p vector_base to copy.
     */
    template<typename OtherT, typename OtherAlloc>
    device_vector &operator=(const detail::vector_base<OtherT,OtherAlloc> &v)
    { Parent::operator=(v); return *this; }

    /*! This constructor builds a \p device_vector from an intializer_list.
     *  \param il The intializer_list.
     */
    device_vector(std::initializer_list<T> il)
      :Parent(il) {}

    /*! This constructor builds a \p device_vector from an intializer_list.
     *  \param il The intializer_list.
     *  \param alloc The allocator to use by this device_vector.
     */
    device_vector(std::initializer_list<T> il, const Alloc &alloc)
      :Parent(il, alloc) {}

    /*! Assign an \p intializer_list with a matching element type
     *  \param il The intializer_list.
     */
    device_vector &operator=(std::initializer_list<T> il)
    { Parent::operator=(il); return *this; }

    /*! This constructor builds a \p device_vector from a range.
     *  \param first The beginning of the range.
     *  \param last The end of the range.
     */
    template<typename InputIterator>
    device_vector(InputIterator first, InputIterator last)
      :Parent(first,last) {}

    /*! This constructor builds a \p device_vector from a range.
     *  \param first The beginning of the range.
     *  \param last The end of the range.
     *  \param alloc The allocator to use by this device_vector.
     */
    template<typename InputIterator>
    device_vector(InputIterator first, InputIterator last, const Alloc &alloc)
      :Parent(first,last,alloc) {}

// declare these members for the purpose of Doxygenating them
// they actually exist in a derived-from class
#if 0
    /*! \brief Resizes this vector to the specified number of elements.
     *  \param new_size Number of elements this vector should contain.
     *  \param x Data with which new elements should be populated.
     *  \throw std::length_error If n exceeds max_size().
     *
     *  This method will resize this vector to the specified number of
     *  elements.  If the number is smaller than this vector's current
     *  size this vector is truncated, otherwise this vector is
     *  extended and new elements are populated with given data.
     */
    void resize(size_type new_size, const value_type &x = value_type());

    /*! Returns the number of elements in this vector.
     */
    size_type size(void) const;

    /*! Returns the size() of the largest possible vector.
     *  \return The largest possible return value of size().
     */
    size_type max_size(void) const;

    /*! \brief If n is less than or equal to capacity(), this call has no effect.
     *         Otherwise, this method is a request for allocation of additional memory. If
     *         the request is successful, then capacity() is greater than or equal to
     *         n; otherwise, capacity() is unchanged. In either case, size() is unchanged.
     *  \throw std::length_error If n exceeds max_size().
     */
    void reserve(size_type n);

    /*! Returns the number of elements which have been reserved in this
     *  vector.
     */
    size_type capacity(void) const;

    /*! This method shrinks the capacity of this vector to exactly
     *  fit its elements.
     */
    void shrink_to_fit(void);

    /*! \brief Subscript access to the data contained in this vector_dev.
     *  \param n The index of the element for which data should be accessed.
     *  \return Read/write reference to data.
     *
     *  This operator allows for easy, array-style, data access.
     *  Note that data access with this operator is unchecked and
     *  out_of_range lookups are not defined.
     */
    reference operator[](size_type n);

    /*! \brief Subscript read access to the data contained in this vector_dev.
     *  \param n The index of the element for which data should be accessed.
     *  \return Read reference to data.
     *
     *  This operator allows for easy, array-style, data access.
     *  Note that data access with this operator is unchecked and
     *  out_of_range lookups are not defined.
     */
    const_reference operator[](size_type n) const;

    /*! This method returns an iterator pointing to the beginning of
     *  this vector.
     *  \return mStart
     */
    iterator begin(void);

    /*! This method returns a const_iterator pointing to the beginning
     *  of this vector.
     *  \return mStart
     */
    const_iterator begin(void) const;

    /*! This method returns a const_iterator pointing to the beginning
     *  of this vector.
     *  \return mStart
     */
    const_iterator cbegin(void) const;

    /*! This method returns a reverse_iterator pointing to the beginning of
     *  this vector's reversed sequence.
     *  \return A reverse_iterator pointing to the beginning of this
     *          vector's reversed sequence.
     */
    reverse_iterator rbegin(void);

    /*! This method returns a const_reverse_iterator pointing to the beginning of
     *  this vector's reversed sequence.
     *  \return A const_reverse_iterator pointing to the beginning of this
     *          vector's reversed sequence.
     */
    const_reverse_iterator rbegin(void) const;

    /*! This method returns a const_reverse_iterator pointing to the beginning of
     *  this vector's reversed sequence.
     *  \return A const_reverse_iterator pointing to the beginning of this
     *          vector's reversed sequence.
     */
    const_reverse_iterator crbegin(void) const;

    /*! This method returns an iterator pointing to one element past the
     *  last of this vector.
     *  \return begin() + size().
     */
    iterator end(void);

    /*! This method returns a const_iterator pointing to one element past the
     *  last of this vector.
     *  \return begin() + size().
     */
    const_iterator end(void) const;

    /*! This method returns a const_iterator pointing to one element past the
     *  last of this vector.
     *  \return begin() + size().
     */
    const_iterator cend(void) const;

    /*! This method returns a reverse_iterator pointing to one element past the
     *  last of this vector's reversed sequence.
     *  \return rbegin() + size().
     */
    reverse_iterator rend(void);

    /*! This method returns a const_reverse_iterator pointing to one element past the
     *  last of this vector's reversed sequence.
     *  \return rbegin() + size().
     */
    const_reverse_iterator rend(void) const;

    /*! This method returns a const_reverse_iterator pointing to one element past the
     *  last of this vector's reversed sequence.
     *  \return rbegin() + size().
     */
    const_reverse_iterator crend(void) const;

    /*! This method returns a const_reference referring to the first element of this
     *  vector.
     *  \return The first element of this vector.
     */
    const_reference front(void) const;

    /*! This method returns a reference pointing to the first element of this
     *  vector.
     *  \return The first element of this vector.
     */
    reference front(void);

    /*! This method returns a const reference pointing to the last element of
     *  this vector.
     *  \return The last element of this vector.
     */
    const_reference back(void) const;

    /*! This method returns a reference referring to the last element of
     *  this vector_dev.
     *  \return The last element of this vector.
     */
    reference back(void);

    /*! This method returns a pointer to this vector's first element.
     *  \return A pointer to the first element of this vector.
     */
    pointer data(void);

    /*! This method returns a const_pointer to this vector's first element.
     *  \return a const_pointer to the first element of this vector.
     */
    const_pointer data(void) const;

    /*! This method resizes this vector to 0.
     */
    void clear(void);

    /*! This method returns true iff size() == 0.
     *  \return true if size() == 0; false, otherwise.
     */
    bool empty(void) const;

    /*! This method appends the given element to the end of this vector.
     *  \param x The element to append.
     */
    void push_back(const value_type &x);

    /*! This method erases the last element of this vector, invalidating
     *  all iterators and references to it.
     */
    void pop_back(void);

    /*! This method swaps the contents of this device_vector with another vector.
     *  \param v The vector with which to swap.
     */
    void swap(device_vector &v);

    /*! This method removes the element at position pos.
     *  \param pos The position of the element of interest.
     *  \return An iterator pointing to the new location of the element that followed the element
     *          at position pos.
     */
    iterator erase(iterator pos);

    /*! This method removes the range of elements [first,last) from this vector.
     *  \param first The beginning of the range of elements to remove.
     *  \param last The end of the range of elements to remove.
     *  \return An iterator pointing to the new location of the element that followed the last
     *          element in the sequence [first,last).
     */
    iterator erase(iterator first, iterator last);

    /*! This method inserts a single copy of a given exemplar value at the
     *  specified position in this vector.
     *  \param position The insertion position.
     *  \param x The exemplar element to copy & insert.
     *  \return An iterator pointing to the newly inserted element.
     */
    iterator insert(iterator position, const T &x);

    /*! This method inserts a copy of an exemplar value to a range at the
     *  specified position in this vector.
     *  \param position The insertion position
     *  \param n The number of insertions to perform.
     *  \param x The value to replicate and insert.
     */
    void insert(iterator position, size_type n, const T &x);

    /*! This method inserts a copy of an input range at the specified position
     *  in this vector.
     *  \param position The insertion position.
     *  \param first The beginning of the range to copy.
     *  \param last  The end of the range to copy.
     *
     *  \tparam InputIterator is a model of <a href="https://en.cppreference.com/w/cpp/iterator/input_iterator>Input Iterator</a>,
     *                        and \p InputIterator's \c value_type is a model of <a href="https://en.cppreference.com/w/cpp/named_req/CopyAssignable">Assignable</a>.
     */
    template<typename InputIterator>
    void insert(iterator position, InputIterator first, InputIterator last);

    /*! This version of \p assign replicates a given exemplar
     *  \p n times into this vector.
     *  \param n The number of times to copy \p x.
     *  \param x The exemplar element to replicate.
     */
    void assign(size_type n, const T &x);

    /*! This version of \p assign makes this vector a copy of a given input range.
     *  \param first The beginning of the range to copy.
     *  \param last  The end of the range to copy.
     *
     *  \tparam InputIterator is a model of <a href="https://en.cppreference.com/w/cpp/named_req/InputIterator">Input Iterator</a>.
     */
    template<typename InputIterator>
    void assign(InputIterator first, InputIterator last);

    /*! This method returns a copy of this vector's allocator.
     *  \return A copy of the alloctor used by this vector.
     */
    allocator_type get_allocator(void) const;
#endif // end doxygen-only members
};

/*! Exchanges the values of two vectors.
 *  \p x The first \p device_vector of interest.
 *  \p y The second \p device_vector of interest.
 */
template<typename T, typename Alloc>
  void swap(device_vector<T,Alloc> &a, device_vector<T,Alloc> &b)
{
  a.swap(b);
}

/*! \} // containres
 */

THRUST_NAMESPACE_END<|MERGE_RESOLUTION|>--- conflicted
+++ resolved
@@ -133,10 +133,6 @@
     device_vector(const device_vector &v, const Alloc &alloc)
       :Parent(v,alloc) {}
 
-<<<<<<< HEAD
-=======
-  #if _CCCL_STD_VER >= 2011
->>>>>>> c8dde0ec
     /*! Move constructor moves from another \p device_vector.
      *  \param v The device_vector to move.
      */
@@ -149,10 +145,6 @@
      */
     device_vector(device_vector &&v, const Alloc &alloc)
       :Parent(std::move(v), alloc) {}
-<<<<<<< HEAD
-=======
-  #endif // _CCCL_STD_VER >= 2011
->>>>>>> c8dde0ec
 
     /*! Copy assign operator copies another \p device_vector with the same type.
      *  \param v The \p device_vector to copy.
@@ -160,19 +152,11 @@
     device_vector &operator=(const device_vector &v)
     { Parent::operator=(v); return *this; }
 
-<<<<<<< HEAD
-=======
-  #if _CCCL_STD_VER >= 2011
->>>>>>> c8dde0ec
     /*! Move assign operator moves from another \p device_vector.
      *  \param v The device_vector to move.
      */
      device_vector &operator=(device_vector &&v)
      { Parent::operator=(std::move(v)); return *this; }
-<<<<<<< HEAD
-=======
-  #endif // _CCCL_STD_VER >= 2011
->>>>>>> c8dde0ec
 
     /*! Copy constructor copies from an exemplar \p device_vector with different type.
      *  \param v The \p device_vector to copy.
