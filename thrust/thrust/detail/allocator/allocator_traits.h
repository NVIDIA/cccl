--- conflicted
+++ resolved
@@ -197,10 +197,6 @@
     typedef typename Alloc::template rebind<U>::other type;
 };
 
-<<<<<<< HEAD
-=======
-#if _CCCL_STD_VER >= 2011
->>>>>>> c8dde0ec
 template<template<typename, typename...> class Alloc,
          typename T, typename... Args, typename U>
   struct rebind_alloc<Alloc<T, Args...>, U, true>
@@ -304,10 +300,6 @@
   // XXX rebind and rebind_traits are alias templates
   //     and so are omitted while c++11 is unavailable
 
-<<<<<<< HEAD
-=======
-#if _CCCL_STD_VER >= 2011
->>>>>>> c8dde0ec
   template <typename U>
   using rebind_alloc =
     typename allocator_traits_detail::rebind_alloc<allocator_type, U>::type;
@@ -341,15 +333,8 @@
   template<typename T, typename Arg1>
   inline _CCCL_HOST_DEVICE static void construct(allocator_type &a, T *p, const Arg1 &arg1);
 
-<<<<<<< HEAD
   template<typename T, typename... Args>
   inline __host__ __device__ static void construct(allocator_type &a, T *p, Args&&... args);
-=======
-#if _CCCL_STD_VER >= 2011
-  template<typename T, typename... Args>
-  inline _CCCL_HOST_DEVICE static void construct(allocator_type &a, T *p, Args&&... args);
-#endif
->>>>>>> c8dde0ec
 
   template<typename T>
   inline _CCCL_HOST_DEVICE static void destroy(allocator_type &a, T *p);
