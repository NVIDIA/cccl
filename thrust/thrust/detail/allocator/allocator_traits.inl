--- conflicted
+++ resolved
@@ -29,13 +29,7 @@
 #include <thrust/detail/type_traits/is_call_possible.h>
 #include <thrust/detail/integer_traits.h>
 
-<<<<<<< HEAD
 #include <thrust/detail/type_deduction.h>
-=======
-#if _CCCL_STD_VER >= 2011
-  #include <thrust/detail/type_deduction.h>
-#endif
->>>>>>> c8dde0ec
 
 #include <thrust/detail/memory_wrapper.h>
 #include <new>
@@ -44,11 +38,6 @@
 namespace detail
 {
 
-<<<<<<< HEAD
-=======
-#if _CCCL_STD_VER >= 2011
-
->>>>>>> c8dde0ec
 // std::allocator's member functions are deprecated in C++17 and removed in
 // C++20, so we can't just use the generic implementation for allocator_traits
 // that calls the allocator's member functions.
@@ -242,11 +231,6 @@
   ::new(static_cast<void*>(p)) T(arg1);
 }
 
-<<<<<<< HEAD
-=======
-#if _CCCL_STD_VER >= 2011
-
->>>>>>> c8dde0ec
 __THRUST_DEFINE_IS_CALL_POSSIBLE(has_member_constructN_impl, construct)
 
 template<typename Alloc, typename T, typename... Args>
@@ -435,11 +419,6 @@
   return allocator_traits_detail::construct(a,p,arg1);
 }
 
-<<<<<<< HEAD
-=======
-#if _CCCL_STD_VER >= 2011
-
->>>>>>> c8dde0ec
 template<typename Alloc>
   template<typename T, typename... Args>
   _CCCL_HOST_DEVICE
