--- conflicted
+++ resolved
@@ -27,10 +27,6 @@
 #endif // no system header
 #include <thrust/detail/cpp11_required.h>
 
-<<<<<<< HEAD
-=======
-#if _CCCL_STD_VER >= 2011
->>>>>>> c8dde0ec
 
 #include <thrust/detail/type_deduction.h>
 #include <thrust/type_traits/remove_cvref.h>
@@ -91,7 +87,3 @@
 
 THRUST_NAMESPACE_END
 
-<<<<<<< HEAD
-=======
-#endif // _CCCL_STD_VER >= 2011
->>>>>>> c8dde0ec
