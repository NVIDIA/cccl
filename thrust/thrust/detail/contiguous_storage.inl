/*
 *  Copyright 2008-2018 NVIDIA Corporation
 *
 *  Licensed under the Apache License, Version 2.0 (the "License");
 *  you may not use this file except in compliance with the License.
 *  You may obtain a copy of the License at
 *
 *      http://www.apache.org/licenses/LICENSE-2.0
 *
 *  Unless required by applicable law or agreed to in writing, software
 *  distributed under the License is distributed on an "AS IS" BASIS,
 *  WITHOUT WARRANTIES OR CONDITIONS OF ANY KIND, either express or implied.
 *  See the License for the specific language governing permissions and
 *  limitations under the License.
 */

#pragma once

#include <thrust/detail/config.h>

#if defined(_CCCL_IMPLICIT_SYSTEM_HEADER_GCC)
#  pragma GCC system_header
#elif defined(_CCCL_IMPLICIT_SYSTEM_HEADER_CLANG)
#  pragma clang system_header
#elif defined(_CCCL_IMPLICIT_SYSTEM_HEADER_MSVC)
#  pragma system_header
#endif // no system header
#include <thrust/detail/contiguous_storage.h>
#include <thrust/detail/swap.h>
#include <thrust/detail/allocator/allocator_traits.h>
#include <thrust/detail/allocator/copy_construct_range.h>
#include <thrust/detail/allocator/default_construct_range.h>
#include <thrust/detail/allocator/destroy_range.h>
#include <thrust/detail/allocator/fill_construct_range.h>

#include <nv/target>

#include <stdexcept> // for std::runtime_error
#include <utility> // for use of std::swap in the WAR below

THRUST_NAMESPACE_BEGIN

namespace detail
{

class allocator_mismatch_on_swap : public std::runtime_error
{
public:
  allocator_mismatch_on_swap()
    :std::runtime_error("swap called on containers with allocators that propagate on swap, but compare non-equal")
  {
  }
};

_CCCL_EXEC_CHECK_DISABLE
template<typename T, typename Alloc>
_CCCL_HOST_DEVICE
  contiguous_storage<T,Alloc>
    ::contiguous_storage(const Alloc &alloc)
      :m_allocator(alloc),
       m_begin(pointer(static_cast<T*>(0))),
       m_size(0)
{
  ;
} // end contiguous_storage::contiguous_storage()

_CCCL_EXEC_CHECK_DISABLE
template<typename T, typename Alloc>
_CCCL_HOST_DEVICE
  contiguous_storage<T,Alloc>
    ::contiguous_storage(size_type n, const Alloc &alloc)
      :m_allocator(alloc),
       m_begin(pointer(static_cast<T*>(0))),
       m_size(0)
{
  allocate(n);
} // end contiguous_storage::contiguous_storage()

template<typename T, typename Alloc>
_CCCL_HOST_DEVICE
  contiguous_storage<T,Alloc>
    ::contiguous_storage(copy_allocator_t,
        const contiguous_storage &other)
      :m_allocator(other.m_allocator),
       m_begin(pointer(static_cast<T*>(0))),
       m_size(0)
{
} // end contiguous_storage::contiguous_storage()

template<typename T, typename Alloc>
_CCCL_HOST_DEVICE
  contiguous_storage<T,Alloc>
    ::contiguous_storage(copy_allocator_t,
        const contiguous_storage &other, size_type n)
      :m_allocator(other.m_allocator),
       m_begin(pointer(static_cast<T*>(0))),
       m_size(0)
{
  allocate(n);
} // end contiguous_storage::contiguous_storage()

_CCCL_EXEC_CHECK_DISABLE
template<typename T, typename Alloc>
_CCCL_HOST_DEVICE
  contiguous_storage<T,Alloc>
    ::~contiguous_storage()
{
  deallocate();
} // end contiguous_storage::~contiguous_storage()

template<typename T, typename Alloc>
_CCCL_HOST_DEVICE
  typename contiguous_storage<T,Alloc>::size_type
    contiguous_storage<T,Alloc>
      ::size() const
{
  return m_size;
} // end contiguous_storage::size()

template<typename T, typename Alloc>
_CCCL_HOST_DEVICE
  typename contiguous_storage<T,Alloc>::size_type
    contiguous_storage<T,Alloc>
      ::max_size() const
{
  return alloc_traits::max_size(m_allocator);
} // end contiguous_storage::max_size()

template<typename T, typename Alloc>
_CCCL_HOST_DEVICE
  typename contiguous_storage<T,Alloc>::iterator
    contiguous_storage<T,Alloc>
      ::begin()
{
  return m_begin;
} // end contiguous_storage::begin()

template<typename T, typename Alloc>
_CCCL_HOST_DEVICE
  typename contiguous_storage<T,Alloc>::const_iterator
    contiguous_storage<T,Alloc>
      ::begin() const
{
  return m_begin;
} // end contiguous_storage::begin()

template<typename T, typename Alloc>
_CCCL_HOST_DEVICE
  typename contiguous_storage<T,Alloc>::iterator
    contiguous_storage<T,Alloc>
      ::end()
{
  return m_begin + size();
} // end contiguous_storage::end()

template<typename T, typename Alloc>
_CCCL_HOST_DEVICE
  typename contiguous_storage<T,Alloc>::const_iterator
    contiguous_storage<T,Alloc>
      ::end() const
{
  return m_begin + size();
} // end contiguous_storage::end()

template<typename T, typename Alloc>
_CCCL_HOST_DEVICE
  typename contiguous_storage<T,Alloc>::pointer
    contiguous_storage<T,Alloc>
      ::data()
{
  return &*m_begin;
} // end contiguous_storage::data()

template<typename T, typename Alloc>
_CCCL_HOST_DEVICE
  typename contiguous_storage<T,Alloc>::const_pointer
    contiguous_storage<T,Alloc>
      ::data() const
{
  return &*m_begin;
} // end contiguous_storage::data()

template<typename T, typename Alloc>
_CCCL_HOST_DEVICE
  typename contiguous_storage<T,Alloc>::reference
    contiguous_storage<T,Alloc>
      ::operator[](size_type n)
{
  return m_begin[n];
} // end contiguous_storage::operator[]()

template<typename T, typename Alloc>
_CCCL_HOST_DEVICE
  typename contiguous_storage<T,Alloc>::const_reference
    contiguous_storage<T,Alloc>
      ::operator[](size_type n) const
{
  return m_begin[n];
} // end contiguous_storage::operator[]()

_CCCL_EXEC_CHECK_DISABLE
template<typename T, typename Alloc>
_CCCL_HOST_DEVICE
  typename contiguous_storage<T,Alloc>::allocator_type
    contiguous_storage<T,Alloc>
      ::get_allocator() const
{
  return m_allocator;
} // end contiguous_storage::get_allocator()

template<typename T, typename Alloc>
_CCCL_HOST_DEVICE
  void contiguous_storage<T,Alloc>
    ::allocate(size_type n)
{
  if(n > 0)
  {
    m_begin = iterator(alloc_traits::allocate(m_allocator,n));
    m_size = n;
  } // end if
  else
  {
    m_begin = iterator(pointer(static_cast<T*>(0)));
    m_size = 0;
  } // end else
} // end contiguous_storage::allocate()

template<typename T, typename Alloc>
_CCCL_HOST_DEVICE
  void contiguous_storage<T,Alloc>
    ::deallocate()
{
  if(size() > 0)
  {
    alloc_traits::deallocate(m_allocator,m_begin.base(), size());
    m_begin = iterator(pointer(static_cast<T*>(0)));
    m_size = 0;
  } // end if
} // end contiguous_storage::deallocate()

template<typename T, typename Alloc>
_CCCL_HOST_DEVICE
  void contiguous_storage<T,Alloc>
    ::swap(contiguous_storage &x)
{
  thrust::swap(m_begin, x.m_begin);
  thrust::swap(m_size, x.m_size);

  swap_allocators(
    integral_constant<
      bool,
      allocator_traits<Alloc>::propagate_on_container_swap::value
    >(),
    x.m_allocator);

  thrust::swap(m_allocator, x.m_allocator);
} // end contiguous_storage::swap()

template<typename T, typename Alloc>
_CCCL_HOST_DEVICE
  void contiguous_storage<T,Alloc>
    ::default_construct_n(iterator first, size_type n)
{
  default_construct_range(m_allocator, first.base(), n);
} // end contiguous_storage::default_construct_n()

template<typename T, typename Alloc>
_CCCL_HOST_DEVICE
  void contiguous_storage<T,Alloc>
    ::uninitialized_fill_n(iterator first, size_type n, const value_type &x)
{
  fill_construct_range(m_allocator, first.base(), n, x);
} // end contiguous_storage::uninitialized_fill()

template<typename T, typename Alloc>
  template<typename System, typename InputIterator>
  _CCCL_HOST_DEVICE
    typename contiguous_storage<T,Alloc>::iterator
      contiguous_storage<T,Alloc>
        ::uninitialized_copy(thrust::execution_policy<System> &from_system, InputIterator first, InputIterator last, iterator result)
{
  return iterator(copy_construct_range(from_system, m_allocator, first, last, result.base()));
} // end contiguous_storage::uninitialized_copy()

template<typename T, typename Alloc>
  template<typename InputIterator>
  _CCCL_HOST_DEVICE
    typename contiguous_storage<T,Alloc>::iterator
      contiguous_storage<T,Alloc>
        ::uninitialized_copy(InputIterator first, InputIterator last, iterator result)
{
  // XXX assumes InputIterator's associated System is default-constructible
  typename thrust::iterator_system<InputIterator>::type from_system;

  return iterator(copy_construct_range(from_system, m_allocator, first, last, result.base()));
} // end contiguous_storage::uninitialized_copy()

template<typename T, typename Alloc>
  template<typename System, typename InputIterator, typename Size>
  _CCCL_HOST_DEVICE
    typename contiguous_storage<T,Alloc>::iterator
      contiguous_storage<T,Alloc>
        ::uninitialized_copy_n(thrust::execution_policy<System> &from_system, InputIterator first, Size n, iterator result)
{
  return iterator(copy_construct_range_n(from_system, m_allocator, first, n, result.base()));
} // end contiguous_storage::uninitialized_copy_n()

template<typename T, typename Alloc>
  template<typename InputIterator, typename Size>
  _CCCL_HOST_DEVICE
    typename contiguous_storage<T,Alloc>::iterator
      contiguous_storage<T,Alloc>
        ::uninitialized_copy_n(InputIterator first, Size n, iterator result)
{
  // XXX assumes InputIterator's associated System is default-constructible
  typename thrust::iterator_system<InputIterator>::type from_system;

  return iterator(copy_construct_range_n(from_system, m_allocator, first, n, result.base()));
} // end contiguous_storage::uninitialized_copy_n()

template<typename T, typename Alloc>
_CCCL_HOST_DEVICE
  void contiguous_storage<T,Alloc>
    ::destroy(iterator first, iterator last)
{
  destroy_range(m_allocator, first.base(), last - first);
} // end contiguous_storage::destroy()

template<typename T, typename Alloc>
_CCCL_HOST_DEVICE
  void contiguous_storage<T,Alloc>
    ::deallocate_on_allocator_mismatch(const contiguous_storage &other)
{
  integral_constant<
    bool,
    allocator_traits<Alloc>::propagate_on_container_copy_assignment::value
  > c;

  deallocate_on_allocator_mismatch_dispatch(c, other);
} // end contiguous_storage::deallocate_on_allocator_mismatch

template<typename T, typename Alloc>
_CCCL_HOST_DEVICE
  void contiguous_storage<T,Alloc>
    ::destroy_on_allocator_mismatch(const contiguous_storage &other,
        iterator first, iterator last)
{
  integral_constant<
    bool,
    allocator_traits<Alloc>::propagate_on_container_copy_assignment::value
  > c;

  destroy_on_allocator_mismatch_dispatch(c, other, first, last);
} // end contiguous_storage::destroy_on_allocator_mismatch

_CCCL_EXEC_CHECK_DISABLE
template<typename T, typename Alloc>
_CCCL_HOST_DEVICE
  void contiguous_storage<T,Alloc>
    ::set_allocator(const Alloc &alloc)
{
  m_allocator = alloc;
} // end contiguous_storage::set_allocator()

template<typename T, typename Alloc>
_CCCL_HOST_DEVICE
  bool contiguous_storage<T,Alloc>
    ::is_allocator_not_equal(const Alloc &alloc) const
{
  return is_allocator_not_equal_dispatch(
    integral_constant<
      bool,
      allocator_traits<Alloc>::is_always_equal::value
    >(),
    alloc);
} // end contiguous_storage::is_allocator_not_equal()

template<typename T, typename Alloc>
_CCCL_HOST_DEVICE
  bool contiguous_storage<T,Alloc>
    ::is_allocator_not_equal(const contiguous_storage<T,Alloc> &other) const
{
  return is_allocator_not_equal(m_allocator, other.m_allocator);
} // end contiguous_storage::is_allocator_not_equal()

template<typename T, typename Alloc>
_CCCL_HOST_DEVICE
  void contiguous_storage<T,Alloc>
    ::propagate_allocator(const contiguous_storage &other)
{
  integral_constant<
    bool,
    allocator_traits<Alloc>::propagate_on_container_copy_assignment::value
  > c;

  propagate_allocator_dispatch(c, other);
} // end contiguous_storage::propagate_allocator()

#if _CCCL_STD_VER >= 2011
template<typename T, typename Alloc>
_CCCL_HOST_DEVICE
  void contiguous_storage<T,Alloc>
    ::propagate_allocator(contiguous_storage &other)
{
  integral_constant<
    bool,
    allocator_traits<Alloc>::propagate_on_container_move_assignment::value
  > c;

  propagate_allocator_dispatch(c, other);
} // end contiguous_storage::propagate_allocator()

template<typename T, typename Alloc>
_CCCL_HOST_DEVICE
  contiguous_storage<T,Alloc> &contiguous_storage<T,Alloc>
    ::operator=(contiguous_storage &&other)
{
  if (size() > 0)
  {
    deallocate();
  }
  propagate_allocator(other);
  m_begin = std::move(other.m_begin);
  m_size = std::move(other.m_size);

  other.m_begin = pointer(static_cast<T*>(0));
  other.m_size = 0;

  return *this;
} // end contiguous_storage::propagate_allocator()
#endif

template<typename T, typename Alloc>
_CCCL_HOST_DEVICE
  void contiguous_storage<T,Alloc>
    ::swap_allocators(true_type, const Alloc &)
{
} // end contiguous_storage::swap_allocators()

template<typename T, typename Alloc>
_CCCL_HOST_DEVICE
  void contiguous_storage<T,Alloc>
    ::swap_allocators(false_type, Alloc &other)
{
  NV_IF_TARGET(NV_IS_DEVICE, (
    // allocators must be equal when swapping containers with allocators that propagate on swap
    assert(!is_allocator_not_equal(other));
  ), (
    if (is_allocator_not_equal(other))
    {
      throw allocator_mismatch_on_swap();
    }
  ));

  thrust::swap(m_allocator, other);
} // end contiguous_storage::swap_allocators()

template<typename T, typename Alloc>
_CCCL_HOST_DEVICE
  bool contiguous_storage<T,Alloc>
    ::is_allocator_not_equal_dispatch(true_type /*is_always_equal*/, const Alloc &) const
{
  return false;
} // end contiguous_storage::is_allocator_not_equal_dispatch()

_CCCL_EXEC_CHECK_DISABLE
template<typename T, typename Alloc>
_CCCL_HOST_DEVICE
  bool contiguous_storage<T,Alloc>
    ::is_allocator_not_equal_dispatch(false_type /*!is_always_equal*/, const Alloc& other) const
{
  return m_allocator != other;
} // end contiguous_storage::is_allocator_not_equal_dispatch()

_CCCL_EXEC_CHECK_DISABLE
template<typename T, typename Alloc>
_CCCL_HOST_DEVICE
  void contiguous_storage<T,Alloc>
    ::deallocate_on_allocator_mismatch_dispatch(true_type, const contiguous_storage &other)
{
  if (m_allocator != other.m_allocator)
  {
    deallocate();
  }
} // end contiguous_storage::deallocate_on_allocator_mismatch()

template<typename T, typename Alloc>
_CCCL_HOST_DEVICE
  void contiguous_storage<T,Alloc>
    ::deallocate_on_allocator_mismatch_dispatch(false_type, const contiguous_storage &)
{
} // end contiguous_storage::deallocate_on_allocator_mismatch()

_CCCL_EXEC_CHECK_DISABLE
template<typename T, typename Alloc>
_CCCL_HOST_DEVICE
  void contiguous_storage<T,Alloc>
    ::destroy_on_allocator_mismatch_dispatch(true_type, const contiguous_storage &other,
        iterator first, iterator last)
{
  if (m_allocator != other.m_allocator)
  {
    destroy(first, last);
  }
} // end contiguous_storage::destroy_on_allocator_mismatch()

template<typename T, typename Alloc>
_CCCL_HOST_DEVICE
  void contiguous_storage<T,Alloc>
    ::destroy_on_allocator_mismatch_dispatch(false_type, const contiguous_storage &,
        iterator, iterator)
{
} // end contiguous_storage::destroy_on_allocator_mismatch()

_CCCL_EXEC_CHECK_DISABLE
template<typename T, typename Alloc>
_CCCL_HOST_DEVICE
  void contiguous_storage<T,Alloc>
    ::propagate_allocator_dispatch(true_type, const contiguous_storage &other)
{
  m_allocator = other.m_allocator;
} // end contiguous_storage::propagate_allocator()

template<typename T, typename Alloc>
_CCCL_HOST_DEVICE
  void contiguous_storage<T,Alloc>
    ::propagate_allocator_dispatch(false_type, const contiguous_storage &)
{
} // end contiguous_storage::propagate_allocator()

<<<<<<< HEAD
#if THRUST_CPP_DIALECT >= 2011
_CCCL_EXEC_CHECK_DISABLE
=======
#if _CCCL_STD_VER >= 2011
__thrust_exec_check_disable__
>>>>>>> fddf2fea
template<typename T, typename Alloc>
_CCCL_HOST_DEVICE
  void contiguous_storage<T,Alloc>
    ::propagate_allocator_dispatch(true_type, contiguous_storage &other)
{
  m_allocator = std::move(other.m_allocator);
} // end contiguous_storage::propagate_allocator()

template<typename T, typename Alloc>
_CCCL_HOST_DEVICE
  void contiguous_storage<T,Alloc>
    ::propagate_allocator_dispatch(false_type, contiguous_storage &)
{
} // end contiguous_storage::propagate_allocator()
#endif

} // end detail

template<typename T, typename Alloc>
_CCCL_HOST_DEVICE
  void swap(detail::contiguous_storage<T,Alloc> &lhs, detail::contiguous_storage<T,Alloc> &rhs)
{
  lhs.swap(rhs);
} // end swap()

THRUST_NAMESPACE_END<|MERGE_RESOLUTION|>--- conflicted
+++ resolved
@@ -528,13 +528,8 @@
 {
 } // end contiguous_storage::propagate_allocator()
 
-<<<<<<< HEAD
-#if THRUST_CPP_DIALECT >= 2011
-_CCCL_EXEC_CHECK_DISABLE
-=======
 #if _CCCL_STD_VER >= 2011
-__thrust_exec_check_disable__
->>>>>>> fddf2fea
+_CCCL_EXEC_CHECK_DISABLE
 template<typename T, typename Alloc>
 _CCCL_HOST_DEVICE
   void contiguous_storage<T,Alloc>
@@ -549,7 +544,7 @@
     ::propagate_allocator_dispatch(false_type, contiguous_storage &)
 {
 } // end contiguous_storage::propagate_allocator()
-#endif
+#endif // _CCCL_STD_VER >= 2011
 
 } // end detail
 
