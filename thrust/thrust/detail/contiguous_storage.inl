--- conflicted
+++ resolved
@@ -396,10 +396,6 @@
   propagate_allocator_dispatch(c, other);
 } // end contiguous_storage::propagate_allocator()
 
-<<<<<<< HEAD
-=======
-#if _CCCL_STD_VER >= 2011
->>>>>>> c8dde0ec
 template<typename T, typename Alloc>
 _CCCL_HOST_DEVICE
   void contiguous_storage<T,Alloc>
@@ -530,12 +526,7 @@
 {
 } // end contiguous_storage::propagate_allocator()
 
-<<<<<<< HEAD
 __thrust_exec_check_disable__
-=======
-#if _CCCL_STD_VER >= 2011
-_CCCL_EXEC_CHECK_DISABLE
->>>>>>> c8dde0ec
 template<typename T, typename Alloc>
 _CCCL_HOST_DEVICE
   void contiguous_storage<T,Alloc>
@@ -550,10 +541,6 @@
     ::propagate_allocator_dispatch(false_type, contiguous_storage &)
 {
 } // end contiguous_storage::propagate_allocator()
-<<<<<<< HEAD
-=======
-#endif // _CCCL_STD_VER >= 2011
->>>>>>> c8dde0ec
 
 } // end detail
 
