/*
 *  Copyright 2008-2013 NVIDIA Corporation
 *
 *  Licensed under the Apache License, Version 2.0 (the "License");
 *  you may not use this file except in compliance with the License.
 *  You may obtain a copy of the License at
 *
 *      http://www.apache.org/licenses/LICENSE-2.0
 *
 *  Unless required by applicable law or agreed to in writing, software
 *  distributed under the License is distributed on an "AS IS" BASIS,
 *  WITHOUT WARRANTIES OR CONDITIONS OF ANY KIND, either express or implied.
 *  See the License for the specific language governing permissions and
 *  limitations under the License.
 */

#pragma once

#include <thrust/detail/config.h>

#if defined(_CCCL_IMPLICIT_SYSTEM_HEADER_GCC)
#  pragma GCC system_header
#elif defined(_CCCL_IMPLICIT_SYSTEM_HEADER_CLANG)
#  pragma clang system_header
#elif defined(_CCCL_IMPLICIT_SYSTEM_HEADER_MSVC)
#  pragma system_header
#endif // no system header
#include <thrust/detail/type_deduction.h>

#include <nv/target>

#include <limits>

THRUST_NAMESPACE_BEGIN
namespace detail
{

template <typename Integer>
_CCCL_HOST_DEVICE _CCCL_FORCEINLINE
Integer clz(Integer x)
{
  Integer result;

  NV_IF_TARGET(NV_IS_DEVICE, (
    result = ::__clz(x);
  ), (
    int num_bits = 8 * sizeof(Integer);
    int num_bits_minus_one = num_bits - 1;
    result = num_bits;
    for (int i = num_bits_minus_one; i >= 0; --i)
    {
      if ((Integer(1) << i) & x)
      {
        result = num_bits_minus_one - i;
        break;
      }
    }
  ));

  return result;
}

template <typename Integer>
_CCCL_HOST_DEVICE _CCCL_FORCEINLINE
bool is_power_of_2(Integer x)
{
  return 0 == (x & (x - 1));
}

template <typename Integer>
_CCCL_HOST_DEVICE _CCCL_FORCEINLINE
bool is_odd(Integer x)
{
  return 1 & x;
}

template <typename Integer>
_CCCL_HOST_DEVICE _CCCL_FORCEINLINE
Integer log2(Integer x)
{
  Integer num_bits = 8 * sizeof(Integer);
  Integer num_bits_minus_one = num_bits - 1;

  return num_bits_minus_one - clz(x);
}


template <typename Integer>
_CCCL_HOST_DEVICE _CCCL_FORCEINLINE
Integer log2_ri(Integer x)
{
  Integer result = log2(x);

  // This is where we round up to the nearest log.
  if (!is_power_of_2(x))
    ++result;

  return result;
}

// x/y rounding towards +infinity for integers
// Used to determine # of blocks/warps etc.
template <typename Integer0, typename Integer1>
<<<<<<< HEAD
__host__ __device__ __thrust_forceinline__
=======
_CCCL_HOST_DEVICE _CCCL_FORCEINLINE
#if _CCCL_STD_VER >= 2011
>>>>>>> c8dde0ec
// FIXME: Should use common_type.
auto divide_ri(Integer0 const x, Integer1 const y)
THRUST_DECLTYPE_RETURNS((x + (y - 1)) / y)


// x/y rounding towards zero for integers.
// Used to determine # of blocks/warps etc.
template <typename Integer0, typename Integer1>
<<<<<<< HEAD
__host__ __device__ __thrust_forceinline__
=======
_CCCL_HOST_DEVICE _CCCL_FORCEINLINE
#if _CCCL_STD_VER >= 2011
>>>>>>> c8dde0ec
auto divide_rz(Integer0 const x, Integer1 const y)
THRUST_DECLTYPE_RETURNS(x / y)


// Round x towards infinity to the next multiple of y.
template <typename Integer0, typename Integer1>
<<<<<<< HEAD
__host__ __device__ __thrust_forceinline__
=======
_CCCL_HOST_DEVICE _CCCL_FORCEINLINE
#if _CCCL_STD_VER >= 2011
>>>>>>> c8dde0ec
auto round_i(Integer0 const x, Integer1 const y)
THRUST_DECLTYPE_RETURNS(y * divide_ri(x, y))


// Round x towards 0 to the next multiple of y.
template <typename Integer0, typename Integer1>
<<<<<<< HEAD
__host__ __device__ __thrust_forceinline__
=======
_CCCL_HOST_DEVICE _CCCL_FORCEINLINE
#if _CCCL_STD_VER >= 2011
>>>>>>> c8dde0ec
auto round_z(Integer0 const x, Integer1 const y)
THRUST_DECLTYPE_RETURNS(y * divide_rz(x, y))


} // end detail

THRUST_NAMESPACE_END<|MERGE_RESOLUTION|>--- conflicted
+++ resolved
@@ -101,12 +101,7 @@
 // x/y rounding towards +infinity for integers
 // Used to determine # of blocks/warps etc.
 template <typename Integer0, typename Integer1>
-<<<<<<< HEAD
 __host__ __device__ __thrust_forceinline__
-=======
-_CCCL_HOST_DEVICE _CCCL_FORCEINLINE
-#if _CCCL_STD_VER >= 2011
->>>>>>> c8dde0ec
 // FIXME: Should use common_type.
 auto divide_ri(Integer0 const x, Integer1 const y)
 THRUST_DECLTYPE_RETURNS((x + (y - 1)) / y)
@@ -115,36 +110,21 @@
 // x/y rounding towards zero for integers.
 // Used to determine # of blocks/warps etc.
 template <typename Integer0, typename Integer1>
-<<<<<<< HEAD
 __host__ __device__ __thrust_forceinline__
-=======
-_CCCL_HOST_DEVICE _CCCL_FORCEINLINE
-#if _CCCL_STD_VER >= 2011
->>>>>>> c8dde0ec
 auto divide_rz(Integer0 const x, Integer1 const y)
 THRUST_DECLTYPE_RETURNS(x / y)
 
 
 // Round x towards infinity to the next multiple of y.
 template <typename Integer0, typename Integer1>
-<<<<<<< HEAD
 __host__ __device__ __thrust_forceinline__
-=======
-_CCCL_HOST_DEVICE _CCCL_FORCEINLINE
-#if _CCCL_STD_VER >= 2011
->>>>>>> c8dde0ec
 auto round_i(Integer0 const x, Integer1 const y)
 THRUST_DECLTYPE_RETURNS(y * divide_ri(x, y))
 
 
 // Round x towards 0 to the next multiple of y.
 template <typename Integer0, typename Integer1>
-<<<<<<< HEAD
 __host__ __device__ __thrust_forceinline__
-=======
-_CCCL_HOST_DEVICE _CCCL_FORCEINLINE
-#if _CCCL_STD_VER >= 2011
->>>>>>> c8dde0ec
 auto round_z(Integer0 const x, Integer1 const y)
 THRUST_DECLTYPE_RETURNS(y * divide_rz(x, y))
 
