--- conflicted
+++ resolved
@@ -34,25 +34,6 @@
 namespace detail
 {
 
-<<<<<<< HEAD
-template <typename T>
-_CCCL_HOST_DEVICE _CCCL_FORCEINLINE typename std::enable_if<std::is_signed<T>::value, bool>::type is_negative(T x)
-{
-  return x < 0;
-}
-
-template <typename T>
-_CCCL_HOST_DEVICE _CCCL_FORCEINLINE typename std::enable_if<std::is_unsigned<T>::value, bool>::type is_negative(T)
-{
-  return false;
-}
-
-template <typename Integer>
-_CCCL_HOST_DEVICE _CCCL_FORCEINLINE bool is_odd(Integer x)
-{
-  return 1 & x;
-}
-=======
 _CCCL_TEMPLATE(typename T)
 _CCCL_REQUIRES(::cuda::std::is_arithmetic_v<T>)
 _CCCL_HOST_DEVICE _CCCL_FORCEINLINE constexpr bool is_negative([[maybe_unused]] const T x) noexcept
@@ -67,7 +48,6 @@
   }
 }
 
->>>>>>> b90a2029
 } // namespace detail
 
 THRUST_NAMESPACE_END