--- conflicted
+++ resolved
@@ -33,46 +33,18 @@
 
 #include <cstddef> // For `std::size_t` and `std::max_align_t`.
 
-<<<<<<< HEAD
 #include <type_traits> // For `std::alignment_of`. 
-=======
-#if _CCCL_STD_VER >= 2011
-    #include <type_traits> // For `std::alignment_of`.
-#endif
->>>>>>> c8dde0ec
 
 THRUST_NAMESPACE_BEGIN
 
 namespace detail
 {
 
-<<<<<<< HEAD
-=======
-/// \p THRUST_ALIGNOF is a macro that takes a single type-id as a parameter,
-/// and returns the alignment requirement of the type in bytes.
-///
-/// It is an approximation of C++11's `alignof` operator.
-///
-/// Note: MSVC does not allow the builtin used to implement this to be placed
-/// inside of a `__declspec(align(#))` attribute. As a workaround, you can
-/// assign the result of \p THRUST_ALIGNOF to a variable and pass the variable
-/// as the argument to `__declspec(align(#))`.
-#if _CCCL_STD_VER >= 2011
-    #define THRUST_ALIGNOF(x) alignof(x)
-#else
-    #define THRUST_ALIGNOF(x) __alignof(x)
-#endif
-
->>>>>>> c8dde0ec
 /// \p alignment_of provides the member constant `value` which is equal to the
 /// alignment requirement of the type `T`, as if obtained by a C++11 `alignof`
 /// expression.
 ///
 /// It is an implementation of C++11's \p std::alignment_of.
-<<<<<<< HEAD
-=======
-#if _CCCL_STD_VER >= 2011
->>>>>>> c8dde0ec
     template <typename T>
     using alignment_of = std::alignment_of<T>;
 
@@ -84,13 +56,8 @@
 template <std::size_t Align>
 struct aligned_type;
 
-<<<<<<< HEAD
 #if (THRUST_HOST_COMPILER == THRUST_HOST_COMPILER_GCC) \
   && (THRUST_GCC_VERSION >= 40800)
-=======
-#if _CCCL_STD_VER >= 2011                                                     \
-  && defined(_CCCL_COMPILER_GCC) && (THRUST_GCC_VERSION >= 40800)
->>>>>>> c8dde0ec
     // C++11 implementation, excluding GCC 4.7, which doesn't have `alignas`.
     template <std::size_t Align>
     struct aligned_type
@@ -148,12 +115,7 @@
 /// strict (as large) as that of every scalar type.
 ///
 /// It is an implementation of C++11's \p std::max_align_t.
-<<<<<<< HEAD
 #if (THRUST_HOST_COMPILER == THRUST_HOST_COMPILER_GCC) \
-=======
-#if _CCCL_STD_VER >= 2011                                                     \
-  && defined(_CCCL_COMPILER_GCC)                                              \
->>>>>>> c8dde0ec
   && (THRUST_GCC_VERSION >= 40900)
 
     // GCC 4.7 and 4.8 don't have `std::max_align_t`.
