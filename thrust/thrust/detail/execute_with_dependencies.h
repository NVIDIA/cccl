/*
 *  Copyright 2018 NVIDIA Corporation
 *
 *  Licensed under the Apache License, Version 2.0 (the "License");
 *  you may not use this file except in compliance with the License.
 *  You may obtain a copy of the License at
 *
 *      http://www.apache.org/licenses/LICENSE-2.0
 *
 *  Unless required by applicable law or agreed to in writing, software
 *  distributed under the License is distributed on an "AS IS" BASIS,
 *  WITHOUT WARRANTIES OR CONDITIONS OF ANY KIND, either express or implied.
 *  See the License for the specific language governing permissions and
 *  limitations under the License.
 */

#pragma once

#include <thrust/detail/config.h>

#if defined(_CCCL_IMPLICIT_SYSTEM_HEADER_GCC)
#  pragma GCC system_header
#elif defined(_CCCL_IMPLICIT_SYSTEM_HEADER_CLANG)
#  pragma clang system_header
#elif defined(_CCCL_IMPLICIT_SYSTEM_HEADER_MSVC)
#  pragma system_header
#endif // no system header
#include <thrust/detail/cpp11_required.h>

<<<<<<< HEAD
=======
#if _CCCL_STD_VER >= 2011

>>>>>>> c8dde0ec
#include <thrust/detail/type_deduction.h>
#include <thrust/type_traits/remove_cvref.h>

#include <tuple>
#include <type_traits>

THRUST_NAMESPACE_BEGIN

namespace detail
{

struct capture_as_dependency_fn
{
  template<typename Dependency>
  auto operator()(Dependency&& dependency) const
  THRUST_DECLTYPE_RETURNS(capture_as_dependency(THRUST_FWD(dependency)))
};

// Default implementation: universal forwarding.
template<typename Dependency>
auto capture_as_dependency(Dependency&& dependency)
THRUST_DECLTYPE_RETURNS(THRUST_FWD(dependency))

template<typename... Dependencies>
auto capture_as_dependency(std::tuple<Dependencies...>& dependencies)
THRUST_DECLTYPE_RETURNS(
  tuple_for_each(THRUST_FWD(dependencies), capture_as_dependency_fn{})
)

template<template<typename> class BaseSystem, typename... Dependencies>
struct execute_with_dependencies
    : BaseSystem<execute_with_dependencies<BaseSystem, Dependencies...>>
{
private:
    using super_t = BaseSystem<execute_with_dependencies<BaseSystem, Dependencies...>>;

    std::tuple<remove_cvref_t<Dependencies>...> dependencies;

public:
    _CCCL_HOST
    execute_with_dependencies(super_t const &super, Dependencies && ...deps)
        : super_t(super), dependencies(std::forward<Dependencies>(deps)...)
    {
    }

    template <typename... UDependencies>
    _CCCL_HOST
    execute_with_dependencies(super_t const &super, UDependencies && ...deps)
        : super_t(super), dependencies(THRUST_FWD(deps)...)
    {
    }

    template <typename... UDependencies>
    _CCCL_HOST
    execute_with_dependencies(UDependencies && ...deps)
        : dependencies(THRUST_FWD(deps)...)
    {
    }

    template <typename... UDependencies>
    _CCCL_HOST
    execute_with_dependencies(super_t const &super, std::tuple<UDependencies...>&& deps)
        : super_t(super), dependencies(std::move(deps))
    {
    }

    template <typename... UDependencies>
    _CCCL_HOST
    execute_with_dependencies(std::tuple<UDependencies...>&& deps)
        : dependencies(std::move(deps))
    {
    }

    std::tuple<remove_cvref_t<Dependencies>...>
    _CCCL_HOST
    extract_dependencies()
    {
        return std::move(dependencies);
    }

    // Rebinding.
    template<typename ...UDependencies>
    _CCCL_HOST
    execute_with_dependencies<BaseSystem, UDependencies...>
    rebind_after(UDependencies&& ...udependencies) const
    {
        return { capture_as_dependency(THRUST_FWD(udependencies))... };
    }

    // Rebinding.
    template<typename ...UDependencies>
    _CCCL_HOST
    execute_with_dependencies<BaseSystem, UDependencies...>
    rebind_after(std::tuple<UDependencies...>& udependencies) const
    {
        return { capture_as_dependency(udependencies) };
    }
    template<typename ...UDependencies>
    _CCCL_HOST
    execute_with_dependencies<BaseSystem, UDependencies...>
    rebind_after(std::tuple<UDependencies...>&& udependencies) const
    {
        return { capture_as_dependency(std::move(udependencies)) };
    }
};

template<
    typename Allocator,
    template<typename> class BaseSystem,
    typename... Dependencies
>
struct execute_with_allocator_and_dependencies
    : BaseSystem<
        execute_with_allocator_and_dependencies<
            Allocator,
            BaseSystem,
            Dependencies...
        >
    >
{
private:
    using super_t = BaseSystem<
        execute_with_allocator_and_dependencies<
            Allocator,
            BaseSystem,
            Dependencies...
        >
    >;

    std::tuple<remove_cvref_t<Dependencies>...> dependencies;
    Allocator alloc;

public:
    template <typename... UDependencies>
    _CCCL_HOST
    execute_with_allocator_and_dependencies(super_t const &super, Allocator a, UDependencies && ...deps)
        : super_t(super), dependencies(THRUST_FWD(deps)...), alloc(a)
    {
    }

    template <typename... UDependencies>
    _CCCL_HOST
    execute_with_allocator_and_dependencies(Allocator a, UDependencies && ...deps)
        : dependencies(THRUST_FWD(deps)...), alloc(a)
    {
    }

    template <typename... UDependencies>
    _CCCL_HOST
    execute_with_allocator_and_dependencies(super_t const &super, Allocator a, std::tuple<UDependencies...>&& deps)
        : super_t(super), dependencies(std::move(deps)), alloc(a)
    {
    }

    template <typename... UDependencies>
    _CCCL_HOST
    execute_with_allocator_and_dependencies(Allocator a, std::tuple<UDependencies...>&& deps)
        : dependencies(std::move(deps)), alloc(a)
    {
    }

    std::tuple<remove_cvref_t<Dependencies>...>
    _CCCL_HOST
    extract_dependencies()
    {
        return std::move(dependencies);
    }

    _CCCL_HOST
    typename std::add_lvalue_reference<Allocator>::type
    get_allocator()
    {
        return alloc;
    }

    // Rebinding.
    template<typename ...UDependencies>
    _CCCL_HOST
    execute_with_allocator_and_dependencies<Allocator, BaseSystem, UDependencies...>
    rebind_after(UDependencies&& ...udependencies) const
    {
        return { alloc, capture_as_dependency(THRUST_FWD(udependencies))... };
    }

    // Rebinding.
    template<typename ...UDependencies>
    _CCCL_HOST
    execute_with_allocator_and_dependencies<Allocator, BaseSystem, UDependencies...>
    rebind_after(std::tuple<UDependencies...>& udependencies) const
    {
        return { alloc, capture_as_dependency(udependencies) };
    }
    template<typename ...UDependencies>
    _CCCL_HOST
    execute_with_allocator_and_dependencies<Allocator, BaseSystem, UDependencies...>
    rebind_after(std::tuple<UDependencies...>&& udependencies) const
    {
        return { alloc, capture_as_dependency(std::move(udependencies)) };
    }
};

template<template<typename> class BaseSystem, typename ...Dependencies>
_CCCL_HOST
std::tuple<remove_cvref_t<Dependencies>...>
extract_dependencies(thrust::detail::execute_with_dependencies<BaseSystem, Dependencies...>&& system)
{
    return std::move(system).extract_dependencies();
}
template<template<typename> class BaseSystem, typename ...Dependencies>
_CCCL_HOST
std::tuple<remove_cvref_t<Dependencies>...>
extract_dependencies(thrust::detail::execute_with_dependencies<BaseSystem, Dependencies...>& system)
{
    return std::move(system).extract_dependencies();
}

template<typename Allocator, template<typename> class BaseSystem, typename ...Dependencies>
_CCCL_HOST
std::tuple<remove_cvref_t<Dependencies>...>
extract_dependencies(thrust::detail::execute_with_allocator_and_dependencies<Allocator, BaseSystem, Dependencies...>&& system)
{
    return std::move(system).extract_dependencies();
}
template<typename Allocator, template<typename> class BaseSystem, typename ...Dependencies>
_CCCL_HOST
std::tuple<remove_cvref_t<Dependencies>...>
extract_dependencies(thrust::detail::execute_with_allocator_and_dependencies<Allocator, BaseSystem, Dependencies...>& system)
{
    return std::move(system).extract_dependencies();
}

template<typename System>
_CCCL_HOST
std::tuple<>
extract_dependencies(System &&)
{
    return std::tuple<>{};
}

} // end detail

THRUST_NAMESPACE_END
<<<<<<< HEAD
=======

#endif // _CCCL_STD_VER >= 2011
>>>>>>> c8dde0ec
<|MERGE_RESOLUTION|>--- conflicted
+++ resolved
@@ -27,11 +27,6 @@
 #endif // no system header
 #include <thrust/detail/cpp11_required.h>
 
-<<<<<<< HEAD
-=======
-#if _CCCL_STD_VER >= 2011
-
->>>>>>> c8dde0ec
 #include <thrust/detail/type_deduction.h>
 #include <thrust/type_traits/remove_cvref.h>
 
@@ -274,8 +269,3 @@
 } // end detail
 
 THRUST_NAMESPACE_END
-<<<<<<< HEAD
-=======
-
-#endif // _CCCL_STD_VER >= 2011
->>>>>>> c8dde0ec
