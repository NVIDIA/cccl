--- conflicted
+++ resolved
@@ -48,10 +48,6 @@
   THRUST_INLINE_INTEGRAL_MEMBER_CONSTANT bool value = x;
 };
 
-<<<<<<< HEAD
-=======
-#if _CCCL_STD_VER >= 2011
->>>>>>> c8dde0ec
 
 #  if _CCCL_STD_VER >= 2017
 #    define THRUST_STATIC_ASSERT(B)        static_assert(B)
@@ -61,45 +57,7 @@
 #  define THRUST_STATIC_ASSERT_MSG(B, msg) static_assert(B, msg)
 
 
-<<<<<<< HEAD
 
 } // namespace detail
 
-THRUST_NAMESPACE_END
-=======
-// HP aCC cannot deal with missing names for template value parameters.
-template <bool x> struct STATIC_ASSERTION_FAILURE;
-
-template <> struct STATIC_ASSERTION_FAILURE<true> {};
-
-// HP aCC cannot deal with missing names for template value parameters.
-template <int x> struct static_assert_test {};
-
-#  if (defined(_CCCL_COMPILER_GCC) && (THRUST_GCC_VERSION >= 40800))          \
-      || defined(_CCCL_COMPILER_CLANG)
-  // Clang and GCC 4.8+ will complain about this typedef being unused unless we
-  // annotate it as such.
-#  define THRUST_STATIC_ASSERT(B)                                             \
-    typedef THRUST_NS_QUALIFIER::detail::static_assert_test<                  \
-      sizeof(THRUST_NS_QUALIFIER::detail::STATIC_ASSERTION_FAILURE<(bool)(B)>)\
-    >                                                                         \
-      THRUST_PP_CAT2(thrust_static_assert_typedef_, __LINE__)                 \
-      __attribute__((unused))                                                 \
-    /**/
-#else
-#  define THRUST_STATIC_ASSERT(B)                                             \
-    typedef THRUST_NS_QUALIFIER::detail::static_assert_test<                  \
-      sizeof(THRUST_NS_QUALIFIER::detail::STATIC_ASSERTION_FAILURE<(bool)(B)>)\
-    >                                                                         \
-      THRUST_PP_CAT2(thrust_static_assert_typedef_, __LINE__)                 \
-    /**/
-#endif
-
-#define THRUST_STATIC_ASSERT_MSG(B, msg) THRUST_STATIC_ASSERT(B)
-
-#endif // _CCCL_STD_VER >= 2011
-
-} // namespace detail
-
-THRUST_NAMESPACE_END
->>>>>>> c8dde0ec
+THRUST_NAMESPACE_END