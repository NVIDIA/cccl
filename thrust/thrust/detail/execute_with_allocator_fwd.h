--- conflicted
+++ resolved
@@ -28,13 +28,7 @@
 
 #include <thrust/detail/type_traits.h>
 
-<<<<<<< HEAD
 #include <thrust/detail/execute_with_dependencies.h>
-=======
-#if _CCCL_STD_VER >= 2011
-  #include <thrust/detail/execute_with_dependencies.h>
-#endif
->>>>>>> c8dde0ec
 
 THRUST_NAMESPACE_BEGIN
 
@@ -64,10 +58,6 @@
 
   typename remove_reference<Allocator>::type& get_allocator() { return alloc; }
 
-<<<<<<< HEAD
-=======
-#if _CCCL_STD_VER >= 2011
->>>>>>> c8dde0ec
   template<typename ...Dependencies>
   _CCCL_HOST
   execute_with_allocator_and_dependencies<Allocator, BaseSystem, Dependencies...>
