/*
 *  Copyright 2008-2022 NVIDIA Corporation
 *
 *  Licensed under the Apache License, Version 2.0 (the "License");
 *  you may not use this file except in compliance with the License.
 *  You may obtain a copy of the License at
 *
 *      http://www.apache.org/licenses/LICENSE-2.0
 *
 *  Unless required by applicable law or agreed to in writing, software
 *  distributed under the License is distributed on an "AS IS" BASIS,
 *  WITHOUT WARRANTIES OR CONDITIONS OF ANY KIND, either express or implied.
 *  See the License for the specific language governing permissions and
 *  limitations under the License.
 */


/*! \file type_traits.h
 *  \brief Temporarily define some type traits
 *         until nvcc can compile tr1::type_traits.
 */

#pragma once

#include <thrust/detail/config.h>

#if defined(_CCCL_IMPLICIT_SYSTEM_HEADER_GCC)
#  pragma GCC system_header
#elif defined(_CCCL_IMPLICIT_SYSTEM_HEADER_CLANG)
#  pragma clang system_header
#elif defined(_CCCL_IMPLICIT_SYSTEM_HEADER_MSVC)
#  pragma system_header
#endif // no system header

#include <cuda/std/type_traits>

THRUST_NAMESPACE_BEGIN

// forward declaration of device_reference
template<typename T> class device_reference;

namespace detail
{
 /// helper classes [4.3].
template<typename T, T v>
using integral_constant = ::cuda::std::integral_constant<T, v>;
using true_type  = ::cuda::std::true_type;
using false_type = ::cuda::std::false_type;

//template<typename T> struct is_integral : public std::tr1::is_integral<T> {};
template<typename T> struct is_integral                           : public false_type {};
template<>           struct is_integral<bool>                     : public true_type {};
template<>           struct is_integral<char>                     : public true_type {};
template<>           struct is_integral<signed char>              : public true_type {};
template<>           struct is_integral<unsigned char>            : public true_type {};
template<>           struct is_integral<short>                    : public true_type {};
template<>           struct is_integral<unsigned short>           : public true_type {};
template<>           struct is_integral<int>                      : public true_type {};
template<>           struct is_integral<unsigned int>             : public true_type {};
template<>           struct is_integral<long>                     : public true_type {};
template<>           struct is_integral<unsigned long>            : public true_type {};
template<>           struct is_integral<long long>                : public true_type {};
template<>           struct is_integral<unsigned long long>       : public true_type {};
template<>           struct is_integral<const bool>               : public true_type {};
template<>           struct is_integral<const char>               : public true_type {};
template<>           struct is_integral<const unsigned char>      : public true_type {};
template<>           struct is_integral<const short>              : public true_type {};
template<>           struct is_integral<const unsigned short>     : public true_type {};
template<>           struct is_integral<const int>                : public true_type {};
template<>           struct is_integral<const unsigned int>       : public true_type {};
template<>           struct is_integral<const long>               : public true_type {};
template<>           struct is_integral<const unsigned long>      : public true_type {};
template<>           struct is_integral<const long long>          : public true_type {};
template<>           struct is_integral<const unsigned long long> : public true_type {};

template<typename T> struct is_floating_point              : public false_type {};
template<>           struct is_floating_point<float>       : public true_type {};
template<>           struct is_floating_point<double>      : public true_type {};
template<>           struct is_floating_point<long double> : public true_type {};

template<typename T> struct is_arithmetic               : public is_integral<T> {};
template<>           struct is_arithmetic<float>        : public true_type {};
template<>           struct is_arithmetic<double>       : public true_type {};
template<>           struct is_arithmetic<const float>  : public true_type {};
template<>           struct is_arithmetic<const double> : public true_type {};

template<typename T> struct is_pointer      : public false_type {};
template<typename T> struct is_pointer<T *> : public true_type  {};

template<typename T> struct is_device_ptr  : public false_type {};

template<typename T> struct is_void             : public false_type {};
template<>           struct is_void<void>       : public true_type {};
template<>           struct is_void<const void> : public true_type {};

template<typename T> struct is_non_bool_integral       : public is_integral<T> {};
template<>           struct is_non_bool_integral<bool> : public false_type {};

template<typename T> struct is_non_bool_arithmetic       : public is_arithmetic<T> {};
template<>           struct is_non_bool_arithmetic<bool> : public false_type {};

template<typename T> struct is_pod
   : public integral_constant<
       bool,
       is_void<T>::value || is_pointer<T>::value || is_arithmetic<T>::value
#if defined(_CCCL_COMPILER_MSVC) || defined(_CCCL_COMPILER_CLANG)
// use intrinsic type traits
       || __is_pod(T)
#elif defined(_CCCL_COMPILER_GCC)
// only use the intrinsic for >= 4.3
#if (__GNUC__ * 100 + __GNUC_MINOR__ >= 403)
       || __is_pod(T)
#endif // GCC VERSION
#endif // THRUST_HOST_COMPILER
     >
 {};


template <typename T>
struct has_trivial_constructor
  : public integral_constant<bool, is_pod<T>::value || ::cuda::std::is_trivially_constructible<T>::value>
{};

template<typename T>
struct has_trivial_copy_constructor
  : public integral_constant<bool, is_pod<T>::value || ::cuda::std::is_trivially_copyable<T>::value>
{};

template<typename T> struct has_trivial_destructor : public is_pod<T> {};

template<typename T> struct is_const          : public false_type {};
template<typename T> struct is_const<const T> : public true_type {};

template<typename T> struct is_volatile             : public false_type {};
template<typename T> struct is_volatile<volatile T> : public true_type {};

template<typename T>
  struct add_const
{
  typedef T const type;
}; // end add_const

template<typename T>
  struct remove_const
{
  typedef T type;
}; // end remove_const

template<typename T>
  struct remove_const<const T>
{
  typedef T type;
}; // end remove_const

template<typename T>
  struct add_volatile
{
  typedef volatile T type;
}; // end add_volatile

template<typename T>
  struct remove_volatile
{
  typedef T type;
}; // end remove_volatile

template<typename T>
  struct remove_volatile<volatile T>
{
  typedef T type;
}; // end remove_volatile

template<typename T>
  struct add_cv
{
  typedef const volatile T type;
}; // end add_cv

template<typename T>
  struct remove_cv
{
  typedef typename remove_const<typename remove_volatile<T>::type>::type type;
}; // end remove_cv


template<typename T> struct is_reference     : public false_type {};
template<typename T> struct is_reference<T&> : public true_type {};

template<typename T> struct is_proxy_reference  : public false_type {};

template<typename T> struct is_device_reference                                : public false_type {};
template<typename T> struct is_device_reference< thrust::device_reference<T> > : public true_type {};


// NB: Careful with reference to void.
template<typename _Tp, bool = (is_void<_Tp>::value || is_reference<_Tp>::value)>
  struct __add_reference_helper
  { typedef _Tp&    type; };

template<typename _Tp>
  struct __add_reference_helper<_Tp, true>
  { typedef _Tp     type; };

template<typename _Tp>
  struct add_reference
    : public __add_reference_helper<_Tp>{};

template<typename T>
  struct remove_reference
{
  typedef T type;
}; // end remove_reference

template<typename T>
  struct remove_reference<T&>
{
  typedef T type;
}; // end remove_reference

template<typename T1, typename T2>
  struct is_same
    : public false_type
{
}; // end is_same

template<typename T>
  struct is_same<T,T>
    : public true_type
{
}; // end is_same

template<typename T1, typename T2>
  struct lazy_is_same
    : is_same<typename T1::type, typename T2::type>
{
}; // end lazy_is_same

template<typename T1, typename T2>
  struct is_different
    : public true_type
{
}; // end is_different

template<typename T>
  struct is_different<T,T>
    : public false_type
{
}; // end is_different

template<typename T1, typename T2>
  struct lazy_is_different
    : is_different<typename T1::type, typename T2::type>
{
}; // end lazy_is_different

<<<<<<< HEAD
=======
#if _CCCL_STD_VER >= 2011
>>>>>>> c8dde0ec

template<class From, class To>
using is_convertible = ::cuda::std::is_convertible<From, To>;



template<typename T1, typename T2>
  struct is_one_convertible_to_the_other
    : public integral_constant<
        bool,
        is_convertible<T1,T2>::value || is_convertible<T2,T1>::value
      >
{};


// mpl stuff
template<typename... Conditions>
  struct or_;

template <>
  struct or_<>
    : public integral_constant<
        bool,
        false_type::value  // identity for or_
      >
{
}; // end or_

template <typename Condition, typename... Conditions>
  struct or_<Condition, Conditions...>
    : public integral_constant<
        bool,
        Condition::value || or_<Conditions...>::value
      >
{
}; // end or_

template <typename... Conditions>
  struct and_;

template<>
  struct and_<>
    : public integral_constant<
        bool,
        true_type::value // identity for and_
      >
{
}; // end and_

template <typename Condition, typename... Conditions>
  struct and_<Condition, Conditions...>
    : public integral_constant<
        bool,
        Condition::value && and_<Conditions...>::value>
{
}; // end and_

template <typename Boolean>
  struct not_
    : public integral_constant<bool, !Boolean::value>
{
}; // end not_

template<bool B, class T, class F>
struct conditional { typedef T type; };

template<class T, class F>
struct conditional<false, T, F> { typedef F type; };

template <bool, typename Then, typename Else>
  struct eval_if
{
}; // end eval_if

template<typename Then, typename Else>
  struct eval_if<true, Then, Else>
{
  typedef typename Then::type type;
}; // end eval_if

template<typename Then, typename Else>
  struct eval_if<false, Then, Else>
{
  typedef typename Else::type type;
}; // end eval_if

template<typename T>
//  struct identity
//  XXX WAR nvcc's confusion with thrust::identity
  struct identity_
{
  typedef T type;
}; // end identity

template<bool, typename T = void> struct enable_if {};
template<typename T>              struct enable_if<true, T> {typedef T type;};

template<bool, typename T> struct lazy_enable_if {};
template<typename T>       struct lazy_enable_if<true, T> {typedef typename T::type type;};

template<bool condition, typename T = void> struct disable_if : enable_if<!condition, T> {};
template<bool condition, typename T>        struct lazy_disable_if : lazy_enable_if<!condition, T> {};


template<typename T1, typename T2, typename T = void>
  struct enable_if_convertible
    : enable_if< is_convertible<T1,T2>::value, T >
{};

template<typename T1, typename T2, typename T = void>
using enable_if_convertible_t = typename enable_if_convertible<T1, T2, T>::type;

template<typename T1, typename T2, typename T = void>
  struct disable_if_convertible
    : disable_if< is_convertible<T1,T2>::value, T >
{};


template<typename T1, typename T2, typename Result = void>
  struct enable_if_different
    : enable_if<is_different<T1,T2>::value, Result>
{};

template<typename T>
  struct is_numeric
    : and_<
        is_convertible<int,T>,
        is_convertible<T,int>
      >
{
}; // end is_numeric


template<typename> struct is_reference_to_const             : false_type {};
template<typename T> struct is_reference_to_const<const T&> : true_type {};


// make_unsigned follows

namespace tt_detail
{

template<typename T> struct make_unsigned_simple;

template<> struct make_unsigned_simple<char>                   { typedef unsigned char          type; };
template<> struct make_unsigned_simple<signed char>            { typedef unsigned char          type; };
template<> struct make_unsigned_simple<unsigned char>          { typedef unsigned char          type; };
template<> struct make_unsigned_simple<short>                  { typedef unsigned short         type; };
template<> struct make_unsigned_simple<unsigned short>         { typedef unsigned short         type; };
template<> struct make_unsigned_simple<int>                    { typedef unsigned int           type; };
template<> struct make_unsigned_simple<unsigned int>           { typedef unsigned int           type; };
template<> struct make_unsigned_simple<long int>               { typedef unsigned long int      type; };
template<> struct make_unsigned_simple<unsigned long int>      { typedef unsigned long int      type; };
template<> struct make_unsigned_simple<long long int>          { typedef unsigned long long int type; };
template<> struct make_unsigned_simple<unsigned long long int> { typedef unsigned long long int type; };

template<typename T>
  struct make_unsigned_base
{
  // remove cv
  typedef typename remove_cv<T>::type remove_cv_t;

  // get the simple unsigned type
  typedef typename make_unsigned_simple<remove_cv_t>::type unsigned_remove_cv_t;

  // add back const, volatile, both, or neither to the simple result
  typedef typename eval_if<
    is_const<T>::value && is_volatile<T>::value,
    // add cv back
    add_cv<unsigned_remove_cv_t>,
    // check const & volatile individually
    eval_if<
      is_const<T>::value,
      // add c back
      add_const<unsigned_remove_cv_t>,
      eval_if<
        is_volatile<T>::value,
        // add v back
        add_volatile<unsigned_remove_cv_t>,
        // original type was neither cv, return the simple unsigned result
        identity_<unsigned_remove_cv_t>
      >
    >
  >::type type;
};

} // end tt_detail

template<typename T>
  struct make_unsigned
    : tt_detail::make_unsigned_base<T>
{};

struct largest_available_float
{
  typedef double type;
};

// T1 wins if they are both the same size
template<typename T1, typename T2>
  struct larger_type
    : thrust::detail::eval_if<
        (sizeof(T2) > sizeof(T1)),
        thrust::detail::identity_<T2>,
        thrust::detail::identity_<T1>
      >
{};

<<<<<<< HEAD
=======
#if _CCCL_STD_VER >= 2011
>>>>>>> c8dde0ec

template<class Base, class Derived>
using is_base_of = ::cuda::std::is_base_of<Base, Derived>;



template<typename Base, typename Derived, typename Result = void>
  struct enable_if_base_of
    : enable_if<
        is_base_of<Base,Derived>::value,
        Result
      >
{};


namespace is_assignable_ns
{

template<typename T1, typename T2>
  class is_assignable
{
  typedef char                      yes_type;
  typedef struct { char array[2]; } no_type;

  template<typename T> static typename add_reference<T>::type declval();

  template<size_t> struct helper { typedef void * type; };

  template<typename U1, typename U2> static yes_type test(typename helper<sizeof(declval<U1>() = declval<U2>())>::type);

  template<typename,typename> static no_type test(...);

  public:
    static const bool value = sizeof(test<T1,T2>(0)) == 1;
}; // end is_assignable

} // end is_assignable_ns


template<typename T1, typename T2>
  struct is_assignable
    : integral_constant<
        bool,
        is_assignable_ns::is_assignable<T1,T2>::value
      >
{};


template<typename T>
  struct is_copy_assignable
    : is_assignable<
        typename add_reference<T>::type,
        typename add_reference<typename add_const<T>::type>::type
      >
{};


template<typename T1, typename T2, typename Enable = void> struct promoted_numerical_type;

template<typename T1, typename T2>
  struct promoted_numerical_type<T1,T2,typename enable_if<and_
  <typename is_floating_point<T1>::type, typename is_floating_point<T2>::type>
  ::value>::type>
  {
  typedef typename larger_type<T1,T2>::type type;
  };

template<typename T1, typename T2>
  struct promoted_numerical_type<T1,T2,typename enable_if<and_
  <typename is_integral<T1>::type, typename is_floating_point<T2>::type>
  ::value>::type>
  {
  typedef T2 type;
  };

template<typename T1, typename T2>
  struct promoted_numerical_type<T1,T2,typename enable_if<and_
  <typename is_floating_point<T1>::type, typename is_integral<T2>::type>
  ::value>::type>
  {
  typedef T1 type;
  };

template<typename T1, typename T2, typename = void>
struct has_promoted_numerical_type : public false_type {};

template<typename T1, typename T2>
struct has_promoted_numerical_type<T1, T2, ::cuda::std::__void_t<typename promoted_numerical_type<T1, T2>::type>>
  : public true_type {};

template<typename T>
  struct is_empty_helper : public T
  {
  };

struct is_empty_helper_base
{
};

template<typename T>
  struct is_empty : integral_constant<bool,
    sizeof(is_empty_helper_base) == sizeof(is_empty_helper<T>)
  >
  {
  };

template <typename Invokable, typename... Args>
using invoke_result_t =
#if _CCCL_STD_VER < 2017
  typename ::cuda::std::result_of<Invokable(Args...)>::type;
#else // 2017+
  ::cuda::std::invoke_result_t<Invokable, Args...>;
#endif

template <class F, class... Us>
struct invoke_result
{
  using type = invoke_result_t<F, Us...>;
};

} // end detail

using detail::integral_constant;
using detail::true_type;
using detail::false_type;

THRUST_NAMESPACE_END

#include <thrust/detail/type_traits/has_trivial_assign.h><|MERGE_RESOLUTION|>--- conflicted
+++ resolved
@@ -253,10 +253,6 @@
 {
 }; // end lazy_is_different
 
-<<<<<<< HEAD
-=======
-#if _CCCL_STD_VER >= 2011
->>>>>>> c8dde0ec
 
 template<class From, class To>
 using is_convertible = ::cuda::std::is_convertible<From, To>;
@@ -465,10 +461,6 @@
       >
 {};
 
-<<<<<<< HEAD
-=======
-#if _CCCL_STD_VER >= 2011
->>>>>>> c8dde0ec
 
 template<class Base, class Derived>
 using is_base_of = ::cuda::std::is_base_of<Base, Derived>;
