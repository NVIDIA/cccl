/******************************************************************************
 * Copyright (c) 2016, NVIDIA CORPORATION.  All rights reserved.
 *
 * Redistribution and use in source and binary forms, with or without
 * modification, are permitted provided that the following conditions are met:
 *     * Redistributions of source code must retain the above copyright
 *       notice, this list of conditions and the following disclaimer.
 *     * Redistributions in binary form must reproduce the above copyright
 *       notice, this list of conditions and the following disclaimer in the
 *       documentation and/or other materials provided with the distribution.
 *     * Neither the name of the NVIDIA CORPORATION nor the
 *       names of its contributors may be used to endorse or promote products
 *       derived from this software without specific prior written permission.
 *
 * THIS SOFTWARE IS PROVIDED BY THE COPYRIGHT HOLDERS AND CONTRIBUTORS "AS IS"
 * AND ANY EXPRESS OR IMPLIED WARRANTIES, INCLUDING, BUT NOT LIMITED TO, THE
 * IMPLIED WARRANTIES OF MERCHANTABILITY AND FITNESS FOR A PARTICULAR PURPOSE
 * ARE DISCLAIMED. IN NO EVENT SHALL NVIDIA CORPORATION BE LIABLE FOR ANY
 * DIRECT, INDIRECT, INCIDENTAL, SPECIAL, EXEMPLARY, OR CONSEQUENTIAL DAMAGES
 * (INCLUDING, BUT NOT LIMITED TO, PROCUREMENT OF SUBSTITUTE GOODS OR SERVICES;
 * LOSS OF USE, DATA, OR PROFITS; OR BUSINESS INTERRUPTION) HOWEVER CAUSED AND
 * ON ANY THEORY OF LIABILITY, WHETHER IN CONTRACT, STRICT LIABILITY, OR TORT
 * (INCLUDING NEGLIGENCE OR OTHERWISE) ARISING IN ANY WAY OUT OF THE USE OF THIS
 * SOFTWARE, EVEN IF ADVISED OF THE POSSIBILITY OF SUCH DAMAGE.
 *
 ******************************************************************************/
#pragma once

#include <thrust/detail/config.h>

#if defined(_CCCL_IMPLICIT_SYSTEM_HEADER_GCC)
#  pragma GCC system_header
#elif defined(_CCCL_IMPLICIT_SYSTEM_HEADER_CLANG)
#  pragma clang system_header
#elif defined(_CCCL_IMPLICIT_SYSTEM_HEADER_MSVC)
#  pragma system_header
#endif // no system header

#if _CCCL_HAS_CUDA_COMPILER()

#  include <thrust/system/cuda/config.h>

#  include <cub/block/block_load.cuh>
#  include <cub/device/device_reduce.cuh>
#  include <cub/iterator/cache_modified_input_iterator.cuh>
#  include <cub/util_math.cuh>

#  include <thrust/detail/alignment.h>
#  include <thrust/detail/raw_reference_cast.h>
#  include <thrust/detail/temporary_array.h>
#  include <thrust/detail/type_traits.h>
#  include <thrust/detail/type_traits/iterator/is_output_iterator.h>
#  include <thrust/distance.h>
#  include <thrust/functional.h>
#  include <thrust/iterator/iterator_traits.h>
#  include <thrust/pair.h>
<<<<<<< HEAD
=======
#  include <thrust/system/cuda/detail/cdp_dispatch.h>
#  include <thrust/system/cuda/detail/core/agent_launcher.h>
#  include <thrust/system/cuda/detail/execution_policy.h>
>>>>>>> 03204344
#  include <thrust/system/cuda/detail/get_value.h>
#  include <thrust/system/cuda/detail/util.h>

#  include <cuda/std/__algorithm/max.h>
#  include <cuda/std/__algorithm/min.h>
#  include <cuda/std/cstdint>
#  include <cuda/std/iterator>

THRUST_NAMESPACE_BEGIN

template <typename DerivedPolicy,
          typename InputIterator1,
          typename InputIterator2,
          typename OutputIterator1,
          typename OutputIterator2,
          typename BinaryPredicate>
_CCCL_HOST_DEVICE thrust::pair<OutputIterator1, OutputIterator2> reduce_by_key(
  const thrust::detail::execution_policy_base<DerivedPolicy>& exec,
  InputIterator1 keys_first,
  InputIterator1 keys_last,
  InputIterator2 values_first,
  OutputIterator1 keys_output,
  OutputIterator2 values_output,
  BinaryPredicate binary_pred);

namespace cuda_cub
{

namespace detail
{

<<<<<<< HEAD
template <typename Derived,
=======
template <bool>
struct is_true : thrust::detail::false_type
{};
template <>
struct is_true<true> : thrust::detail::true_type
{};

template <int _BLOCK_THREADS,
          int _ITEMS_PER_THREAD                   = 1,
          cub::BlockLoadAlgorithm _LOAD_ALGORITHM = cub::BLOCK_LOAD_DIRECT,
          cub::CacheLoadModifier _LOAD_MODIFIER   = cub::LOAD_DEFAULT,
          cub::BlockScanAlgorithm _SCAN_ALGORITHM = cub::BLOCK_SCAN_WARP_SCANS>
struct PtxPolicy
{
  enum
  {
    BLOCK_THREADS    = _BLOCK_THREADS,
    ITEMS_PER_THREAD = _ITEMS_PER_THREAD,
    ITEMS_PER_TILE   = BLOCK_THREADS * ITEMS_PER_THREAD
  };

  static const cub::BlockLoadAlgorithm LOAD_ALGORITHM = _LOAD_ALGORITHM;
  static const cub::CacheLoadModifier LOAD_MODIFIER   = _LOAD_MODIFIER;
  static const cub::BlockScanAlgorithm SCAN_ALGORITHM = _SCAN_ALGORITHM;
}; // struct PtxPolicy

template <class Arch, class Key, class Value>
struct Tuning;

template <class Key, class Value>
struct Tuning<core::detail::sm52, Key, Value>
{
  static constexpr int MAX_INPUT_BYTES             = ::cuda::std::max(int{sizeof(Key)}, int{sizeof(Value)});
  static constexpr int COMBINED_INPUT_BYTES        = int{sizeof(Key)} + int{sizeof(Value)};
  static constexpr int NOMINAL_4B_ITEMS_PER_THREAD = 9;
  static constexpr int ITEMS_PER_THREAD =
    (MAX_INPUT_BYTES <= 8)
      ? 9
      : ::cuda::std::min(
          NOMINAL_4B_ITEMS_PER_THREAD,
          ::cuda::std::max(1, ((NOMINAL_4B_ITEMS_PER_THREAD * 8) + COMBINED_INPUT_BYTES - 1) / COMBINED_INPUT_BYTES));

  using type =
    PtxPolicy<256, ITEMS_PER_THREAD, cub::BLOCK_LOAD_WARP_TRANSPOSE, cub::LOAD_LDG, cub::BLOCK_SCAN_WARP_SCANS>;
}; // Tuning sm52

// a helper metaprogram that returns type of a block loader
template <class PtxPlan, class It, class T = thrust::detail::it_value_t<It>>
using BlockLoad = cub::BlockLoad<T, PtxPlan::BLOCK_THREADS, PtxPlan::ITEMS_PER_THREAD, PtxPlan::LOAD_ALGORITHM, 1, 1>;

template <class KeysInputIt,
          class ValuesInputIt,
          class KeysOutputIt,
          class ValuesOutputIt,
          class EqualityOp,
          class ReductionOp,
          class NumRunsOutputIt,
          class Size>
struct ReduceByKeyAgent
{
  using key_type   = thrust::detail::it_value_t<KeysInputIt>;
  using value_type = thrust::detail::it_value_t<ValuesInputIt>;
  using size_type  = Size;

  using size_value_pair_t = cub::KeyValuePair<size_type, value_type>;
  using key_value_pair_t  = cub::KeyValuePair<key_type, value_type>;

  using ScanTileState     = cub::ReduceByKeyScanTileState<value_type, size_type>;
  using ReduceBySegmentOp = cub::ReduceBySegmentOp<ReductionOp>;

  template <class Arch>
  struct PtxPlan : Tuning<Arch, key_type, value_type>::type
  {
    using tuning = Tuning<Arch, key_type, value_type>;

    using KeysLoadIt   = cub::detail::try_make_cache_modified_iterator_t<PtxPlan::LOAD_MODIFIER, KeysInputIt>;
    using ValuesLoadIt = cub::detail::try_make_cache_modified_iterator_t<PtxPlan::LOAD_MODIFIER, ValuesInputIt>;

    using BlockLoadKeys   = BlockLoad<PtxPlan, KeysLoadIt>;
    using BlockLoadValues = BlockLoad<PtxPlan, ValuesLoadIt>;

    using BlockDiscontinuityKeys = cub::BlockDiscontinuity<key_type, PtxPlan::BLOCK_THREADS, 1, 1>;

    using TilePrefixCallback = cub::TilePrefixCallbackOp<size_value_pair_t, ReduceBySegmentOp, ScanTileState>;
    using BlockScan          = cub::BlockScan<size_value_pair_t, PtxPlan::BLOCK_THREADS, PtxPlan::SCAN_ALGORITHM, 1, 1>;

    union TempStorage
    {
      struct ScanStorage
      {
        typename BlockScan::TempStorage scan;
        typename TilePrefixCallback::TempStorage prefix;
        typename BlockDiscontinuityKeys::TempStorage discontinuity;
      } scan_storage;

      typename BlockLoadKeys::TempStorage load_keys;
      typename BlockLoadValues::TempStorage load_values;

      core::detail::uninitialized_array<key_value_pair_t, PtxPlan::ITEMS_PER_TILE + 1> raw_exchange;
    }; // union TempStorage
  }; // struct PtxPlan

  using ptx_plan = typename core::detail::specialize_plan_msvc10_war<PtxPlan>::type::type;

  using KeysLoadIt             = typename ptx_plan::KeysLoadIt;
  using ValuesLoadIt           = typename ptx_plan::ValuesLoadIt;
  using BlockLoadKeys          = typename ptx_plan::BlockLoadKeys;
  using BlockLoadValues        = typename ptx_plan::BlockLoadValues;
  using BlockDiscontinuityKeys = typename ptx_plan::BlockDiscontinuityKeys;
  using TilePrefixCallback     = typename ptx_plan::TilePrefixCallback;
  using BlockScan              = typename ptx_plan::BlockScan;
  using TempStorage            = typename ptx_plan::TempStorage;

  enum
  {
    BLOCK_THREADS     = ptx_plan::BLOCK_THREADS,
    ITEMS_PER_THREAD  = ptx_plan::ITEMS_PER_THREAD,
    ITEMS_PER_TILE    = ptx_plan::ITEMS_PER_TILE,
    TWO_PHASE_SCATTER = (ITEMS_PER_THREAD > 1),

    // Whether or not the scan operation has a zero-valued identity value
    // (true if we're performing addition on a primitive type)
    HAS_IDENTITY_ZERO = ::cuda::std::is_same<ReductionOp, ::cuda::std::plus<value_type>>::value
                     && ::cuda::std::is_arithmetic<value_type>::value
  };

  struct impl
  {
    //---------------------------------------------------------------------
    // Per-thread fields
    //---------------------------------------------------------------------

    TempStorage& storage;
    KeysLoadIt keys_load_it;
    ValuesLoadIt values_load_it;
    KeysOutputIt keys_output_it;
    ValuesOutputIt values_output_it;
    NumRunsOutputIt num_runs_output_it;
    cub::InequalityWrapper<EqualityOp> inequality_op;
    ReduceBySegmentOp scan_op;

    //---------------------------------------------------------------------
    // Block scan utility methods
    //---------------------------------------------------------------------

    // Scan with identity (first tile)
    //
    _CCCL_DEVICE_API _CCCL_FORCEINLINE void
    scan_tile(size_value_pair_t (&scan_items)[ITEMS_PER_THREAD],
              size_value_pair_t& tile_aggregate,
              thrust::detail::true_type /* has_identity */)
    {
      size_value_pair_t identity;
      identity.value = 0;
      identity.key   = 0;
      BlockScan(storage.scan_storage.scan).ExclusiveScan(scan_items, scan_items, identity, scan_op, tile_aggregate);
    }

    // Scan without identity (first tile).
    // Without an identity, the first output item is undefined.
    //
    _CCCL_DEVICE_API _CCCL_FORCEINLINE void
    scan_tile(size_value_pair_t (&scan_items)[ITEMS_PER_THREAD],
              size_value_pair_t& tile_aggregate,
              thrust::detail::false_type /* has_identity */)
    {
      BlockScan(storage.scan_storage.scan).ExclusiveScan(scan_items, scan_items, scan_op, tile_aggregate);
    }

    // Scan with identity (subsequent tile)
    //
    _CCCL_DEVICE_API _CCCL_FORCEINLINE void scan_tile(
      size_value_pair_t (&scan_items)[ITEMS_PER_THREAD],
      size_value_pair_t& tile_aggregate,
      TilePrefixCallback& prefix_op,
      thrust::detail::true_type /*  has_identity */)
    {
      BlockScan(storage.scan_storage.scan).ExclusiveScan(scan_items, scan_items, scan_op, prefix_op);
      tile_aggregate = prefix_op.GetBlockAggregate();
    }

    // Scan without identity (subsequent tile).
    // Without an identity, the first output item is undefined.
    _CCCL_DEVICE_API _CCCL_FORCEINLINE void scan_tile(
      size_value_pair_t (&scan_items)[ITEMS_PER_THREAD],
      size_value_pair_t& tile_aggregate,
      TilePrefixCallback& prefix_op,
      thrust::detail::false_type /* has_identity */)
    {
      BlockScan(storage.scan_storage.scan).ExclusiveScan(scan_items, scan_items, scan_op, prefix_op);
      tile_aggregate = prefix_op.GetBlockAggregate();
    }

    //---------------------------------------------------------------------
    // Zip utility methods
    //---------------------------------------------------------------------

    template <bool IS_LAST_TILE>
    _CCCL_DEVICE_API _CCCL_FORCEINLINE void zip_values_and_flags(
      size_type num_remaining,
      value_type (&values)[ITEMS_PER_THREAD],
      size_type (&segment_flags)[ITEMS_PER_THREAD],
      size_value_pair_t (&scan_items)[ITEMS_PER_THREAD])
    {
      // Zip values and segment_flags
      _CCCL_PRAGMA_UNROLL_FULL()
      for (int ITEM = 0; ITEM < ITEMS_PER_THREAD; ++ITEM)
      {
        // Set segment_flags for first out-of-bounds item, zero for others
        if (IS_LAST_TILE && Size(threadIdx.x * ITEMS_PER_THREAD) + ITEM == num_remaining)
        {
          segment_flags[ITEM] = 1;
        }

        scan_items[ITEM].value = values[ITEM];
        scan_items[ITEM].key   = segment_flags[ITEM];
      }
    }

    _CCCL_DEVICE_API _CCCL_FORCEINLINE void zip_keys_and_values(
      key_type (&keys)[ITEMS_PER_THREAD],
      size_type (&segment_indices)[ITEMS_PER_THREAD],
      size_value_pair_t (&scan_items)[ITEMS_PER_THREAD],
      key_value_pair_t (&scatter_items)[ITEMS_PER_THREAD])
    {
      // Zip values and segment_flags
      _CCCL_PRAGMA_UNROLL_FULL()
      for (int ITEM = 0; ITEM < ITEMS_PER_THREAD; ++ITEM)
      {
        scatter_items[ITEM].key   = keys[ITEM];
        scatter_items[ITEM].value = scan_items[ITEM].value;
        segment_indices[ITEM]     = scan_items[ITEM].key;
      }
    }

    //---------------------------------------------------------------------
    // Scatter utility methods
    //---------------------------------------------------------------------

    // Directly scatter flagged items to output offsets
    // (specialized for IS_SEGMENTED_REDUCTION_FIXUP == false)
    _CCCL_DEVICE_API _CCCL_FORCEINLINE void scatter_direct(
      key_value_pair_t (&scatter_items)[ITEMS_PER_THREAD],
      size_type (&segment_flags)[ITEMS_PER_THREAD],
      size_type (&segment_indices)[ITEMS_PER_THREAD])
    {
      // Scatter flagged keys and values
      _CCCL_PRAGMA_UNROLL_FULL()
      for (int ITEM = 0; ITEM < ITEMS_PER_THREAD; ++ITEM)
      {
        if (segment_flags[ITEM])
        {
          keys_output_it[segment_indices[ITEM]]   = scatter_items[ITEM].key;
          values_output_it[segment_indices[ITEM]] = scatter_items[ITEM].value;
        }
      }
    }

    // 2-phase scatter flagged items to output offsets
    // (specialized for IS_SEGMENTED_REDUCTION_FIXUP == false
    //
    // The exclusive scan causes each head flag to be paired with
    // the previous value aggregate:
    //   * the scatter offsets must be decremented for value aggregates
    //
    _CCCL_DEVICE_API _CCCL_FORCEINLINE void scatter_two_phase(
      key_value_pair_t (&scatter_items)[ITEMS_PER_THREAD],
      size_type (&segment_flags)[ITEMS_PER_THREAD],
      size_type (&segment_indices)[ITEMS_PER_THREAD],
      size_type num_tile_segments,
      size_type num_tile_segments_prefix)
    {
      __syncthreads();

      // Compact and scatter keys
      _CCCL_PRAGMA_UNROLL_FULL()
      for (int ITEM = 0; ITEM < ITEMS_PER_THREAD; ++ITEM)
      {
        if (segment_flags[ITEM])
        {
          int idx                   = static_cast<int>(segment_indices[ITEM] - num_tile_segments_prefix);
          storage.raw_exchange[idx] = scatter_items[ITEM];
        }
      }

      __syncthreads();

      for (int item = threadIdx.x; item < num_tile_segments; item += BLOCK_THREADS)
      {
        size_type idx         = num_tile_segments_prefix + item;
        key_value_pair_t pair = storage.raw_exchange[item];
        keys_output_it[idx]   = pair.key;
        values_output_it[idx] = pair.value;
      }
    }

    // Scatter flagged items
    //
    _CCCL_DEVICE_API _CCCL_FORCEINLINE void scatter(
      key_value_pair_t (&scatter_items)[ITEMS_PER_THREAD],
      size_type (&segment_flags)[ITEMS_PER_THREAD],
      size_type (&segment_indices)[ITEMS_PER_THREAD],
      size_type num_tile_segments,
      size_type num_tile_segments_prefix)
    {
      // Do a one-phase scatter if (a) two-phase is disabled or
      // (b) the average number of selected items per thread is less than one
      if (TWO_PHASE_SCATTER && (num_tile_segments > BLOCK_THREADS))
      {
        scatter_two_phase(scatter_items, segment_flags, segment_indices, num_tile_segments, num_tile_segments_prefix);
      }
      else
      {
        scatter_direct(scatter_items, segment_flags, segment_indices);
      }
    }

    //---------------------------------------------------------------------
    // Finalization utility methods
    //---------------------------------------------------------------------

    // Finalize the carry-out from the last tile
    // (specialized for IS_SEGMENTED_REDUCTION_FIXUP == false)
    _CCCL_DEVICE_API _CCCL_FORCEINLINE void
    finalize_last_tile(size_type num_segments, size_type num_remaining, key_type last_key, value_type last_value)
    {
      // Last thread will output final count and last item, if necessary
      if (threadIdx.x == BLOCK_THREADS - 1)
      {
        // If the last tile is a whole tile, the inclusive prefix
        // contains accumulated value reduction for the last segment
        if (num_remaining == ITEMS_PER_TILE)
        {
          // Scatter key and value
          keys_output_it[num_segments]   = last_key;
          values_output_it[num_segments] = last_value;
          num_segments++;
        }

        // Output the total number of items selected
        *num_runs_output_it = num_segments;
      }
    }

    //---------------------------------------------------------------------
    // Cooperatively scan a device-wide sequence of tiles with other CTAs
    //---------------------------------------------------------------------

    // Process first tile of input (dynamic chained scan).
    // Returns the running  count of segments
    // and aggregated values (including this tile)
    //
    template <bool IS_LAST_TILE>
    _CCCL_DEVICE_API _CCCL_FORCEINLINE void
    consume_first_tile(Size num_remaining, Size tile_offset, ScanTileState& tile_state)
    {
      key_type keys[ITEMS_PER_THREAD]; // Tile keys
      key_type pred_keys[ITEMS_PER_THREAD]; // Tile keys shifted up (predecessor)
      value_type values[ITEMS_PER_THREAD]; // Tile values
      size_type segment_flags[ITEMS_PER_THREAD]; // Segment head flags
      size_type segment_indices[ITEMS_PER_THREAD]; // Segment indices
      size_value_pair_t scan_items[ITEMS_PER_THREAD]; // Zipped values and segment flags|indices
      key_value_pair_t scatter_items[ITEMS_PER_THREAD]; // Zipped key value pairs for scattering

      // Load keys (last tile repeats final element)
      if (IS_LAST_TILE)
      {
        // Fill last elements with the first element
        // because collectives are not suffix guarded
        BlockLoadKeys(storage.load_keys)
          .Load(keys_load_it + tile_offset, keys, num_remaining, *(keys_load_it + tile_offset));
      }
      else
      {
        BlockLoadKeys(storage.load_keys).Load(keys_load_it + tile_offset, keys);
      }

      __syncthreads();

      // Load values (last tile repeats final element)
      if (IS_LAST_TILE)
      {
        BlockLoadValues(storage.load_values)
          .Load(values_load_it + tile_offset, values, num_remaining, *(values_load_it + tile_offset));
      }
      else
      {
        BlockLoadValues(storage.load_values).Load(values_load_it + tile_offset, values);
      }

      __syncthreads();

      // Set head segment_flags.
      // First tile sets the first flag for the first item
      BlockDiscontinuityKeys(storage.scan_storage.discontinuity)
        .FlagHeads(segment_flags, keys, pred_keys, inequality_op);

      // Unset the flag for the first item in the first tile
      // so we won't scatter it
      //
      if (threadIdx.x == 0)
      {
        segment_flags[0] = 0;
      }

      // Zip values and segment_flags
      zip_values_and_flags<IS_LAST_TILE>(num_remaining, values, segment_flags, scan_items);

      // Exclusive scan of values and segment_flags
      size_value_pair_t tile_aggregate;
      scan_tile(scan_items, tile_aggregate, is_true<HAS_IDENTITY_ZERO>());

      if (threadIdx.x == 0)
      {
        // Update tile status if this is not the last tile
        if (!IS_LAST_TILE)
        {
          tile_state.SetInclusive(0, tile_aggregate);
        }

        // Initialize the segment index for the first scan item if necessary
        // (the exclusive prefix for the first item is garbage)
        if (!HAS_IDENTITY_ZERO)
        {
          scan_items[0].key = 0;
        }
      }

      // Unzip values and segment indices
      zip_keys_and_values(pred_keys, segment_indices, scan_items, scatter_items);

      // Scatter flagged items
      scatter(scatter_items, segment_flags, segment_indices, tile_aggregate.key, 0);

      if (IS_LAST_TILE)
      {
        // Finalize the carry-out from the last tile
        finalize_last_tile(tile_aggregate.key, num_remaining, keys[ITEMS_PER_THREAD - 1], tile_aggregate.value);
      }
    }

    // Process subsequent tile of input (dynamic chained scan).
    // Returns the running count of segments
    // and aggregated values (including this tile)

    template <bool IS_LAST_TILE>
    _CCCL_DEVICE_API _CCCL_FORCEINLINE void
    consume_subsequent_tile(Size num_remaining, int tile_idx, Size tile_offset, ScanTileState& tile_state)
    {
      key_type keys[ITEMS_PER_THREAD]; // Tile keys
      key_type pred_keys[ITEMS_PER_THREAD]; // Tile keys shifted up (predecessor)
      value_type values[ITEMS_PER_THREAD]; // Tile values
      size_type segment_flags[ITEMS_PER_THREAD]; // Segment head flags
      size_type segment_indices[ITEMS_PER_THREAD]; // Segment indices
      size_value_pair_t scan_items[ITEMS_PER_THREAD]; // Zipped values and segment flags|indices
      key_value_pair_t scatter_items[ITEMS_PER_THREAD]; // Zipped key value pairs for scattering

      // Load keys (last tile repeats final element)
      if (IS_LAST_TILE)
      {
        BlockLoadKeys(storage.load_keys)
          .Load(keys_load_it + tile_offset, keys, num_remaining, *(keys_load_it + tile_offset));
      }
      else
      {
        BlockLoadKeys(storage.load_keys).Load(keys_load_it + tile_offset, keys);
      }

      key_type tile_pred_key = (threadIdx.x == 0) ? key_type(keys_load_it[tile_offset - 1]) : key_type();

      __syncthreads();

      // Load values (last tile repeats final element)
      if (IS_LAST_TILE)
      {
        BlockLoadValues(storage.load_values)
          .Load(values_load_it + tile_offset, values, num_remaining, *(values_load_it + tile_offset));
      }
      else
      {
        BlockLoadValues(storage.load_values).Load(values_load_it + tile_offset, values);
      }

      __syncthreads();

      // Set head segment_flags
      BlockDiscontinuityKeys(storage.scan_storage.discontinuity)
        .FlagHeads(segment_flags, keys, pred_keys, inequality_op, tile_pred_key);

      // Zip values and segment_flags
      zip_values_and_flags<IS_LAST_TILE>(num_remaining, values, segment_flags, scan_items);

      // Exclusive scan of values and segment_flags
      size_value_pair_t tile_aggregate;
      TilePrefixCallback prefix_op(tile_state, storage.scan_storage.prefix, scan_op, tile_idx);
      scan_tile(scan_items, tile_aggregate, prefix_op, is_true<HAS_IDENTITY_ZERO>());
      size_value_pair_t tile_inclusive_prefix = prefix_op.GetInclusivePrefix();

      // Unzip values and segment indices
      zip_keys_and_values(pred_keys, segment_indices, scan_items, scatter_items);

      // Scatter flagged items
      scatter(scatter_items, segment_flags, segment_indices, tile_aggregate.key, prefix_op.GetExclusivePrefix().key);

      if (IS_LAST_TILE)
      {
        // Finalize the carry-out from the last tile
        finalize_last_tile(
          tile_inclusive_prefix.key, num_remaining, keys[ITEMS_PER_THREAD - 1], tile_inclusive_prefix.value);
      }
    }
    template <bool IS_LAST_TILE>
    _CCCL_DEVICE_API _CCCL_FORCEINLINE void
    consume_tile(size_type num_remaining, int tile_idx, size_type tile_offset, ScanTileState& tile_state)
    {
      if (tile_idx == 0)
      {
        consume_first_tile<IS_LAST_TILE>(num_remaining, tile_offset, tile_state);
      }
      else
      {
        consume_subsequent_tile<IS_LAST_TILE>(num_remaining, tile_idx, tile_offset, tile_state);
      }
    }

    //---------------------------------------------------------------------
    // Constructor : consume_range
    //---------------------------------------------------------------------

    _CCCL_DEVICE_API _CCCL_FORCEINLINE impl(
      TempStorage& storage_,
      KeysInputIt keys_input_it_,
      ValuesInputIt values_input_it_,
      KeysOutputIt keys_output_it_,
      ValuesOutputIt values_output_it_,
      NumRunsOutputIt num_runs_output_it_,
      EqualityOp equality_op_,
      ReductionOp reduction_op_,
      Size num_items,
      int /*num_tiles*/,
      ScanTileState& tile_state)
        : storage(storage_)
        , keys_load_it(cub::detail::try_make_cache_modified_iterator<ptx_plan::LOAD_MODIFIER>(keys_input_it_))
        , values_load_it(cub::detail::try_make_cache_modified_iterator<ptx_plan::LOAD_MODIFIER>(values_input_it_))
        , keys_output_it(keys_output_it_)
        , values_output_it(values_output_it_)
        , num_runs_output_it(num_runs_output_it_)
        , inequality_op(equality_op_)
        , scan_op(reduction_op_)
    {
      // Blocks are launched in increasing order,
      // so just assign one tile per block
      //
      int tile_idx       = blockIdx.x;
      Size tile_offset   = static_cast<Size>(tile_idx) * ITEMS_PER_TILE;
      Size num_remaining = num_items - tile_offset;

      if (num_remaining > ITEMS_PER_TILE)
      {
        // Not the last tile (full)
        consume_tile<false>(num_remaining, tile_idx, tile_offset, tile_state);
      }
      else if (num_remaining > 0)
      {
        // The last tile (possibly partially-full)
        consume_tile<true>(num_remaining, tile_idx, tile_offset, tile_state);
      }
    }
  }; // struct impl

  //---------------------------------------------------------------------
  // Agent entry point
  //---------------------------------------------------------------------

  THRUST_AGENT_ENTRY(
    KeysInputIt keys_input_it,
    ValuesInputIt values_input_it,
    KeysOutputIt keys_output_it,
    ValuesOutputIt values_output_it,
    NumRunsOutputIt num_runs_output_it,
    ScanTileState tile_state,
    EqualityOp equality_op,
    ReductionOp reduction_op,
    Size num_items,
    int num_tiles,
    char* shmem)
  {
    TempStorage& storage = *reinterpret_cast<TempStorage*>(shmem);

    impl(storage,
         keys_input_it,
         values_input_it,
         keys_output_it,
         values_output_it,
         num_runs_output_it,
         equality_op,
         reduction_op,
         num_items,
         num_tiles,
         tile_state);
  }

}; // struct ReduceByKeyAgent

template <class ScanTileState, class Size, class NumSelectedIt>
struct InitAgent
{
  template <class Arch>
  struct PtxPlan : PtxPolicy<128>
  {};
  using ptx_plan = core::detail::specialize_plan<PtxPlan>;

  //---------------------------------------------------------------------
  // Agent entry point
  //---------------------------------------------------------------------

  THRUST_AGENT_ENTRY(ScanTileState tile_state, Size num_tiles, NumSelectedIt num_selected_out, char* /*shmem*/)
  {
    tile_state.InitializeStatus(num_tiles);
    if (blockIdx.x == 0 && threadIdx.x == 0)
    {
      *num_selected_out = 0;
    }
  }
}; // struct InitAgent

template <class KeysInputIt,
          class ValuesInputIt,
          class KeysOutputIt,
          class ValuesOutputIt,
          class NumRunsOutputIt,
          class EqualityOp,
          class ReductionOp,
          class Size>
THRUST_RUNTIME_FUNCTION cudaError_t doit_step(
  void* d_temp_storage,
  size_t& temp_storage_bytes,
  KeysInputIt keys_input_it,
  ValuesInputIt values_input_it,
  KeysOutputIt keys_output_it,
  ValuesOutputIt values_output_it,
  NumRunsOutputIt num_runs_output_it,
  EqualityOp equality_op,
  ReductionOp reduction_op,
  Size num_items,
  cudaStream_t stream)
{
  using core::detail::AgentLauncher;
  using core::detail::AgentPlan;

  cudaError_t status = cudaSuccess;
  if (num_items == 0)
  {
    return cudaErrorNotSupported;
  }

  using reduce_by_key_agent = AgentLauncher<
    ReduceByKeyAgent<KeysInputIt, ValuesInputIt, KeysOutputIt, ValuesOutputIt, EqualityOp, ReductionOp, NumRunsOutputIt, Size>>;

  using ScanTileState = typename reduce_by_key_agent::ScanTileState;
  using init_agent    = AgentLauncher<InitAgent<ScanTileState, Size, NumRunsOutputIt>>;

  AgentPlan reduce_by_key_plan = reduce_by_key_agent::get_plan(stream);
  AgentPlan init_plan          = init_agent::get_plan();

  // Number of input tiles
  int tile_size  = reduce_by_key_plan.items_per_tile;
  Size num_tiles = ::cuda::ceil_div(num_items, tile_size);

  size_t vshmem_size = core::detail::vshmem_size(reduce_by_key_plan.shared_memory_size, num_tiles);

  size_t allocation_sizes[2] = {9, vshmem_size};
  status                     = ScanTileState::AllocationSize(static_cast<int>(num_tiles), allocation_sizes[0]);
  _CUDA_CUB_RET_IF_FAIL(status);

  void* allocations[2] = {nullptr, nullptr};
  status = cub::detail::AliasTemporaries(d_temp_storage, temp_storage_bytes, allocations, allocation_sizes);
  _CUDA_CUB_RET_IF_FAIL(status);

  if (d_temp_storage == nullptr)
  {
    return status;
  }

  ScanTileState tile_state;
  status = tile_state.Init(static_cast<int>(num_tiles), allocations[0], allocation_sizes[0]);
  _CUDA_CUB_RET_IF_FAIL(status);

  init_agent ia(init_plan, num_tiles, stream, "reduce_by_key::init_agent");
  ia.launch(tile_state, num_tiles, num_runs_output_it);
  _CUDA_CUB_RET_IF_FAIL(cudaPeekAtLastError());

  char* vshmem_ptr = vshmem_size > 0 ? (char*) allocations[1] : nullptr;

  reduce_by_key_agent rbka(reduce_by_key_plan, num_items, stream, vshmem_ptr, "reduce_by_keys::reduce_by_key_agent");
  rbka.launch(
    keys_input_it,
    values_input_it,
    keys_output_it,
    values_output_it,
    num_runs_output_it,
    tile_state,
    equality_op,
    reduction_op,
    num_items,
    num_tiles);
  _CUDA_CUB_RET_IF_FAIL(cudaPeekAtLastError());
  return status;
}

template <typename Size,
          typename Derived,
>>>>>>> 03204344
          typename KeysInputIt,
          typename ValuesInputIt,
          typename KeysOutputIt,
          typename ValuesOutputIt,
          typename OffsetT,
          typename EqualityOp,
          typename ReductionOp>
struct dispatch_reduce_by_key
{
  static cudaError_t THRUST_RUNTIME_FUNCTION dispatch(
    execution_policy<Derived>& policy,
    void* d_temp_storage,
    size_t& temp_storage_bytes,
    KeysInputIt keys_first,
    ValuesInputIt values_first,
    KeysOutputIt keys_output,
    ValuesOutputIt values_output,
    OffsetT num_items,
    EqualityOp equality_op,
    ReductionOp reduction_op,
    pair<KeysOutputIt, ValuesOutputIt>& result_end)
  {
    cudaError_t status         = cudaSuccess;
    cudaStream_t stream        = cuda_cub::stream(policy);
    size_t allocation_sizes[2] = {0, sizeof(OffsetT)};
    void* allocations[2]{nullptr, nullptr};

    // Accumulator type for compatibility with old thrust::reduce_by_key behavior.
    using accum_t              = thrust::detail::it_value_t<ValuesInputIt>;
    using num_uniques_out_it_t = OffsetT*;

    using dispatch_reduce_by_key_t = cub::DispatchReduceByKey<
      KeysInputIt,
      KeysOutputIt,
      ValuesInputIt,
      ValuesOutputIt,
      num_uniques_out_it_t,
      EqualityOp,
      ReductionOp,
      OffsetT,
      accum_t>;

    // Query algorithm memory requirements
    status = dispatch_reduce_by_key_t::Dispatch(
      nullptr,
      allocation_sizes[0],
      keys_first,
      keys_output,
      values_first,
      values_output,
      static_cast<num_uniques_out_it_t>(nullptr),
      equality_op,
      reduction_op,
      num_items,
      stream);
    _CUDA_CUB_RET_IF_FAIL(status);

    status = cub::detail::AliasTemporaries(d_temp_storage, temp_storage_bytes, allocations, allocation_sizes);
    _CUDA_CUB_RET_IF_FAIL(status);

    // Return if we're only querying temporary storage requirements
    if (d_temp_storage == nullptr)
    {
      return status;
    }

    // Memory allocation for the number of selected output items
    auto d_num_unique_keys_out = thrust::detail::aligned_reinterpret_cast<num_uniques_out_it_t>(allocations[1]);

    // Run algorithm
    status = dispatch_reduce_by_key_t::Dispatch(
      allocations[0],
      allocation_sizes[0],
      keys_first,
      keys_output,
      values_first,
      values_output,
      d_num_unique_keys_out,
      equality_op,
      reduction_op,
      num_items,
      stream);
    _CUDA_CUB_RET_IF_FAIL(status);

    // Get number of selected items
    status = cuda_cub::synchronize(policy);
    _CUDA_CUB_RET_IF_FAIL(status);
    OffsetT num_selected = get_value(policy, d_num_unique_keys_out);

    result_end = thrust::make_pair(keys_output + num_selected, values_output + num_selected);
    return status;
  }
};

template <typename Derived,
          typename KeysInputIt,
          typename ValuesInputIt,
          typename KeysOutputIt,
          typename ValuesOutputIt,
          typename EqualityOp,
          typename ReductionOp>
THRUST_RUNTIME_FUNCTION pair<KeysOutputIt, ValuesOutputIt> reduce_by_key(
  execution_policy<Derived>& policy,
  KeysInputIt keys_first,
  KeysInputIt keys_last,
  ValuesInputIt values_first,
  KeysOutputIt keys_output,
  ValuesOutputIt values_output,
  EqualityOp equality_op,
  ReductionOp reduction_op)
{
  using size_type = thrust::detail::it_difference_t<KeysInputIt>;

  size_type num_items = ::cuda::std::distance(keys_first, keys_last);

  pair<KeysOutputIt, ValuesOutputIt> result_end = thrust::make_pair(keys_output, values_output);

  cudaError_t status                     = cudaSuccess;
  ::cuda::std::size_t temp_storage_bytes = 0;

  if (num_items == 0)
  {
    return result_end;
  }

  // 32-bit offset-type dispatch
  using dispatch32_t = dispatch_reduce_by_key<
    Derived,
    KeysInputIt,
    ValuesInputIt,
    KeysOutputIt,
    ValuesOutputIt,
    ::cuda::std::uint32_t,
    EqualityOp,
    ReductionOp>;

  // 64-bit offset-type dispatch
  using dispatch64_t = dispatch_reduce_by_key<
    Derived,
    KeysInputIt,
    ValuesInputIt,
    KeysOutputIt,
    ValuesOutputIt,
    ::cuda::std::uint64_t,
    EqualityOp,
    ReductionOp>;

  // Query temporary storage requirements
  THRUST_UNSIGNED_INDEX_TYPE_DISPATCH2(
    status,
    dispatch32_t::dispatch,
    dispatch64_t::dispatch,
    num_items,
    (policy,
     nullptr,
     temp_storage_bytes,
     keys_first,
     values_first,
     keys_output,
     values_output,
     num_items_fixed,
     equality_op,
     reduction_op,
     result_end));
  cuda_cub::throw_on_error(status, "reduce_by_key: failed on 1st step");

  // Allocate temporary storage.
  thrust::detail::temporary_array<::cuda::std::uint8_t, Derived> tmp(policy, temp_storage_bytes);
  void* temp_storage = static_cast<void*>(tmp.data().get());

  // Run algorithm
  THRUST_UNSIGNED_INDEX_TYPE_DISPATCH2(
    status,
    dispatch32_t::dispatch,
    dispatch64_t::dispatch,
    num_items,
    (policy,
     temp_storage,
     temp_storage_bytes,
     keys_first,
     values_first,
     keys_output,
     values_output,
     num_items_fixed,
     equality_op,
     reduction_op,
     result_end));
  cuda_cub::throw_on_error(status, "reduce_by_key: failed on 2nd step");

  return result_end;
}

} // namespace detail

//-------------------------
// Thrust API entry points
//-------------------------

_CCCL_EXEC_CHECK_DISABLE
template <class Derived,
          class KeyInputIt,
          class ValInputIt,
          class KeyOutputIt,
          class ValOutputIt,
          class BinaryPred,
          class BinaryOp>
pair<KeyOutputIt, ValOutputIt> _CCCL_HOST_DEVICE reduce_by_key(
  execution_policy<Derived>& policy,
  KeyInputIt keys_first,
  KeyInputIt keys_last,
  ValInputIt values_first,
  KeyOutputIt keys_output,
  ValOutputIt values_output,
  BinaryPred binary_pred,
  BinaryOp binary_op)
{
  auto ret = thrust::make_pair(keys_output, values_output);
  THRUST_CDP_DISPATCH(
    (ret = detail::reduce_by_key(
       policy, keys_first, keys_last, values_first, keys_output, values_output, binary_pred, binary_op);),
    (ret = thrust::reduce_by_key(
       cvt_to_seq(derived_cast(policy)),
       keys_first,
       keys_last,
       values_first,
       keys_output,
       values_output,
       binary_pred,
       binary_op);));
  return ret;
}

template <class Derived, class KeyInputIt, class ValInputIt, class KeyOutputIt, class ValOutputIt, class BinaryPred>
pair<KeyOutputIt, ValOutputIt> _CCCL_HOST_DEVICE reduce_by_key(
  execution_policy<Derived>& policy,
  KeyInputIt keys_first,
  KeyInputIt keys_last,
  ValInputIt values_first,
  KeyOutputIt keys_output,
  ValOutputIt values_output,
  BinaryPred binary_pred)
{
  using value_type = ::cuda::std::_If<thrust::detail::is_output_iterator<ValOutputIt>,
                                      thrust::detail::it_value_t<ValInputIt>,
                                      thrust::detail::it_value_t<ValOutputIt>>;
  return cuda_cub::reduce_by_key(
    policy,
    keys_first,
    keys_last,
    values_first,
    keys_output,
    values_output,
    binary_pred,
    ::cuda::std::plus<value_type>());
}

template <class Derived, class KeyInputIt, class ValInputIt, class KeyOutputIt, class ValOutputIt>
pair<KeyOutputIt, ValOutputIt> _CCCL_HOST_DEVICE reduce_by_key(
  execution_policy<Derived>& policy,
  KeyInputIt keys_first,
  KeyInputIt keys_last,
  ValInputIt values_first,
  KeyOutputIt keys_output,
  ValOutputIt values_output)
{
  using KeyT = thrust::detail::it_value_t<KeyInputIt>;
  return cuda_cub::reduce_by_key(
    policy, keys_first, keys_last, values_first, keys_output, values_output, ::cuda::std::equal_to<KeyT>());
}

} // namespace cuda_cub

THRUST_NAMESPACE_END

#  include <thrust/memory.h>
#  include <thrust/reduce.h>

#endif<|MERGE_RESOLUTION|>--- conflicted
+++ resolved
@@ -54,12 +54,6 @@
 #  include <thrust/functional.h>
 #  include <thrust/iterator/iterator_traits.h>
 #  include <thrust/pair.h>
-<<<<<<< HEAD
-=======
-#  include <thrust/system/cuda/detail/cdp_dispatch.h>
-#  include <thrust/system/cuda/detail/core/agent_launcher.h>
-#  include <thrust/system/cuda/detail/execution_policy.h>
->>>>>>> 03204344
 #  include <thrust/system/cuda/detail/get_value.h>
 #  include <thrust/system/cuda/detail/util.h>
 
@@ -91,722 +85,7 @@
 namespace detail
 {
 
-<<<<<<< HEAD
 template <typename Derived,
-=======
-template <bool>
-struct is_true : thrust::detail::false_type
-{};
-template <>
-struct is_true<true> : thrust::detail::true_type
-{};
-
-template <int _BLOCK_THREADS,
-          int _ITEMS_PER_THREAD                   = 1,
-          cub::BlockLoadAlgorithm _LOAD_ALGORITHM = cub::BLOCK_LOAD_DIRECT,
-          cub::CacheLoadModifier _LOAD_MODIFIER   = cub::LOAD_DEFAULT,
-          cub::BlockScanAlgorithm _SCAN_ALGORITHM = cub::BLOCK_SCAN_WARP_SCANS>
-struct PtxPolicy
-{
-  enum
-  {
-    BLOCK_THREADS    = _BLOCK_THREADS,
-    ITEMS_PER_THREAD = _ITEMS_PER_THREAD,
-    ITEMS_PER_TILE   = BLOCK_THREADS * ITEMS_PER_THREAD
-  };
-
-  static const cub::BlockLoadAlgorithm LOAD_ALGORITHM = _LOAD_ALGORITHM;
-  static const cub::CacheLoadModifier LOAD_MODIFIER   = _LOAD_MODIFIER;
-  static const cub::BlockScanAlgorithm SCAN_ALGORITHM = _SCAN_ALGORITHM;
-}; // struct PtxPolicy
-
-template <class Arch, class Key, class Value>
-struct Tuning;
-
-template <class Key, class Value>
-struct Tuning<core::detail::sm52, Key, Value>
-{
-  static constexpr int MAX_INPUT_BYTES             = ::cuda::std::max(int{sizeof(Key)}, int{sizeof(Value)});
-  static constexpr int COMBINED_INPUT_BYTES        = int{sizeof(Key)} + int{sizeof(Value)};
-  static constexpr int NOMINAL_4B_ITEMS_PER_THREAD = 9;
-  static constexpr int ITEMS_PER_THREAD =
-    (MAX_INPUT_BYTES <= 8)
-      ? 9
-      : ::cuda::std::min(
-          NOMINAL_4B_ITEMS_PER_THREAD,
-          ::cuda::std::max(1, ((NOMINAL_4B_ITEMS_PER_THREAD * 8) + COMBINED_INPUT_BYTES - 1) / COMBINED_INPUT_BYTES));
-
-  using type =
-    PtxPolicy<256, ITEMS_PER_THREAD, cub::BLOCK_LOAD_WARP_TRANSPOSE, cub::LOAD_LDG, cub::BLOCK_SCAN_WARP_SCANS>;
-}; // Tuning sm52
-
-// a helper metaprogram that returns type of a block loader
-template <class PtxPlan, class It, class T = thrust::detail::it_value_t<It>>
-using BlockLoad = cub::BlockLoad<T, PtxPlan::BLOCK_THREADS, PtxPlan::ITEMS_PER_THREAD, PtxPlan::LOAD_ALGORITHM, 1, 1>;
-
-template <class KeysInputIt,
-          class ValuesInputIt,
-          class KeysOutputIt,
-          class ValuesOutputIt,
-          class EqualityOp,
-          class ReductionOp,
-          class NumRunsOutputIt,
-          class Size>
-struct ReduceByKeyAgent
-{
-  using key_type   = thrust::detail::it_value_t<KeysInputIt>;
-  using value_type = thrust::detail::it_value_t<ValuesInputIt>;
-  using size_type  = Size;
-
-  using size_value_pair_t = cub::KeyValuePair<size_type, value_type>;
-  using key_value_pair_t  = cub::KeyValuePair<key_type, value_type>;
-
-  using ScanTileState     = cub::ReduceByKeyScanTileState<value_type, size_type>;
-  using ReduceBySegmentOp = cub::ReduceBySegmentOp<ReductionOp>;
-
-  template <class Arch>
-  struct PtxPlan : Tuning<Arch, key_type, value_type>::type
-  {
-    using tuning = Tuning<Arch, key_type, value_type>;
-
-    using KeysLoadIt   = cub::detail::try_make_cache_modified_iterator_t<PtxPlan::LOAD_MODIFIER, KeysInputIt>;
-    using ValuesLoadIt = cub::detail::try_make_cache_modified_iterator_t<PtxPlan::LOAD_MODIFIER, ValuesInputIt>;
-
-    using BlockLoadKeys   = BlockLoad<PtxPlan, KeysLoadIt>;
-    using BlockLoadValues = BlockLoad<PtxPlan, ValuesLoadIt>;
-
-    using BlockDiscontinuityKeys = cub::BlockDiscontinuity<key_type, PtxPlan::BLOCK_THREADS, 1, 1>;
-
-    using TilePrefixCallback = cub::TilePrefixCallbackOp<size_value_pair_t, ReduceBySegmentOp, ScanTileState>;
-    using BlockScan          = cub::BlockScan<size_value_pair_t, PtxPlan::BLOCK_THREADS, PtxPlan::SCAN_ALGORITHM, 1, 1>;
-
-    union TempStorage
-    {
-      struct ScanStorage
-      {
-        typename BlockScan::TempStorage scan;
-        typename TilePrefixCallback::TempStorage prefix;
-        typename BlockDiscontinuityKeys::TempStorage discontinuity;
-      } scan_storage;
-
-      typename BlockLoadKeys::TempStorage load_keys;
-      typename BlockLoadValues::TempStorage load_values;
-
-      core::detail::uninitialized_array<key_value_pair_t, PtxPlan::ITEMS_PER_TILE + 1> raw_exchange;
-    }; // union TempStorage
-  }; // struct PtxPlan
-
-  using ptx_plan = typename core::detail::specialize_plan_msvc10_war<PtxPlan>::type::type;
-
-  using KeysLoadIt             = typename ptx_plan::KeysLoadIt;
-  using ValuesLoadIt           = typename ptx_plan::ValuesLoadIt;
-  using BlockLoadKeys          = typename ptx_plan::BlockLoadKeys;
-  using BlockLoadValues        = typename ptx_plan::BlockLoadValues;
-  using BlockDiscontinuityKeys = typename ptx_plan::BlockDiscontinuityKeys;
-  using TilePrefixCallback     = typename ptx_plan::TilePrefixCallback;
-  using BlockScan              = typename ptx_plan::BlockScan;
-  using TempStorage            = typename ptx_plan::TempStorage;
-
-  enum
-  {
-    BLOCK_THREADS     = ptx_plan::BLOCK_THREADS,
-    ITEMS_PER_THREAD  = ptx_plan::ITEMS_PER_THREAD,
-    ITEMS_PER_TILE    = ptx_plan::ITEMS_PER_TILE,
-    TWO_PHASE_SCATTER = (ITEMS_PER_THREAD > 1),
-
-    // Whether or not the scan operation has a zero-valued identity value
-    // (true if we're performing addition on a primitive type)
-    HAS_IDENTITY_ZERO = ::cuda::std::is_same<ReductionOp, ::cuda::std::plus<value_type>>::value
-                     && ::cuda::std::is_arithmetic<value_type>::value
-  };
-
-  struct impl
-  {
-    //---------------------------------------------------------------------
-    // Per-thread fields
-    //---------------------------------------------------------------------
-
-    TempStorage& storage;
-    KeysLoadIt keys_load_it;
-    ValuesLoadIt values_load_it;
-    KeysOutputIt keys_output_it;
-    ValuesOutputIt values_output_it;
-    NumRunsOutputIt num_runs_output_it;
-    cub::InequalityWrapper<EqualityOp> inequality_op;
-    ReduceBySegmentOp scan_op;
-
-    //---------------------------------------------------------------------
-    // Block scan utility methods
-    //---------------------------------------------------------------------
-
-    // Scan with identity (first tile)
-    //
-    _CCCL_DEVICE_API _CCCL_FORCEINLINE void
-    scan_tile(size_value_pair_t (&scan_items)[ITEMS_PER_THREAD],
-              size_value_pair_t& tile_aggregate,
-              thrust::detail::true_type /* has_identity */)
-    {
-      size_value_pair_t identity;
-      identity.value = 0;
-      identity.key   = 0;
-      BlockScan(storage.scan_storage.scan).ExclusiveScan(scan_items, scan_items, identity, scan_op, tile_aggregate);
-    }
-
-    // Scan without identity (first tile).
-    // Without an identity, the first output item is undefined.
-    //
-    _CCCL_DEVICE_API _CCCL_FORCEINLINE void
-    scan_tile(size_value_pair_t (&scan_items)[ITEMS_PER_THREAD],
-              size_value_pair_t& tile_aggregate,
-              thrust::detail::false_type /* has_identity */)
-    {
-      BlockScan(storage.scan_storage.scan).ExclusiveScan(scan_items, scan_items, scan_op, tile_aggregate);
-    }
-
-    // Scan with identity (subsequent tile)
-    //
-    _CCCL_DEVICE_API _CCCL_FORCEINLINE void scan_tile(
-      size_value_pair_t (&scan_items)[ITEMS_PER_THREAD],
-      size_value_pair_t& tile_aggregate,
-      TilePrefixCallback& prefix_op,
-      thrust::detail::true_type /*  has_identity */)
-    {
-      BlockScan(storage.scan_storage.scan).ExclusiveScan(scan_items, scan_items, scan_op, prefix_op);
-      tile_aggregate = prefix_op.GetBlockAggregate();
-    }
-
-    // Scan without identity (subsequent tile).
-    // Without an identity, the first output item is undefined.
-    _CCCL_DEVICE_API _CCCL_FORCEINLINE void scan_tile(
-      size_value_pair_t (&scan_items)[ITEMS_PER_THREAD],
-      size_value_pair_t& tile_aggregate,
-      TilePrefixCallback& prefix_op,
-      thrust::detail::false_type /* has_identity */)
-    {
-      BlockScan(storage.scan_storage.scan).ExclusiveScan(scan_items, scan_items, scan_op, prefix_op);
-      tile_aggregate = prefix_op.GetBlockAggregate();
-    }
-
-    //---------------------------------------------------------------------
-    // Zip utility methods
-    //---------------------------------------------------------------------
-
-    template <bool IS_LAST_TILE>
-    _CCCL_DEVICE_API _CCCL_FORCEINLINE void zip_values_and_flags(
-      size_type num_remaining,
-      value_type (&values)[ITEMS_PER_THREAD],
-      size_type (&segment_flags)[ITEMS_PER_THREAD],
-      size_value_pair_t (&scan_items)[ITEMS_PER_THREAD])
-    {
-      // Zip values and segment_flags
-      _CCCL_PRAGMA_UNROLL_FULL()
-      for (int ITEM = 0; ITEM < ITEMS_PER_THREAD; ++ITEM)
-      {
-        // Set segment_flags for first out-of-bounds item, zero for others
-        if (IS_LAST_TILE && Size(threadIdx.x * ITEMS_PER_THREAD) + ITEM == num_remaining)
-        {
-          segment_flags[ITEM] = 1;
-        }
-
-        scan_items[ITEM].value = values[ITEM];
-        scan_items[ITEM].key   = segment_flags[ITEM];
-      }
-    }
-
-    _CCCL_DEVICE_API _CCCL_FORCEINLINE void zip_keys_and_values(
-      key_type (&keys)[ITEMS_PER_THREAD],
-      size_type (&segment_indices)[ITEMS_PER_THREAD],
-      size_value_pair_t (&scan_items)[ITEMS_PER_THREAD],
-      key_value_pair_t (&scatter_items)[ITEMS_PER_THREAD])
-    {
-      // Zip values and segment_flags
-      _CCCL_PRAGMA_UNROLL_FULL()
-      for (int ITEM = 0; ITEM < ITEMS_PER_THREAD; ++ITEM)
-      {
-        scatter_items[ITEM].key   = keys[ITEM];
-        scatter_items[ITEM].value = scan_items[ITEM].value;
-        segment_indices[ITEM]     = scan_items[ITEM].key;
-      }
-    }
-
-    //---------------------------------------------------------------------
-    // Scatter utility methods
-    //---------------------------------------------------------------------
-
-    // Directly scatter flagged items to output offsets
-    // (specialized for IS_SEGMENTED_REDUCTION_FIXUP == false)
-    _CCCL_DEVICE_API _CCCL_FORCEINLINE void scatter_direct(
-      key_value_pair_t (&scatter_items)[ITEMS_PER_THREAD],
-      size_type (&segment_flags)[ITEMS_PER_THREAD],
-      size_type (&segment_indices)[ITEMS_PER_THREAD])
-    {
-      // Scatter flagged keys and values
-      _CCCL_PRAGMA_UNROLL_FULL()
-      for (int ITEM = 0; ITEM < ITEMS_PER_THREAD; ++ITEM)
-      {
-        if (segment_flags[ITEM])
-        {
-          keys_output_it[segment_indices[ITEM]]   = scatter_items[ITEM].key;
-          values_output_it[segment_indices[ITEM]] = scatter_items[ITEM].value;
-        }
-      }
-    }
-
-    // 2-phase scatter flagged items to output offsets
-    // (specialized for IS_SEGMENTED_REDUCTION_FIXUP == false
-    //
-    // The exclusive scan causes each head flag to be paired with
-    // the previous value aggregate:
-    //   * the scatter offsets must be decremented for value aggregates
-    //
-    _CCCL_DEVICE_API _CCCL_FORCEINLINE void scatter_two_phase(
-      key_value_pair_t (&scatter_items)[ITEMS_PER_THREAD],
-      size_type (&segment_flags)[ITEMS_PER_THREAD],
-      size_type (&segment_indices)[ITEMS_PER_THREAD],
-      size_type num_tile_segments,
-      size_type num_tile_segments_prefix)
-    {
-      __syncthreads();
-
-      // Compact and scatter keys
-      _CCCL_PRAGMA_UNROLL_FULL()
-      for (int ITEM = 0; ITEM < ITEMS_PER_THREAD; ++ITEM)
-      {
-        if (segment_flags[ITEM])
-        {
-          int idx                   = static_cast<int>(segment_indices[ITEM] - num_tile_segments_prefix);
-          storage.raw_exchange[idx] = scatter_items[ITEM];
-        }
-      }
-
-      __syncthreads();
-
-      for (int item = threadIdx.x; item < num_tile_segments; item += BLOCK_THREADS)
-      {
-        size_type idx         = num_tile_segments_prefix + item;
-        key_value_pair_t pair = storage.raw_exchange[item];
-        keys_output_it[idx]   = pair.key;
-        values_output_it[idx] = pair.value;
-      }
-    }
-
-    // Scatter flagged items
-    //
-    _CCCL_DEVICE_API _CCCL_FORCEINLINE void scatter(
-      key_value_pair_t (&scatter_items)[ITEMS_PER_THREAD],
-      size_type (&segment_flags)[ITEMS_PER_THREAD],
-      size_type (&segment_indices)[ITEMS_PER_THREAD],
-      size_type num_tile_segments,
-      size_type num_tile_segments_prefix)
-    {
-      // Do a one-phase scatter if (a) two-phase is disabled or
-      // (b) the average number of selected items per thread is less than one
-      if (TWO_PHASE_SCATTER && (num_tile_segments > BLOCK_THREADS))
-      {
-        scatter_two_phase(scatter_items, segment_flags, segment_indices, num_tile_segments, num_tile_segments_prefix);
-      }
-      else
-      {
-        scatter_direct(scatter_items, segment_flags, segment_indices);
-      }
-    }
-
-    //---------------------------------------------------------------------
-    // Finalization utility methods
-    //---------------------------------------------------------------------
-
-    // Finalize the carry-out from the last tile
-    // (specialized for IS_SEGMENTED_REDUCTION_FIXUP == false)
-    _CCCL_DEVICE_API _CCCL_FORCEINLINE void
-    finalize_last_tile(size_type num_segments, size_type num_remaining, key_type last_key, value_type last_value)
-    {
-      // Last thread will output final count and last item, if necessary
-      if (threadIdx.x == BLOCK_THREADS - 1)
-      {
-        // If the last tile is a whole tile, the inclusive prefix
-        // contains accumulated value reduction for the last segment
-        if (num_remaining == ITEMS_PER_TILE)
-        {
-          // Scatter key and value
-          keys_output_it[num_segments]   = last_key;
-          values_output_it[num_segments] = last_value;
-          num_segments++;
-        }
-
-        // Output the total number of items selected
-        *num_runs_output_it = num_segments;
-      }
-    }
-
-    //---------------------------------------------------------------------
-    // Cooperatively scan a device-wide sequence of tiles with other CTAs
-    //---------------------------------------------------------------------
-
-    // Process first tile of input (dynamic chained scan).
-    // Returns the running  count of segments
-    // and aggregated values (including this tile)
-    //
-    template <bool IS_LAST_TILE>
-    _CCCL_DEVICE_API _CCCL_FORCEINLINE void
-    consume_first_tile(Size num_remaining, Size tile_offset, ScanTileState& tile_state)
-    {
-      key_type keys[ITEMS_PER_THREAD]; // Tile keys
-      key_type pred_keys[ITEMS_PER_THREAD]; // Tile keys shifted up (predecessor)
-      value_type values[ITEMS_PER_THREAD]; // Tile values
-      size_type segment_flags[ITEMS_PER_THREAD]; // Segment head flags
-      size_type segment_indices[ITEMS_PER_THREAD]; // Segment indices
-      size_value_pair_t scan_items[ITEMS_PER_THREAD]; // Zipped values and segment flags|indices
-      key_value_pair_t scatter_items[ITEMS_PER_THREAD]; // Zipped key value pairs for scattering
-
-      // Load keys (last tile repeats final element)
-      if (IS_LAST_TILE)
-      {
-        // Fill last elements with the first element
-        // because collectives are not suffix guarded
-        BlockLoadKeys(storage.load_keys)
-          .Load(keys_load_it + tile_offset, keys, num_remaining, *(keys_load_it + tile_offset));
-      }
-      else
-      {
-        BlockLoadKeys(storage.load_keys).Load(keys_load_it + tile_offset, keys);
-      }
-
-      __syncthreads();
-
-      // Load values (last tile repeats final element)
-      if (IS_LAST_TILE)
-      {
-        BlockLoadValues(storage.load_values)
-          .Load(values_load_it + tile_offset, values, num_remaining, *(values_load_it + tile_offset));
-      }
-      else
-      {
-        BlockLoadValues(storage.load_values).Load(values_load_it + tile_offset, values);
-      }
-
-      __syncthreads();
-
-      // Set head segment_flags.
-      // First tile sets the first flag for the first item
-      BlockDiscontinuityKeys(storage.scan_storage.discontinuity)
-        .FlagHeads(segment_flags, keys, pred_keys, inequality_op);
-
-      // Unset the flag for the first item in the first tile
-      // so we won't scatter it
-      //
-      if (threadIdx.x == 0)
-      {
-        segment_flags[0] = 0;
-      }
-
-      // Zip values and segment_flags
-      zip_values_and_flags<IS_LAST_TILE>(num_remaining, values, segment_flags, scan_items);
-
-      // Exclusive scan of values and segment_flags
-      size_value_pair_t tile_aggregate;
-      scan_tile(scan_items, tile_aggregate, is_true<HAS_IDENTITY_ZERO>());
-
-      if (threadIdx.x == 0)
-      {
-        // Update tile status if this is not the last tile
-        if (!IS_LAST_TILE)
-        {
-          tile_state.SetInclusive(0, tile_aggregate);
-        }
-
-        // Initialize the segment index for the first scan item if necessary
-        // (the exclusive prefix for the first item is garbage)
-        if (!HAS_IDENTITY_ZERO)
-        {
-          scan_items[0].key = 0;
-        }
-      }
-
-      // Unzip values and segment indices
-      zip_keys_and_values(pred_keys, segment_indices, scan_items, scatter_items);
-
-      // Scatter flagged items
-      scatter(scatter_items, segment_flags, segment_indices, tile_aggregate.key, 0);
-
-      if (IS_LAST_TILE)
-      {
-        // Finalize the carry-out from the last tile
-        finalize_last_tile(tile_aggregate.key, num_remaining, keys[ITEMS_PER_THREAD - 1], tile_aggregate.value);
-      }
-    }
-
-    // Process subsequent tile of input (dynamic chained scan).
-    // Returns the running count of segments
-    // and aggregated values (including this tile)
-
-    template <bool IS_LAST_TILE>
-    _CCCL_DEVICE_API _CCCL_FORCEINLINE void
-    consume_subsequent_tile(Size num_remaining, int tile_idx, Size tile_offset, ScanTileState& tile_state)
-    {
-      key_type keys[ITEMS_PER_THREAD]; // Tile keys
-      key_type pred_keys[ITEMS_PER_THREAD]; // Tile keys shifted up (predecessor)
-      value_type values[ITEMS_PER_THREAD]; // Tile values
-      size_type segment_flags[ITEMS_PER_THREAD]; // Segment head flags
-      size_type segment_indices[ITEMS_PER_THREAD]; // Segment indices
-      size_value_pair_t scan_items[ITEMS_PER_THREAD]; // Zipped values and segment flags|indices
-      key_value_pair_t scatter_items[ITEMS_PER_THREAD]; // Zipped key value pairs for scattering
-
-      // Load keys (last tile repeats final element)
-      if (IS_LAST_TILE)
-      {
-        BlockLoadKeys(storage.load_keys)
-          .Load(keys_load_it + tile_offset, keys, num_remaining, *(keys_load_it + tile_offset));
-      }
-      else
-      {
-        BlockLoadKeys(storage.load_keys).Load(keys_load_it + tile_offset, keys);
-      }
-
-      key_type tile_pred_key = (threadIdx.x == 0) ? key_type(keys_load_it[tile_offset - 1]) : key_type();
-
-      __syncthreads();
-
-      // Load values (last tile repeats final element)
-      if (IS_LAST_TILE)
-      {
-        BlockLoadValues(storage.load_values)
-          .Load(values_load_it + tile_offset, values, num_remaining, *(values_load_it + tile_offset));
-      }
-      else
-      {
-        BlockLoadValues(storage.load_values).Load(values_load_it + tile_offset, values);
-      }
-
-      __syncthreads();
-
-      // Set head segment_flags
-      BlockDiscontinuityKeys(storage.scan_storage.discontinuity)
-        .FlagHeads(segment_flags, keys, pred_keys, inequality_op, tile_pred_key);
-
-      // Zip values and segment_flags
-      zip_values_and_flags<IS_LAST_TILE>(num_remaining, values, segment_flags, scan_items);
-
-      // Exclusive scan of values and segment_flags
-      size_value_pair_t tile_aggregate;
-      TilePrefixCallback prefix_op(tile_state, storage.scan_storage.prefix, scan_op, tile_idx);
-      scan_tile(scan_items, tile_aggregate, prefix_op, is_true<HAS_IDENTITY_ZERO>());
-      size_value_pair_t tile_inclusive_prefix = prefix_op.GetInclusivePrefix();
-
-      // Unzip values and segment indices
-      zip_keys_and_values(pred_keys, segment_indices, scan_items, scatter_items);
-
-      // Scatter flagged items
-      scatter(scatter_items, segment_flags, segment_indices, tile_aggregate.key, prefix_op.GetExclusivePrefix().key);
-
-      if (IS_LAST_TILE)
-      {
-        // Finalize the carry-out from the last tile
-        finalize_last_tile(
-          tile_inclusive_prefix.key, num_remaining, keys[ITEMS_PER_THREAD - 1], tile_inclusive_prefix.value);
-      }
-    }
-    template <bool IS_LAST_TILE>
-    _CCCL_DEVICE_API _CCCL_FORCEINLINE void
-    consume_tile(size_type num_remaining, int tile_idx, size_type tile_offset, ScanTileState& tile_state)
-    {
-      if (tile_idx == 0)
-      {
-        consume_first_tile<IS_LAST_TILE>(num_remaining, tile_offset, tile_state);
-      }
-      else
-      {
-        consume_subsequent_tile<IS_LAST_TILE>(num_remaining, tile_idx, tile_offset, tile_state);
-      }
-    }
-
-    //---------------------------------------------------------------------
-    // Constructor : consume_range
-    //---------------------------------------------------------------------
-
-    _CCCL_DEVICE_API _CCCL_FORCEINLINE impl(
-      TempStorage& storage_,
-      KeysInputIt keys_input_it_,
-      ValuesInputIt values_input_it_,
-      KeysOutputIt keys_output_it_,
-      ValuesOutputIt values_output_it_,
-      NumRunsOutputIt num_runs_output_it_,
-      EqualityOp equality_op_,
-      ReductionOp reduction_op_,
-      Size num_items,
-      int /*num_tiles*/,
-      ScanTileState& tile_state)
-        : storage(storage_)
-        , keys_load_it(cub::detail::try_make_cache_modified_iterator<ptx_plan::LOAD_MODIFIER>(keys_input_it_))
-        , values_load_it(cub::detail::try_make_cache_modified_iterator<ptx_plan::LOAD_MODIFIER>(values_input_it_))
-        , keys_output_it(keys_output_it_)
-        , values_output_it(values_output_it_)
-        , num_runs_output_it(num_runs_output_it_)
-        , inequality_op(equality_op_)
-        , scan_op(reduction_op_)
-    {
-      // Blocks are launched in increasing order,
-      // so just assign one tile per block
-      //
-      int tile_idx       = blockIdx.x;
-      Size tile_offset   = static_cast<Size>(tile_idx) * ITEMS_PER_TILE;
-      Size num_remaining = num_items - tile_offset;
-
-      if (num_remaining > ITEMS_PER_TILE)
-      {
-        // Not the last tile (full)
-        consume_tile<false>(num_remaining, tile_idx, tile_offset, tile_state);
-      }
-      else if (num_remaining > 0)
-      {
-        // The last tile (possibly partially-full)
-        consume_tile<true>(num_remaining, tile_idx, tile_offset, tile_state);
-      }
-    }
-  }; // struct impl
-
-  //---------------------------------------------------------------------
-  // Agent entry point
-  //---------------------------------------------------------------------
-
-  THRUST_AGENT_ENTRY(
-    KeysInputIt keys_input_it,
-    ValuesInputIt values_input_it,
-    KeysOutputIt keys_output_it,
-    ValuesOutputIt values_output_it,
-    NumRunsOutputIt num_runs_output_it,
-    ScanTileState tile_state,
-    EqualityOp equality_op,
-    ReductionOp reduction_op,
-    Size num_items,
-    int num_tiles,
-    char* shmem)
-  {
-    TempStorage& storage = *reinterpret_cast<TempStorage*>(shmem);
-
-    impl(storage,
-         keys_input_it,
-         values_input_it,
-         keys_output_it,
-         values_output_it,
-         num_runs_output_it,
-         equality_op,
-         reduction_op,
-         num_items,
-         num_tiles,
-         tile_state);
-  }
-
-}; // struct ReduceByKeyAgent
-
-template <class ScanTileState, class Size, class NumSelectedIt>
-struct InitAgent
-{
-  template <class Arch>
-  struct PtxPlan : PtxPolicy<128>
-  {};
-  using ptx_plan = core::detail::specialize_plan<PtxPlan>;
-
-  //---------------------------------------------------------------------
-  // Agent entry point
-  //---------------------------------------------------------------------
-
-  THRUST_AGENT_ENTRY(ScanTileState tile_state, Size num_tiles, NumSelectedIt num_selected_out, char* /*shmem*/)
-  {
-    tile_state.InitializeStatus(num_tiles);
-    if (blockIdx.x == 0 && threadIdx.x == 0)
-    {
-      *num_selected_out = 0;
-    }
-  }
-}; // struct InitAgent
-
-template <class KeysInputIt,
-          class ValuesInputIt,
-          class KeysOutputIt,
-          class ValuesOutputIt,
-          class NumRunsOutputIt,
-          class EqualityOp,
-          class ReductionOp,
-          class Size>
-THRUST_RUNTIME_FUNCTION cudaError_t doit_step(
-  void* d_temp_storage,
-  size_t& temp_storage_bytes,
-  KeysInputIt keys_input_it,
-  ValuesInputIt values_input_it,
-  KeysOutputIt keys_output_it,
-  ValuesOutputIt values_output_it,
-  NumRunsOutputIt num_runs_output_it,
-  EqualityOp equality_op,
-  ReductionOp reduction_op,
-  Size num_items,
-  cudaStream_t stream)
-{
-  using core::detail::AgentLauncher;
-  using core::detail::AgentPlan;
-
-  cudaError_t status = cudaSuccess;
-  if (num_items == 0)
-  {
-    return cudaErrorNotSupported;
-  }
-
-  using reduce_by_key_agent = AgentLauncher<
-    ReduceByKeyAgent<KeysInputIt, ValuesInputIt, KeysOutputIt, ValuesOutputIt, EqualityOp, ReductionOp, NumRunsOutputIt, Size>>;
-
-  using ScanTileState = typename reduce_by_key_agent::ScanTileState;
-  using init_agent    = AgentLauncher<InitAgent<ScanTileState, Size, NumRunsOutputIt>>;
-
-  AgentPlan reduce_by_key_plan = reduce_by_key_agent::get_plan(stream);
-  AgentPlan init_plan          = init_agent::get_plan();
-
-  // Number of input tiles
-  int tile_size  = reduce_by_key_plan.items_per_tile;
-  Size num_tiles = ::cuda::ceil_div(num_items, tile_size);
-
-  size_t vshmem_size = core::detail::vshmem_size(reduce_by_key_plan.shared_memory_size, num_tiles);
-
-  size_t allocation_sizes[2] = {9, vshmem_size};
-  status                     = ScanTileState::AllocationSize(static_cast<int>(num_tiles), allocation_sizes[0]);
-  _CUDA_CUB_RET_IF_FAIL(status);
-
-  void* allocations[2] = {nullptr, nullptr};
-  status = cub::detail::AliasTemporaries(d_temp_storage, temp_storage_bytes, allocations, allocation_sizes);
-  _CUDA_CUB_RET_IF_FAIL(status);
-
-  if (d_temp_storage == nullptr)
-  {
-    return status;
-  }
-
-  ScanTileState tile_state;
-  status = tile_state.Init(static_cast<int>(num_tiles), allocations[0], allocation_sizes[0]);
-  _CUDA_CUB_RET_IF_FAIL(status);
-
-  init_agent ia(init_plan, num_tiles, stream, "reduce_by_key::init_agent");
-  ia.launch(tile_state, num_tiles, num_runs_output_it);
-  _CUDA_CUB_RET_IF_FAIL(cudaPeekAtLastError());
-
-  char* vshmem_ptr = vshmem_size > 0 ? (char*) allocations[1] : nullptr;
-
-  reduce_by_key_agent rbka(reduce_by_key_plan, num_items, stream, vshmem_ptr, "reduce_by_keys::reduce_by_key_agent");
-  rbka.launch(
-    keys_input_it,
-    values_input_it,
-    keys_output_it,
-    values_output_it,
-    num_runs_output_it,
-    tile_state,
-    equality_op,
-    reduction_op,
-    num_items,
-    num_tiles);
-  _CUDA_CUB_RET_IF_FAIL(cudaPeekAtLastError());
-  return status;
-}
-
-template <typename Size,
-          typename Derived,
->>>>>>> 03204344
           typename KeysInputIt,
           typename ValuesInputIt,
           typename KeysOutputIt,
