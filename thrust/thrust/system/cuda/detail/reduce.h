/******************************************************************************
 * Copyright (c) 2016, NVIDIA CORPORATION.  All rights reserved.
 *
 * Redistribution and use in source and binary forms, with or without
 * modification, are permitted provided that the following conditions are met:
 *     * Redistributions of source code must retain the above copyright
 *       notice, this list of conditions and the following disclaimer.
 *     * Redistributions in binary form must reproduce the above copyright
 *       notice, this list of conditions and the following disclaimer in the
 *       documentation and/or other materials provided with the distribution.
 *     * Neither the name of the NVIDIA CORPORATION nor the
 *       names of its contributors may be used to endorse or promote products
 *       derived from this software without specific prior written permission.
 *
 * THIS SOFTWARE IS PROVIDED BY THE COPYRIGHT HOLDERS AND CONTRIBUTORS "AS IS"
 * AND ANY EXPRESS OR IMPLIED WARRANTIES, INCLUDING, BUT NOT LIMITED TO, THE
 * IMPLIED WARRANTIES OF MERCHANTABILITY AND FITNESS FOR A PARTICULAR PURPOSE
 * ARE DISCLAIMED. IN NO EVENT SHALL NVIDIA CORPORATION BE LIABLE FOR ANY
 * DIRECT, INDIRECT, INCIDENTAL, SPECIAL, EXEMPLARY, OR CONSEQUENTIAL DAMAGES
 * (INCLUDING, BUT NOT LIMITED TO, PROCUREMENT OF SUBSTITUTE GOODS OR SERVICES;
 * LOSS OF USE, DATA, OR PROFITS; OR BUSINESS INTERRUPTION) HOWEVER CAUSED AND
 * ON ANY THEORY OF LIABILITY, WHETHER IN CONTRACT, STRICT LIABILITY, OR TORT
 * (INCLUDING NEGLIGENCE OR OTHERWISE) ARISING IN ANY WAY OUT OF THE USE OF THIS
 * SOFTWARE, EVEN IF ADVISED OF THE POSSIBILITY OF SUCH DAMAGE.
 *
 ******************************************************************************/
#pragma once

#include <thrust/detail/config.h>

#if defined(_CCCL_IMPLICIT_SYSTEM_HEADER_GCC)
#  pragma GCC system_header
#elif defined(_CCCL_IMPLICIT_SYSTEM_HEADER_CLANG)
#  pragma clang system_header
#elif defined(_CCCL_IMPLICIT_SYSTEM_HEADER_MSVC)
#  pragma system_header
#endif // no system header

#if _CCCL_HAS_CUDA_COMPILER

#  include <thrust/system/cuda/config.h>

#  include <cub/device/device_reduce.cuh>
#  include <cub/util_math.cuh>

#  include <thrust/detail/alignment.h>
#  include <thrust/detail/raw_reference_cast.h>
#  include <thrust/detail/temporary_array.h>
#  include <thrust/detail/type_traits/iterator/is_output_iterator.h>
#  include <thrust/distance.h>
#  include <thrust/functional.h>
#  include <thrust/system/cuda/detail/cdp_dispatch.h>
#  include <thrust/system/cuda/detail/core/agent_launcher.h>
#  include <thrust/system/cuda/detail/dispatch.h>
#  include <thrust/system/cuda/detail/get_value.h>
#  include <thrust/system/cuda/detail/make_unsigned_special.h>
#  include <thrust/system/cuda/detail/par_to_seq.h>
#  include <thrust/system/cuda/detail/util.h>

#  include <cstdint>

THRUST_NAMESPACE_BEGIN

// forward declare generic reduce
// to circumvent circular dependency
template <typename DerivedPolicy, typename InputIterator, typename T, typename BinaryFunction>
T _CCCL_HOST_DEVICE
reduce(const thrust::detail::execution_policy_base<DerivedPolicy>& exec,
       InputIterator first,
       InputIterator last,
       T init,
       BinaryFunction binary_op);

namespace cuda_cub
{

namespace __reduce
{

template <bool>
struct is_true : thrust::detail::false_type
{};
template <>
struct is_true<true> : thrust::detail::true_type
{};

template <int _BLOCK_THREADS,
          int _ITEMS_PER_THREAD                      = 1,
          int _VECTOR_LOAD_LENGTH                    = 1,
          cub::BlockReduceAlgorithm _BLOCK_ALGORITHM = cub::BLOCK_REDUCE_RAKING,
          cub::CacheLoadModifier _LOAD_MODIFIER      = cub::LOAD_DEFAULT,
          cub::GridMappingStrategy _GRID_MAPPING     = cub::GRID_MAPPING_DYNAMIC>
struct PtxPolicy
{
  enum
  {
    BLOCK_THREADS      = _BLOCK_THREADS,
    ITEMS_PER_THREAD   = _ITEMS_PER_THREAD,
    VECTOR_LOAD_LENGTH = _VECTOR_LOAD_LENGTH,
    ITEMS_PER_TILE     = _BLOCK_THREADS * _ITEMS_PER_THREAD
  };

  static const cub::BlockReduceAlgorithm BLOCK_ALGORITHM = _BLOCK_ALGORITHM;
  static const cub::CacheLoadModifier LOAD_MODIFIER      = _LOAD_MODIFIER;
  static const cub::GridMappingStrategy GRID_MAPPING     = _GRID_MAPPING;
}; // struct PtxPolicy

template <class, class>
struct Tuning;

template <class T>
struct Tuning<core::detail::sm52, T>
{
  enum
  {
    // Relative size of T type to a 4-byte word
    SCALE_FACTOR_4B = (sizeof(T) + 3) / 4,
    // Relative size of T type to a 1-byte word
    SCALE_FACTOR_1B = sizeof(T),
  };

  // ReducePolicy1B (GTX Titan: 228.7 GB/s @ 192M 1B items)
  using ReducePolicy1B =
    PtxPolicy<128,
              (((24 / Tuning::SCALE_FACTOR_1B) > (1)) ? (24 / Tuning::SCALE_FACTOR_1B) : (1)),
              4,
              cub::BLOCK_REDUCE_WARP_REDUCTIONS,
              cub::LOAD_LDG,
              cub::GRID_MAPPING_DYNAMIC>;

  // ReducePolicy4B types (GTX Titan: 255.1 GB/s @ 48M 4B items)
  using ReducePolicy4B =
    PtxPolicy<256,
              (((20 / Tuning::SCALE_FACTOR_4B) > (1)) ? (20 / Tuning::SCALE_FACTOR_4B) : (1)),
              4,
              cub::BLOCK_REDUCE_WARP_REDUCTIONS,
              cub::LOAD_LDG,
              cub::GRID_MAPPING_DYNAMIC>;

  using type = ::cuda::std::conditional_t<(sizeof(T) < 4), ReducePolicy1B, ReducePolicy4B>;
}; // Tuning sm52

template <class InputIt, class OutputIt, class T, class Size, class ReductionOp>
struct ReduceAgent
{
  using UnsignedSize = typename detail::make_unsigned_special<Size>::type;

  template <class Arch>
  struct PtxPlan : Tuning<Arch, T>::type
  {
    // we need this type definition to indicate "specialize_plan" metafunction
    // that this PtxPlan may have specializations for different Arch
    // via Tuning<Arch,T> type.
    //
    using tuning = Tuning<Arch, T>;

    using Vector      = typename cub::CubVector<T, PtxPlan::VECTOR_LOAD_LENGTH>;
<<<<<<< HEAD
    using LoadIt      = typename core::LoadIterator<PtxPlan, InputIt>::type;
    using BlockReduce = cub::BlockReduce<T, PtxPlan::BLOCK_THREADS, PtxPlan::BLOCK_ALGORITHM, 1, 1>;
=======
    using LoadIt      = typename core::detail::LoadIterator<PtxPlan, InputIt>::type;
    using BlockReduce = cub::BlockReduce<T, PtxPlan::BLOCK_THREADS, PtxPlan::BLOCK_ALGORITHM, 1, 1, Arch::ver>;
>>>>>>> a00de21b

    using VectorLoadIt = cub::CacheModifiedInputIterator<PtxPlan::LOAD_MODIFIER, Vector, Size>;

    struct TempStorage
    {
      typename BlockReduce::TempStorage reduce;
      //
      Size dequeue_offset;
    }; // struct TempStorage

  }; // struct PtxPlan

  // Reduction need additional information which is not covered in
  // default core::AgentPlan. We thus inherit from core::AgentPlan
  // and add additional member fields that are needed.
  // Other algorithms, e.g. merge, may not need additional information,
  // and may use AgentPlan directly, instead of defining their own Plan type.
  //
  struct Plan : core::detail::AgentPlan
  {
    cub::GridMappingStrategy grid_mapping;

    THRUST_RUNTIME_FUNCTION Plan() {}

    template <class P>
    THRUST_RUNTIME_FUNCTION Plan(P)
        : core::detail::AgentPlan(P())
        , grid_mapping(P::GRID_MAPPING)
    {}
  };

  // this specialized PtxPlan for a device-compiled Arch
  // ptx_plan type *must* only be used from device code
  // Its use from host code will result in *undefined behaviour*
  //
  using ptx_plan = typename core::detail::specialize_plan_msvc10_war<PtxPlan>::type::type;

  using TempStorage  = typename ptx_plan::TempStorage;
  using Vector       = typename ptx_plan::Vector;
  using LoadIt       = typename ptx_plan::LoadIt;
  using BlockReduce  = typename ptx_plan::BlockReduce;
  using VectorLoadIt = typename ptx_plan::VectorLoadIt;

  enum
  {
    ITEMS_PER_THREAD   = ptx_plan::ITEMS_PER_THREAD,
    BLOCK_THREADS      = ptx_plan::BLOCK_THREADS,
    ITEMS_PER_TILE     = ptx_plan::ITEMS_PER_TILE,
    VECTOR_LOAD_LENGTH = ptx_plan::VECTOR_LOAD_LENGTH,

    ATTEMPT_VECTORIZATION = (VECTOR_LOAD_LENGTH > 1) && (ITEMS_PER_THREAD % VECTOR_LOAD_LENGTH == 0)
                         && ::cuda::std::is_pointer<InputIt>::value
                         && ::cuda::std::is_arithmetic<typename ::cuda::std::remove_cv<T>>::value
  };

  struct impl
  {
    //---------------------------------------------------------------------
    // Per thread data
    //---------------------------------------------------------------------

    TempStorage& storage;
    InputIt input_it;
    LoadIt load_it;
    ReductionOp reduction_op;

    //---------------------------------------------------------------------
    // Constructor
    //---------------------------------------------------------------------

    THRUST_DEVICE_FUNCTION impl(TempStorage& storage_, InputIt input_it_, ReductionOp reduction_op_)
        : storage(storage_)
        , input_it(input_it_)
        , load_it(core::detail::make_load_iterator(ptx_plan(), input_it))
        , reduction_op(reduction_op_)
    {}

    //---------------------------------------------------------------------
    // Utility
    //---------------------------------------------------------------------

    // Whether or not the input is aligned with the vector type
    // (specialized for types we can vectorize)
    //
    template <class Iterator>
    static THRUST_DEVICE_FUNCTION bool is_aligned(Iterator d_in, thrust::detail::true_type /* can_vectorize */)
    {
      return (size_t(d_in) & (sizeof(Vector) - 1)) == 0;
    }

    // Whether or not the input is aligned with the vector type
    // (specialized for types we cannot vectorize)
    //
    template <class Iterator>
    static THRUST_DEVICE_FUNCTION bool is_aligned(Iterator, thrust::detail::false_type /* can_vectorize */)
    {
      return false;
    }

    //---------------------------------------------------------------------
    // Tile processing
    //---------------------------------------------------------------------

    // Consume a full tile of input (non-vectorized)
    //
    template <int IS_FIRST_TILE>
    THRUST_DEVICE_FUNCTION void consume_tile(
      T& thread_aggregate,
      Size block_offset,
      int /*valid_items*/,
      thrust::detail::true_type /* is_full_tile */,
      thrust::detail::false_type /* can_vectorize */)
    {
      T items[ITEMS_PER_THREAD];

      // Load items in striped fashion
      cub::LoadDirectStriped<BLOCK_THREADS>(threadIdx.x, load_it + block_offset, items);

      // Reduce items within each thread stripe
      thread_aggregate = (IS_FIRST_TILE) ? cub::ThreadReduce(items, reduction_op)
                                         : cub::ThreadReduce(items, reduction_op, thread_aggregate);
    }

    // Consume a full tile of input (vectorized)
    //
    template <int IS_FIRST_TILE>
    THRUST_DEVICE_FUNCTION void consume_tile(
      T& thread_aggregate,
      Size block_offset,
      int /*valid_items*/,
      thrust::detail::true_type /* is_full_tile */,
      thrust::detail::true_type /* can_vectorize */)
    {
      // Alias items as an array of VectorT and load it in striped fashion
      enum
      {
        WORDS = ITEMS_PER_THREAD / VECTOR_LOAD_LENGTH
      };

      T items[ITEMS_PER_THREAD];

      Vector* vec_items = reinterpret_cast<Vector*>(items);

      // Vector Input iterator wrapper type (for applying cache modifier)
      T* d_in_unqualified = const_cast<T*>(input_it) + block_offset + (threadIdx.x * VECTOR_LOAD_LENGTH);
      VectorLoadIt vec_load_it(reinterpret_cast<Vector*>(d_in_unqualified));

#  pragma unroll
      for (int i = 0; i < WORDS; ++i)
      {
        vec_items[i] = vec_load_it[BLOCK_THREADS * i];
      }

      // Reduce items within each thread stripe
      thread_aggregate = (IS_FIRST_TILE) ? cub::ThreadReduce(items, reduction_op)
                                         : cub::ThreadReduce(items, reduction_op, thread_aggregate);
    }

    // Consume a partial tile of input
    //
    template <int IS_FIRST_TILE, class CAN_VECTORIZE>
    THRUST_DEVICE_FUNCTION void consume_tile(
      T& thread_aggregate,
      Size block_offset,
      int valid_items,
      thrust::detail::false_type /* is_full_tile */,
      CAN_VECTORIZE)
    {
      // Partial tile
      int thread_offset = threadIdx.x;

      // Read first item
      if ((IS_FIRST_TILE) && (thread_offset < valid_items))
      {
        thread_aggregate = load_it[block_offset + thread_offset];
        thread_offset += BLOCK_THREADS;
      }

      // Continue reading items (block-striped)
      while (thread_offset < valid_items)
      {
        thread_aggregate =
          reduction_op(thread_aggregate, thrust::raw_reference_cast(load_it[block_offset + thread_offset]));
        thread_offset += BLOCK_THREADS;
      }
    }

    //---------------------------------------------------------------
    // Consume a contiguous segment of tiles
    //---------------------------------------------------------------------

    // Reduce a contiguous segment of input tiles
    //
    template <class CAN_VECTORIZE>
    THRUST_DEVICE_FUNCTION T consume_range_impl(Size block_offset, Size block_end, CAN_VECTORIZE can_vectorize)
    {
      T thread_aggregate;

      if (block_offset + ITEMS_PER_TILE > block_end)
      {
        // First tile isn't full (not all threads have valid items)
        int valid_items = block_end - block_offset;
        consume_tile<true>(thread_aggregate, block_offset, valid_items, thrust::detail::false_type(), can_vectorize);
        return BlockReduce(storage.reduce).Reduce(thread_aggregate, reduction_op, valid_items);
      }

      // At least one full block
      consume_tile<true>(thread_aggregate, block_offset, ITEMS_PER_TILE, thrust::detail::true_type(), can_vectorize);
      block_offset += ITEMS_PER_TILE;

      // Consume subsequent full tiles of input
      while (block_offset + ITEMS_PER_TILE <= block_end)
      {
        consume_tile<false>(thread_aggregate, block_offset, ITEMS_PER_TILE, thrust::detail::true_type(), can_vectorize);
        block_offset += ITEMS_PER_TILE;
      }

      // Consume a partially-full tile
      if (block_offset < block_end)
      {
        int valid_items = block_end - block_offset;
        consume_tile<false>(thread_aggregate, block_offset, valid_items, thrust::detail::false_type(), can_vectorize);
      }

      // Compute block-wide reduction (all threads have valid items)
      return BlockReduce(storage.reduce).Reduce(thread_aggregate, reduction_op);
    }

    // Reduce a contiguous segment of input tiles
    //
    THRUST_DEVICE_FUNCTION T consume_range(Size block_offset, Size block_end)
    {
      using attempt_vec = is_true<ATTEMPT_VECTORIZATION>;
      using path_a      = is_true<true && ATTEMPT_VECTORIZATION>;
      using path_b      = is_true<false && ATTEMPT_VECTORIZATION>;

      return is_aligned(input_it + block_offset, attempt_vec())
             ? consume_range_impl(block_offset, block_end, path_a())
             : consume_range_impl(block_offset, block_end, path_b());
    }

    // Reduce a contiguous segment of input tiles
    //
    THRUST_DEVICE_FUNCTION T consume_tiles(
      Size /*num_items*/,
      cub::GridEvenShare<Size>& even_share,
      cub::GridQueue<UnsignedSize>& /*queue*/,
      thrust::detail::integral_constant<cub::GridMappingStrategy, cub::GRID_MAPPING_RAKE> /*is_rake*/)
    {
      using attempt_vec = is_true<ATTEMPT_VECTORIZATION>;
      using path_a      = is_true<true && ATTEMPT_VECTORIZATION>;
      using path_b      = is_true<false && ATTEMPT_VECTORIZATION>;

      // Initialize even-share descriptor for this thread block
      even_share.template BlockInit<ITEMS_PER_TILE, cub::GRID_MAPPING_RAKE>();

      return is_aligned(input_it, attempt_vec())
             ? consume_range_impl(even_share.block_offset, even_share.block_end, path_a())
             : consume_range_impl(even_share.block_offset, even_share.block_end, path_b());
    }

    //---------------------------------------------------------------------
    // Dynamically consume tiles
    //---------------------------------------------------------------------

    // Dequeue and reduce tiles of items as part of a inter-block reduction
    //
    template <class CAN_VECTORIZE>
    THRUST_DEVICE_FUNCTION T
    consume_tiles_impl(Size num_items, cub::GridQueue<UnsignedSize> queue, CAN_VECTORIZE can_vectorize)
    {
      // We give each thread block at least one tile of input.
      T thread_aggregate;
      Size block_offset    = blockIdx.x * ITEMS_PER_TILE;
      Size even_share_base = gridDim.x * ITEMS_PER_TILE;

      if (block_offset + ITEMS_PER_TILE > num_items)
      {
        // First tile isn't full (not all threads have valid items)
        int valid_items = num_items - block_offset;
        consume_tile<true>(thread_aggregate, block_offset, valid_items, thrust::detail::false_type(), can_vectorize);
        return BlockReduce(storage.reduce).Reduce(thread_aggregate, reduction_op, valid_items);
      }

      // Consume first full tile of input
      consume_tile<true>(thread_aggregate, block_offset, ITEMS_PER_TILE, thrust::detail::true_type(), can_vectorize);

      if (num_items > even_share_base)
      {
        // Dequeue a tile of items
        if (threadIdx.x == 0)
        {
          storage.dequeue_offset = queue.Drain(ITEMS_PER_TILE) + even_share_base;
        }

        __syncthreads();

        // Grab tile offset and check if we're done with full tiles
        block_offset = storage.dequeue_offset;

        // Consume more full tiles
        while (block_offset + ITEMS_PER_TILE <= num_items)
        {
          consume_tile<false>(
            thread_aggregate, block_offset, ITEMS_PER_TILE, thrust::detail::true_type(), can_vectorize);

          __syncthreads();

          // Dequeue a tile of items
          if (threadIdx.x == 0)
          {
            storage.dequeue_offset = queue.Drain(ITEMS_PER_TILE) + even_share_base;
          }

          __syncthreads();

          // Grab tile offset and check if we're done with full tiles
          block_offset = storage.dequeue_offset;
        }

        // Consume partial tile
        if (block_offset < num_items)
        {
          int valid_items = num_items - block_offset;
          consume_tile<false>(thread_aggregate, block_offset, valid_items, thrust::detail::false_type(), can_vectorize);
        }
      }

      // Compute block-wide reduction (all threads have valid items)
      return BlockReduce(storage.reduce).Reduce(thread_aggregate, reduction_op);
    }

    // Dequeue and reduce tiles of items as part of a inter-block reduction
    //
    THRUST_DEVICE_FUNCTION T consume_tiles(
      Size num_items,
      cub::GridEvenShare<Size>& /*even_share*/,
      cub::GridQueue<UnsignedSize>& queue,
      thrust::detail::integral_constant<cub::GridMappingStrategy, cub::GRID_MAPPING_DYNAMIC>)
    {
      using attempt_vec = is_true<ATTEMPT_VECTORIZATION>;
      using path_a      = is_true<true && ATTEMPT_VECTORIZATION>;
      using path_b      = is_true<false && ATTEMPT_VECTORIZATION>;

      return is_aligned(input_it, attempt_vec())
             ? consume_tiles_impl(num_items, queue, path_a())
             : consume_tiles_impl(num_items, queue, path_b());
    }
  }; // struct impl

  //---------------------------------------------------------------------
  // Agent entry points
  //---------------------------------------------------------------------

  // single tile reduce entry point
  //
  THRUST_AGENT_ENTRY(InputIt input_it, OutputIt output_it, Size num_items, ReductionOp reduction_op, char* shmem)
  {
    TempStorage& storage = *reinterpret_cast<TempStorage*>(shmem);

    if (num_items == 0)
    {
      return;
    }

    T block_aggregate = impl(storage, input_it, reduction_op).consume_range((Size) 0, num_items);

    if (threadIdx.x == 0)
    {
      *output_it = block_aggregate;
    }
  }

  // single tile reduce entry point
  //
  THRUST_AGENT_ENTRY(InputIt input_it, OutputIt output_it, Size num_items, ReductionOp reduction_op, T init, char* shmem)
  {
    TempStorage& storage = *reinterpret_cast<TempStorage*>(shmem);

    if (num_items == 0)
    {
      if (threadIdx.x == 0)
      {
        *output_it = init;
      }
      return;
    }

    T block_aggregate = impl(storage, input_it, reduction_op).consume_range((Size) 0, num_items);

    if (threadIdx.x == 0)
    {
      *output_it = reduction_op(init, block_aggregate);
    }
  }

  THRUST_AGENT_ENTRY(
    InputIt input_it,
    OutputIt output_it,
    Size num_items,
    cub::GridEvenShare<Size> even_share,
    cub::GridQueue<UnsignedSize> queue,
    ReductionOp reduction_op,
    char* shmem)
  {
    TempStorage& storage = *reinterpret_cast<TempStorage*>(shmem);

    using grid_mapping = thrust::detail::integral_constant<cub::GridMappingStrategy, ptx_plan::GRID_MAPPING>;

    T block_aggregate =
      impl(storage, input_it, reduction_op).consume_tiles(num_items, even_share, queue, grid_mapping());

    if (threadIdx.x == 0)
    {
      output_it[blockIdx.x] = block_aggregate;
    }
  }
}; // struct ReduceAgent

template <class Size>
struct DrainAgent
{
  using UnsignedSize = typename detail::make_unsigned_special<Size>::type;

  template <class Arch>
  struct PtxPlan : PtxPolicy<1>
  {};
  using ptx_plan = core::detail::specialize_plan<PtxPlan>;

  //---------------------------------------------------------------------
  // Agent entry point
  //---------------------------------------------------------------------

  THRUST_AGENT_ENTRY(cub::GridQueue<UnsignedSize> grid_queue, Size num_items, char* /*shmem*/)
  {
    grid_queue.FillAndResetDrain(num_items);
  }
}; // struct DrainAgent;

template <class InputIt, class OutputIt, class Size, class ReductionOp, class T>
cudaError_t THRUST_RUNTIME_FUNCTION doit_step(
  void* d_temp_storage,
  size_t& temp_storage_bytes,
  InputIt input_it,
  Size num_items,
  T init,
  ReductionOp reduction_op,
  OutputIt output_it,
  cudaStream_t stream)
{
  using core::detail::AgentLauncher;
  using core::detail::AgentPlan;
  using core::detail::cuda_optional;
  using core::detail::get_agent_plan;

  using UnsignedSize = typename detail::make_unsigned_special<Size>::type;

  if (num_items == 0)
  {
    return cudaErrorNotSupported;
  }

  using reduce_agent = AgentLauncher<ReduceAgent<InputIt, OutputIt, T, Size, ReductionOp>>;

  typename reduce_agent::Plan reduce_plan = reduce_agent::get_plan(stream);

  cudaError_t status = cudaSuccess;

  if (num_items <= reduce_plan.items_per_tile)
  {
    size_t vshmem_size = core::detail::vshmem_size(reduce_plan.shared_memory_size, 1);

    // small, single tile size
    if (d_temp_storage == nullptr)
    {
      temp_storage_bytes = ::cuda::std::max<size_t>(1, vshmem_size);
      return status;
    }
    char* vshmem_ptr = vshmem_size > 0 ? (char*) d_temp_storage : nullptr;

    reduce_agent ra(reduce_plan, num_items, stream, vshmem_ptr, "reduce_agent: single_tile only");
    ra.launch(input_it, output_it, num_items, reduction_op, init);
    CUDA_CUB_RET_IF_FAIL(cudaPeekAtLastError());
  }
  else
  {
    // regular size
    cuda_optional<int> sm_count = core::detail::get_sm_count();
    CUDA_CUB_RET_IF_FAIL(sm_count.status());

    // reduction will not use more cta counts than requested
    cuda_optional<int> max_blocks_per_sm = reduce_agent::template get_max_blocks_per_sm<
      InputIt,
      OutputIt,
      Size,
      cub::GridEvenShare<Size>,
      cub::GridQueue<UnsignedSize>,
      ReductionOp>(reduce_plan);
    CUDA_CUB_RET_IF_FAIL(max_blocks_per_sm.status());

    int reduce_device_occupancy = (int) max_blocks_per_sm * sm_count;

    int sm_oversubscription = 5;
    int max_blocks          = reduce_device_occupancy * sm_oversubscription;

    cub::GridEvenShare<Size> even_share;
    even_share.DispatchInit(static_cast<int>(num_items), max_blocks, reduce_plan.items_per_tile);

    // we will launch at most "max_blocks" blocks in a grid
    // so preallocate virtual shared memory storage for this if required
    //
    size_t vshmem_size = core::detail::vshmem_size(reduce_plan.shared_memory_size, max_blocks);

    // Temporary storage allocation requirements
    void* allocations[3]       = {nullptr, nullptr, nullptr};
    size_t allocation_sizes[3] = {
      max_blocks * sizeof(T), // bytes needed for privatized block reductions
      cub::GridQueue<UnsignedSize>::AllocationSize(), // bytes needed for grid queue descriptor0
      vshmem_size // size of virtualized shared memory storage
    };
    status = cub::AliasTemporaries(d_temp_storage, temp_storage_bytes, allocations, allocation_sizes);
    CUDA_CUB_RET_IF_FAIL(status);
    if (d_temp_storage == nullptr)
    {
      return status;
    }

    T* d_block_reductions = (T*) allocations[0];
    cub::GridQueue<UnsignedSize> queue(allocations[1]);
    char* vshmem_ptr = vshmem_size > 0 ? (char*) allocations[2] : nullptr;

    // Get grid size for device_reduce_sweep_kernel
    int reduce_grid_size = 0;
    if (reduce_plan.grid_mapping == cub::GRID_MAPPING_RAKE)
    {
      // Work is distributed evenly
      reduce_grid_size = even_share.grid_size;
    }
    else if (reduce_plan.grid_mapping == cub::GRID_MAPPING_DYNAMIC)
    {
      // Work is distributed dynamically
      size_t num_tiles = ::cuda::ceil_div(num_items, reduce_plan.items_per_tile);

      // if not enough to fill the device with threadblocks
      // then fill the device with threadblocks
      reduce_grid_size = static_cast<int>((::cuda::std::min)(num_tiles, static_cast<size_t>(reduce_device_occupancy)));

      using drain_agent    = AgentLauncher<DrainAgent<Size>>;
      AgentPlan drain_plan = drain_agent::get_plan();
      drain_plan.grid_size = 1;
      drain_agent da(drain_plan, stream, "__reduce::drain_agent");
      da.launch(queue, num_items);
      CUDA_CUB_RET_IF_FAIL(cudaPeekAtLastError());
    }
    else
    {
      CUDA_CUB_RET_IF_FAIL(cudaErrorNotSupported);
    }

    reduce_plan.grid_size = reduce_grid_size;
    reduce_agent ra(reduce_plan, stream, vshmem_ptr, "reduce_agent: regular size reduce");
    ra.launch(input_it, d_block_reductions, num_items, even_share, queue, reduction_op);
    CUDA_CUB_RET_IF_FAIL(cudaPeekAtLastError());

    using reduce_agent_single = AgentLauncher<ReduceAgent<T*, OutputIt, T, Size, ReductionOp>>;

    reduce_plan.grid_size = 1;
    reduce_agent_single ra1(reduce_plan, stream, vshmem_ptr, "reduce_agent: single tile reduce");

    ra1.launch(d_block_reductions, output_it, reduce_grid_size, reduction_op, init);
    CUDA_CUB_RET_IF_FAIL(cudaPeekAtLastError());
  }

  return status;
} // func doit_step

template <typename Derived, typename InputIt, typename Size, typename T, typename BinaryOp>
THRUST_RUNTIME_FUNCTION T
reduce(execution_policy<Derived>& policy, InputIt first, Size num_items, T init, BinaryOp binary_op)
{
  if (num_items == 0)
  {
    return init;
  }

  size_t temp_storage_bytes = 0;
  cudaStream_t stream       = cuda_cub::stream(policy);

  cudaError_t status;
  status = doit_step(nullptr, temp_storage_bytes, first, num_items, init, binary_op, static_cast<T*>(nullptr), stream);
  cuda_cub::throw_on_error(status, "reduce failed on 1st step");

  size_t allocation_sizes[2] = {sizeof(T*), temp_storage_bytes};
  void* allocations[2]       = {nullptr, nullptr};

  size_t storage_size = 0;
  status              = core::detail::alias_storage(nullptr, storage_size, allocations, allocation_sizes);
  cuda_cub::throw_on_error(status, "reduce failed on 1st alias_storage");

  // Allocate temporary storage.
  thrust::detail::temporary_array<std::uint8_t, Derived> tmp(policy, storage_size);
  void* ptr = static_cast<void*>(tmp.data().get());

  status = core::detail::alias_storage(ptr, storage_size, allocations, allocation_sizes);
  cuda_cub::throw_on_error(status, "reduce failed on 2nd alias_storage");

  T* d_result = thrust::detail::aligned_reinterpret_cast<T*>(allocations[0]);

  status = doit_step(allocations[1], temp_storage_bytes, first, num_items, init, binary_op, d_result, stream);
  cuda_cub::throw_on_error(status, "reduce failed on 2nd step");

  status = cuda_cub::synchronize(policy);
  cuda_cub::throw_on_error(status, "reduce failed to synchronize");

  T result = cuda_cub::get_value(policy, d_result);

  return result;
}
} // namespace __reduce

namespace detail
{

template <typename Derived, typename InputIt, typename Size, typename T, typename BinaryOp>
THRUST_RUNTIME_FUNCTION T
reduce_n_impl(execution_policy<Derived>& policy, InputIt first, Size num_items, T init, BinaryOp binary_op)
{
  cudaStream_t stream = cuda_cub::stream(policy);
  cudaError_t status;

  // Determine temporary device storage requirements.

  size_t tmp_size = 0;

  THRUST_INDEX_TYPE_DISPATCH(
    status,
    cub::DeviceReduce::Reduce,
    num_items,
    (nullptr, tmp_size, first, static_cast<T*>(nullptr), num_items_fixed, binary_op, init, stream));
  cuda_cub::throw_on_error(status, "after reduction step 1");

  // Allocate temporary storage.

  thrust::detail::temporary_array<std::uint8_t, Derived> tmp(policy, sizeof(T) + tmp_size);

  // Run reduction.

  // `tmp.begin()` yields a `normal_iterator`, which dereferences to a
  // `reference`, which has an `operator&` that returns a `pointer`, which
  // has a `.get` method that returns a raw pointer, which we can (finally)
  // `static_cast` to `void*`.
  //
  // The array was dynamically allocated, so we assume that it's suitably
  // aligned for any type of data. `malloc`/`cudaMalloc`/`new`/`std::allocator`
  // make this guarantee.
  T* ret_ptr    = thrust::detail::aligned_reinterpret_cast<T*>(tmp.data().get());
  void* tmp_ptr = static_cast<void*>((tmp.data() + sizeof(T)).get());
  THRUST_INDEX_TYPE_DISPATCH(
    status,
    cub::DeviceReduce::Reduce,
    num_items,
    (tmp_ptr, tmp_size, first, ret_ptr, num_items_fixed, binary_op, init, stream));
  cuda_cub::throw_on_error(status, "after reduction step 2");

  // Synchronize the stream and get the value.

  status = cuda_cub::synchronize(policy);
  cuda_cub::throw_on_error(status, "reduce failed to synchronize");

  // `tmp.begin()` yields a `normal_iterator`, which dereferences to a
  // `reference`, which has an `operator&` that returns a `pointer`, which
  // has a `.get` method that returns a raw pointer, which we can (finally)
  // `static_cast` to `void*`.
  //
  // The array was dynamically allocated, so we assume that it's suitably
  // aligned for any type of data. `malloc`/`cudaMalloc`/`new`/`std::allocator`
  // make this guarantee.
  return thrust::cuda_cub::get_value(policy, thrust::detail::aligned_reinterpret_cast<T*>(tmp.data().get()));
}

} // namespace detail

//-------------------------
// Thrust API entry points
//-------------------------

_CCCL_EXEC_CHECK_DISABLE
template <typename Derived, typename InputIt, typename Size, typename T, typename BinaryOp>
_CCCL_HOST_DEVICE T
reduce_n(execution_policy<Derived>& policy, InputIt first, Size num_items, T init, BinaryOp binary_op)
{
  THRUST_CDP_DISPATCH(
    (init = thrust::cuda_cub::detail::reduce_n_impl(policy, first, num_items, init, binary_op);),
    (init = thrust::reduce(cvt_to_seq(derived_cast(policy)), first, first + num_items, init, binary_op);));
  return init;
}

template <class Derived, class InputIt, class T, class BinaryOp>
_CCCL_HOST_DEVICE T reduce(execution_policy<Derived>& policy, InputIt first, InputIt last, T init, BinaryOp binary_op)
{
  using size_type = typename iterator_traits<InputIt>::difference_type;
  // FIXME: Check for RA iterator.
  size_type num_items = static_cast<size_type>(thrust::distance(first, last));
  return cuda_cub::reduce_n(policy, first, num_items, init, binary_op);
}

template <class Derived, class InputIt, class T>
_CCCL_HOST_DEVICE T reduce(execution_policy<Derived>& policy, InputIt first, InputIt last, T init)
{
  return cuda_cub::reduce(policy, first, last, init, plus<T>());
}

template <class Derived, class InputIt>
_CCCL_HOST_DEVICE typename iterator_traits<InputIt>::value_type
reduce(execution_policy<Derived>& policy, InputIt first, InputIt last)
{
  using value_type = typename iterator_traits<InputIt>::value_type;
  return cuda_cub::reduce(policy, first, last, value_type(0));
}

} // namespace cuda_cub

THRUST_NAMESPACE_END

#  include <thrust/memory.h>
#  include <thrust/reduce.h>

#endif<|MERGE_RESOLUTION|>--- conflicted
+++ resolved
@@ -155,13 +155,8 @@
     using tuning = Tuning<Arch, T>;
 
     using Vector      = typename cub::CubVector<T, PtxPlan::VECTOR_LOAD_LENGTH>;
-<<<<<<< HEAD
-    using LoadIt      = typename core::LoadIterator<PtxPlan, InputIt>::type;
-    using BlockReduce = cub::BlockReduce<T, PtxPlan::BLOCK_THREADS, PtxPlan::BLOCK_ALGORITHM, 1, 1>;
-=======
     using LoadIt      = typename core::detail::LoadIterator<PtxPlan, InputIt>::type;
     using BlockReduce = cub::BlockReduce<T, PtxPlan::BLOCK_THREADS, PtxPlan::BLOCK_ALGORITHM, 1, 1, Arch::ver>;
->>>>>>> a00de21b
 
     using VectorLoadIt = cub::CacheModifiedInputIterator<PtxPlan::LOAD_MODIFIER, Vector, Size>;
 
