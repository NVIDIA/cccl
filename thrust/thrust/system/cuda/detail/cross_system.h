--- conflicted
+++ resolved
@@ -61,10 +61,6 @@
     }
   };
 
-<<<<<<< HEAD
-=======
-#if _CCCL_STD_VER >= 2011
->>>>>>> c8dde0ec
   // Device to host.
   template <class Sys1, class Sys2>
   constexpr _CCCL_HOST_DEVICE
