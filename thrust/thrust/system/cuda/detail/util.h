--- conflicted
+++ resolved
@@ -321,10 +321,6 @@
   transform_input_iterator_t(InputIt input, UnaryOp op)
       : input(input), op(op) {}
 
-<<<<<<< HEAD
-=======
-#if _CCCL_STD_VER >= 2011
->>>>>>> c8dde0ec
   transform_input_iterator_t(const self_t &) = default;
 
   // UnaryOp might not be copy assignable, such as when it is a lambda.  Define
@@ -438,10 +434,6 @@
                                       BinaryOp op_)
       : input1(input1_), input2(input2_), op(op_) {}
 
-<<<<<<< HEAD
-=======
-#if _CCCL_STD_VER >= 2011
->>>>>>> c8dde0ec
   transform_pair_of_input_iterators_t(const self_t &) = default;
 
   // BinaryOp might not be copy assignable, such as when it is a lambda.
