--- conflicted
+++ resolved
@@ -58,10 +58,6 @@
       : super_t(x)
 {}
 
-<<<<<<< HEAD
-=======
-#if _CCCL_STD_VER >= 2011
->>>>>>> c8dde0ec
   template<typename T, typename Allocator>
     vector<T,Allocator>
       ::vector(vector &&x)
@@ -98,10 +94,6 @@
   return *this;
 }
 
-<<<<<<< HEAD
-=======
-#if _CCCL_STD_VER >= 2011
->>>>>>> c8dde0ec
   template<typename T, typename Allocator>
     vector<T,Allocator> &
       vector<T,Allocator>
