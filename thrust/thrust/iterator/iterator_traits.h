/*
 *  Copyright 2008-2013 NVIDIA Corporation
 *
 *  Licensed under the Apache License, Version 2.0 (the "License");
 *  you may not use this file except in compliance with the License.
 *  You may obtain a copy of the License at
 *
 *      http://www.apache.org/licenses/LICENSE-2.0
 *
 *  Unless required by applicable law or agreed to in writing, software
 *  distributed under the License is distributed on an "AS IS" BASIS,
 *  WITHOUT WARRANTIES OR CONDITIONS OF ANY KIND, either express or implied.
 *  See the License for the specific language governing permissions and
 *  limitations under the License.
 */

/*! \file thrust/iterator/iterator_traits.h
 *  \brief Traits and metafunctions for reasoning about the traits of iterators
 */

/*
 * (C) Copyright David Abrahams 2003.
 *
 * Distributed under the Boost Software License, Version 1.0.
 * (See accompanying NOTICE file for the complete license)
 *
 * For more information, see http://www.boost.org
 */

#pragma once

#include <thrust/detail/config.h>

#if defined(_CCCL_IMPLICIT_SYSTEM_HEADER_GCC)
#  pragma GCC system_header
#elif defined(_CCCL_IMPLICIT_SYSTEM_HEADER_CLANG)
#  pragma clang system_header
#elif defined(_CCCL_IMPLICIT_SYSTEM_HEADER_MSVC)
#  pragma system_header
#endif // no system header

#if _CCCL_COMPILER(NVRTC)
#  include <cuda/std/iterator>
<<<<<<< HEAD
#else
#  include <iterator>
#endif
=======
#else // _CCCL_COMPILER(NVRTC)
#  include <iterator>
#endif // _CCCL_COMPILER(NVRTC)
>>>>>>> 044cabf3

THRUST_NAMESPACE_BEGIN

/*! \p iterator_traits is a type trait class that provides a uniform
 *  interface for querying the properties of iterators at compile-time.
 */
template <typename T>
struct iterator_traits
    :
#if _CCCL_COMPILER(NVRTC)
<<<<<<< HEAD
    ::cuda::std::iterator_traits<T>
#else
    std::iterator_traits<T>
#endif
=======
    ::cuda
#endif // _CCCL_COMPILER(NVRTC)
    ::std::iterator_traits<T>
>>>>>>> 044cabf3
{};

template <typename Iterator>
struct iterator_value;

template <typename Iterator>
struct iterator_pointer;

template <typename Iterator>
struct iterator_reference;

template <typename Iterator>
struct iterator_difference;

template <typename Iterator>
struct iterator_traversal;

template <typename Iterator>
struct iterator_system;

THRUST_NAMESPACE_END

#if !_CCCL_COMPILER(NVRTC)
#  include <thrust/iterator/detail/any_system_tag.h>
#  include <thrust/iterator/detail/device_system_tag.h>
#  include <thrust/iterator/detail/host_system_tag.h>
#  include <thrust/iterator/detail/iterator_traits.inl>
#  include <thrust/iterator/detail/iterator_traversal_tags.h>
#endif<|MERGE_RESOLUTION|>--- conflicted
+++ resolved
@@ -41,15 +41,9 @@
 
 #if _CCCL_COMPILER(NVRTC)
 #  include <cuda/std/iterator>
-<<<<<<< HEAD
-#else
-#  include <iterator>
-#endif
-=======
 #else // _CCCL_COMPILER(NVRTC)
 #  include <iterator>
 #endif // _CCCL_COMPILER(NVRTC)
->>>>>>> 044cabf3
 
 THRUST_NAMESPACE_BEGIN
 
@@ -60,16 +54,9 @@
 struct iterator_traits
     :
 #if _CCCL_COMPILER(NVRTC)
-<<<<<<< HEAD
-    ::cuda::std::iterator_traits<T>
-#else
-    std::iterator_traits<T>
-#endif
-=======
     ::cuda
 #endif // _CCCL_COMPILER(NVRTC)
     ::std::iterator_traits<T>
->>>>>>> 044cabf3
 {};
 
 template <typename Iterator>
