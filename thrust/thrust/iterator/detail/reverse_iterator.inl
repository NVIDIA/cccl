/*
 *  Copyright 2008-2021 NVIDIA Corporation
 *
 *  Licensed under the Apache License, Version 2.0 (the "License");
 *  you may not use this file except in compliance with the License.
 *  You may obtain a copy of the License at
 *
 *      http://www.apache.org/licenses/LICENSE-2.0
 *
 *  Unless required by applicable law or agreed to in writing, software
 *  distributed under the License is distributed on an "AS IS" BASIS,
 *  WITHOUT WARRANTIES OR CONDITIONS OF ANY KIND, either express or implied.
 *  See the License for the specific language governing permissions and
 *  limitations under the License.
 */

#pragma once

#include <thrust/detail/config.h>

#if defined(_CCCL_IMPLICIT_SYSTEM_HEADER_GCC)
#  pragma GCC system_header
#elif defined(_CCCL_IMPLICIT_SYSTEM_HEADER_CLANG)
#  pragma clang system_header
#elif defined(_CCCL_IMPLICIT_SYSTEM_HEADER_MSVC)
#  pragma system_header
#endif // no system header

#include <thrust/iterator/reverse_iterator.h>
#include <thrust/iterator/iterator_traits.h>

THRUST_NAMESPACE_BEGIN

namespace detail
{

_CCCL_EXEC_CHECK_DISABLE
template<typename Iterator>
  _CCCL_HOST_DEVICE
  Iterator prior(Iterator x)
{
  return --x;
} // end prior()

} // end detail

template<typename BidirectionalIterator>
  _CCCL_HOST_DEVICE
<<<<<<< HEAD
  reverse_iterator<BidirectionalIterator>
    ::reverse_iterator(BidirectionalIterator x)
      :super_t(x)
{
} // end reverse_iterator::reverse_iterator()

template<typename BidirectionalIterator>
  template<typename OtherBidirectionalIterator>
    _CCCL_HOST_DEVICE
    reverse_iterator<BidirectionalIterator>
      ::reverse_iterator(reverse_iterator<OtherBidirectionalIterator> const &r
// XXX msvc screws this up
#if !defined(_CCCL_COMPILER_MSVC)
                     , typename thrust::detail::enable_if<
                         thrust::detail::is_convertible<
                           OtherBidirectionalIterator,
                           BidirectionalIterator
                         >::value
                       >::type *
#endif // !_CCCL_COMPILER_MSVC
                     )
        :super_t(r.base())
{
} // end reverse_iterator::reverse_iterator()

template<typename BidirectionalIterator>
  _CCCL_HOST_DEVICE
=======
>>>>>>> f0992276
  typename reverse_iterator<BidirectionalIterator>::super_t::reference
    reverse_iterator<BidirectionalIterator>
      ::dereference() const
{
  return *thrust::detail::prior(this->base());
} // end reverse_iterator::increment()

template<typename BidirectionalIterator>
  _CCCL_HOST_DEVICE
  void reverse_iterator<BidirectionalIterator>
    ::increment()
{
  --this->base_reference();
} // end reverse_iterator::increment()

template<typename BidirectionalIterator>
  _CCCL_HOST_DEVICE
  void reverse_iterator<BidirectionalIterator>
    ::decrement()
{
  ++this->base_reference();
} // end reverse_iterator::decrement()

template<typename BidirectionalIterator>
  _CCCL_HOST_DEVICE
  void reverse_iterator<BidirectionalIterator>
    ::advance(typename super_t::difference_type n)
{
  this->base_reference() += -n;
} // end reverse_iterator::advance()

template<typename BidirectionalIterator>
  template<typename OtherBidirectionalIterator>
    _CCCL_HOST_DEVICE
    typename reverse_iterator<BidirectionalIterator>::super_t::difference_type
      reverse_iterator<BidirectionalIterator>
        ::distance_to(reverse_iterator<OtherBidirectionalIterator> const &y) const
{
  return this->base_reference() - y.base();
} // end reverse_iterator::distance_to()

template<typename BidirectionalIterator>
_CCCL_HOST_DEVICE
reverse_iterator<BidirectionalIterator> make_reverse_iterator(BidirectionalIterator x)
{
  return reverse_iterator<BidirectionalIterator>(x);
} // end make_reverse_iterator()


THRUST_NAMESPACE_END
<|MERGE_RESOLUTION|>--- conflicted
+++ resolved
@@ -46,36 +46,6 @@
 
 template<typename BidirectionalIterator>
   _CCCL_HOST_DEVICE
-<<<<<<< HEAD
-  reverse_iterator<BidirectionalIterator>
-    ::reverse_iterator(BidirectionalIterator x)
-      :super_t(x)
-{
-} // end reverse_iterator::reverse_iterator()
-
-template<typename BidirectionalIterator>
-  template<typename OtherBidirectionalIterator>
-    _CCCL_HOST_DEVICE
-    reverse_iterator<BidirectionalIterator>
-      ::reverse_iterator(reverse_iterator<OtherBidirectionalIterator> const &r
-// XXX msvc screws this up
-#if !defined(_CCCL_COMPILER_MSVC)
-                     , typename thrust::detail::enable_if<
-                         thrust::detail::is_convertible<
-                           OtherBidirectionalIterator,
-                           BidirectionalIterator
-                         >::value
-                       >::type *
-#endif // !_CCCL_COMPILER_MSVC
-                     )
-        :super_t(r.base())
-{
-} // end reverse_iterator::reverse_iterator()
-
-template<typename BidirectionalIterator>
-  _CCCL_HOST_DEVICE
-=======
->>>>>>> f0992276
   typename reverse_iterator<BidirectionalIterator>::super_t::reference
     reverse_iterator<BidirectionalIterator>
       ::dereference() const
