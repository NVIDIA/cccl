/*
 *  Copyright 2008-2021 NVIDIA Corporation
 *
 *  Licensed under the Apache License, Version 2.0 (the "License");
 *  you may not use this file except in compliance with the License.
 *  You may obtain a copy of the License at
 *
 *      http://www.apache.org/licenses/LICENSE-2.0
 *
 *  Unless required by applicable law or agreed to in writing, software
 *  distributed under the License is distributed on an "AS IS" BASIS,
 *  WITHOUT WARRANTIES OR CONDITIONS OF ANY KIND, either express or implied.
 *  See the License for the specific language governing permissions and
 *  limitations under the License.
 */

/*! \file
 *  \brief An extensible type trait for determining if an iterator satisifies the
 *  <a href="https://en.cppreference.com/w/cpp/named_req/ContiguousIterator">ContiguousIterator</a>
 *  requirements (aka is pointer-like).
 */

#pragma once

#include <thrust/detail/config.h>

#if defined(_CCCL_IMPLICIT_SYSTEM_HEADER_GCC)
#  pragma GCC system_header
#elif defined(_CCCL_IMPLICIT_SYSTEM_HEADER_CLANG)
#  pragma clang system_header
#elif defined(_CCCL_IMPLICIT_SYSTEM_HEADER_MSVC)
#  pragma system_header
#endif // no system header
#include <thrust/detail/raw_pointer_cast.h>
#include <thrust/detail/type_traits.h>
#include <thrust/detail/type_traits/pointer_traits.h>

#include <iterator>
#include <type_traits>
#include <utility>

#if defined(_CCCL_COMPILER_MSVC) && _MSC_VER < 1916 // MSVC 2017 version 15.9
  #include <vector>
  #include <string>
  #include <array>

  #if _CCCL_STD_VER >= 2017
    #include <string_view>
  #endif
#endif

THRUST_NAMESPACE_BEGIN

/*! \addtogroup utility
 *  \{
 */

/*! \addtogroup type_traits Type Traits
 *  \{
 */

/*! \cond
 */

namespace detail
{

template <typename Iterator>
struct is_contiguous_iterator_impl;

} // namespace detail

/*! \endcond
 */

/*! \brief <a href="https://en.cppreference.com/w/cpp/named_req/UnaryTypeTrait"><i>UnaryTypeTrait</i></a>
 *  that returns \c true_type if \c Iterator satisfies
 *  <a href="https://en.cppreference.com/w/cpp/named_req/ContiguousIterator">ContiguousIterator</a>,
 *  aka it points to elements that are contiguous in memory, and \c false_type
 *  otherwise.
 *
 * \see is_contiguous_iterator_v
 * \see proclaim_contiguous_iterator
 * \see THRUST_PROCLAIM_CONTIGUOUS_ITERATOR
 */
template <typename Iterator>
<<<<<<< HEAD
using is_contiguous_iterator =
  detail::is_contiguous_iterator_impl<Iterator>;
=======
#if _CCCL_STD_VER >= 2011
using is_contiguous_iterator =
#else
struct is_contiguous_iterator :
#endif
  detail::is_contiguous_iterator_impl<Iterator>
#if _CCCL_STD_VER < 2011
{}
#endif
;
>>>>>>> c8dde0ec

#if _CCCL_STD_VER >= 2014
/*! \brief <tt>constexpr bool</tt> that is \c true if \c Iterator satisfies
 *  <a href="https://en.cppreference.com/w/cpp/named_req/ContiguousIterator">ContiguousIterator</a>,
 *  aka it points to elements that are contiguous in memory, and \c false
 *  otherwise.
 *
 * \see is_contiguous_iterator
 * \see proclaim_contiguous_iterator
 * \see THRUST_PROCLAIM_CONTIGUOUS_ITERATOR
 */
template <typename Iterator>
constexpr bool is_contiguous_iterator_v = is_contiguous_iterator<Iterator>::value;
#endif

/*! \brief Customization point that can be customized to indicate that an
 *  iterator type \c Iterator satisfies
 *  <a href="https://en.cppreference.com/w/cpp/named_req/ContiguousIterator">ContiguousIterator</a>,
 *  aka it points to elements that are contiguous in memory.
 *
 * \see is_contiguous_iterator
 * \see THRUST_PROCLAIM_CONTIGUOUS_ITERATOR
 */
template <typename Iterator>
struct proclaim_contiguous_iterator : false_type {};

/*! \brief Declares that the iterator \c Iterator is
 *  <a href="https://en.cppreference.com/w/cpp/named_req/ContiguousIterator">ContiguousIterator</a>
 *  by specializing \c proclaim_contiguous_iterator.
 *
 * \see is_contiguous_iterator
 * \see proclaim_contiguous_iterator
 */
#define THRUST_PROCLAIM_CONTIGUOUS_ITERATOR(Iterator)                         \
  THRUST_NAMESPACE_BEGIN                                                      \
  template <>                                                                 \
  struct proclaim_contiguous_iterator<Iterator>                               \
      : THRUST_NS_QUALIFIER::true_type {};                                    \
  THRUST_NAMESPACE_END                                                        \
  /**/

/*! \cond
 */

namespace detail
{

template <typename Iterator>
struct is_libcxx_wrap_iter : false_type {};

#if defined(_LIBCPP_VERSION)
template <typename Iterator>
struct is_libcxx_wrap_iter<
#  if _LIBCPP_VERSION < 14000
  _VSTD::__wrap_iter<Iterator>
#  else
  std::__wrap_iter<Iterator>
#  endif
> : true_type {};
#endif

template <typename Iterator>
struct is_libstdcxx_normal_iterator : false_type {};

#if defined(__GLIBCXX__)
template <typename Iterator, typename Container>
struct is_libstdcxx_normal_iterator<
  ::__gnu_cxx::__normal_iterator<Iterator, Container>
> : true_type {};
#endif

#if   _MSC_VER >= 1916 // MSVC 2017 version 15.9.
template <typename Iterator>
struct is_msvc_contiguous_iterator
  : is_pointer<::std::_Unwrapped_t<Iterator> > {};
#elif _MSC_VER >= 1700 // MSVC 2012.
template <typename Iterator>
struct is_msvc_contiguous_iterator : false_type {};

template <typename Vector>
struct is_msvc_contiguous_iterator<
  ::std::_Vector_const_iterator<Vector>
> : true_type {};

template <typename Vector>
struct is_msvc_contiguous_iterator<
  ::std::_Vector_iterator<Vector>
> : true_type {};

template <typename String>
struct is_msvc_contiguous_iterator<
  ::std::_String_const_iterator<String>
> : true_type {};

template <typename String>
struct is_msvc_contiguous_iterator<
  ::std::_String_iterator<String>
> : true_type {};

template <typename T, std::size_t N>
struct is_msvc_contiguous_iterator<
  ::std::_Array_const_iterator<T, N>
> : true_type {};

template <typename T, std::size_t N>
struct is_msvc_contiguous_iterator<
  ::std::_Array_iterator<T, N>
> : true_type {};

#if _CCCL_STD_VER >= 2017
template <typename Traits>
struct is_msvc_contiguous_iterator<
  ::std::_String_view_iterator<Traits>
> : true_type {};
#endif
#else
template <typename Iterator>
struct is_msvc_contiguous_iterator : false_type {};
#endif

template <typename Iterator>
struct is_contiguous_iterator_impl
  : integral_constant<
      bool
    ,    is_pointer<Iterator>::value
      || is_thrust_pointer<Iterator>::value
      || is_libcxx_wrap_iter<Iterator>::value
      || is_libstdcxx_normal_iterator<Iterator>::value
      || is_msvc_contiguous_iterator<Iterator>::value
      || proclaim_contiguous_iterator<Iterator>::value
    >
{};

// Type traits for contiguous iterators:
template <typename Iterator>
struct contiguous_iterator_traits
{
  static_assert(thrust::is_contiguous_iterator<Iterator>::value,
                "contiguous_iterator_traits requires a contiguous iterator.");

  using raw_pointer = typename thrust::detail::pointer_traits<
    decltype(&*std::declval<Iterator>())>::raw_pointer;
};

template <typename Iterator>
using contiguous_iterator_raw_pointer_t =
  typename contiguous_iterator_traits<Iterator>::raw_pointer;

// Converts a contiguous iterator to a raw pointer:
template <typename Iterator>
_CCCL_HOST_DEVICE
contiguous_iterator_raw_pointer_t<Iterator>
contiguous_iterator_raw_pointer_cast(Iterator it)
{
  static_assert(thrust::is_contiguous_iterator<Iterator>::value,
                "contiguous_iterator_raw_pointer_cast called with "
                "non-contiguous iterator.");
  return thrust::raw_pointer_cast(&*it);
}

// Implementation for non-contiguous iterators -- passthrough.
template <typename Iterator,
          bool IsContiguous = thrust::is_contiguous_iterator<Iterator>::value>
struct try_unwrap_contiguous_iterator_impl
{
  using type = Iterator;

  static _CCCL_HOST_DEVICE type get(Iterator it) { return it; }
};

// Implementation for contiguous iterators -- unwraps to raw pointer.
template <typename Iterator>
struct try_unwrap_contiguous_iterator_impl<Iterator, true /*is_contiguous*/>
{
  using type = contiguous_iterator_raw_pointer_t<Iterator>;

  static _CCCL_HOST_DEVICE type get(Iterator it)
  {
    return contiguous_iterator_raw_pointer_cast(it);
  }
};

template <typename Iterator>
using try_unwrap_contiguous_iterator_return_t =
  typename try_unwrap_contiguous_iterator_impl<Iterator>::type;

// Casts to a raw pointer if iterator is marked as contiguous, otherwise returns
// the input iterator.
template <typename Iterator>
_CCCL_HOST_DEVICE
try_unwrap_contiguous_iterator_return_t<Iterator>
try_unwrap_contiguous_iterator(Iterator it)
{
  return try_unwrap_contiguous_iterator_impl<Iterator>::get(it);
}

} // namespace detail

/*! \endcond
 */

///////////////////////////////////////////////////////////////////////////////

/*! \} // type traits
 */

/*! \} // utility
 */

THRUST_NAMESPACE_END
<|MERGE_RESOLUTION|>--- conflicted
+++ resolved
@@ -84,21 +84,8 @@
  * \see THRUST_PROCLAIM_CONTIGUOUS_ITERATOR
  */
 template <typename Iterator>
-<<<<<<< HEAD
 using is_contiguous_iterator =
   detail::is_contiguous_iterator_impl<Iterator>;
-=======
-#if _CCCL_STD_VER >= 2011
-using is_contiguous_iterator =
-#else
-struct is_contiguous_iterator :
-#endif
-  detail::is_contiguous_iterator_impl<Iterator>
-#if _CCCL_STD_VER < 2011
-{}
-#endif
-;
->>>>>>> c8dde0ec
 
 #if _CCCL_STD_VER >= 2014
 /*! \brief <tt>constexpr bool</tt> that is \c true if \c Iterator satisfies
