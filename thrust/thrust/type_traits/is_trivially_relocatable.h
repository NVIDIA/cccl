/*
 *  Copyright 2008-2021 NVIDIA Corporation
 *
 *  Licensed under the Apache License, Version 2.0 (the "License");
 *  you may not use this file except in compliance with the License.
 *  You may obtain a copy of the License at
 *
 *      http://www.apache.org/licenses/LICENSE-2.0
 *
 *  Unless required by applicable law or agreed to in writing, software
 *  distributed under the License is distributed on an "AS IS" BASIS,
 *  WITHOUT WARRANTIES OR CONDITIONS OF ANY KIND, either express or implied.
 *  See the License for the specific language governing permissions and
 *  limitations under the License.
 */

/*! \file
 *  \brief <a href="https://wg21.link/P1144">P1144</a>'s proposed
 *  \c std::is_trivially_relocatable, an extensible type trait indicating
 *  whether a type can be bitwise copied with a facility like
 *  <a href="https://en.cppreference.com/w/cpp/string/byte/memcpy"><tt>std::memcpy</tt></a>.
 */

#pragma once

#include <thrust/detail/config.h>

#if defined(_CCCL_IMPLICIT_SYSTEM_HEADER_GCC)
#  pragma GCC system_header
#elif defined(_CCCL_IMPLICIT_SYSTEM_HEADER_CLANG)
#  pragma clang system_header
#elif defined(_CCCL_IMPLICIT_SYSTEM_HEADER_MSVC)
#  pragma system_header
#endif // no system header
#include <thrust/detail/static_assert.h>
#include <thrust/detail/type_traits.h>
#include <thrust/type_traits/is_contiguous_iterator.h>
<<<<<<< HEAD
#include <type_traits>
=======

#if _CCCL_STD_VER >= 2011
  #include <type_traits>
#endif
>>>>>>> c8dde0ec

THRUST_NAMESPACE_BEGIN

/*! \addtogroup utility
 *  \{
 */

/*! \addtogroup type_traits Type Traits
 *  \{
 */

/*! \cond
 */

namespace detail
{

template <typename T>
struct is_trivially_relocatable_impl;

} // namespace detail

/*! \endcond
 */

/*! \brief <a href="https://en.cppreference.com/w/cpp/named_req/UnaryTypeTrait"><i>UnaryTypeTrait</i></a>
 *  that returns \c true_type if \c T is
 *  <a href="https://wg21.link/P1144"><i>TriviallyRelocatable</i></a>,
 *  aka can be bitwise copied with a facility like
 *  <a href="https://en.cppreference.com/w/cpp/string/byte/memcpy"><tt>std::memcpy</tt></a>,
 *  and \c false_type otherwise.
 *
 * \see is_trivially_relocatable_v
 * \see is_trivially_relocatable_to
 * \see is_indirectly_trivially_relocatable_to
 * \see proclaim_trivially_relocatable
 * \see THRUST_PROCLAIM_TRIVIALLY_RELOCATABLE
 */
template <typename T>
<<<<<<< HEAD
using is_trivially_relocatable =
  detail::is_trivially_relocatable_impl<T>;
=======
#if _CCCL_STD_VER >= 2011
using is_trivially_relocatable =
#else
struct is_trivially_relocatable :
#endif
  detail::is_trivially_relocatable_impl<T>
#if _CCCL_STD_VER < 2011
{}
#endif
;
>>>>>>> c8dde0ec

#if _CCCL_STD_VER >= 2014
/*! \brief <tt>constexpr bool</tt> that is \c true if \c T is
 *  <a href="https://wg21.link/P1144"><i>TriviallyRelocatable</i></a>,
 *  aka can be bitwise copied with a facility like
 *  <a href="https://en.cppreference.com/w/cpp/string/byte/memcpy"><tt>std::memcpy</tt></a>,
 *  and \c false otherwise.
 *
 * \see is_trivially_relocatable
 * \see is_trivially_relocatable_to
 * \see is_indirectly_trivially_relocatable_to
 * \see proclaim_trivially_relocatable
 * \see THRUST_PROCLAIM_TRIVIALLY_RELOCATABLE
 */
template <typename T>
constexpr bool is_trivially_relocatable_v = is_trivially_relocatable<T>::value;
#endif

/*! \brief <a href="https://en.cppreference.com/w/cpp/named_req/BinaryTypeTrait"><i>BinaryTypeTrait</i></a>
 *  that returns \c true_type if \c From is
 *  <a href="https://wg21.link/P1144"><i>TriviallyRelocatable</i></a>,
 *  to \c To, aka can be bitwise copied with a facility like
 *  <a href="https://en.cppreference.com/w/cpp/string/byte/memcpy"><tt>std::memcpy</tt></a>,
 *  and \c false_type otherwise.
 *
 * \see is_trivially_relocatable_to_v
 * \see is_trivially_relocatable
 * \see is_indirectly_trivially_relocatable_to
 * \see proclaim_trivially_relocatable
 * \see THRUST_PROCLAIM_TRIVIALLY_RELOCATABLE
 */
template <typename From, typename To>
<<<<<<< HEAD
=======
#if _CCCL_STD_VER >= 2011
>>>>>>> c8dde0ec
using is_trivially_relocatable_to =
  integral_constant<
    bool
  , detail::is_same<From, To>::value && is_trivially_relocatable<To>::value
<<<<<<< HEAD
  >;
=======
  >
#if _CCCL_STD_VER < 2011
{}
#endif
;
>>>>>>> c8dde0ec

#if _CCCL_STD_VER >= 2014
/*! \brief <tt>constexpr bool</tt> that is \c true if \c From is
 *  <a href="https://wg21.link/P1144"><i>TriviallyRelocatable</i></a>,
 *  to \c To, aka can be bitwise copied with a facility like
 *  <a href="https://en.cppreference.com/w/cpp/string/byte/memcpy"><tt>std::memcpy</tt></a>,
 *  and \c false otherwise.
 *
 * \see is_trivially_relocatable_to
 * \see is_trivially_relocatable
 * \see is_indirectly_trivially_relocatable_to
 * \see proclaim_trivially_relocatable
 * \see THRUST_PROCLAIM_TRIVIALLY_RELOCATABLE
 */
template <typename From, typename To>
constexpr bool is_trivially_relocatable_to_v
  = is_trivially_relocatable_to<From, To>::value;
#endif

/*! \brief <a href="https://en.cppreference.com/w/cpp/named_req/BinaryTypeTrait"><i>BinaryTypeTrait</i></a>
 *  that returns \c true_type if the element type of \c FromIterator is
 *  <a href="https://wg21.link/P1144"><i>TriviallyRelocatable</i></a>,
 *  to the element type of \c ToIterator, aka can be bitwise copied with a
 *  facility like
 *  <a href="https://en.cppreference.com/w/cpp/string/byte/memcpy"><tt>std::memcpy</tt></a>,
 *  and \c false_type otherwise.
 *
 * \see is_indirectly_trivially_relocatable_to_v
 * \see is_trivially_relocatable
 * \see is_trivially_relocatable_to
 * \see proclaim_trivially_relocatable
 * \see THRUST_PROCLAIM_TRIVIALLY_RELOCATABLE
 */
template <typename FromIterator, typename ToIterator>
<<<<<<< HEAD
=======
#if _CCCL_STD_VER >= 2011
>>>>>>> c8dde0ec
using is_indirectly_trivially_relocatable_to =
  integral_constant<
    bool
  ,    is_contiguous_iterator<FromIterator>::value
    && is_contiguous_iterator<ToIterator>::value
    && is_trivially_relocatable_to<
         typename thrust::iterator_traits<FromIterator>::value_type,
         typename thrust::iterator_traits<ToIterator>::value_type
       >::value
<<<<<<< HEAD
  >;
=======
  >
#if _CCCL_STD_VER < 2011
{}
#endif
;
>>>>>>> c8dde0ec

#if _CCCL_STD_VER >= 2014
/*! \brief <tt>constexpr bool</tt> that is \c true if the element type of
 *  \c FromIterator is
 *  <a href="https://wg21.link/P1144"><i>TriviallyRelocatable</i></a>,
 *  to the element type of \c ToIterator, aka can be bitwise copied with a
 *  facility like
 *  <a href="https://en.cppreference.com/w/cpp/string/byte/memcpy"><tt>std::memcpy</tt></a>,
 *  and \c false otherwise.
 *
 * \see is_indirectly_trivially_relocatable_to
 * \see is_trivially_relocatable
 * \see is_trivially_relocatable_to
 * \see proclaim_trivially_relocatable
 * \see THRUST_PROCLAIM_TRIVIALLY_RELOCATABLE
 */
template <typename FromIterator, typename ToIterator>
constexpr bool is_indirectly_trivially_relocate_to_v
  = is_indirectly_trivially_relocatable_to<FromIterator, ToIterator>::value;
#endif

/*! \brief <a href="http://eel.is/c++draft/namespace.std#def:customization_point"><i>customization point</i></a>
 *  that can be specialized customized to indicate that a type \c T is
 *  <a href="https://wg21.link/P1144"><i>TriviallyRelocatable</i></a>,
 *  aka it can be bitwise copied with a facility like
 *  <a href="https://en.cppreference.com/w/cpp/string/byte/memcpy"><tt>std::memcpy</tt></a>.
 *
 * \see is_indirectly_trivially_relocatable_to
 * \see is_trivially_relocatable
 * \see is_trivially_relocatable_to
 * \see THRUST_PROCLAIM_TRIVIALLY_RELOCATABLE
 */
template <typename T>
struct proclaim_trivially_relocatable : false_type {};

/*! \brief Declares that the type \c T is
 *  <a href="https://wg21.link/P1144"><i>TriviallyRelocatable</i></a>,
 *  aka it can be bitwise copied with a facility like
 *  <a href="https://en.cppreference.com/w/cpp/string/byte/memcpy"><tt>std::memcpy</tt></a>,
 *  by specializing \c proclaim_trivially_relocatable.
 *
 * \see is_indirectly_trivially_relocatable_to
 * \see is_trivially_relocatable
 * \see is_trivially_relocatable_to
 * \see proclaim_trivially_relocatable
 */
#define THRUST_PROCLAIM_TRIVIALLY_RELOCATABLE(T)                              \
  THRUST_NAMESPACE_BEGIN                                                      \
  template <>                                                                 \
  struct proclaim_trivially_relocatable<T> : THRUST_NS_QUALIFIER::true_type   \
  {};                                                                         \
  THRUST_NAMESPACE_END                                                        \
  /**/

///////////////////////////////////////////////////////////////////////////////

/*! \cond
 */

namespace detail
{

// There is no way to actually detect the libstdc++ version; __GLIBCXX__
// is always set to the date of libstdc++ being packaged, not the release
// day or version. This means that we can't detect the libstdc++ version,
// except when compiling with GCC.
//
// Therefore, for the best approximation of is_trivially_copyable, we need to
// handle three distinct cases:
// 1) GCC above 5, or another C++11 compiler not using libstdc++: use the
//      standard trait directly.
// 2) A C++11 compiler using libstdc++ that provides the intrinsic: use the
//      intrinsic.
// 3) Any other case (essentially: compiling without C++11): has_trivial_assign.

#ifndef __has_feature
    #define __has_feature(x) 0
#endif

template <typename T>
struct is_trivially_copyable_impl
    : integral_constant<
        bool,
<<<<<<< HEAD
=======
        #if _CCCL_STD_VER >= 2011
>>>>>>> c8dde0ec
            #if defined(__GLIBCXX__) && __has_feature(is_trivially_copyable)
                __is_trivially_copyable(T)
            #elif defined(_CCCL_COMPILER_GCC) && THRUST_GCC_VERSION >= 50000
                std::is_trivially_copyable<T>::value
            #else
                has_trivial_assign<T>::value
            #endif
    >
{
};

// https://wg21.link/P1144R0#wording-inheritance
template <typename T>
struct is_trivially_relocatable_impl
    : integral_constant<
        bool,
        is_trivially_copyable_impl<T>::value
            || proclaim_trivially_relocatable<T>::value
    >
{};

template <typename T, std::size_t N>
struct is_trivially_relocatable_impl<T[N]> : is_trivially_relocatable_impl<T> {};

} // namespace detail

THRUST_NAMESPACE_END

#if THRUST_DEVICE_SYSTEM == THRUST_DEVICE_SYSTEM_CUDA

THRUST_PROCLAIM_TRIVIALLY_RELOCATABLE(char1)
THRUST_PROCLAIM_TRIVIALLY_RELOCATABLE(char2)
THRUST_PROCLAIM_TRIVIALLY_RELOCATABLE(char3)
THRUST_PROCLAIM_TRIVIALLY_RELOCATABLE(char4)
THRUST_PROCLAIM_TRIVIALLY_RELOCATABLE(uchar1)
THRUST_PROCLAIM_TRIVIALLY_RELOCATABLE(uchar2)
THRUST_PROCLAIM_TRIVIALLY_RELOCATABLE(uchar3)
THRUST_PROCLAIM_TRIVIALLY_RELOCATABLE(uchar4)
THRUST_PROCLAIM_TRIVIALLY_RELOCATABLE(short1)
THRUST_PROCLAIM_TRIVIALLY_RELOCATABLE(short2)
THRUST_PROCLAIM_TRIVIALLY_RELOCATABLE(short3)
THRUST_PROCLAIM_TRIVIALLY_RELOCATABLE(short4)
THRUST_PROCLAIM_TRIVIALLY_RELOCATABLE(ushort1)
THRUST_PROCLAIM_TRIVIALLY_RELOCATABLE(ushort2)
THRUST_PROCLAIM_TRIVIALLY_RELOCATABLE(ushort3)
THRUST_PROCLAIM_TRIVIALLY_RELOCATABLE(ushort4)
THRUST_PROCLAIM_TRIVIALLY_RELOCATABLE(int1)
THRUST_PROCLAIM_TRIVIALLY_RELOCATABLE(int2)
THRUST_PROCLAIM_TRIVIALLY_RELOCATABLE(int3)
THRUST_PROCLAIM_TRIVIALLY_RELOCATABLE(int4)
THRUST_PROCLAIM_TRIVIALLY_RELOCATABLE(uint1)
THRUST_PROCLAIM_TRIVIALLY_RELOCATABLE(uint2)
THRUST_PROCLAIM_TRIVIALLY_RELOCATABLE(uint3)
THRUST_PROCLAIM_TRIVIALLY_RELOCATABLE(uint4)
THRUST_PROCLAIM_TRIVIALLY_RELOCATABLE(long1)
THRUST_PROCLAIM_TRIVIALLY_RELOCATABLE(long2)
THRUST_PROCLAIM_TRIVIALLY_RELOCATABLE(long3)
THRUST_PROCLAIM_TRIVIALLY_RELOCATABLE(long4)
THRUST_PROCLAIM_TRIVIALLY_RELOCATABLE(ulong1)
THRUST_PROCLAIM_TRIVIALLY_RELOCATABLE(ulong2)
THRUST_PROCLAIM_TRIVIALLY_RELOCATABLE(ulong3)
THRUST_PROCLAIM_TRIVIALLY_RELOCATABLE(ulong4)
THRUST_PROCLAIM_TRIVIALLY_RELOCATABLE(longlong1)
THRUST_PROCLAIM_TRIVIALLY_RELOCATABLE(longlong2)
THRUST_PROCLAIM_TRIVIALLY_RELOCATABLE(longlong3)
THRUST_PROCLAIM_TRIVIALLY_RELOCATABLE(longlong4)
THRUST_PROCLAIM_TRIVIALLY_RELOCATABLE(ulonglong1)
THRUST_PROCLAIM_TRIVIALLY_RELOCATABLE(ulonglong2)
THRUST_PROCLAIM_TRIVIALLY_RELOCATABLE(ulonglong3)
THRUST_PROCLAIM_TRIVIALLY_RELOCATABLE(ulonglong4)

struct __half;
struct __half2;

THRUST_PROCLAIM_TRIVIALLY_RELOCATABLE(__half)
THRUST_PROCLAIM_TRIVIALLY_RELOCATABLE(__half2)

THRUST_PROCLAIM_TRIVIALLY_RELOCATABLE(float1)
THRUST_PROCLAIM_TRIVIALLY_RELOCATABLE(float2)
THRUST_PROCLAIM_TRIVIALLY_RELOCATABLE(float3)
THRUST_PROCLAIM_TRIVIALLY_RELOCATABLE(float4)
THRUST_PROCLAIM_TRIVIALLY_RELOCATABLE(double1)
THRUST_PROCLAIM_TRIVIALLY_RELOCATABLE(double2)
THRUST_PROCLAIM_TRIVIALLY_RELOCATABLE(double3)
THRUST_PROCLAIM_TRIVIALLY_RELOCATABLE(double4)
#endif

/*! \endcond
 */

///////////////////////////////////////////////////////////////////////////////

/*! \} // type traits
 */

/*! \} // utility
 */
<|MERGE_RESOLUTION|>--- conflicted
+++ resolved
@@ -35,14 +35,7 @@
 #include <thrust/detail/static_assert.h>
 #include <thrust/detail/type_traits.h>
 #include <thrust/type_traits/is_contiguous_iterator.h>
-<<<<<<< HEAD
 #include <type_traits>
-=======
-
-#if _CCCL_STD_VER >= 2011
-  #include <type_traits>
-#endif
->>>>>>> c8dde0ec
 
 THRUST_NAMESPACE_BEGIN
 
@@ -82,21 +75,8 @@
  * \see THRUST_PROCLAIM_TRIVIALLY_RELOCATABLE
  */
 template <typename T>
-<<<<<<< HEAD
 using is_trivially_relocatable =
   detail::is_trivially_relocatable_impl<T>;
-=======
-#if _CCCL_STD_VER >= 2011
-using is_trivially_relocatable =
-#else
-struct is_trivially_relocatable :
-#endif
-  detail::is_trivially_relocatable_impl<T>
-#if _CCCL_STD_VER < 2011
-{}
-#endif
-;
->>>>>>> c8dde0ec
 
 #if _CCCL_STD_VER >= 2014
 /*! \brief <tt>constexpr bool</tt> that is \c true if \c T is
@@ -129,23 +109,11 @@
  * \see THRUST_PROCLAIM_TRIVIALLY_RELOCATABLE
  */
 template <typename From, typename To>
-<<<<<<< HEAD
-=======
-#if _CCCL_STD_VER >= 2011
->>>>>>> c8dde0ec
 using is_trivially_relocatable_to =
   integral_constant<
     bool
   , detail::is_same<From, To>::value && is_trivially_relocatable<To>::value
-<<<<<<< HEAD
   >;
-=======
-  >
-#if _CCCL_STD_VER < 2011
-{}
-#endif
-;
->>>>>>> c8dde0ec
 
 #if _CCCL_STD_VER >= 2014
 /*! \brief <tt>constexpr bool</tt> that is \c true if \c From is
@@ -180,10 +148,6 @@
  * \see THRUST_PROCLAIM_TRIVIALLY_RELOCATABLE
  */
 template <typename FromIterator, typename ToIterator>
-<<<<<<< HEAD
-=======
-#if _CCCL_STD_VER >= 2011
->>>>>>> c8dde0ec
 using is_indirectly_trivially_relocatable_to =
   integral_constant<
     bool
@@ -193,15 +157,7 @@
          typename thrust::iterator_traits<FromIterator>::value_type,
          typename thrust::iterator_traits<ToIterator>::value_type
        >::value
-<<<<<<< HEAD
   >;
-=======
-  >
-#if _CCCL_STD_VER < 2011
-{}
-#endif
-;
->>>>>>> c8dde0ec
 
 #if _CCCL_STD_VER >= 2014
 /*! \brief <tt>constexpr bool</tt> that is \c true if the element type of
@@ -285,10 +241,6 @@
 struct is_trivially_copyable_impl
     : integral_constant<
         bool,
-<<<<<<< HEAD
-=======
-        #if _CCCL_STD_VER >= 2011
->>>>>>> c8dde0ec
             #if defined(__GLIBCXX__) && __has_feature(is_trivially_copyable)
                 __is_trivially_copyable(T)
             #elif defined(_CCCL_COMPILER_GCC) && THRUST_GCC_VERSION >= 50000
