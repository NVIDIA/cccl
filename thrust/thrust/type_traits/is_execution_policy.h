--- conflicted
+++ resolved
@@ -48,21 +48,8 @@
  *  otherwise.
  */
 template <typename T>
-<<<<<<< HEAD
 using is_execution_policy =
   detail::is_base_of<detail::execution_policy_marker, T>;
-=======
-#if _CCCL_STD_VER >= 2011
-using is_execution_policy =
-#else
-struct is_execution_policy :
-#endif
-  detail::is_base_of<detail::execution_policy_marker, T>
-#if _CCCL_STD_VER < 2011
-{}
-#endif
-;
->>>>>>> c8dde0ec
 
 #if _CCCL_STD_VER >= 2014
 /*! \brief <tt>constexpr bool</tt> that is \c true if \c T is an
