--- conflicted
+++ resolved
@@ -44,11 +44,6 @@
  *  \{
  */
 
-<<<<<<< HEAD
-=======
-#if _CCCL_STD_VER >= 2011
-
->>>>>>> c8dde0ec
 template <typename...> struct voider { using type = void; };
 
 #if _CCCL_STD_VER >= 2017
