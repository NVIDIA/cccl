# For every public header, build a translation unit containing `#include <header>`
# to let the compiler try to figure out warnings in that header if it is not otherwise
# included in tests, and also to verify if the headers are modular enough.
# .inl files are not globbed for, because they are not supposed to be used as public
# entrypoints.

# Meta target for all configs' header builds:
add_custom_target(thrust.all.headers)

function(thrust_add_header_test thrust_target label definitions)
  thrust_get_target_property(config_host ${thrust_target} HOST)
  thrust_get_target_property(config_device ${thrust_target} DEVICE)
  thrust_get_target_property(config_dialect ${thrust_target} DIALECT)
  thrust_get_target_property(config_prefix ${thrust_target} PREFIX)
  set(config_systems ${config_host} ${config_device})

  string(TOLOWER "${config_host}" host_lower)
  string(TOLOWER "${config_device}" device_lower)

  if (config_device STREQUAL "CUDA")
    set(lang CUDA)
  else()
    set(lang CXX)
  endif()

  # GLOB ALL THE THINGS
  set(headers_globs thrust/*.h)
  set(headers_exclude_systems_globs thrust/system/*/*)
  set(headers_systems_globs
    thrust/system/${host_lower}/*
    thrust/system/${device_lower}/*
  )
  set(headers_exclude_details_globs
    thrust/detail/*
    thrust/*/detail/*
    thrust/*/*/detail/*
  )

  # Get all .h files...
  file(GLOB_RECURSE headers
    RELATIVE "${Thrust_SOURCE_DIR}"
    CONFIGURE_DEPENDS
    ${headers_globs}
  )

  # ...then remove all system specific headers...
  file(GLOB_RECURSE headers_exclude_systems
    RELATIVE "${Thrust_SOURCE_DIR}"
    CONFIGURE_DEPENDS
    ${headers_exclude_systems_globs}
  )
  list(REMOVE_ITEM headers ${headers_exclude_systems})

  # ...then add all headers specific to the selected host and device systems back again...
  file(GLOB_RECURSE headers_systems
    RELATIVE "${Thrust_SOURCE_DIR}"
    CONFIGURE_DEPENDS
    ${headers_systems_globs}
  )
  list(APPEND headers ${headers_systems})

  # ...and remove all the detail headers (also removing the detail headers from the selected systems).
  file(GLOB_RECURSE headers_exclude_details
    RELATIVE "${Thrust_SOURCE_DIR}"
    CONFIGURE_DEPENDS
    ${headers_exclude_details_globs}
  )
  list(REMOVE_ITEM headers ${headers_exclude_details})

  # List of headers that aren't implemented for all backends, but are implemented for CUDA.
  set(partially_implemented_CUDA
    thrust/async/copy.h
    thrust/async/for_each.h
    thrust/async/reduce.h
    thrust/async/scan.h
    thrust/async/sort.h
    thrust/async/transform.h
    thrust/event.h
    thrust/future.h
  )

  # List of headers that aren't implemented for all backends, but are implemented for CPP.
  set(partially_implemented_CPP
  )

  # List of headers that aren't implemented for all backends, but are implemented for TBB.
  set(partially_implemented_TBB
  )

  # List of headers that aren't implemented for all backends, but are implemented for OMP.
  set(partially_implemented_OMP
  )

  # List of all partially implemented headers.
  set(partially_implemented
    ${partially_implemented_CUDA}
    ${partially_implemented_CPP}
    ${partially_implemented_TBB}
    ${partially_implemented_OMP}
  )
  list(REMOVE_DUPLICATES partially_implemented)

  # Filter the partially implemented headers:
  set(headers_tmp ${headers})
  set(headers)
  foreach (header IN LISTS headers_tmp)
    if ("${header}" IN_LIST partially_implemented)
      # This header is partially implemented on _some_ backends...
      if (NOT "${header}" IN_LIST partially_implemented_${config_device})
        # ...but not on the selected one.
        continue()
      endif()
    endif()
    list(APPEND headers ${header})
  endforeach()

  set(headertest_target ${config_prefix}.headers.${label})
  cccl_generate_header_tests(${headertest_target} thrust
    DIALECT ${config_dialect}
    LANGUAGE ${lang}
    HEADERS ${headers}
  )
  target_link_libraries(${headertest_target} PUBLIC ${thrust_target})
  target_compile_definitions(${headertest_target} PRIVATE
    ${header_definitions}
<<<<<<< HEAD
    "THRUST_MODERN_GCC_REQUIRED_NO_ERROR"
=======
    "THRUST_CPP11_REQUIRED_NO_ERROR"
    "THRUST_CPP14_REQUIRED_NO_ERROR"
>>>>>>> 37bd0a49
  )
  thrust_clone_target_properties(${headertest_target} ${thrust_target})

  if ("CUDA" STREQUAL "${config_device}")
    thrust_configure_cuda_target(${headertest_target} RDC ${THRUST_FORCE_RDC})
  endif()

  # Disable macro checks on TBB; the TBB atomic implementation uses `I` and
  # our checks will issue false errors.
  if ("TBB" IN_LIST config_systems)
    target_compile_definitions(${headertest_target} PRIVATE CCCL_IGNORE_HEADER_MACRO_CHECKS)
  endif()

  # nvcc < 11.5 generates "error #186-D: pointless comparison of unsigned integer with zero"
  # when including <cuda_pipeline_primitives.h> in CUB's dispatch_transform.h,
  # despite explicitly suppressing the warning there
  if ("NVIDIA" STREQUAL "${CMAKE_CUDA_COMPILER_ID}" AND CMAKE_CUDA_COMPILER_VERSION VERSION_LESS 11.5.0)
    target_compile_options(${headertest_target} PRIVATE $<$<COMPILE_LANGUAGE:CUDA>:-Xcudafe=--diag_suppress=186>)
  endif ()

  thrust_fix_clang_nvcc_build_for(${headertest_target})

  add_dependencies(thrust.all.headers ${headertest_target})
  add_dependencies(${config_prefix}.all ${headertest_target})
endfunction()

foreach(thrust_target IN LISTS THRUST_TARGETS)
  thrust_add_header_test(${thrust_target} base "")

  # Wrap Thrust/CUB in a custom namespace to check proper use of ns macros:
  set(header_definitions
    "THRUST_WRAPPED_NAMESPACE=wrapped_thrust"
    "CUB_WRAPPED_NAMESPACE=wrapped_cub")
  thrust_add_header_test(${thrust_target} wrap "${header_definitions}")

  thrust_get_target_property(config_device ${thrust_target} DEVICE)
  if ("CUDA" STREQUAL "${config_device}")
    # Check that BF16 support can be disabled
    set(header_definitions "CCCL_DISABLE_BF16_SUPPORT")
    thrust_add_header_test(${thrust_target} no_bf16 "${header_definitions}")

    # Check that half support can be disabled
    set(header_definitions "CCCL_DISABLE_FP16_SUPPORT")
    thrust_add_header_test(${thrust_target} no_half "${header_definitions}")
  endif()
endforeach ()<|MERGE_RESOLUTION|>--- conflicted
+++ resolved
@@ -121,15 +121,6 @@
     HEADERS ${headers}
   )
   target_link_libraries(${headertest_target} PUBLIC ${thrust_target})
-  target_compile_definitions(${headertest_target} PRIVATE
-    ${header_definitions}
-<<<<<<< HEAD
-    "THRUST_MODERN_GCC_REQUIRED_NO_ERROR"
-=======
-    "THRUST_CPP11_REQUIRED_NO_ERROR"
-    "THRUST_CPP14_REQUIRED_NO_ERROR"
->>>>>>> 37bd0a49
-  )
   thrust_clone_target_properties(${headertest_target} ${thrust_target})
 
   if ("CUDA" STREQUAL "${config_device}")
