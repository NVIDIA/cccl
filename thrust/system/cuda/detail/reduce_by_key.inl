--- conflicted
+++ resolved
@@ -16,16 +16,11 @@
 
 
 #include <thrust/detail/config.h>
-<<<<<<< HEAD
-
-#include <thrust/iterator/iterator_traits.h>
-#include <thrust/detail/range/tail_flags.h>
-#include <thrust/iterator/permutation_iterator.h>
-=======
+#include <thrust/reduce.h>
+#include <thrust/detail/seq.h>
 #include <thrust/system/cuda/detail/reduce_by_key.h>
 #include <thrust/system/cuda/detail/bulk.h>
 #include <thrust/functional.h>
->>>>>>> cf50faa1
 #include <thrust/iterator/zip_iterator.h>
 #include <thrust/iterator/transform_iterator.h>
 #include <thrust/iterator/constant_iterator.h>
@@ -47,22 +42,6 @@
 namespace reduce_by_key_detail
 {
 
-<<<<<<< HEAD
-
-template<unsigned int CTA_SIZE,
-         unsigned int K,
-         bool FullBlock,
-         typename Context,
-         typename FlagIterator,
-         typename FlagType>
-__device__ __thrust_forceinline__
-FlagType load_flags(Context context,
-                    const unsigned int n,
-                    FlagIterator iflags,
-                    FlagType  (&sflag)[CTA_SIZE])
-{
-  FlagType flag_bits = 0;
-=======
 
 struct reduce_by_key_kernel
 {
@@ -99,7 +78,6 @@
     BinaryFunction binary_op = thrust::get<1>(pred_and_binary_op);
 
     thrust::detail::tail_flags<RandomAccessIterator1,BinaryPredicate> tail_flags(keys_first, keys_first + decomp.n(), pred);
->>>>>>> cf50faa1
 
     typename Decomposition::size_type input_first, input_last;
     thrust::tie(input_first,input_last) = decomp[g.index()];
@@ -145,31 +123,6 @@
     return thrust::make_pair(keys_result, values_result);
   }
 
-<<<<<<< HEAD
-  context.barrier();
-  
-  sflag[context.thread_index()] = flag_bits;
-  
-  context.barrier();
-
-  return flag_bits;
-}
-
-
-template<unsigned int CTA_SIZE,
-         unsigned int K,
-         bool FullBlock,
-         typename Context,
-         typename InputIterator2,
-         typename ValueType>
-__device__ __thrust_forceinline__
-void load_values(Context context,
-                 const unsigned int n,
-                 InputIterator2 ivals,
-                 ValueType (&sdata)[K][CTA_SIZE + 1])
-{
-  for(unsigned int k = 0; k < K; k++)
-=======
 
   template<typename ConcurrentGroup,
            typename RandomAccessIterator1,
@@ -189,7 +142,6 @@
                   BinaryPredicate       pred,
                   BinaryFunction        binary_op,
                   Iterator result_size)
->>>>>>> cf50faa1
   {
     RandomAccessIterator3 old_keys_result = keys_result;
 
@@ -208,43 +160,7 @@
 };
 
 
-<<<<<<< HEAD
-  context.barrier();
-}
-
-
-template<unsigned int CTA_SIZE,
-         unsigned int K,
-         bool FullBlock,
-         typename Context,
-         typename InputIterator1,
-         typename InputIterator2,
-         typename OutputIterator1,
-         typename OutputIterator2,
-         typename BinaryPredicate,
-         typename BinaryFunction,
-         typename FlagIterator,
-         typename FlagType,
-         typename IndexType,
-         typename ValueType>
-__device__ __thrust_forceinline__
-void reduce_by_key_body(Context context,
-                        const unsigned int n,
-                        InputIterator1   ikeys,
-                        InputIterator2   ivals,
-                        OutputIterator1  okeys,
-                        OutputIterator2  ovals,
-                        BinaryPredicate  binary_pred,
-                        BinaryFunction   binary_op,
-                        FlagIterator     iflags,
-                        FlagType  (&sflag)[CTA_SIZE],
-                        ValueType (&sdata)[K][CTA_SIZE + 1],
-                        bool&      carry_in,
-                        IndexType& carry_index,
-                        ValueType& carry_value)
-=======
 struct tuple_and
->>>>>>> cf50faa1
 {
   typedef bool result_type;
 
@@ -263,6 +179,7 @@
          typename Iterator3,
          typename Iterator4,
          typename BinaryFunction>
+__host__ __device__
 void sum_tail_carries(execution_policy<DerivedPolicy> &exec,
                       Iterator1 interval_values_first,
                       Iterator1 interval_values_last,
@@ -304,9 +221,6 @@
 {};
 
 
-} // end namespace reduce_by_key_detail
-
-
 template<typename DerivedPolicy,
          typename InputIterator1,
          typename InputIterator2,
@@ -314,6 +228,7 @@
          typename OutputIterator2,
          typename BinaryPredicate,
          typename BinaryFunction>
+__host__ __device__
 thrust::pair<OutputIterator1,OutputIterator2>
 reduce_by_key(execution_policy<DerivedPolicy> &exec,
               InputIterator1 keys_first, 
@@ -389,264 +304,35 @@
   thrust::detail::temporary_array<bool,DerivedPolicy> is_carry(exec, decomp.size());
   thrust::detail::temporary_array<intermediate_type,DerivedPolicy> interval_values(exec, decomp.size());
 
-<<<<<<< HEAD
-  context.barrier();
-}
-
-
-template<typename InputIterator1,
-         typename InputIterator2,
-         typename OutputIterator1,
-         typename OutputIterator2,
-         typename BinaryPredicate,
-         typename BinaryFunction,
-         typename FlagIterator,
-         typename IndexIterator,
-         typename ValueIterator,
-         typename BoolIterator,
-         typename Decomposition,
-         typename Context>
-struct reduce_by_key_closure
-{
-  InputIterator1   ikeys;
-  InputIterator2   ivals;
-  OutputIterator1  okeys;
-  OutputIterator2  ovals;
-  BinaryPredicate  binary_pred;
-  BinaryFunction   binary_op;
-  FlagIterator     iflags;
-  IndexIterator    interval_counts;
-  ValueIterator    interval_values;
-  BoolIterator     interval_carry;
-  Decomposition    decomp;
-  Context          context;
-
-  typedef Context context_type;
-
-  __host__ __device__
-  reduce_by_key_closure(InputIterator1   ikeys,
-                        InputIterator2   ivals,
-                        OutputIterator1  okeys,
-                        OutputIterator2  ovals,
-                        BinaryPredicate  binary_pred,
-                        BinaryFunction   binary_op,
-                        FlagIterator     iflags,
-                        IndexIterator    interval_counts,
-                        ValueIterator    interval_values,
-                        BoolIterator     interval_carry,
-                        Decomposition    decomp,
-                        Context          context = Context())
-    : ikeys(ikeys), ivals(ivals), okeys(okeys), ovals(ovals), binary_pred(binary_pred), binary_op(binary_op),
-      iflags(iflags), interval_counts(interval_counts), interval_values(interval_values), interval_carry(interval_carry),
-      decomp(decomp), context(context) {}
-
-  __device__ __thrust_forceinline__
-  void operator()(void)
-  {
-    typedef typename thrust::iterator_value<InputIterator1>::type KeyType;
-    typedef typename thrust::iterator_value<InputIterator2>::type ValueType;
-    typedef typename Decomposition::index_type                    IndexType;
-    typedef typename thrust::iterator_value<FlagIterator>::type   FlagType;
-
-    const unsigned int CTA_SIZE = context_type::ThreadsPerBlock::value;
-
-// TODO centralize this mapping (__CUDA_ARCH__ -> smem bytes)
-#if __CUDA_ARCH__ >= 200
-    const unsigned int SMEM = (48 * 1024);
-#else
-    const unsigned int SMEM = (16 * 1024) - 256;
-#endif
-    const unsigned int SMEM_FIXED = CTA_SIZE * sizeof(FlagType) + sizeof(ValueType) + sizeof(IndexType) + sizeof(bool);
-    const unsigned int BOUND_1 = (SMEM - SMEM_FIXED) / ((CTA_SIZE + 1) * sizeof(ValueType));
-    const unsigned int BOUND_2 = 8 * sizeof(FlagType);
-    const unsigned int BOUND_3 = 6;
-  
-    // TODO replace this with a static_min<BOUND_1,BOUND_2,BOUND_3>::value
-    const unsigned int K = (BOUND_1 < BOUND_2) ? (BOUND_1 < BOUND_3 ? BOUND_1 : BOUND_3) : (BOUND_2 < BOUND_3 ? BOUND_2 : BOUND_3);
-  
-    __shared__ detail::uninitialized<FlagType[CTA_SIZE]>         sflag;
-    __shared__ detail::uninitialized<ValueType[K][CTA_SIZE + 1]> sdata;  // padded to avoid bank conflicts
-  
-    __shared__ detail::uninitialized<ValueType> carry_value; // storage for carry in and carry out
-    __shared__ detail::uninitialized<IndexType> carry_index;
-    __shared__ detail::uninitialized<bool>      carry_in; 
-
-    typename Decomposition::range_type interval = decomp[context.block_index()];
-    //thrust::system::detail::internal::index_range<IndexType> interval = decomp[context.block_index()];
-  
-
-    if (context.thread_index() == 0)
-    {
-      carry_in = false; // act as though the previous segment terminated just before us
-  
-      if (context.block_index() == 0)
-      {
-        carry_index = 0;
-      }
-      else
-      {
-        interval_counts += (context.block_index() - 1);
-        carry_index = *interval_counts;
-      }
-    }
-  
-    context.barrier();
-  
-    IndexType base = interval.begin();
-  
-    // advance input and output iterators
-    ikeys  += base;
-    ivals  += base;
-    iflags += base;
-    okeys  += carry_index;
-    ovals  += carry_index;
-  
-    const unsigned int unit_size = K * CTA_SIZE;
-  
-    // process full units
-    while (base + unit_size <= interval.end())
-    {
-      const unsigned int n = unit_size;
-      reduce_by_key_body<CTA_SIZE,K,true>(context, n, ikeys, ivals, okeys, ovals, binary_pred, binary_op, iflags, sflag.get(), sdata.get(), carry_in.get(), carry_index.get(), carry_value.get());
-      base   += unit_size;
-      ikeys  += unit_size;
-      ivals  += unit_size;
-      iflags += unit_size;
-      okeys  += carry_index;
-      ovals  += carry_index;
-    }
-  
-    // process partially full unit at end of input (if necessary)
-    if (base < interval.end())
-    {
-      const unsigned int n = interval.end() - base;
-      reduce_by_key_body<CTA_SIZE,K,false>(context, n, ikeys, ivals, okeys, ovals, binary_pred, binary_op, iflags, sflag.get(), sdata.get(), carry_in.get(), carry_index.get(), carry_value.get());
-    }
-  
-    if (context.thread_index() == 0)
-    {
-      interval_values += context.block_index();
-      interval_carry  += context.block_index();
-      *interval_values = carry_value;
-      *interval_carry  = carry_in;
-    }
-  }
-}; // end reduce_by_key_closure
-
-
-template<typename InputIterator1,
-         typename InputIterator2,
-         typename OutputIterator1,
-         typename OutputIterator2,
-         typename BinaryPredicate,
-         typename BinaryFunction>
-struct DefaultPolicy
-{
-  // typedefs
-  typedef unsigned int                                                       FlagType;
-  typedef typename thrust::iterator_traits<InputIterator1>::difference_type  IndexType;
-  typedef typename thrust::iterator_traits<InputIterator1>::value_type       KeyType;
-  typedef thrust::system::detail::internal::uniform_decomposition<IndexType> Decomposition;
-    
-  // the pseudocode for deducing the type of the temporary used below:
-  // 
-  // if BinaryFunction is AdaptableBinaryFunction
-  //   TemporaryType = AdaptableBinaryFunction::result_type
-  // else if OutputIterator2 is a "pure" output iterator
-  //   TemporaryType = InputIterator2::value_type
-  // else
-  //   TemporaryType = OutputIterator2::value_type
-  //
-  // XXX upon c++0x, TemporaryType needs to be:
-  // result_of<BinaryFunction>::type
-
-  typedef typename thrust::detail::eval_if<
-    thrust::detail::has_result_type<BinaryFunction>::value,
-    thrust::detail::result_type<BinaryFunction>,
-    thrust::detail::eval_if<
-      thrust::detail::is_output_iterator<OutputIterator2>::value,
-      thrust::iterator_value<InputIterator2>,
-      thrust::iterator_value<OutputIterator2>
-    >
-  >::type ValueType;
- 
-  // XXX WAR problem on sm_11
-  // TODO tune this
-  const static unsigned int ThreadsPerBlock = (thrust::detail::is_pod<ValueType>::value) ? 256 : 192;
-
-  __host__ __device__
-  DefaultPolicy(InputIterator1 first1, InputIterator1 last1)
-    : decomp(default_decomposition<IndexType>(last1 - first1))
-  {}
-
-  // member variables
-  Decomposition decomp;
-};
-
-
-template<typename DerivedPolicy,
-         typename InputIterator1,
-         typename InputIterator2,
-         typename OutputIterator1,
-         typename OutputIterator2,
-         typename IndexIterator,
-         typename ValueIterator,
-         typename BoolIterator,
-         typename BinaryPredicate,
-         typename BinaryFunction>
-__host__ __device__
-void reduce_by_key_each(execution_policy<DerivedPolicy> &exec,
-                        InputIterator1  keys_first,
-                        InputIterator1  keys_last,
-                        InputIterator2  values_first,
-                        OutputIterator1 keys_result,
-                        OutputIterator2 values_result,
-                        IndexIterator   interval_counts_first,
-                        IndexIterator   interval_counts_last,
-                        ValueIterator   interval_values,
-                        BoolIterator    interval_carry,
-                        BinaryPredicate binary_pred,
-                        BinaryFunction  binary_op)
-{
-  typedef DefaultPolicy<InputIterator1,InputIterator2,OutputIterator1,OutputIterator2,BinaryPredicate,BinaryFunction> Policy;
-  typedef typename Policy::Decomposition Decomposition;
-
-  typedef typename Policy::IndexType IndexType;
-  typedef typename Policy::FlagType  FlagType;
-
-  Policy policy(keys_first, keys_last);
-  Decomposition decomp = policy.decomp;
-
-  typedef thrust::detail::tail_flags<InputIterator1,BinaryPredicate,FlagType,IndexType> TailFlags;
-  typedef typename TailFlags::iterator FlagIterator;
-  TailFlags tail_flags(keys_first, keys_last, binary_pred);
-  
-  // count number of tail flags per interval
-  thrust::system::cuda::detail::reduce_intervals(exec, tail_flags.begin(), interval_counts_first, thrust::plus<IndexType>(), decomp);
-  
-  thrust::inclusive_scan(exec,
-                         interval_counts_first, interval_counts_last,
-                         interval_counts_first,
-                         thrust::plus<IndexType>());
-  
-  const unsigned int ThreadsPerBlock = Policy::ThreadsPerBlock;
-  typedef detail::statically_blocked_thread_array<ThreadsPerBlock> Context;
-  typedef reduce_by_key_closure<InputIterator1,InputIterator2,OutputIterator1,OutputIterator2,BinaryPredicate,BinaryFunction,
-                                FlagIterator,IndexIterator,ValueIterator,BoolIterator,Decomposition,Context> Closure;
-  Closure closure
-    (keys_first,  values_first,
-     keys_result, values_result,
-     binary_pred, binary_op,
-     tail_flags.begin(),
-     interval_counts_first,
-     interval_values,
-     interval_carry,
-     decomp);
-  detail::launch_closure(closure, decomp.size(), ThreadsPerBlock);
-} // end reduce_by_key_each()
-
-
-} // end reduce_by_key_detail
+  size_type heap_size = tile_size * (sizeof(size_type) + sizeof(value_type));
+  bulk_::async(bulk_::grid<groupsize,grainsize>(decomp.size(),heap_size,stream(thrust::detail::derived_cast(exec))), reduce_by_key_detail::reduce_by_key_kernel(),
+    bulk_::root.this_exec, keys_first, decomp, values_first, keys_result, values_result, interval_output_offsets.begin(), interval_values.begin(), is_carry.begin(), thrust::make_tuple(binary_pred, binary_op)
+  );
+
+  // scan by key the carries
+  thrust::inclusive_scan_by_key(exec,
+                                thrust::make_zip_iterator(thrust::make_tuple(interval_output_offsets.begin(), is_carry.begin())),
+                                thrust::make_zip_iterator(thrust::make_tuple(interval_output_offsets.end(),   is_carry.end())),
+                                interval_values.begin(),
+                                interval_values.begin(),
+                                thrust::equal_to<thrust::tuple<size_type,bool> >(),
+                                binary_op);
+
+  // sum each tail carry value into the result 
+  reduce_by_key_detail::sum_tail_carries(exec,
+                                         interval_values.begin(), interval_values.end(),
+                                         interval_output_offsets.begin(), interval_output_offsets.end(),
+                                         is_carry.begin(),
+                                         values_result,
+                                         binary_op);
+
+  difference_type result_size = interval_output_offsets[interval_output_offsets.size() - 1];
+
+  return thrust::make_pair(keys_result + result_size, values_result + result_size);
+} // end reduce_by_key()
+
+
+} // end namespace reduce_by_key_detail
 
 
 template<typename DerivedPolicy,
@@ -658,121 +344,51 @@
          typename BinaryFunction>
 __host__ __device__
 thrust::pair<OutputIterator1,OutputIterator2>
-  reduce_by_key(execution_policy<DerivedPolicy> &exec,
-                InputIterator1 keys_first, 
-                InputIterator1 keys_last,
-                InputIterator2 values_first,
-                OutputIterator1 keys_output,
-                OutputIterator2 values_output,
-                BinaryPredicate binary_pred,
-                BinaryFunction binary_op)
-{
-  typedef reduce_by_key_detail::DefaultPolicy<InputIterator1,InputIterator2,OutputIterator1,OutputIterator2,BinaryPredicate,BinaryFunction> Policy;
-  
-  Policy policy(keys_first, keys_last);
-  
-  typedef typename Policy::FlagType       FlagType;
-  typedef typename Policy::Decomposition  Decomposition;
-  typedef typename Policy::IndexType      IndexType;
-  typedef typename Policy::KeyType        KeyType;
-  typedef typename Policy::ValueType      ValueType;
-  
-  // temporary arrays
-  typedef thrust::detail::temporary_array<IndexType,DerivedPolicy> IndexArray;
-  typedef thrust::detail::temporary_array<ValueType,DerivedPolicy> ValueArray;
-  typedef thrust::detail::temporary_array<bool,DerivedPolicy>      BoolArray;
-  
-  Decomposition decomp = policy.decomp;
-  
-  // input size
-  IndexType n = keys_last - keys_first;
-  
-  if(n == 0)
-  {
-    return thrust::make_pair(keys_output, values_output);
-  } // end if
-  
-  IndexArray interval_counts(exec, decomp.size());
-  ValueArray interval_values(exec, decomp.size());
-  BoolArray  interval_carry(exec, decomp.size());
-
-  // run reduce_by_key over each interval
-  reduce_by_key_detail::reduce_by_key_each(exec,
-                                           keys_first, keys_last,
-                                           values_first,
-                                           keys_output,
-                                           values_output,
-                                           interval_counts.begin(),
-                                           interval_counts.end(),
-                                           interval_values.begin(),
-                                           interval_carry.begin(),
-                                           binary_pred,
-                                           binary_op);
-  
-  if(decomp.size() > 1)
-  {
-    ValueArray interval_values2(exec, decomp.size());
-    IndexArray interval_counts2(exec, decomp.size());
-    BoolArray  interval_carry2(exec, decomp.size());
-
-    // XXX we should try to eliminate this
-    IndexArray interval_counts3(exec, decomp.size());
-  
-    IndexType N2 = decomp.size();
-
-    reduce_by_key_detail::reduce_by_key_each(exec,
-                                             thrust::make_zip_iterator(thrust::make_tuple(interval_counts.begin(), interval_carry.begin())),
-                                             thrust::make_zip_iterator(thrust::make_tuple(interval_counts.end(),   interval_carry.end())),
-                                             interval_values.begin(),
-                                             thrust::make_zip_iterator(thrust::make_tuple(interval_counts2.begin(), interval_carry2.begin())),
-                                             interval_values2.begin(),
-                                             interval_counts3.begin(), interval_counts3.end(),
-                                             thrust::discard_iterator<>(),
-                                             thrust::discard_iterator<>(),
-                                             thrust::equal_to<thrust::tuple<IndexType,bool> >(),
-                                             binary_op);
-  
-    thrust::transform_if
-      (exec,
-       interval_values2.begin(), interval_values2.begin() + N2,
-       thrust::make_permutation_iterator(values_output, interval_counts2.begin()),
-       interval_carry2.begin(),
-       thrust::make_permutation_iterator(values_output, interval_counts2.begin()),
-       binary_op,
-       thrust::identity<bool>());
-  } // end if
-
-  // determine output size
-  const IndexType N = interval_counts[interval_counts.size() - 1];
-  
-  return thrust::make_pair(keys_output + N, values_output + N); 
-=======
-  size_type heap_size = tile_size * (sizeof(size_type) + sizeof(value_type));
-  bulk_::async(bulk_::grid<groupsize,grainsize>(decomp.size(),heap_size,stream(thrust::detail::derived_cast(exec))), reduce_by_key_detail::reduce_by_key_kernel(),
-    bulk_::root.this_exec, keys_first, decomp, values_first, keys_result, values_result, interval_output_offsets.begin(), interval_values.begin(), is_carry.begin(), thrust::make_tuple(binary_pred, binary_op)
-  );
-
-  // scan by key the carries
-  thrust::inclusive_scan_by_key(exec,
-                                thrust::make_zip_iterator(thrust::make_tuple(interval_output_offsets.begin(), is_carry.begin())),
-                                thrust::make_zip_iterator(thrust::make_tuple(interval_output_offsets.end(),   is_carry.end())),
-                                interval_values.begin(),
-                                interval_values.begin(),
-                                thrust::equal_to<thrust::tuple<size_type,bool> >(),
-                                binary_op);
-
-  // sum each tail carry value into the result 
-  reduce_by_key_detail::sum_tail_carries(exec,
-                                         interval_values.begin(), interval_values.end(),
-                                         interval_output_offsets.begin(), interval_output_offsets.end(),
-                                         is_carry.begin(),
-                                         values_result,
-                                         binary_op);
-
-  difference_type result_size = interval_output_offsets[interval_output_offsets.size() - 1];
-
-  return thrust::make_pair(keys_result + result_size, values_result + result_size);
->>>>>>> cf50faa1
+reduce_by_key(execution_policy<DerivedPolicy> &exec,
+              InputIterator1 keys_first, 
+              InputIterator1 keys_last,
+              InputIterator2 values_first,
+              OutputIterator1 keys_result,
+              OutputIterator2 values_result,
+              BinaryPredicate binary_pred,
+              BinaryFunction binary_op)
+{
+  struct workaround
+  {
+    static __host__ __device__
+    thrust::pair<OutputIterator1,OutputIterator2>
+    parallel_path(execution_policy<DerivedPolicy> &exec,
+                  InputIterator1 keys_first,
+                  InputIterator1 keys_last,
+                  InputIterator2 values_first,
+                  OutputIterator1 keys_result,
+                  OutputIterator2 values_result,
+                  BinaryPredicate binary_pred,
+                  BinaryFunction binary_op)
+    {
+      return thrust::system::cuda::detail::reduce_by_key_detail::reduce_by_key(exec, keys_first, keys_last, values_first, keys_result, values_result, binary_pred, binary_op);
+    }
+
+    static __host__ __device__
+    thrust::pair<OutputIterator1,OutputIterator2>
+    sequential_path(execution_policy<DerivedPolicy> &,
+                    InputIterator1 keys_first,
+                    InputIterator1 keys_last,
+                    InputIterator2 values_first,
+                    OutputIterator1 keys_result,
+                    OutputIterator2 values_result,
+                    BinaryPredicate binary_pred,
+                    BinaryFunction binary_op)
+    {
+      return thrust::reduce_by_key(thrust::seq, keys_first, keys_last, values_first, keys_result, values_result, binary_pred, binary_op);
+    }
+  };
+
+#if __BULK_HAS_CUDART__
+  return workaround::parallel_path(exec, keys_first, keys_last, values_first, keys_result, values_result, binary_pred, binary_op);
+#else
+  return workaround::sequential_path(exec, keys_first, keys_last, values_first, keys_result, values_result, binary_pred, binary_op);
+#endif
 } // end reduce_by_key()
 
 
