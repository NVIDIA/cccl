#include <thrust/detail/config.h>
#include <thrust/device_vector.h>
#include <thrust/reduce.h>
#include <thrust/system/cuda/execution_policy.h>
#include <cassert>

<<<<<<< HEAD
=======
#if _CCCL_STD_VER >= 2011
>>>>>>> c8dde0ec
#include <future>

// This example demonstrates two ways to achieve algorithm invocations that are asynchronous with
// the calling thread.
//
// The first method wraps a call to thrust::reduce inside a __global__ function. Since __global__ function
// launches are asynchronous with the launching thread, this achieves asynchrony. The result of the reduction
// is stored to a pointer to CUDA global memory. The calling thread waits for the result of the reduction to
// be ready by synchronizing with the CUDA stream on which the __global__ function is launched.
//
// The second method uses the C++11 library function, std::async, to create concurrency. The lambda function
// given to std::async returns the result of thrust::reduce to a std::future. The calling thread can use the
// std::future to wait for the result of the reduction. This method requires a compiler which supports
// C++11-capable language and library constructs.

#ifdef THRUST_EXAMPLE_DEVICE_SIDE
template<typename Iterator, typename T, typename BinaryOperation, typename Pointer>
__global__ void reduce_kernel(Iterator first, Iterator last, T init, BinaryOperation binary_op, Pointer result)
{
  *result = thrust::reduce(thrust::cuda::par, first, last, init, binary_op);
}
#endif

int main()
{
  size_t n = 1 << 20;
  thrust::device_vector<unsigned int> data(n, 1);
  thrust::device_vector<unsigned int> result(1, 0);

  // method 1: call thrust::reduce from an asynchronous CUDA kernel launch

  // create a CUDA stream
  cudaStream_t s;
  cudaStreamCreate(&s);

  // launch a CUDA kernel with only 1 thread on our stream
#ifdef THRUST_EXAMPLE_DEVICE_SIDE
  reduce_kernel<<<1,1,0,s>>>(data.begin(), data.end(), 0, thrust::plus<int>(), result.data());
#else
  result[0] = thrust::reduce(thrust::cuda::par, data.begin(), data.end(), 0, thrust::plus<int>());
#endif

  // wait for the stream to finish
  cudaStreamSynchronize(s);

  // our result should be ready
  assert(result[0] == n);

  cudaStreamDestroy(s);

  // reset the result
  result[0] = 0;

<<<<<<< HEAD
=======
#if _CCCL_STD_VER >= 2011
>>>>>>> c8dde0ec
  // method 2: use std::async to create asynchrony
  // copy all the algorithm parameters
  auto begin        = data.begin();
  auto end          = data.end();
  unsigned int init = 0;
  auto binary_op    = thrust::plus<unsigned int>();

  // std::async captures the algorithm parameters by value
  // use std::launch::async to ensure the creation of a new thread
  std::future<unsigned int> future_result = std::async(std::launch::async, [=]
  {
    return thrust::reduce(begin, end, init, binary_op);
  });

  // wait on the result and check that it is correct
  assert(future_result.get() == n);

  return 0;
}
<|MERGE_RESOLUTION|>--- conflicted
+++ resolved
@@ -4,10 +4,6 @@
 #include <thrust/system/cuda/execution_policy.h>
 #include <cassert>
 
-<<<<<<< HEAD
-=======
-#if _CCCL_STD_VER >= 2011
->>>>>>> c8dde0ec
 #include <future>
 
 // This example demonstrates two ways to achieve algorithm invocations that are asynchronous with
@@ -61,10 +57,6 @@
   // reset the result
   result[0] = 0;
 
-<<<<<<< HEAD
-=======
-#if _CCCL_STD_VER >= 2011
->>>>>>> c8dde0ec
   // method 2: use std::async to create asynchrony
   // copy all the algorithm parameters
   auto begin        = data.begin();
