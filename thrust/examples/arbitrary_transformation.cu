#include <thrust/for_each.h>
#include <thrust/device_vector.h>
#include <thrust/iterator/zip_iterator.h>
#include <iostream>

#include <thrust/detail/config.h>

<<<<<<< HEAD
#if !defined(THRUST_LEGACY_GCC) 
=======
#if _CCCL_STD_VER >= 2011 && !defined(THRUST_LEGACY_GCC)
>>>>>>> c8dde0ec
#include <thrust/zip_function.h>
#endif // >= C++11

// This example shows how to implement an arbitrary transformation of
// the form output[i] = F(first[i], second[i], third[i], ... ).
// In this example, we use a function with 3 inputs and 1 output.
//
// Iterators for all four vectors (3 inputs + 1 output) are "zipped"
// into a single sequence of tuples with the zip_iterator.
//
// The arbitrary_functor receives a tuple that contains four elements,
// which are references to values in each of the four sequences. When we
// access the tuple 't' with the get() function,
//      get<0>(t) returns a reference to A[i],
//      get<1>(t) returns a reference to B[i],
//      get<2>(t) returns a reference to C[i],
//      get<3>(t) returns a reference to D[i].
//
// In this example, we can implement the transformation,
//      D[i] = A[i] + B[i] * C[i];
// by invoking arbitrary_functor() on each of the tuples using for_each.
//
// If we are using a functor that is not designed for zip iterators by taking a
// tuple instead of individual arguments we can adapt this function using the
// zip_function adaptor (C++11 only).
//
// Note that we could extend this example to implement functions with an
// arbitrary number of input arguments by zipping more sequence together.
// With the same approach we can have multiple *output* sequences, if we
// wanted to implement something like
//      D[i] = A[i] + B[i] * C[i];
//      E[i] = A[i] + B[i] + C[i];
//
// The possibilities are endless! :)

struct arbitrary_functor1
{
    template <typename Tuple>
    __host__ __device__
    void operator()(Tuple t)
    {
        // D[i] = A[i] + B[i] * C[i];
        thrust::get<3>(t) = thrust::get<0>(t) + thrust::get<1>(t) * thrust::get<2>(t);
    }
};

<<<<<<< HEAD

#if !defined(THRUST_LEGACY_GCC)
=======
#if _CCCL_STD_VER >= 2011 && !defined(THRUST_LEGACY_GCC)
>>>>>>> c8dde0ec
struct arbitrary_functor2
{
    __host__ __device__
    void operator()(const float& a, const float& b, const float& c, float& d)
    {
        // D[i] = A[i] + B[i] * C[i];
        d = a + b * c;
    }
};
#endif // >= C++11

int main(void)
{
    // allocate storage
    thrust::device_vector<float> A(5);
    thrust::device_vector<float> B(5);
    thrust::device_vector<float> C(5);
    thrust::device_vector<float> D1(5);

    // initialize input vectors
    A[0] = 3;  B[0] = 6;  C[0] = 2;
    A[1] = 4;  B[1] = 7;  C[1] = 5;
    A[2] = 0;  B[2] = 2;  C[2] = 7;
    A[3] = 8;  B[3] = 1;  C[3] = 4;
    A[4] = 2;  B[4] = 8;  C[4] = 3;

    // apply the transformation
    thrust::for_each(thrust::make_zip_iterator(thrust::make_tuple(A.begin(), B.begin(), C.begin(), D1.begin())),
                     thrust::make_zip_iterator(thrust::make_tuple(A.end(),   B.end(),   C.end(),   D1.end())),
                     arbitrary_functor1());

    // print the output
    std::cout << "Tuple functor" << std::endl;
    for(int i = 0; i < 5; i++)
        std::cout << A[i] << " + " << B[i] << " * " << C[i] << " = " << D1[i] << std::endl;


    // apply the transformation using zip_function
<<<<<<< HEAD
#if !defined(THRUST_LEGACY_GCC)
=======
#if _CCCL_STD_VER >= 2011 && !defined(THRUST_LEGACY_GCC)
>>>>>>> c8dde0ec
    thrust::device_vector<float> D2(5);
    thrust::for_each(thrust::make_zip_iterator(thrust::make_tuple(A.begin(), B.begin(), C.begin(), D2.begin())),
                     thrust::make_zip_iterator(thrust::make_tuple(A.end(),   B.end(),   C.end(),   D2.end())),
                     thrust::make_zip_function(arbitrary_functor2()));

    // print the output
    std::cout << "N-ary functor" << std::endl;
    for(int i = 0; i < 5; i++)
        std::cout << A[i] << " + " << B[i] << " * " << C[i] << " = " << D2[i] << std::endl;
#endif // >= C++11
}
<|MERGE_RESOLUTION|>--- conflicted
+++ resolved
@@ -5,11 +5,7 @@
 
 #include <thrust/detail/config.h>
 
-<<<<<<< HEAD
 #if !defined(THRUST_LEGACY_GCC) 
-=======
-#if _CCCL_STD_VER >= 2011 && !defined(THRUST_LEGACY_GCC)
->>>>>>> c8dde0ec
 #include <thrust/zip_function.h>
 #endif // >= C++11
 
@@ -56,12 +52,8 @@
     }
 };
 
-<<<<<<< HEAD
 
 #if !defined(THRUST_LEGACY_GCC)
-=======
-#if _CCCL_STD_VER >= 2011 && !defined(THRUST_LEGACY_GCC)
->>>>>>> c8dde0ec
 struct arbitrary_functor2
 {
     __host__ __device__
@@ -100,11 +92,7 @@
 
 
     // apply the transformation using zip_function
-<<<<<<< HEAD
 #if !defined(THRUST_LEGACY_GCC)
-=======
-#if _CCCL_STD_VER >= 2011 && !defined(THRUST_LEGACY_GCC)
->>>>>>> c8dde0ec
     thrust::device_vector<float> D2(5);
     thrust::for_each(thrust::make_zip_iterator(thrust::make_tuple(A.begin(), B.begin(), C.begin(), D2.begin())),
                      thrust::make_zip_iterator(thrust::make_tuple(A.end(),   B.end(),   C.end(),   D2.end())),
